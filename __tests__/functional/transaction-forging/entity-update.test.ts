import "@arkecosystem/core-test-framework/src/matchers";

import { Contracts } from "@arkecosystem/core-kernel";
import secrets from "@arkecosystem/core-test-framework/src/internal/passphrases.json";
import { snoozeForBlock, TransactionFactory } from "@arkecosystem/core-test-framework/src/utils";

import * as support from "./__support__";
import { Enums } from "@arkecosystem/core-magistrate-crypto";
import { Identities } from "@arkecosystem/crypto";
import { generateMnemonic } from "bip39";

let app: Contracts.Kernel.Application;
beforeAll(async () => (app = await support.setUp()));
afterAll(async () => await support.tearDown());

describe("Transaction Forging - Entity update", () => {
    const staticFeeUpdate = 500000000;
    const subType = 9; // subType is valid between 0 and 255
    const type = 255; // type is valid between 0 and 255
    describe("Signed with 1 Passphrase", () => {
        it("should broadcast, accept and forge it [Signed with 1 Passphrase]", async () => {
            for (let i = 0; i < 30; i++) {
                await snoozeForBlock(1); // wait for aip36 to kick in, todo better way without waiting ? (snapshot ?)
            }

            // Registering a desktop wallet plugin
            const entityRegistration = TransactionFactory.initialize(app)
                .entity({
                    type,
                    subType,
                    action: Enums.EntityAction.Register,
                    data: {
                        name: "my_plugin_for_desktop_wallet"
                    }
                })
                .withPassphrase(secrets[0])
                .createOne();

            await expect(entityRegistration).toBeAccepted();
            await snoozeForBlock(1);
            await expect(entityRegistration.id).toBeForged();
            await expect(entityRegistration).entityRegistered();

            // Updating the desktop wallet plugin
            const entityUpdate = TransactionFactory.initialize(app)
                .entity({
                    type,
                    subType,
                    action: Enums.EntityAction.Update,
                    registrationId: entityRegistration.id,
                    data: {
                        ipfsData: "Qmbw6QmF6tuZpyV6WyEsTmExkEG3rW4khattQidPfbpmNZ"
                    }
                })
                .withFee(staticFeeUpdate)
                .withPassphrase(secrets[0])
                .createOne();

            await expect(entityUpdate).toBeAccepted();
            await snoozeForBlock(1);
            await expect(entityUpdate.id).toBeForged();
            await expect(entityUpdate).entityUpdated();
        });

        it("should reject entity update, because of incorrect fee [Signed with 1 Passphrase]", async () => {
            // entity registration
            const entityRegistration = TransactionFactory.initialize(app).entity({
                type: Enums.EntityType.Plugin,
                subType,
                action: Enums.EntityAction.Register,
                data: {
                    name: "some_other_name",
                },
            })
                .withPassphrase(secrets[0])
                .createOne();

            await expect(entityRegistration).toBeAccepted();
            await snoozeForBlock(1);
            await expect(entityRegistration.id).toBeForged();
            await expect(entityRegistration).entityRegistered();

            const entityUpdate = TransactionFactory.initialize(app).entity({
                type: Enums.EntityType.Plugin,
                subType,
                action: Enums.EntityAction.Update,
                registrationId: entityRegistration.id,
                data: {
                    ipfsData: "Qmbw6QmF6tuZpyV6WyEsTmExkEG3rW4khattQidPfbpmNZ",
                },
            })
                .withFee(5000000000) // this is an invalid fee - fee for register (50) instead of update fee
                .withPassphrase(secrets[0])
                .createOne();

            await expect(entityUpdate).toBeRejected();
            await snoozeForBlock(1);
            await expect(entityUpdate.id).not.toBeForged();
            await expect(entityUpdate).not.entityUpdated();
        });

        it("should reject entity update, because associated register belongs to another wallet [Signed with 1 Passphrase]", async () => {
            // entity registration
            const entityRegistration = TransactionFactory.initialize(app)
                .entity({
                    type: Enums.EntityType.Plugin,
                    subType,
                    action: Enums.EntityAction.Register,
                    data: {
                        name: "another_name"
                    }
                })
                .withPassphrase(secrets[0])
                .createOne();

            await expect(entityRegistration).toBeAccepted();
            await snoozeForBlock(1);
            await expect(entityRegistration.id).toBeForged();
            await expect(entityRegistration).entityRegistered();

            // Trying to update the desktop wallet plugin of secrets[0] wallet using secrets[1]
            const entityUpdate = TransactionFactory.initialize(app)
                .entity({
                    type: Enums.EntityType.Plugin,
                    subType,
                    action: Enums.EntityAction.Update,
                    registrationId: entityRegistration.id,
                    data: {
                        ipfsData: "Qmbw6QmF6tuZpyV6WyEsTmExkEG3rW4khattQidPfbpmNZ"
                    }
                })
                .withFee(staticFeeUpdate)
                .withPassphrase(secrets[1])
                .createOne();

            await expect(entityUpdate).toBeRejected();
            await snoozeForBlock(1);
            await expect(entityUpdate.id).not.toBeForged();
            await expect(entityUpdate).not.entityUpdated();
        });

        it("should reject entity update, because associated register does not have same subtype [Signed with 1 Passphrase]", async () => {
            // entity registration
            const entityRegistration = TransactionFactory.initialize(app)
                .entity({
                    type: Enums.EntityType.Plugin,
                    subType,
                    action: Enums.EntityAction.Register,
                    data: {
                        name: "again_another_name"
                    }
                })
                .withPassphrase(secrets[0])
                .createOne();

            await expect(entityRegistration).toBeAccepted();
            await snoozeForBlock(1);
            await expect(entityRegistration.id).toBeForged();
            await expect(entityRegistration).entityRegistered();

            // Trying to update with a different subtype
            const entityUpdate = TransactionFactory.initialize(app)
                .entity({
                    type: Enums.EntityType.Plugin,
                    subType: subType + 7,
                    action: Enums.EntityAction.Update,
                    registrationId: entityRegistration.id,
                    data: {
                        ipfsData: "Qmbw6QmF6tuZpyV6WyEsTmExkEG3rW4khattQidPfbpmNZ"
                    }
                })
                .withFee(staticFeeUpdate)
                .withPassphrase(secrets[0])
                .createOne();

            await expect(entityUpdate).toBeRejected();
            await snoozeForBlock(1);
            await expect(entityUpdate.id).not.toBeForged();
            await expect(entityUpdate).not.entityUpdated();
        });
    });

    describe("Signed with 2 Passphrases", () => {
        it("should broadcast, accept and forge it [Signed with 2 Passphrases] ", async () => {
            // Prepare a fresh wallet for the tests
            const passphrase = generateMnemonic();
            const secondPassphrase = generateMnemonic();

            // Initial Funds
            const initialFunds = TransactionFactory.initialize(app)
                .transfer(Identities.Address.fromPassphrase(passphrase), 150 * 1e8)
                .withPassphrase(secrets[0])
                .createOne();

            await expect(initialFunds).toBeAccepted();
            await snoozeForBlock(1);
            await expect(initialFunds.id).toBeForged();

            // Register a second passphrase
            const secondSignature = TransactionFactory.initialize(app)
                .secondSignature(secondPassphrase)
                .withPassphrase(passphrase)
                .createOne();

            await expect(secondSignature).toBeAccepted();
            await snoozeForBlock(1);
            await expect(secondSignature.id).toBeForged();

            // Registering entity
            const entityRegistration = TransactionFactory.initialize(app)
                .entity({
                    type: Enums.EntityType.Business,
                    subType,
                    action: Enums.EntityAction.Register,
                    data: {
                        name: "b_bizbiz"
                    }
                })
                .withPassphrase(passphrase)
                .withSecondPassphrase(secondPassphrase)
                .createOne();

            await expect(entityRegistration).toBeAccepted();
            await snoozeForBlock(1);
            await expect(entityRegistration.id).toBeForged();
            await expect(entityRegistration).entityRegistered();

            // Updating entity
            const entityUpdate = TransactionFactory.initialize(app)
                .entity({
                    type: Enums.EntityType.Business,
                    subType,
                    action: Enums.EntityAction.Update,
                    registrationId: entityRegistration.id,
                    data: {
                        ipfsData: "Qmbw6QmF6tuZpyV6WyEsTmExkEG3rW4khattQidPfbpmNZ"
                    }
                })
                .withFee(staticFeeUpdate)
                .withPassphrase(passphrase)
                .withSecondPassphrase(secondPassphrase)
                .createOne();

            await expect(entityUpdate).toBeAccepted();
            await snoozeForBlock(1);
            await expect(entityUpdate.id).toBeForged();
            await expect(entityUpdate).entityUpdated();
        });
    });

    describe("Signed with multi signature [3 of 3]", () => {
        // Register a multi signature wallet with defaults
        const passphrase = generateMnemonic();
        const passphrases = [passphrase, secrets[4], secrets[5]];
        const participants = [
            Identities.PublicKey.fromPassphrase(passphrases[0]),
            Identities.PublicKey.fromPassphrase(passphrases[1]),
            Identities.PublicKey.fromPassphrase(passphrases[2]),
        ];

        it("should broadcast, accept and forge it [3-of-3 multisig]", async () => {
            // Funds to register a multi signature wallet
            const initialFunds = TransactionFactory.initialize(app)
                .transfer(Identities.Address.fromPassphrase(passphrase), 50 * 1e8)
                .withPassphrase(secrets[0])
                .createOne();

            await expect(initialFunds).toBeAccepted();
            await snoozeForBlock(1);
            await expect(initialFunds.id).toBeForged();

            // Registering a multi-signature wallet
            const multiSignature = TransactionFactory.initialize(app)
                .multiSignature(participants, 3)
                .withPassphrase(passphrase)
                .withPassphraseList(passphrases)
                .createOne();

            await expect(multiSignature).toBeAccepted();
            await snoozeForBlock(1);
            await expect(multiSignature.id).toBeForged();

            // Send funds to multi signature wallet
            const multiSigAddress = Identities.Address.fromMultiSignatureAsset(multiSignature.asset.multiSignature);
            const multiSigPublicKey = Identities.PublicKey.fromMultiSignatureAsset(multiSignature.asset.multiSignature);

            const multiSignatureFunds = TransactionFactory.initialize(app)
                .transfer(multiSigAddress, 100 * 1e8)
                .withPassphrase(secrets[0])
                .createOne();

            await expect(multiSignatureFunds).toBeAccepted();
            await snoozeForBlock(1);
            await expect(multiSignatureFunds.id).toBeForged();

            // Registering entity
<<<<<<< HEAD
            const entityRegistration = TransactionFactory.initialize(app)
                .entity({
                    type: Enums.EntityType.Developer,
                    subType,
                    action: Enums.EntityAction.Register,
                    data: {
                        name: "iam_a_developer"
                    }
                })
=======
            const entityRegistration = TransactionFactory.entity({
                type: Enums.EntityType.Module,
                subType,
                action: Enums.EntityAction.Register,
                data: {
                    name: "iam_a_module",
                },
            })
>>>>>>> 649aeace
                .withSenderPublicKey(multiSigPublicKey)
                .withPassphraseList(passphrases)
                .createOne();

            await expect(entityRegistration).toBeAccepted();
            await snoozeForBlock(1);
            await expect(entityRegistration.id).toBeForged();
            await expect(entityRegistration).entityRegistered();

            // Updating entity
<<<<<<< HEAD
            const entityUpdate = TransactionFactory.initialize(app)
                .entity({
                    type: Enums.EntityType.Developer,
                    subType,
                    action: Enums.EntityAction.Update,
                    registrationId: entityRegistration.id,
                    data: {
                        ipfsData: "Qmbw6QmF6tuZpyV6WyEsTmExkEG3rW4khattQidPfbpmNZ"
                    }
                })
=======
            const entityUpdate = TransactionFactory.entity({
                type: Enums.EntityType.Module,
                subType,
                action: Enums.EntityAction.Update,
                registrationId: entityRegistration.id,
                data: {
                    ipfsData: "Qmbw6QmF6tuZpyV6WyEsTmExkEG3rW4khattQidPfbpmNZ",
                },
            })
>>>>>>> 649aeace
                .withFee(staticFeeUpdate)
                .withSenderPublicKey(multiSigPublicKey)
                .withPassphraseList(passphrases)
                .createOne();

            await expect(entityUpdate).toBeAccepted();
            await snoozeForBlock(1);
            await expect(entityUpdate.id).toBeForged();
            await expect(entityUpdate).entityUpdated();
        });
    });
});<|MERGE_RESOLUTION|>--- conflicted
+++ resolved
@@ -294,26 +294,15 @@
             await expect(multiSignatureFunds.id).toBeForged();
 
             // Registering entity
-<<<<<<< HEAD
-            const entityRegistration = TransactionFactory.initialize(app)
-                .entity({
-                    type: Enums.EntityType.Developer,
-                    subType,
-                    action: Enums.EntityAction.Register,
-                    data: {
-                        name: "iam_a_developer"
-                    }
-                })
-=======
-            const entityRegistration = TransactionFactory.entity({
-                type: Enums.EntityType.Module,
-                subType,
-                action: Enums.EntityAction.Register,
-                data: {
-                    name: "iam_a_module",
-                },
-            })
->>>>>>> 649aeace
+            const entityRegistration = TransactionFactory.initialize(app)
+                .entity({
+                    type: Enums.EntityType.Module,
+                    subType,
+                    action: Enums.EntityAction.Register,
+                    data: {
+                        name: "iam_a_module"
+                    }
+                })
                 .withSenderPublicKey(multiSigPublicKey)
                 .withPassphraseList(passphrases)
                 .createOne();
@@ -324,28 +313,16 @@
             await expect(entityRegistration).entityRegistered();
 
             // Updating entity
-<<<<<<< HEAD
-            const entityUpdate = TransactionFactory.initialize(app)
-                .entity({
-                    type: Enums.EntityType.Developer,
-                    subType,
-                    action: Enums.EntityAction.Update,
-                    registrationId: entityRegistration.id,
-                    data: {
-                        ipfsData: "Qmbw6QmF6tuZpyV6WyEsTmExkEG3rW4khattQidPfbpmNZ"
-                    }
-                })
-=======
-            const entityUpdate = TransactionFactory.entity({
-                type: Enums.EntityType.Module,
-                subType,
-                action: Enums.EntityAction.Update,
-                registrationId: entityRegistration.id,
-                data: {
-                    ipfsData: "Qmbw6QmF6tuZpyV6WyEsTmExkEG3rW4khattQidPfbpmNZ",
-                },
-            })
->>>>>>> 649aeace
+            const entityUpdate = TransactionFactory.initialize(app)
+                .entity({
+                    type: Enums.EntityType.Module,
+                    subType,
+                    action: Enums.EntityAction.Update,
+                    registrationId: entityRegistration.id,
+                    data: {
+                        ipfsData: "Qmbw6QmF6tuZpyV6WyEsTmExkEG3rW4khattQidPfbpmNZ"
+                    }
+                })
                 .withFee(staticFeeUpdate)
                 .withSenderPublicKey(multiSigPublicKey)
                 .withPassphraseList(passphrases)
