--- conflicted
+++ resolved
@@ -14,7 +14,9 @@
             seedNodes: ["1.2.3.4", "2001:0db8:85a3:0000:0000:8a2e:0370:7334"],
             genesisHash: "4fc82b26aecb47d2868c4efbe3581732a3e7cbcc6c2efb32062c08170a05eeb8",
             bridgechainRepository: "http://www.repository.com/myorg/myrepo",
+            ports: { "@arkecosystem/core-api": 12345 },
         };
+
         it("should broadcast, accept and forge it [Signed with 1 Passphrase]", async () => {
             // Business registration
             const businessRegistration = TransactionFactory.businessRegistration({
@@ -29,17 +31,7 @@
             await expect(businessRegistration.id).toBeForged();
 
             // Bridgechain registration
-<<<<<<< HEAD
-            const bridgechainRegistration = TransactionFactory.bridgechainRegistration({
-                name: "cryptoProject",
-                seedNodes: ["1.2.3.4", "2001:0db8:85a3:0000:0000:8a2e:0370:7334"],
-                genesisHash: "4fc82b26aecb47d2868c4efbe3581732a3e7cbcc6c2efb32062c08170a05eeb8",
-                bridgechainRepository: "http://www.repository.com/myorg/myrepo",
-                ports: { "@arkecosystem/core-api": 12345 },
-            })
-=======
             const bridgechainRegistration = TransactionFactory.bridgechainRegistration(bridgechainRegistrationAsset)
->>>>>>> aa70a63e
                 .withPassphrase(secrets[0])
                 .createOne();
 
@@ -78,13 +70,10 @@
                 seedNodes: ["1.2.3.4", "2001:0db8:85a3:0000:0000:8a2e:0370:7334"],
                 genesisHash: "6b51d431df5d7f141cbececcf79edf3dd861c3b4069f0b11661a3eefacbba918",
                 bridgechainRepository: "http://www.repository.com/myorg/myrepo",
-<<<<<<< HEAD
                 ports: { "@arkecosystem/core-api": 12345 },
-            })
-=======
             };
+
             const bridgechainRegistration = TransactionFactory.bridgechainRegistration(bridgechainRegistrationAsset2)
->>>>>>> aa70a63e
                 .withPassphrase(secrets[0])
                 .createOne();
 
@@ -155,13 +144,10 @@
                 seedNodes: ["2001:0db8:85a3:0000:0000:8a2e:0370:7334"],
                 genesisHash: "3fdba35f04dc8c462986c992bcf875546257113072a909c162f7e470e581e278",
                 bridgechainRepository: "http://www.repository.com/myorg/myrepo",
-<<<<<<< HEAD
                 ports: { "@arkecosystem/core-api": 12345 },
-            })
-=======
             };
+
             const bridgechainRegistration = TransactionFactory.bridgechainRegistration(bridgechainRegistrationAsset)
->>>>>>> aa70a63e
                 .withPassphrase(passphrase)
                 .withSecondPassphrase(secondPassphrase)
                 .createOne();
@@ -245,13 +231,10 @@
                 seedNodes: ["2001:0db8:85a3:0000:0000:8a2e:0370:7334"],
                 genesisHash: "8527a891e224136950ff32ca212b45bc93f69fbb801c3b1ebedac52775f99e61",
                 bridgechainRepository: "http://www.repository.com/myorg/myrepo",
-<<<<<<< HEAD
                 ports: { "@arkecosystem/core-api": 12345 },
-            })
-=======
             };
+
             const bridgechainRegistration = TransactionFactory.bridgechainRegistration(bridgechainRegistrationAsset)
->>>>>>> aa70a63e
                 .withSenderPublicKey(multiSigPublicKey)
                 .withPassphraseList(passphrases)
                 .createOne();
