import "@arkecosystem/core-test-framework/src/matchers";

import { Contracts } from "@arkecosystem/core-kernel";
import { Enums } from "@arkecosystem/core-magistrate-crypto";
import secrets from "@arkecosystem/core-test-framework/src/internal/passphrases.json";
import { snoozeForBlock, TransactionFactory } from "@arkecosystem/core-test-framework/src/utils";
import { Identities, Utils } from "@arkecosystem/crypto";
import { generateMnemonic } from "bip39";

import * as support from "./__support__";

let app: Contracts.Kernel.Application;
beforeAll(async () => (app = await support.setUp()));
afterAll(async () => await support.tearDown());

describe("Transaction Forging - Entity registration", () => {
    describe("Signed with 1 Passphrase", () => {
        it("should broadcast, accept and forge it [Signed with 1 Passphrase]", async () => {
            // Registering all possible entity types/subTypes
            const registrations = [];
            let nonce = Utils.BigNumber.make(2);
            for (const { type, subType, name } of [
                { type: Enums.EntityType.Business, subType: 0, name: "bzness" },
                { type: Enums.EntityType.Delegate, subType: 1, name: "genesis_1" },
                { type: Enums.EntityType.Product, subType: 6, name: "prduct" },
                { type: Enums.EntityType.Plugin, subType: 255, name: "plgincore" },
                { type: Enums.EntityType.Plugin, subType: 134, name: "plgindskt" },
                { type: 255, subType: 134, name: "type255shouldwork" },
                { type: 174, subType: 33, name: "type174shouldwork" },
            ]) {
                registrations.push(
                    TransactionFactory.initialize(app)
                        .entity({ type, subType, action: Enums.EntityAction.Register, data: { name } })
                        .withPassphrase(secrets[0])
                        .withNonce(nonce)
                        .createOne(),
                );
                nonce = nonce.plus(1);
            }

            await expect(registrations[0]).not.toBeAccepted(); // aip36 not here yet
            await snoozeForBlock(1);
            for (const entityRegistration of registrations) {
                await expect(entityRegistration.id).not.toBeForged();
            }

            for (let i = 0; i < 30; i++) {
                await snoozeForBlock(1); // wait for aip36 to kick in, todo better way without waiting ? (snapshot ?)
            }

            await expect(registrations).toBeAllAccepted();
            await snoozeForBlock(1);
            for (const entityRegistration of registrations) {
                await expect(entityRegistration.id).toBeForged();
                await expect(entityRegistration).entityRegistered();
            }
        });

        it("should reject entity registration, because entity name contains unicode control characters [Signed with 1 Passphrase]", async () => {
            // entity registration
            const entityRegistration = TransactionFactory.initialize(app)
                .entity({
                    type: Enums.EntityType.Plugin,
                    subType: 1,
                    action: Enums.EntityAction.Register,
                    data: {
                        name: "\u0008name",
                    },
                })
                .withPassphrase(secrets[0])
                .createOne();

            await expect(entityRegistration).toBeRejected();
            await snoozeForBlock(1);
            await expect(entityRegistration.id).not.toBeForged();
            await expect(entityRegistration).not.entityRegistered();
        });

        it("should reject entity registration, because entity type is > 255 [Signed with 1 Passphrase]", async () => {
            // entity registration
            const entityRegistration = TransactionFactory.initialize(app).entity({
                type: 256,
                subType: 1,
                action: Enums.EntityAction.Register,
                data: {
                    name: "name256",
                },
            })
                .withPassphrase(secrets[0])
                .createOne();

            await expect(entityRegistration).toBeRejected();
            await snoozeForBlock(1);
            await expect(entityRegistration.id).not.toBeForged();
            await expect(entityRegistration).not.entityRegistered();
        });

        it("should reject entity registration, because entity sub type is > 255 [Signed with 1 Passphrase]", async () => {
            // entity registration
            const entityRegistration = TransactionFactory.initialize(app).entity({
                type: 1,
                subType: 256,
                action: Enums.EntityAction.Register,
                data: {
                    name: "namesubtype256",
                },
            })
                .withPassphrase(secrets[0])
                .createOne();

            await expect(entityRegistration).toBeRejected();
            await snoozeForBlock(1);
            await expect(entityRegistration.id).not.toBeForged();
            await expect(entityRegistration).not.entityRegistered();
        });
    });

    describe("Signed with 2 Passphrases", () => {
        it("should broadcast, accept and forge it [Signed with 2 Passphrases] ", async () => {
            // Prepare a fresh wallet for the tests
            const passphrase = generateMnemonic();
            const secondPassphrase = generateMnemonic();

            // Initial Funds
            const initialFunds = TransactionFactory.initialize(app)
                .transfer(Identities.Address.fromPassphrase(passphrase), 150 * 1e8)
                .withPassphrase(secrets[0])
                .createOne();

            await expect(initialFunds).toBeAccepted();
            await snoozeForBlock(1);
            await expect(initialFunds.id).toBeForged();

            // Register a second passphrase
            const secondSignature = TransactionFactory.initialize(app)
                .secondSignature(secondPassphrase)
                .withPassphrase(passphrase)
                .createOne();

            await expect(secondSignature).toBeAccepted();
            await snoozeForBlock(1);
            await expect(secondSignature.id).toBeForged();

            // Registering entity
            const entityRegistration = TransactionFactory.initialize(app)
                .entity({
                    type: Enums.EntityType.Business,
                    subType: 0,
                    action: Enums.EntityAction.Register,
                    data: {
                        name: "my_bridgechain",
                    },
                })
                .withPassphrase(passphrase)
                .withSecondPassphrase(secondPassphrase)
                .createOne();

            await expect(entityRegistration).toBeAccepted();
            await snoozeForBlock(1);
            await expect(entityRegistration.id).toBeForged();
            await expect(entityRegistration).entityRegistered();
        });
    });

    describe("Signed with multi signature [3 of 3]", () => {
        // Register a multi signature wallet with defaults
        const passphrase = generateMnemonic();
        const passphrases = [passphrase, secrets[4], secrets[5]];
        const participants = [
            Identities.PublicKey.fromPassphrase(passphrases[0]),
            Identities.PublicKey.fromPassphrase(passphrases[1]),
            Identities.PublicKey.fromPassphrase(passphrases[2]),
        ];

        it("should broadcast, accept and forge it [3-of-3 multisig]", async () => {
            // Funds to register a multi signature wallet
            const initialFunds = TransactionFactory.initialize(app)
                .transfer(Identities.Address.fromPassphrase(passphrase), 50 * 1e8)
                .withPassphrase(secrets[0])
                .createOne();

            await expect(initialFunds).toBeAccepted();
            await snoozeForBlock(1);
            await expect(initialFunds.id).toBeForged();

            // Registering a multi-signature wallet
            const multiSignature = TransactionFactory.initialize(app)
                .multiSignature(participants, 3)
                .withPassphrase(passphrase)
                .withPassphraseList(passphrases)
                .createOne();

            await expect(multiSignature).toBeAccepted();
            await snoozeForBlock(1);
            await expect(multiSignature.id).toBeForged();

            // Send funds to multi signature wallet
            const multiSigAddress = Identities.Address.fromMultiSignatureAsset(multiSignature.asset.multiSignature);
            const multiSigPublicKey = Identities.PublicKey.fromMultiSignatureAsset(multiSignature.asset.multiSignature);

            const multiSignatureFunds = TransactionFactory.initialize(app)
                .transfer(multiSigAddress, 100 * 1e8)
                .withPassphrase(secrets[0])
                .createOne();

            await expect(multiSignatureFunds).toBeAccepted();
            await snoozeForBlock(1);
            await expect(multiSignatureFunds.id).toBeForged();

            // Registering entity
<<<<<<< HEAD
            const entityRegistration = TransactionFactory.initialize(app)
                .entity({
                    type: Enums.EntityType.Developer,
                    subType: 0,
                    action: Enums.EntityAction.Register,
                    data: {
                        name: "iam_a_developer",
                    },
                })
=======
            const entityRegistration = TransactionFactory.entity({
                type: Enums.EntityType.Module,
                subType: 0,
                action: Enums.EntityAction.Register,
                data: {
                    name: "iam_a_module",
                },
            })
>>>>>>> 649aeace
                .withSenderPublicKey(multiSigPublicKey)
                .withPassphraseList(passphrases)
                .createOne();

            await expect(entityRegistration).toBeAccepted();
            await snoozeForBlock(1);
            await expect(entityRegistration.id).toBeForged();
            await expect(entityRegistration).entityRegistered();
        });
    });
});<|MERGE_RESOLUTION|>--- conflicted
+++ resolved
@@ -208,26 +208,15 @@
             await expect(multiSignatureFunds.id).toBeForged();
 
             // Registering entity
-<<<<<<< HEAD
             const entityRegistration = TransactionFactory.initialize(app)
                 .entity({
-                    type: Enums.EntityType.Developer,
+                    type: Enums.EntityType.Module,
                     subType: 0,
                     action: Enums.EntityAction.Register,
                     data: {
-                        name: "iam_a_developer",
+                        name: "iam_a_module",
                     },
                 })
-=======
-            const entityRegistration = TransactionFactory.entity({
-                type: Enums.EntityType.Module,
-                subType: 0,
-                action: Enums.EntityAction.Register,
-                data: {
-                    name: "iam_a_module",
-                },
-            })
->>>>>>> 649aeace
                 .withSenderPublicKey(multiSigPublicKey)
                 .withPassphraseList(passphrases)
                 .createOne();
