--- conflicted
+++ resolved
@@ -14,6 +14,7 @@
             seedNodes: ["1.2.3.4", "2001:0db8:85a3:0000:0000:8a2e:0370:7334"],
             genesisHash: "e629fa6598d732768f7c726b4b621285f9c3b85303900aa912017db7617d8bdb",
             bridgechainRepository: "http://www.repository.com/myorg/myrepo",
+            ports: { "@arkecosystem/core-api": 12345 },
         };
 
         it("should broadcast, accept and forge it [Signed with 1 Passphrase]", async () => {
@@ -30,17 +31,7 @@
             await expect(businessRegistration.id).toBeForged();
 
             // Registering a bridgechain
-<<<<<<< HEAD
-            const bridgechainRegistration = TransactionFactory.bridgechainRegistration({
-                name: "cryptoProject",
-                seedNodes: ["1.2.3.4", "2001:0db8:85a3:0000:0000:8a2e:0370:7334"],
-                genesisHash: "e629fa6598d732768f7c726b4b621285f9c3b85303900aa912017db7617d8bdb",
-                bridgechainRepository: "http://www.repository.com/myorg/myrepo",
-                ports: { "@arkecosystem/core-api": 12345 },
-            })
-=======
             const bridgechainRegistration = TransactionFactory.bridgechainRegistration(bridgechainRegistrationAsset)
->>>>>>> aa70a63e
                 .withPassphrase(secrets[0])
                 .createOne();
 
@@ -52,6 +43,7 @@
             const bridgechainUpdate = TransactionFactory.bridgechainUpdate({
                 bridgechainId: bridgechainRegistrationAsset.genesisHash,
                 seedNodes: ["1.2.3.4", "1.2.3.5", "192.168.1.0", "131.107.0.89"],
+                ports: { "@arkecosystem/core-api": 54321 },
             })
                 .withPassphrase(secrets[0])
                 .createOne();
@@ -93,13 +85,10 @@
                 seedNodes: ["1.2.3.4", "2001:0db8:85a3:0000:0000:8a2e:0370:7334"],
                 genesisHash: "b17ef6d19c7a5b1ee83b907c595526dcb1eb06db8227d650d5dda0a9f4ce8cd9",
                 bridgechainRepository: "http://www.repository.com/myorg/myrepo",
-<<<<<<< HEAD
                 ports: { "@arkecosystem/core-api": 12345 },
-            })
-=======
             };
+
             const bridgechainRegistration = TransactionFactory.bridgechainRegistration(bridgechainRegistrationAsset2)
->>>>>>> aa70a63e
                 .withPassphrase(secrets[0])
                 .createOne();
 
@@ -169,16 +158,11 @@
             // Registering a bridgechain
             const bridgechainRegistrationAsset = {
                 name: "cryptoProject",
-                seedNodes: ["2001:0db8:85a3:0000:0000:8a2e:0370:7334"],
                 genesisHash: "4523540f1504cd17100c4835e85b7eefd49911580f8efff0599a8f283be6b9e3",
-                bridgechainRepository: "http://www.repository.com/myorg/myrepo",
-<<<<<<< HEAD
                 ports: { "@arkecosystem/core-api": 12345 },
-            })
-=======
             };
+
             const bridgechainRegistration = TransactionFactory.bridgechainRegistration(bridgechainRegistrationAsset)
->>>>>>> aa70a63e
                 .withPassphrase(passphrase)
                 .withSecondPassphrase(secondPassphrase)
                 .createOne();
@@ -262,13 +246,10 @@
                 seedNodes: ["2001:0db8:85a3:0000:0000:8a2e:0370:7334"],
                 genesisHash: "4ec9599fc203d176a301536c2e091a19bc852759b255bd6818810a42c5fed14a",
                 bridgechainRepository: "http://www.repository.com/myorg/myrepo",
-<<<<<<< HEAD
                 ports: { "@arkecosystem/core-api": 12345 },
-            })
-=======
             };
+
             const bridgechainRegistration = TransactionFactory.bridgechainRegistration(bridgechainRegistrationAsset)
->>>>>>> aa70a63e
                 .withSenderPublicKey(multiSigPublicKey)
                 .withPassphraseList(passphrases)
                 .createOne();
@@ -281,7 +262,7 @@
             const bridgechainUpdate = TransactionFactory.bridgechainUpdate({
                 bridgechainId: bridgechainRegistrationAsset.genesisHash,
                 seedNodes: ["1.2.3.4", "1.2.3.5", "192.168.1.0", "131.107.0.89"],
-                ports: { "@arkecosystem/core-api": 12345 },
+                ports: { "@arkecosystem/core-api": 54321 },
             })
                 .withSenderPublicKey(multiSigPublicKey)
                 .withPassphraseList(passphrases)
