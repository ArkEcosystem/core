--- conflicted
+++ resolved
@@ -281,26 +281,15 @@
             await expect(multiSignatureFunds.id).toBeForged();
 
             // Registering entity
-<<<<<<< HEAD
-            const entityRegistration = TransactionFactory.initialize(app)
-                .entity({
-                    type: Enums.EntityType.Developer,
-                    subType,
-                    action: Enums.EntityAction.Register,
-                    data: {
-                        name: "iam_a_developer"
-                    }
-                })
-=======
-            const entityRegistration = TransactionFactory.entity({
-                type: Enums.EntityType.Module,
-                subType,
-                action: Enums.EntityAction.Register,
-                data: {
-                    name: "iam_a_module",
-                },
-            })
->>>>>>> 649aeace
+            const entityRegistration = TransactionFactory.initialize(app)
+                .entity({
+                    type: Enums.EntityType.Module,
+                    subType,
+                    action: Enums.EntityAction.Register,
+                    data: {
+                        name: "iam_a_module"
+                    }
+                })
                 .withSenderPublicKey(multiSigPublicKey)
                 .withPassphraseList(passphrases)
                 .createOne();
@@ -310,24 +299,14 @@
             await expect(entityRegistration.id).toBeForged();
 
             // Updating entity
-<<<<<<< HEAD
-            const entityResign = TransactionFactory.initialize(app)
-                .entity({
-                    type: Enums.EntityType.Developer,
-                    subType,
-                    action: Enums.EntityAction.Resign,
-                    registrationId: entityRegistration.id,
-                    data: {}
-                })
-=======
-            const entityResign = TransactionFactory.entity({
-                type: Enums.EntityType.Module,
-                subType,
-                action: Enums.EntityAction.Resign,
-                registrationId: entityRegistration.id,
-                data: {},
-            })
->>>>>>> 649aeace
+            const entityResign = TransactionFactory.initialize(app)
+                .entity({
+                    type: Enums.EntityType.Module,
+                    subType,
+                    action: Enums.EntityAction.Resign,
+                    registrationId: entityRegistration.id,
+                    data: {}
+                })
                 .withFee(staticFeeResign)
                 .withSenderPublicKey(multiSigPublicKey)
                 .withPassphraseList(passphrases)
