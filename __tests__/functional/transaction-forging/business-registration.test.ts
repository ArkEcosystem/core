import { Identities } from "@arkecosystem/crypto";
import { generateMnemonic } from "bip39";
import { TransactionFactory } from "../../helpers/transaction-factory";
import { secrets } from "../../utils/config/testnet/delegates.json";
import * as support from "./__support__";

beforeAll(support.setUp);
afterAll(support.tearDown);

describe("Transaction Forging - Business registration", () => {
    describe("Signed with 1 Passphrase", () => {
        it("should broadcast, accept and forge it [Signed with 1 Passphrase]", async () => {
            // Registering a business
            const businessRegistration = TransactionFactory.businessRegistration({
                name: "ark",
                website: "ark.io",
            })
                .withPassphrase(secrets[0])
                .createOne();

            await expect(businessRegistration).toBeAccepted();
            await support.snoozeForBlock(1);
            await expect(businessRegistration.id).toBeForged();
        });

        it("should be rejected, because wallet is already a business [Signed with 1 Passphrase]", async () => {
            // Registering a business again
            const businessRegistration = TransactionFactory.businessRegistration({
                name: "ark",
                website: "ark.io",
            })
                .withPassphrase(secrets[0])
                .createOne();

            await expect(businessRegistration).toBeRejected();
            await support.snoozeForBlock(1);
            await expect(businessRegistration.id).not.toBeForged();
        });

<<<<<<< HEAD
        it("should be rejected, because business registration is already in the pool [Signed with 1 Passphrase]", async () => {
            // Registering a business
            const businessRegistration = TransactionFactory.businessRegistration({
                name: "ark",
                website: "ark.io",
            })
                .withPassphrase(secrets[1])
                .createOne();

            // Registering a business again
            const businessRegistration2 = TransactionFactory.businessRegistration({
                name: "ark2",
                website: "ark.io",
            })
                .withPassphrase(secrets[1])
                .withNonce(businessRegistration.nonce.plus(1))
                .createOne();

            await expect([businessRegistration, businessRegistration2]).not.toBeAllAccepted();
            await support.snoozeForBlock(1);
            await expect(businessRegistration.id).toBeForged();
            await expect(businessRegistration2.id).not.toBeForged();
=======
        it("should be rejected, because name business contains unicode control characters [Signed with 1 Passphrase]", async () => {
            // Registering a business with unicode control characters in its name
            const businessRegistration = TransactionFactory.businessRegistration({
                name: "\u0000ark",
                website: "ark.io",
            })
                .withPassphrase(passphrase)
                .createOne();

            await expect(businessRegistration).toBeRejected();
            await support.snoozeForBlock(1);
            await expect(businessRegistration.id).not.toBeForged();
        });

        it("should be rejected, because business name contains disallowed characters [Signed with 1 Passphrase]", async () => {
            // Registering a business with disallowed characters in its name
            const businessRegistration = TransactionFactory.businessRegistration({
                name: "ark+",
                website: "ark.io",
            })
                .withPassphrase(passphrase)
                .createOne();

            await expect(businessRegistration).toBeRejected();
            await support.snoozeForBlock(1);
            await expect(businessRegistration.id).not.toBeForged();
>>>>>>> 4787d446
        });
    });

    describe("Signed with 2 Passphrases", () => {
        // Prepare a fresh wallet for the tests
        const passphrase = generateMnemonic();
        const secondPassphrase = generateMnemonic();

        it("should broadcast, accept and forge it [Signed with 2 Passphrases]", async () => {
            // Initial Funds
            const initialFunds = TransactionFactory.transfer(Identities.Address.fromPassphrase(passphrase), 150 * 1e8)
                .withPassphrase(secrets[0])
                .createOne();

            await expect(initialFunds).toBeAccepted();
            await support.snoozeForBlock(1);
            await expect(initialFunds.id).toBeForged();

            // Register a second passphrase
            const secondSignature = TransactionFactory.secondSignature(secondPassphrase)
                .withPassphrase(passphrase)
                .createOne();

            await expect(secondSignature).toBeAccepted();
            await support.snoozeForBlock(1);
            await expect(secondSignature.id).toBeForged();

            // Registering a business
            const businessRegistration = TransactionFactory.businessRegistration({
                name: "ark",
                website: "ark.io",
            })
                .withPassphrase(passphrase)
                .withSecondPassphrase(secondPassphrase)
                .createOne();

            await expect(businessRegistration).toBeAccepted();
            await support.snoozeForBlock(1);
            await expect(businessRegistration.id).toBeForged();
        });

        it("should be rejected, because wallet is already a business [Signed with 2 Passphrases]", async () => {
            // Registering a business again
            const businessRegistration = TransactionFactory.businessRegistration({
                name: "ark",
                website: "ark.io",
            })
                .withPassphrase(passphrase)
                .withSecondPassphrase(secondPassphrase)
                .createOne();

            await expect(businessRegistration).toBeRejected();
            await support.snoozeForBlock(1);
            await expect(businessRegistration.id).not.toBeForged();
        });
    });

    describe("Signed with multi signature [3 of 5]", () => {
        // Multi signature wallet data
        const passphrase = generateMnemonic();
        const registerPassphrases = [passphrase, secrets[1], secrets[2], secrets[3], secrets[4]];
        const signPassphrases = [passphrase, secrets[1], secrets[2]];
        const participants = [
            Identities.PublicKey.fromPassphrase(registerPassphrases[0]),
            Identities.PublicKey.fromPassphrase(registerPassphrases[1]),
            Identities.PublicKey.fromPassphrase(registerPassphrases[2]),
            Identities.PublicKey.fromPassphrase(registerPassphrases[3]),
            Identities.PublicKey.fromPassphrase(registerPassphrases[4]),
        ];
        let multiSigAddress;
        let multiSigPublicKey;
        it("should broadcast, accept and forge it [3 of 5]", async () => {
            // Initial Funds
            const initialFunds = TransactionFactory.transfer(Identities.Address.fromPassphrase(passphrase), 50 * 1e8)
                .withPassphrase(secrets[0])
                .createOne();

            await expect(initialFunds).toBeAccepted();
            await support.snoozeForBlock(1);
            await expect(initialFunds.id).toBeForged();

            // Registering a multi-signature wallet
            const multiSignature = TransactionFactory.multiSignature(participants, 3)
                .withPassphrase(passphrase)
                .withPassphraseList(registerPassphrases)
                .createOne();

            await expect(multiSignature).toBeAccepted();
            await support.snoozeForBlock(1);
            await expect(multiSignature.id).toBeForged();

            // Send funds to multi signature wallet
            multiSigAddress = Identities.Address.fromMultiSignatureAsset(multiSignature.asset.multiSignature);
            multiSigPublicKey = Identities.PublicKey.fromMultiSignatureAsset(multiSignature.asset.multiSignature);

            const multiSignatureFunds = TransactionFactory.transfer(multiSigAddress, 100 * 1e8)
                .withPassphrase(secrets[0])
                .createOne();

            await expect(multiSignatureFunds).toBeAccepted();
            await support.snoozeForBlock(1);
            await expect(multiSignatureFunds.id).toBeForged();

            // Registering a business
            const businessRegistration = TransactionFactory.businessRegistration({
                name: "ark",
                website: "ark.io",
            })
                .withSenderPublicKey(multiSigPublicKey)
                .withPassphraseList(signPassphrases)
                .createOne();

            await expect(businessRegistration).toBeAccepted();
            await support.snoozeForBlock(1);
            await expect(businessRegistration.id).toBeForged();
        });

        it("should be rejected, because wallet is already a business [3 of 5]", async () => {
            // Registering a business again
            const businessRegistration = TransactionFactory.businessRegistration({
                name: "ark",
                website: "ark.io",
            })
                .withSenderPublicKey(multiSigPublicKey)
                .withPassphraseList(signPassphrases)
                .createOne();

            await expect(businessRegistration).toBeRejected();
            await support.snoozeForBlock(1);
            await expect(businessRegistration.id).not.toBeForged();
        });
    });
});<|MERGE_RESOLUTION|>--- conflicted
+++ resolved
@@ -37,7 +37,34 @@
             await expect(businessRegistration.id).not.toBeForged();
         });
 
-<<<<<<< HEAD
+        it("should be rejected, because name business contains unicode control characters [Signed with 1 Passphrase]", async () => {
+            // Registering a business with unicode control characters in its name
+            const businessRegistration = TransactionFactory.businessRegistration({
+                name: "\u0000ark",
+                website: "ark.io",
+            })
+                .withPassphrase(secrets[1])
+                .createOne();
+
+            await expect(businessRegistration).toBeRejected();
+            await support.snoozeForBlock(1);
+            await expect(businessRegistration.id).not.toBeForged();
+        });
+
+        it("should be rejected, because business name contains disallowed characters [Signed with 1 Passphrase]", async () => {
+            // Registering a business with disallowed characters in its name
+            const businessRegistration = TransactionFactory.businessRegistration({
+                name: "ark+",
+                website: "ark.io",
+            })
+                .withPassphrase(secrets[1])
+                .createOne();
+
+            await expect(businessRegistration).toBeRejected();
+            await support.snoozeForBlock(1);
+            await expect(businessRegistration.id).not.toBeForged();
+        });
+
         it("should be rejected, because business registration is already in the pool [Signed with 1 Passphrase]", async () => {
             // Registering a business
             const businessRegistration = TransactionFactory.businessRegistration({
@@ -60,34 +87,6 @@
             await support.snoozeForBlock(1);
             await expect(businessRegistration.id).toBeForged();
             await expect(businessRegistration2.id).not.toBeForged();
-=======
-        it("should be rejected, because name business contains unicode control characters [Signed with 1 Passphrase]", async () => {
-            // Registering a business with unicode control characters in its name
-            const businessRegistration = TransactionFactory.businessRegistration({
-                name: "\u0000ark",
-                website: "ark.io",
-            })
-                .withPassphrase(passphrase)
-                .createOne();
-
-            await expect(businessRegistration).toBeRejected();
-            await support.snoozeForBlock(1);
-            await expect(businessRegistration.id).not.toBeForged();
-        });
-
-        it("should be rejected, because business name contains disallowed characters [Signed with 1 Passphrase]", async () => {
-            // Registering a business with disallowed characters in its name
-            const businessRegistration = TransactionFactory.businessRegistration({
-                name: "ark+",
-                website: "ark.io",
-            })
-                .withPassphrase(passphrase)
-                .createOne();
-
-            await expect(businessRegistration).toBeRejected();
-            await support.snoozeForBlock(1);
-            await expect(businessRegistration.id).not.toBeForged();
->>>>>>> 4787d446
         });
     });
 
