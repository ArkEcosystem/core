--- conflicted
+++ resolved
@@ -84,7 +84,6 @@
         return new TransactionFactory(Transactions.BuilderFactory.ipfs().ipfsAsset(ipfsId));
     }
 
-<<<<<<< HEAD
     public static htlcLock(
         lockAsset: Interfaces.IHtlcLockAsset,
         recipientId?: string,
@@ -106,7 +105,6 @@
         return new TransactionFactory(Transactions.BuilderFactory.htlcRefund().htlcRefundAsset(refundAsset));
     }
 
-=======
     public static multiPayment(payments: Array<{ recipientId: string; amount: string }>): TransactionFactory {
         const builder = Transactions.BuilderFactory.multiPayment();
         for (const payment of payments) {
@@ -115,7 +113,6 @@
         return new TransactionFactory(builder);
     }
 
->>>>>>> 5fee3196
     public static getNonce(publicKey: string): Utils.BigNumber {
         try {
             return app.resolvePlugin<Database.IDatabaseService>("database").walletManager.getNonce(publicKey);
