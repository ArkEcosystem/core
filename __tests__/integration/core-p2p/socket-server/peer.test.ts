import "jest-extended";

import "../mocks/core-container";
import { defaults } from "../mocks/p2p-options";

import { Blocks, Managers } from "@arkecosystem/crypto/src";
import unitnetMilestones from "@arkecosystem/crypto/src/networks/unitnet/milestones.json";
import delay from "delay";
import SocketCluster from "socketcluster";
import socketCluster from "socketcluster-client";
import { startSocketServer } from "../../../../packages/core-p2p/src/socket-server";
import { BlockFactory } from "../../../helpers";
import { createPeerService } from "../../../helpers/peers";
import { TransactionFactory } from "../../../helpers/transaction-factory";
import { wallets } from "../../../utils/fixtures/unitnet/wallets";

Managers.configManager.setFromPreset("unitnet");

let server: SocketCluster;
let socket;
let connect;
let emit;
let ping;
let pong;
let send;

const headers = {
    version: "2.1.0",
    port: "4009",
    height: 1,
    "Content-Type": "application/json",
};

beforeAll(async () => {
    process.env.CORE_ENV = "test";
    defaults.remoteAccess = []; // empty for rate limit tests

    const { service, processor } = createPeerService();

    jest.setTimeout(10000);

    server = await startSocketServer(service, { server: { port: 4007, workers: 1 } });
    await delay(1000);

    socket = socketCluster.create({
        port: 4007,
        hostname: "127.0.0.1",
    });
    socket.on("error", () => {
        //
    });

    connect = () => socket.connect();

    emit = (event, data) =>
        new Promise((resolve, reject) => {
            socket.emit(event, data, (err, val) => (err ? reject(err) : resolve(val)));
        });

    send = data => socket.send(data);

    ping = () => socket.transport.socket.ping();
    pong = () => socket.transport.socket.pong();

    jest.spyOn(processor, "validateAndAcceptPeer").mockImplementation(jest.fn());
});

afterAll(() => {
    socket.destroy();
    server.destroy();

    jest.setTimeout(5000);
});

describe("Server initialization", () => {
    it("should init the server with correct maxPayload value", async () => {
        expect(server.options.maxPayload).toBe(unitnetMilestones[0].block.maxPayload + 10 * 1024); // unitnet milestones maxPayload + 1024 margin
    });
});

describe("Peer socket endpoint", () => {
    describe("socket endpoints", () => {
        it("should getPeers", async () => {
            const { data } = await emit("p2p.peer.getPeers", {
                headers,
                data: {},
            });

            expect(data).toBeArray();
        });

        it("should getStatus", async () => {
            const { data } = await emit("p2p.peer.getStatus", {
                headers,
                data: {},
            });

            expect(data.state.height).toBe(1);
        });

        describe("postBlock", () => {
            it("should postBlock successfully", async () => {
                await delay(1000);
                const dummyBlock = BlockFactory.createDummy();
                const { data } = await emit("p2p.peer.postBlock", {
                    data: {
                        block: Blocks.Serializer.serializeWithTransactions({
                            ...dummyBlock.data,
                            transactions: dummyBlock.transactions.map(tx => tx.data),
                        }),
                    },
                    headers,
                });

                expect(data).toEqual({});
            });

            it("should throw validation error when sending wrong data", async () => {
                await delay(1000);
                await expect(
                    emit("p2p.peer.postBlock", {
                        data: {},
                        headers,
                    }),
                ).rejects.toHaveProperty("name", "Error");
            });

            it("should throw error when sending wrong buffer", async () => {
                await delay(1000);
                await expect(
                    emit("p2p.peer.postBlock", {
                        data: {
                            block: Buffer.from("oopsThisIsNotABlockBuffer"),
                        },
                        headers,
                    }),
                ).rejects.toHaveProperty("name", "BadConnectionError");
            });
        });

        describe("postTransactions", () => {
            it("should get back 'transaction list is not conform' error when transactions are invalid (already in cache)", async () => {
                const transactions = TransactionFactory.transfer(wallets[0].address, 111)
                    .withNetwork("unitnet")
                    .withPassphrase("one two three")
                    .create(15);

                // TODO: test makes no sense anymore
                await expect(
                    emit("p2p.peer.postTransactions", {
                        data: { transactions },
                        headers,
                    }),
                ).toResolve();
                // because our mocking makes all transactions to be invalid (already in cache)
            });

            it("should throw validation error when sending too much transactions", async () => {
                const transactions = TransactionFactory.transfer(wallets[0].address, 111)
                    .withNetwork("unitnet")
                    .withPassphrase("one two three")
                    .create(50);

                // TODO: test makes no sense anymore
                await expect(
                    emit("p2p.peer.postTransactions", {
                        data: { transactions },
                        headers,
                    }),
                ).toResolve();
            });

            it("should disconnect the client if it sends an invalid message payload", async () => {
                await delay(1000);

                expect(socket.state).toBe("open");

                send('{"event": "#handshake", "data": {}, "cid": 1}');
                await delay(500);

                send("Invalid payload");
                await delay(1000);

                expect(socket.state).toBe("closed");
            });

            it("should disconnect the client if it sends too many pongs too quickly", async () => {
                connect();
                await delay(1000);

                expect(socket.state).toBe("open");

                send('{"event": "#handshake", "data": {}, "cid": 1}');
                await delay(500);

                send("#2");
                await delay(1000);

                expect(socket.state).toBe("open");

                send("#2");
                send("#2");
                await delay(1000);

                expect(socket.state).toBe("closed");
            });

            it("should disconnect the client if it sends a ping frame", async () => {
                connect();
                await delay(1000);

                expect(socket.state).toBe("open");

                ping();
                await delay(500);
                expect(socket.state).toBe("closed");
            });

            it("should disconnect the client if it sends a pong frame", async () => {
                connect();
                await delay(1000);

                expect(socket.state).toBe("open");

                pong();
                await delay(500);
                expect(socket.state).toBe("closed");
            });
        });
    });

    describe("Socket errors", () => {
        it("should accept the request when below rate limit", async () => {
            await delay(1000);
            for (let i = 0; i < 2; i++) {
                const { data } = await emit("p2p.peer.getStatus", {
                    headers,
                    data: {},
                });
                expect(data.state.height).toBeNumber();
            }
            await delay(1100);
            for (let i = 0; i < 2; i++) {
                const { data } = await emit("p2p.peer.getStatus", {
                    headers,
                    data: {},
                });
                expect(data.state.height).toBeNumber();
            }
        });

        it("should cancel the request when exceeding rate limit", async () => {
            await delay(1000);
            for (let i = 0; i < 2; i++) {
                const { data } = await emit("p2p.peer.getStatus", {
                    headers,
                    data: {},
                });
                expect(data.state.height).toBeNumber();
            }

            await expect(
                emit("p2p.peer.getStatus", {
                    headers,
                    data: {},
                }),
            ).rejects.toHaveProperty("name", "BadConnectionError");
        });

        it("should cancel the request when exceeding rate limit on a certain endpoint", async () => {
            await delay(1000);

            const block = BlockFactory.createDummy();

<<<<<<< HEAD
            await emit("p2p.peer.postBlock", {
                headers,
                data: {
                    block: Blocks.Serializer.serializeWithTransactions({
                        ...block.data,
                        transactions: block.transactions.map(tx => tx.data),
                    }),
                },
            });

            await expect(
                emit("p2p.peer.postBlock", {
                    headers,
                    data: {
                        block: Blocks.Serializer.serializeWithTransactions({
                            ...block.data,
                            transactions: block.transactions.map(tx => tx.data),
                        }),
                    },
                }),
            ).rejects.toHaveProperty("name", "BadConnectionError");
=======
            const postBlock = () => emit("p2p.peer.postBlock", { headers, data: { block } });

            await expect(postBlock()).toResolve();
            await expect(postBlock()).toResolve();
            await expect(postBlock()).rejects.toHaveProperty("name", "BadConnectionError");
>>>>>>> 427b1e72

            await expect(
                emit("p2p.peer.getStatus", {
                    headers,
                    data: {},
                }),
            ).toResolve();

            await delay(4000);

<<<<<<< HEAD
            await expect(
                emit("p2p.peer.postBlock", {
                    headers,
                    data: {
                        block: Blocks.Serializer.serializeWithTransactions({
                            ...block.data,
                            transactions: block.transactions.map(tx => tx.data),
                        }),
                    },
                }),
            ).toResolve();
=======
            await expect(postBlock()).toResolve();
>>>>>>> 427b1e72
        });

        it("should close the connection when the event length is > 128", async () => {
            await delay(1000);

            await expect(
                emit(
                    "p2p.internal.eventNameIsTooLongSoShouldCloseTheConnectionWithCode4413AsItTheEventNameExceedsTheMaximumPermittedLengthSizeOf128Characters",
                    {
                        headers,
                        data: {},
                    },
                ),
            ).rejects.toHaveProperty("name", "BadConnectionError");
        });

        it("should close the connection when the event does not start with p2p", async () => {
            await delay(1000);

            await expect(
                emit("p3p.peer.getStatus", {
                    headers,
                    data: {},
                }),
            ).rejects.toHaveProperty("name", "BadConnectionError");
        });

        it("should close the connection when the version is invalid", async () => {
            await delay(1000);

            await expect(
                emit("p2p.invalid.getStatus", {
                    headers,
                    data: {},
                }),
            ).rejects.toHaveProperty("name", "BadConnectionError");
        });

        it("should close the connection and prevent reconnection if blocked", async () => {
            await delay(1000);

            await emit("p2p.peer.getPeers", {
                headers,
                data: {},
            });

            expect(socket.state).toBe("open");

            for (let i = 0; i < 100; i++) {
                await expect(
                    emit("p2p.peer.getPeers", {
                        headers,
                        data: {},
                    }),
                ).rejects.toHaveProperty("name", "BadConnectionError");
            }

            expect(socket.state).not.toBe("open");

            socket.connect();
            await delay(1000);

            expect(socket.state).not.toBe("open");
        });
    });
});<|MERGE_RESOLUTION|>--- conflicted
+++ resolved
@@ -272,8 +272,7 @@
 
             const block = BlockFactory.createDummy();
 
-<<<<<<< HEAD
-            await emit("p2p.peer.postBlock", {
+            const postBlock = () => emit("p2p.peer.postBlock", {
                 headers,
                 data: {
                     block: Blocks.Serializer.serializeWithTransactions({
@@ -283,24 +282,9 @@
                 },
             });
 
-            await expect(
-                emit("p2p.peer.postBlock", {
-                    headers,
-                    data: {
-                        block: Blocks.Serializer.serializeWithTransactions({
-                            ...block.data,
-                            transactions: block.transactions.map(tx => tx.data),
-                        }),
-                    },
-                }),
-            ).rejects.toHaveProperty("name", "BadConnectionError");
-=======
-            const postBlock = () => emit("p2p.peer.postBlock", { headers, data: { block } });
-
             await expect(postBlock()).toResolve();
             await expect(postBlock()).toResolve();
             await expect(postBlock()).rejects.toHaveProperty("name", "BadConnectionError");
->>>>>>> 427b1e72
 
             await expect(
                 emit("p2p.peer.getStatus", {
@@ -311,21 +295,7 @@
 
             await delay(4000);
 
-<<<<<<< HEAD
-            await expect(
-                emit("p2p.peer.postBlock", {
-                    headers,
-                    data: {
-                        block: Blocks.Serializer.serializeWithTransactions({
-                            ...block.data,
-                            transactions: block.transactions.map(tx => tx.data),
-                        }),
-                    },
-                }),
-            ).toResolve();
-=======
             await expect(postBlock()).toResolve();
->>>>>>> 427b1e72
         });
 
         it("should close the connection when the event length is > 128", async () => {
