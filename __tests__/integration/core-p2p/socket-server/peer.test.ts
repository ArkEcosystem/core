import "jest-extended";
import "../mocks/core-container";

import { Blocks, Managers } from "@arkecosystem/crypto/src";
import delay from "delay";
import socketCluster from "socketcluster-client";
import { startSocketServer } from "../../../../packages/core-p2p/src/socket-server";
import { InvalidTransactionsError } from "../../../../packages/core-p2p/src/socket-server/errors";
import { createPeerService } from "../../../helpers/peers";
import { TransactionFactory } from "../../../helpers/transaction-factory";
import { genesisBlock } from "../../../utils/config/unitnet/genesisBlock";
import { wallets } from "../../../utils/fixtures/unitnet/wallets";

Managers.configManager.setFromPreset("unitnet");

let socket;
let emit;

<<<<<<< HEAD
const rateLimit = {
    enabled: true,
    socketLimit: 32, // max number of messages per second per socket connection
    ipWhitelist: [],
    banDurationMs: 10 * 60 * 1000, // 10min ban for peer exceeding rate limit
};

const headers = {
    version: "2.1.0",
    port: "4009",
    nethash: "a63b5a3858afbca23edefac885be74d59f1a26985548a4082f4f479e74fcc348",
    height: 1,
    "Content-Type": "application/json",
};

=======
>>>>>>> 6c80eaa4
beforeAll(async () => {
    process.env.CORE_ENV = "test";

    const { service, processor } = createPeerService();

    await startSocketServer(service, { server: { port: 4007 } });
    await delay(3000);

    socket = socketCluster.create({
        port: 4007,
        hostname: "127.0.0.1",
    });

    emit = (event, data) =>
        new Promise((resolve, reject) => {
            socket.emit(event, data, (err, val) => (err ? reject(err) : resolve(val)));
        });

    jest.spyOn(processor, "validateAndAcceptPeer").mockImplementation(jest.fn());
});

afterAll(() => {
    socket.destroy();
});

describe("Peer socket endpoint", () => {
    describe("socket endpoints", () => {
        it("should getPeers", async () => {
            const { data } = await emit("p2p.peer.getPeers", {
                headers,
            });

            expect(data).toBeArray();
        });

        it("should getStatus", async () => {
            const { data } = await emit("p2p.peer.getStatus", {
                headers,
            });
            expect(data.height).toBe(1);
        });

        describe("postBlock", () => {
            it("should postBlock successfully", async () => {
                const { data } = await emit("p2p.peer.postBlock", {
                    data: { block: Blocks.Block.fromData(genesisBlock).toJson() },
                    headers,
                });

                expect(data).toEqual({});
            });

            it("should throw validation error when sending wrong data", async () => {
                await expect(
                    emit("p2p.peer.postBlock", {
                        data: {},
                        headers,
                    }),
                ).rejects.toHaveProperty("name", "CoreValidationError");
            });
        });

        describe("postTransactions", () => {
            it("should get back 'transaction list is not conform' error when transactions are invalid (already in cache)", async () => {
                const transactions = TransactionFactory.transfer(wallets[0].address, 111)
                    .withNetwork("unitnet")
                    .withPassphrase("one two three")
                    .create(15);

                await expect(
                    emit("p2p.peer.postTransactions", {
                        data: { transactions },
                        headers,
                    }),
                ).rejects.toThrowError("The payload contains invalid transaction.");

                // because our mocking makes all transactions to be invalid (already in cache)
            });

            it("should throw validation error when sending too much transactions", async () => {
                const transactions = TransactionFactory.transfer(wallets[0].address, 111)
                    .withNetwork("unitnet")
                    .withPassphrase("one two three")
                    .create(50);

                await expect(
                    emit("p2p.peer.postTransactions", {
                        data: { transactions },
                        headers,
                    }),
                ).rejects.toHaveProperty("name", "CoreValidationError");
            });
        });
    });

    describe("Socket errors", () => {
        it("should send back an error if no data.headers", async () => {
            try {
                await emit("p2p.peer.getPeers", {});
            } catch (e) {
                expect(e.name).toEqual("CoreHeadersRequiredError");
                expect(e.message).toEqual("Request data and data.headers is mandatory");
            }
        });

        it("should not be disconnected / banned when below rate limit", async () => {
            await delay(1100);
<<<<<<< HEAD
            for (let i = 0; i < 30; i++) {
                const { data } = await emit("p2p.peer.getStatus", {
=======
            for (let i = 0; i < 18; i++) {
                const status = await emit("p2p.peer.getStatus", {
>>>>>>> 6c80eaa4
                    headers,
                });
                expect(data.height).toBeNumber();
            }
            await delay(1100);
            for (let i = 0; i < 10; i++) {
                const { data } = await emit("p2p.peer.getStatus", {
                    headers,
                });
                expect(data.height).toBeNumber();
            }
        });

        it("should be disconnected and banned when exceeding rate limit", async () => {
            const onSocketError = jest.fn();
            socket.on("error", onSocketError);

            await delay(1100);
<<<<<<< HEAD
            for (let i = 0; i < 31; i++) {
                const { data } = await emit("p2p.peer.getStatus", {
=======
            for (let i = 0; i < 19; i++) {
                const status = await emit("p2p.peer.getStatus", {
>>>>>>> 6c80eaa4
                    headers,
                });
                expect(data.height).toBeNumber();
            }
            // 20th call, should throw CoreRateLimitExceededError
            await expect(
                emit("p2p.peer.postBlock", {
                    data: {},
                    headers,
                }),
            ).rejects.toHaveProperty("name", "CoreRateLimitExceededError");

            // wait a bit for socket to be disconnected
            await delay(500);

            expect(onSocketError).toHaveBeenCalled();
            expect(socket.getState()).toBe("closed");
        });
    });
});<|MERGE_RESOLUTION|>--- conflicted
+++ resolved
@@ -16,14 +16,6 @@
 let socket;
 let emit;
 
-<<<<<<< HEAD
-const rateLimit = {
-    enabled: true,
-    socketLimit: 32, // max number of messages per second per socket connection
-    ipWhitelist: [],
-    banDurationMs: 10 * 60 * 1000, // 10min ban for peer exceeding rate limit
-};
-
 const headers = {
     version: "2.1.0",
     port: "4009",
@@ -32,8 +24,6 @@
     "Content-Type": "application/json",
 };
 
-=======
->>>>>>> 6c80eaa4
 beforeAll(async () => {
     process.env.CORE_ENV = "test";
 
@@ -141,13 +131,8 @@
 
         it("should not be disconnected / banned when below rate limit", async () => {
             await delay(1100);
-<<<<<<< HEAD
-            for (let i = 0; i < 30; i++) {
+            for (let i = 0; i < 18; i++) {
                 const { data } = await emit("p2p.peer.getStatus", {
-=======
-            for (let i = 0; i < 18; i++) {
-                const status = await emit("p2p.peer.getStatus", {
->>>>>>> 6c80eaa4
                     headers,
                 });
                 expect(data.height).toBeNumber();
@@ -166,13 +151,8 @@
             socket.on("error", onSocketError);
 
             await delay(1100);
-<<<<<<< HEAD
-            for (let i = 0; i < 31; i++) {
+            for (let i = 0; i < 19; i++) {
                 const { data } = await emit("p2p.peer.getStatus", {
-=======
-            for (let i = 0; i < 19; i++) {
-                const status = await emit("p2p.peer.getStatus", {
->>>>>>> 6c80eaa4
                     headers,
                 });
                 expect(data.height).toBeNumber();
