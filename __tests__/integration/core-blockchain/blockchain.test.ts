--- conflicted
+++ resolved
@@ -86,7 +86,7 @@
         // delegate registrations or votes because those will fail due to e.g.
         // "already voted" error.
         transactionsIn = genesisBlock.transactions.filter(
-            t => t.type !== Enums.TransactionTypes.DelegateRegistration && t.type !== Enums.TransactionTypes.Vote
+            t => t.type !== Enums.TransactionTypes.DelegateRegistration && t.type !== Enums.TransactionTypes.Vote,
         );
     });
 
@@ -110,14 +110,6 @@
     describe("postTransactions", () => {
         it("should be ok", async () => {
             blockchain.transactionPool.flush();
-<<<<<<< HEAD
-            await blockchain.postTransactions(transactionsIn);
-            const transactionsOut = blockchain.transactionPool.getTransactions(0, 200);
-
-            expect(transactionsOut.length).toBe(transactionsIn.length);
-
-            expect(transactionsOut).toIncludeAllMembers(transactionsIn.map(t => t.serialized));
-=======
 
             jest.spyOn(blockchain.transactionPool as any, "removeForgedTransactions").mockReturnValue([]);
 
@@ -133,7 +125,6 @@
             expect(transactions.length).toBe(transferTransactions.length);
 
             expect(transactions).toIncludeAllMembers(transferTransactions.map(transaction => transaction.serialized));
->>>>>>> 44624151
 
             blockchain.transactionPool.flush();
             jest.restoreAllMocks();
@@ -263,7 +254,7 @@
             const forgerKeys = delegates.find(wallet => wallet.publicKey === nextForger.publicKey);
             const transfer = TransactionFactory.transfer(recipient, 125)
                 .withPassphrase(forgerKeys.passphrase)
-                .createOne()
+                .createOne();
 
             const transferBlock = createBlock(forgerKeys, [transfer]);
             await blockchain.processBlocks([transferBlock], mockCallback);
@@ -280,7 +271,7 @@
             const vote = TransactionFactory.vote(forgerKeys.publicKey)
                 .withFee(1)
                 .withPassphrase("secret")
-                .createOne()
+                .createOne();
 
             nextForger = await getNextForger();
             let nextForgerWallet = delegates.find(wallet => wallet.publicKey === nextForger.publicKey);
