import "../../utils";

/* tslint:disable:max-line-length */
import { Wallets } from "@arkecosystem/core-state";
import { roundCalculator } from "@arkecosystem/core-utils";
import { Blocks, Crypto, Identities, Interfaces, Utils } from "@arkecosystem/crypto";
import delay from "delay";
import { Blockchain } from "../../../packages/core-blockchain/src/blockchain";
import { TransactionFactory } from "../../helpers/transaction-factory";
import { genesisBlock as GB } from "../../utils/config/testnet/genesisBlock";
import { blocks101to155 } from "../../utils/fixtures/testnet/blocks101to155";
import { blocks2to100 } from "../../utils/fixtures/testnet/blocks2to100";
import { delegates } from "../../utils/fixtures/testnet/delegates";
import { setUp, tearDown } from "./__support__/setup";

let genesisBlock;
let configManager;
let container;
let blockchain: Blockchain;

const resetBlocksInCurrentRound = async () => {
    await blockchain.database.loadBlocksFromCurrentRound();
};

const resetToHeight1 = async () => {
    const lastBlock = await blockchain.database.getLastBlock();

    if (lastBlock) {
        // Make sure the wallet manager has been fed or else revertRound
        // cannot determine the previous delegates. This is only necessary, because
        // the database is not dropped after the unit tests are done.
        await blockchain.database.buildWallets();

        // Index the genesis wallet or else revert block at height 1 fails
        const generator = Identities.Address.fromPublicKey(genesisBlock.data.generatorPublicKey);
        const genesis = new Wallets.Wallet(generator);
        genesis.publicKey = genesisBlock.data.generatorPublicKey;
        genesis.username = "genesis";
        blockchain.database.walletManager.reindex(genesis);

        blockchain.state.clear();

        blockchain.state.setLastBlock(lastBlock);
        await resetBlocksInCurrentRound();
        await blockchain.removeBlocks(lastBlock.data.height - 1);
    }
};

const addBlocks = async untilHeight => {
    const allBlocks = [...blocks2to100, ...blocks101to155];
    const lastHeight = blockchain.getLastHeight();

    for (let height = lastHeight + 1; height < untilHeight && height < 155; height++) {
        const blockToProcess = Blocks.BlockFactory.fromData(allBlocks[height - 2]);
        await blockchain.processBlocks([blockToProcess], () => undefined);
    }
};

const indexWalletWithSufficientBalance = (transaction: Interfaces.ITransaction): void => {
    const walletManager = blockchain.database.walletManager;

    const wallet = walletManager.findByPublicKey(transaction.data.senderPublicKey);
    wallet.balance = wallet.balance.abs().plus(transaction.data.amount.plus(transaction.data.fee));
    walletManager.reindex(wallet);
};

describe("Blockchain", () => {
    beforeAll(async () => {
        container = await setUp({
            options: {
                // 100 years worth of blocks, so that the genesis transactions don't get expired
                "@arkecosystem/core-transaction-pool": { maxTransactionAge: 394200000 },
            },
        });

        blockchain = container.resolvePlugin("blockchain");

        // Create the genesis block after the setup has finished or else it uses a potentially
        // wrong network config.
        genesisBlock = Blocks.BlockFactory.fromData(GB);

        configManager = container.getConfig();

        // Workaround: Add genesis transactions to the exceptions list, because they have a fee of 0
        // and otherwise don't pass validation.
        configManager.set("exceptions.transactions", genesisBlock.transactions.map(tx => tx.id));
    });

    afterAll(async () => {
        configManager.set("exceptions.transactions", []);

        await resetToHeight1();

        // Manually stop the blockchain
        await blockchain.stop();

        await tearDown();
    });

    afterEach(async () => {
        await resetToHeight1();
        await addBlocks(5);
        await resetBlocksInCurrentRound();
    });

    describe("postTransactions", () => {
        it("should be ok", async () => {
            blockchain.transactionPool.flush();

            jest.spyOn(blockchain.transactionPool as any, "removeForgedTransactions").mockReturnValue([]);

            for (const transaction of genesisBlock.transactions) {
                indexWalletWithSufficientBalance(transaction);
            }

            const transferTransactions = genesisBlock.transactions.filter(tx => tx.type === 0);

            await blockchain.postTransactions(transferTransactions);
            const transactions = await blockchain.transactionPool.getTransactions(0, 200);

            expect(transactions).toHaveLength(transferTransactions.length);

            expect(transactions).toIncludeAllMembers(transferTransactions.map(transaction => transaction.serialized));

            blockchain.transactionPool.flush();
            jest.restoreAllMocks();
        });
    });

    describe("removeBlocks", () => {
        it("should remove blocks", async () => {
            const lastBlockHeight = blockchain.getLastBlock().data.height;

            await blockchain.removeBlocks(2);
            expect(blockchain.getLastBlock().data.height).toBe(lastBlockHeight - 2);
        });

        it("should remove (current height - 1) blocks if we provide a greater value", async () => {
            await resetToHeight1();

            await blockchain.removeBlocks(9999);
            expect(blockchain.getLastBlock().data.height).toBe(1);
        });
    });

    describe("removeTopBlocks", () => {
        it("should remove top blocks", async () => {
            const dbLastBlockBefore = await blockchain.database.getLastBlock();
            const lastBlockHeight = dbLastBlockBefore.data.height;

            await blockchain.removeTopBlocks(2);
            const dbLastBlockAfter = await blockchain.database.getLastBlock();

            expect(dbLastBlockAfter.data.height).toBe(lastBlockHeight - 2);
        });
    });

    describe("restoreCurrentRound", () => {
        it("should restore the active delegates of the current round", async () => {
            await resetToHeight1();

            // Go to arbitrary height in round 2.
            await addBlocks(55);

            // Pretend blockchain just started
            const roundInfo = roundCalculator.calculateRound(blockchain.getLastHeight());
            await blockchain.database.restoreCurrentRound(blockchain.getLastHeight());
            const forgingDelegates = await blockchain.database.getActiveDelegates(roundInfo);
            expect(forgingDelegates).toHaveLength(51);

            // Reset again and replay to round 2. In both cases the forging delegates
            // have to match.
            await resetToHeight1();
            await addBlocks(52);

            // FIXME: using jest.spyOn getActiveDelegates with toHaveLastReturnedWith() somehow gets
            // overwritten in afterEach
            // FIXME: wallet.lastBlock needs to be properly restored when reverting
            for (const forger of forgingDelegates) {
                forger.lastBlock = undefined;
            }

            expect(forgingDelegates).toEqual(
                (blockchain.database as any).forgingDelegates.map(forger => {
                    forger.lastBlock = undefined;
                    return forger;
                }),
            );
        });
    });

    describe("rollback", () => {
        beforeEach(async () => {
            await resetToHeight1();
            await addBlocks(155);
        });

        const getNextForger = async () => {
            const lastBlock = blockchain.state.getLastBlock();
            const roundInfo = roundCalculator.calculateRound(lastBlock.data.height);
            const activeDelegates = await blockchain.database.getActiveDelegates(roundInfo);
            const nextSlot = Crypto.Slots.getSlotNumber(lastBlock.data.timestamp) + 1;
            return activeDelegates[nextSlot % activeDelegates.length];
        };

        const timestamp = () => {
            const lastBlock = blockchain.state.getLastBlock();
            return Crypto.Slots.getSlotTime(Crypto.Slots.getSlotNumber(lastBlock.data.timestamp) + 1);
        };

        const createBlock = (generatorKeys: any, transactions: Interfaces.ITransactionData[]) => {
            const transactionData = {
                amount: Utils.BigNumber.ZERO,
                fee: Utils.BigNumber.ZERO,
                ids: [],
            };

            const sortedTransactions = Utils.sortTransactions(transactions);
            for (const transaction of sortedTransactions) {
                transactionData.amount = transactionData.amount.plus(transaction.amount);
                transactionData.fee = transactionData.fee.plus(transaction.fee);
                transactionData.ids.push(Buffer.from(transaction.id, "hex"));
            }

            const lastBlock = blockchain.state.getLastBlock();
            const data = {
                timestamp: timestamp(),
                version: 0,
                previousBlock: lastBlock.data.id,
                previousBlockHex: lastBlock.data.idHex,
                height: lastBlock.data.height + 1,
                numberOfTransactions: sortedTransactions.length,
                totalAmount: transactionData.amount,
                totalFee: transactionData.fee,
                reward: Utils.BigNumber.ZERO,
                payloadLength: 32 * sortedTransactions.length,
                payloadHash: Crypto.HashAlgorithms.sha256(transactionData.ids).toString("hex"),
                transactions: sortedTransactions,
            };

            return Blocks.BlockFactory.make(data, Identities.Keys.fromPassphrase(generatorKeys.secret));
        };

        it("should restore vote balances after a rollback", async () => {
            const mockCallback = jest.fn(() => true);

            // Create key pair for new voter
            const keyPair = Identities.Keys.fromPassphrase("secret");
            const recipient = Identities.Address.fromPublicKey(keyPair.publicKey);

            let nextForger = await getNextForger();
            const initialVoteBalance = nextForger.voteBalance;

            // First send funds to new voter wallet
            const forgerKeys = delegates.find(wallet => wallet.publicKey === nextForger.publicKey);
            const transfer = TransactionFactory.transfer(recipient, 125)
<<<<<<< HEAD
=======
                .withTimestamp(timestamp())
>>>>>>> 5e17b5a3
                .withPassphrase(forgerKeys.passphrase)
                .createOne();

            const transferBlock = createBlock(forgerKeys, [transfer]);
            await blockchain.processBlocks([transferBlock], mockCallback);

            const wallet = blockchain.database.walletManager.findByPublicKey(keyPair.publicKey);
            const walletForger = blockchain.database.walletManager.findByPublicKey(forgerKeys.publicKey);

            // New wallet received funds and vote balance of delegate has been reduced by the same amount,
            // since it forged it's own transaction the fees for the transaction have been recovered.
            expect(wallet.balance).toEqual(transfer.amount);
            expect(walletForger.voteBalance).toEqual(initialVoteBalance.minus(transfer.amount));

            // Now vote with newly created wallet for previous forger.
            const vote = TransactionFactory.vote(forgerKeys.publicKey)
                .withFee(1)
<<<<<<< HEAD
=======
                .withTimestamp(timestamp())
>>>>>>> 5e17b5a3
                .withPassphrase("secret")
                .createOne();

            nextForger = await getNextForger();
            let nextForgerWallet = delegates.find(wallet => wallet.publicKey === nextForger.publicKey);

            const voteBlock = createBlock(nextForgerWallet, [vote]);
            await blockchain.processBlocks([voteBlock], mockCallback);

            // Wallet paid a fee of 1 and the vote has been placed.
            expect(wallet.balance).toEqual(Utils.BigNumber.make(124));
            expect(wallet.vote).toEqual(forgerKeys.publicKey);

            // Vote balance of delegate now equals initial vote balance minus 1 for the vote fee
            // since it was forged by a different delegate.
            expect(walletForger.voteBalance).toEqual(initialVoteBalance.minus(vote.fee));

            // Now unvote again
            const unvote = TransactionFactory.unvote(forgerKeys.publicKey)
                .withFee(1)
<<<<<<< HEAD
=======
                .withTimestamp(timestamp())
>>>>>>> 5e17b5a3
                .withPassphrase("secret")
                .createOne();

            nextForger = await getNextForger();
            nextForgerWallet = delegates.find(wallet => wallet.publicKey === nextForger.publicKey);

            const unvoteBlock = createBlock(nextForgerWallet, [unvote]);
            await blockchain.processBlocks([unvoteBlock], mockCallback);

            // Wallet paid a fee of 1 and no longer voted a delegate
            expect(wallet.balance).toEqual(Utils.BigNumber.make(123));
            expect(wallet.vote).toBeUndefined();

            // Vote balance of delegate now equals initial vote balance minus the amount sent to the voter wallet.
            expect(walletForger.voteBalance).toEqual(initialVoteBalance.minus(transfer.amount));

            // Now rewind 3 blocks back to the initial state
            await blockchain.removeBlocks(3);

            // Wallet is now a cold wallet and the initial vote balance has been restored.
            expect(wallet.balance).toEqual(Utils.BigNumber.ZERO);
            expect(walletForger.voteBalance).toEqual(initialVoteBalance);
        });
    });

    describe("stop on emit shutdown", () => {
        it("should trigger the stop method when receiving 'shutdown' event", async () => {
            const emitter = container.resolvePlugin("event-emitter");

            // @ts-ignore
            const stop = jest.spyOn(blockchain, "stop").mockReturnValue(true);

            emitter.emit("shutdown");

            await delay(200);

            expect(stop).toHaveBeenCalled();
        });
    });
});<|MERGE_RESOLUTION|>--- conflicted
+++ resolved
@@ -254,10 +254,7 @@
             // First send funds to new voter wallet
             const forgerKeys = delegates.find(wallet => wallet.publicKey === nextForger.publicKey);
             const transfer = TransactionFactory.transfer(recipient, 125)
-<<<<<<< HEAD
-=======
                 .withTimestamp(timestamp())
->>>>>>> 5e17b5a3
                 .withPassphrase(forgerKeys.passphrase)
                 .createOne();
 
@@ -275,10 +272,7 @@
             // Now vote with newly created wallet for previous forger.
             const vote = TransactionFactory.vote(forgerKeys.publicKey)
                 .withFee(1)
-<<<<<<< HEAD
-=======
                 .withTimestamp(timestamp())
->>>>>>> 5e17b5a3
                 .withPassphrase("secret")
                 .createOne();
 
@@ -299,10 +293,7 @@
             // Now unvote again
             const unvote = TransactionFactory.unvote(forgerKeys.publicKey)
                 .withFee(1)
-<<<<<<< HEAD
-=======
                 .withTimestamp(timestamp())
->>>>>>> 5e17b5a3
                 .withPassphrase("secret")
                 .createOne();
 
