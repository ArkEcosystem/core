--- conflicted
+++ resolved
@@ -60,26 +60,11 @@
         it("should instantiate a new Hapi server", async () => {
             await server.initialize(name, options);
 
-<<<<<<< HEAD
             expect(spyHapiServer).toBeCalledTimes(1);
-=======
-            expect(spyHapiServer).toBeCalledTimes(3); // 3 servers listening on the 3 ports
-            expect(hapiServer.register).toHaveBeenCalledWith({
-                plugin: Nes.plugin,
-                options: { maxPayload: 102400 },
-            });
->>>>>>> 0b172029
             expect(hapiServer.register).toHaveBeenCalledWith({
                 plugin: Nes.plugin,
                 options: { maxPayload: 20971520 },
             });
-<<<<<<< HEAD
-=======
-            expect(hapiServer.register).toHaveBeenCalledWith({
-                plugin: Nes.plugin,
-                options: { maxPayload: 10485760 },
-            });
->>>>>>> 0b172029
         });
     });
 
