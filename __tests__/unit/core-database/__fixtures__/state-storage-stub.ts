--- conflicted
+++ resolved
@@ -4,12 +4,8 @@
 
 export class StateStoreStub implements State.IStateStore {
     public blockchain: any;
-<<<<<<< HEAD
-    public lastDownloadedBlock: Interfaces.IBlock | undefined;
+    public lastDownloadedBlock: Interfaces.IBlockData | undefined;
     public genesisBlock: Interfaces.IBlock | undefined;
-=======
-    public lastDownloadedBlock: Interfaces.IBlockData | undefined;
->>>>>>> c780f661
     public blockPing: any;
     public started: boolean;
     public forkedBlock: Interfaces.IBlock | undefined;
