--- conflicted
+++ resolved
@@ -34,11 +34,11 @@
         return undefined;
     }
 
-<<<<<<< HEAD
     public resetAll(): Promise<void> {
-=======
+        return undefined;
+    }
+
     public deleteBlocks(blocks: Interfaces.IBlockData[]): Promise<void> {
->>>>>>> a0ba29b6
         return undefined;
     }
 }