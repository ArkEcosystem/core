import "jest-extended";

import "../mocks/core-container";

import { Database, State } from "@arkecosystem/core-interfaces";
import { delegateCalculator } from "@arkecosystem/core-utils";
import { Utils } from "@arkecosystem/crypto";
import { DelegatesBusinessRepository, WalletsBusinessRepository } from "../../../../packages/core-database/src";
import { DatabaseService } from "../../../../packages/core-database/src/database-service";
import { Wallet, WalletManager } from "../../../../packages/core-state/src/wallets";
import { Address } from "../../../../packages/crypto/src/identities";
import { genesisBlock } from "../../../utils/fixtures/testnet/block-model";

let repository;

let walletsRepository: Database.IWalletsBusinessRepository;
let walletManager: State.IWalletManager;
let databaseService: Database.IDatabaseService;

beforeEach(async () => {
    walletManager = new WalletManager();

    repository = new DelegatesBusinessRepository(() => databaseService);
    walletsRepository = new WalletsBusinessRepository(() => databaseService);
    databaseService = new DatabaseService(
        undefined,
        undefined,
        walletManager,
        walletsRepository,
        repository,
        undefined,
        undefined,
    );
});

const generateWallets = (): Wallet[] => {
    return genesisBlock.transactions.map((transaction, index) => {
        // @TODO: switch to unitnet
        const address: string = Address.fromPublicKey(transaction.data.senderPublicKey, 23);

        return {
            address,
            publicKey: `publicKey-${address}`,
            secondPublicKey: `secondPublicKey-${address}`,
            vote: `vote-${address}`,
            username: `username-${address}`,
            balance: Utils.BigNumber.make(100),
            voteBalance: Utils.BigNumber.make(200),
            rate: index + 1,
        } as Wallet;
    });
};

describe("Delegate Repository", () => {
    describe("search", () => {
        const delegates = [
            { username: "delegate-0", forgedFees: Utils.BigNumber.make(10), forgedRewards: Utils.BigNumber.make(10) },
            { username: "delegate-1", forgedFees: Utils.BigNumber.make(20), forgedRewards: Utils.BigNumber.make(20) },
            { username: "delegate-2", forgedFees: Utils.BigNumber.make(30), forgedRewards: Utils.BigNumber.make(30) },
        ];

        const wallets = [delegates[0], {}, delegates[1], { username: "" }, delegates[2], {}].map(delegate => {
            const wallet = new Wallet("");
            return Object.assign(wallet, delegate);
        });

        beforeEach(() => {
            const wallets = generateWallets();
            walletManager.index(wallets);
        });

        it("should return the local wallets of the connection that are delegates", () => {
            jest.spyOn(walletManager, "allByUsername").mockReturnValue(wallets);

            const { rows } = repository.search();

<<<<<<< HEAD
            expect(rows).toEqual(expect.arrayContaining(wallets));
=======
            expect(actualDelegates).toEqual(expect.arrayContaining(wallets));
>>>>>>> e6c8406d
            expect(walletManager.allByUsername).toHaveBeenCalled();
        });

        it("should be ok with params (forgedTotal)", () => {
            // @ts-ignore
            jest.spyOn(walletManager, "allByUsername").mockReturnValue(wallets);

<<<<<<< HEAD
            const { rows } = repository.search({ forgedTotal: null });
=======
            const actualDelegates = repository.getLocalDelegates({ forgedTotal: undefined });
>>>>>>> e6c8406d

            rows.forEach(delegate => {
                expect(delegate.hasOwnProperty("forgedTotal"));
                expect(+delegate.forgedTotal.toFixed()).toBe(delegateCalculator.calculateForgedTotal(delegate));
            });
        });

        it("should be ok without params", () => {
            const wallets = generateWallets();
            walletManager.index(wallets);

            const { count, rows } = repository.search({});
            expect(count).toBe(52);
            expect(rows).toHaveLength(52);
            expect(rows.sort((a, b) => a.rate < b.rate)).toEqual(rows);
        });

        it("should be ok with params", () => {
            const wallets = generateWallets();
            walletManager.index(wallets);

            const { count, rows } = repository.search({ offset: 10, limit: 10, orderBy: "rate:desc" });
            expect(count).toBe(52);
            expect(rows).toHaveLength(10);
            expect(rows.sort((a, b) => a.rate > b.rate)).toEqual(rows);
        });

        it("should be ok with params (no offset)", () => {
            const wallets = generateWallets();
            walletManager.index(wallets);

            const { count, rows } = repository.search({ limit: 10 });
            expect(count).toBe(52);
            expect(rows).toHaveLength(10);
        });

        it("should be ok with params (offset = 0)", () => {
            const wallets = generateWallets();
            walletManager.index(wallets);

            const { count, rows } = repository.search({ offset: 0, limit: 12 });
            expect(count).toBe(52);
            expect(rows).toHaveLength(12);
        });

        it("should be ok with params (no limit)", () => {
            const wallets = generateWallets();
            walletManager.index(wallets);

            const { count, rows } = repository.search({ offset: 10 });
            expect(count).toBe(52);
            expect(rows).toHaveLength(42);
        });

        describe("by `username`", () => {
            it("should search by exact match", () => {
                const username = "username-APnhwwyTbMiykJwYbGhYjNgtHiVJDSEhSn";
                const { count, rows } = repository.search({ username });

                expect(count).toBe(1);
                expect(rows).toHaveLength(1);
                expect(rows[0].username).toEqual(username);
            });

            it("should search that username contains the string", () => {
                const { count, rows } = repository.search({ username: "username" });

                expect(count).toBe(52);
                expect(rows).toHaveLength(52);
            });

            describe('when a username is "undefined"', () => {
                it("should return it", () => {
                    // Index a wallet with username "undefined"
                    walletManager.allByAddress()[0].username = "undefined";

                    const username = "undefined";
                    const { count, rows } = repository.search({ username });

                    expect(count).toBe(1);
                    expect(rows).toHaveLength(1);
                    expect(rows[0].username).toEqual(username);
                });
            });

            describe("when the username does not exist", () => {
                it("should return no results", () => {
                    const { count, rows } = repository.search({
                        username: "unknown-dummy-username",
                    });

                    expect(count).toBe(0);
                    expect(rows).toHaveLength(0);
                });
            });

            it("should be ok with params", () => {
                const { count, rows } = repository.search({
                    username: "username",
                    offset: 10,
                    limit: 10,
                });
                expect(count).toBe(52);
                expect(rows).toHaveLength(10);
            });

            it("should be ok with params (no offset)", () => {
                const { count, rows } = repository.search({
                    username: "username",
                    limit: 10,
                });
                expect(count).toBe(52);
                expect(rows).toHaveLength(10);
            });

            it("should be ok with params (offset = 0)", () => {
                const { count, rows } = repository.search({
                    username: "username",
                    offset: 0,
                    limit: 12,
                });
                expect(count).toBe(52);
                expect(rows).toHaveLength(12);
            });

            it("should be ok with params (no limit)", () => {
                const { count, rows } = repository.search({
                    username: "username",
                    offset: 10,
                });
                expect(count).toBe(52);
                expect(rows).toHaveLength(42);
            });
        });

        describe("by `usernames`", () => {
            it("should search by exact match", () => {
                const usernames = [
                    "username-APnhwwyTbMiykJwYbGhYjNgtHiVJDSEhSn",
                    "username-AG8kwwk4TsYfA2HdwaWBVAJQBj6VhdcpMo",
                    "username-AHXtmB84sTZ9Zd35h9Y1vfFvPE2Xzqj8ri",
                ];
                const { count, rows } = repository.search({ usernames });

                expect(count).toBe(3);
                expect(rows).toHaveLength(3);

                rows.forEach(row => {
                    expect(usernames.includes(row.username)).toBeTrue();
                });
            });

            describe('when a username is "undefined"', () => {
                it("should return it", () => {
                    // Index a wallet with username "undefined"
                    walletManager.allByAddress()[0].username = "undefined";

                    const usernames = ["undefined"];
                    const { count, rows } = repository.search({ usernames });

                    expect(count).toBe(1);
                    expect(rows).toHaveLength(1);
                    expect(rows[0].username).toEqual(usernames[0]);
                });
            });

            describe("when the username does not exist", () => {
                it("should return no results", () => {
                    const { count, rows } = repository.search({
                        usernames: ["unknown-dummy-username"],
                    });

                    expect(count).toBe(0);
                    expect(rows).toHaveLength(0);
                });
            });

            it("should be ok with params", () => {
                const { count, rows } = repository.search({
                    usernames: [
                        "username-APnhwwyTbMiykJwYbGhYjNgtHiVJDSEhSn",
                        "username-AG8kwwk4TsYfA2HdwaWBVAJQBj6VhdcpMo",
                    ],
                    offset: 1,
                    limit: 10,
                });
                expect(count).toBe(2);
                expect(rows).toHaveLength(1);
            });

            it("should be ok with params (no offset)", () => {
                const { count, rows } = repository.search({
                    usernames: [
                        "username-APnhwwyTbMiykJwYbGhYjNgtHiVJDSEhSn",
                        "username-AG8kwwk4TsYfA2HdwaWBVAJQBj6VhdcpMo",
                    ],
                    limit: 1,
                });
                expect(count).toBe(2);
                expect(rows).toHaveLength(1);
            });

            it("should be ok with params (offset = 0)", () => {
                const { count, rows } = repository.search({
                    usernames: [
                        "username-APnhwwyTbMiykJwYbGhYjNgtHiVJDSEhSn",
                        "username-AG8kwwk4TsYfA2HdwaWBVAJQBj6VhdcpMo",
                    ],
                    offset: 0,
                    limit: 2,
                });
                expect(count).toBe(2);
                expect(rows).toHaveLength(2);
            });

            it("should be ok with params (no limit)", () => {
                const { count, rows } = repository.search({
                    usernames: [
                        "username-APnhwwyTbMiykJwYbGhYjNgtHiVJDSEhSn",
                        "username-AG8kwwk4TsYfA2HdwaWBVAJQBj6VhdcpMo",
                    ],
                    offset: 1,
                });
                expect(count).toBe(2);
                expect(rows).toHaveLength(1);
            });
        });

        describe("when searching by `username` and `usernames`", () => {
            it("should search delegates only by `username`", () => {
                const username = "username-APnhwwyTbMiykJwYbGhYjNgtHiVJDSEhSn";
                const usernames = [
                    "username-AG8kwwk4TsYfA2HdwaWBVAJQBj6VhdcpMo",
                    "username-AHXtmB84sTZ9Zd35h9Y1vfFvPE2Xzqj8ri",
                ];

                const { count, rows } = repository.search({ username, usernames });

                expect(count).toBe(1);
                expect(rows).toHaveLength(1);
            });
        });

        describe("when searching without params", () => {
            it("should return all results", () => {
                const { count, rows } = repository.search({});

                expect(count).toBe(52);
                expect(rows).toHaveLength(52);
            });

            describe('when a username is "undefined"', () => {
                it("should return all results", () => {
                    // Index a wallet with username "undefined"
                    walletManager.allByAddress()[0].username = "undefined";

                    const { count, rows } = repository.search({});
                    expect(count).toBe(52);
                    expect(rows).toHaveLength(52);
                });
            });
        });
    });

    describe("findById", () => {
        const expectWallet = key => {
            const wallets = generateWallets();
            walletManager.index(wallets);

            const wallet = repository.findById(wallets[0][key]);
            expect(wallet).toBeObject();
            expect(wallet.address).toBe(wallets[0].address);
            expect(wallet.publicKey).toBe(wallets[0].publicKey);
            expect(wallet.username).toBe(wallets[0].username);
        };

        it("should be ok with an address", () => {
            expectWallet("address");
        });

        it("should be ok with a publicKey", () => {
            expectWallet("publicKey");
        });

        it("should be ok with a username", () => {
            expectWallet("username");
        });
    });
});<|MERGE_RESOLUTION|>--- conflicted
+++ resolved
@@ -74,11 +74,7 @@
 
             const { rows } = repository.search();
 
-<<<<<<< HEAD
             expect(rows).toEqual(expect.arrayContaining(wallets));
-=======
-            expect(actualDelegates).toEqual(expect.arrayContaining(wallets));
->>>>>>> e6c8406d
             expect(walletManager.allByUsername).toHaveBeenCalled();
         });
 
@@ -86,16 +82,12 @@
             // @ts-ignore
             jest.spyOn(walletManager, "allByUsername").mockReturnValue(wallets);
 
-<<<<<<< HEAD
-            const { rows } = repository.search({ forgedTotal: null });
-=======
-            const actualDelegates = repository.getLocalDelegates({ forgedTotal: undefined });
->>>>>>> e6c8406d
-
-            rows.forEach(delegate => {
+            const { rows } = repository.search({ forgedTotal: undefined });
+
+            for (const delegate of rows) {
                 expect(delegate.hasOwnProperty("forgedTotal"));
                 expect(+delegate.forgedTotal.toFixed()).toBe(delegateCalculator.calculateForgedTotal(delegate));
-            });
+            }
         });
 
         it("should be ok without params", () => {
