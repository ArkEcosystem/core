import "jest-extended";

import "../mocks/core-container";

import { Database, State } from "@arkecosystem/core-interfaces";
import { delegateCalculator } from "@arkecosystem/core-utils";
import { Utils } from "@arkecosystem/crypto";
import { DelegatesBusinessRepository, WalletsBusinessRepository } from "../../../../packages/core-database/src";
import { DatabaseService } from "../../../../packages/core-database/src/database-service";
import { Wallet, WalletManager } from "../../../../packages/core-state/src/wallets";
import { Address } from "../../../../packages/crypto/src/identities";
import { genesisBlock } from "../../../utils/fixtures/testnet/block-model";

let repository;

let walletsRepository: Database.IWalletsBusinessRepository;
let walletManager: State.IWalletManager;
let databaseService: Database.IDatabaseService;

beforeEach(async () => {
    walletManager = new WalletManager();

    repository = new DelegatesBusinessRepository(() => databaseService);
    walletsRepository = new WalletsBusinessRepository(() => databaseService);
    databaseService = new DatabaseService(
        undefined,
        undefined,
        walletManager,
        walletsRepository,
        repository,
        undefined,
        undefined,
    );
});

const generateWallets = (): Wallet[] => {
    return genesisBlock.transactions.map((transaction, index) => {
        // @TODO: switch to unitnet
        const address: string = Address.fromPublicKey(transaction.data.senderPublicKey, 23);

        return {
            address,
            publicKey: `publicKey-${address}`,
            secondPublicKey: `secondPublicKey-${address}`,
            vote: `vote-${address}`,
            username: `username-${address}`,
            balance: Utils.BigNumber.make(100),
            voteBalance: Utils.BigNumber.make(200),
            rate: index + 1,
        } as Wallet;
    });
};

describe("Delegate Repository", () => {
    describe("search", () => {
        const delegates = [
            { username: "delegate-0", forgedFees: Utils.BigNumber.make(10), forgedRewards: Utils.BigNumber.make(10) },
            { username: "delegate-1", forgedFees: Utils.BigNumber.make(20), forgedRewards: Utils.BigNumber.make(20) },
            { username: "delegate-2", forgedFees: Utils.BigNumber.make(30), forgedRewards: Utils.BigNumber.make(30) },
        ];

        const wallets = [delegates[0], {}, delegates[1], { username: "" }, delegates[2], {}].map(delegate => {
            const wallet = new Wallet("");
            return Object.assign(wallet, delegate);
        });

        beforeEach(() => {
            const wallets = generateWallets();
            walletManager.index(wallets);
        });

        it("should return the local wallets of the connection that are delegates", () => {
            jest.spyOn(walletManager, "allByUsername").mockReturnValue(wallets);

            const { rows } = repository.search();

            expect(rows).toEqual(expect.arrayContaining(wallets));
            expect(walletManager.allByUsername).toHaveBeenCalled();
        });

        it("should be ok with params (forgedTotal)", () => {
            // @ts-ignore
            jest.spyOn(walletManager, "allByUsername").mockReturnValue(wallets);

            const { rows } = repository.search({ forgedTotal: undefined });

            for (const delegate of rows) {
                expect(delegate.hasOwnProperty("forgedTotal"));
<<<<<<< HEAD
                expect(+delegate.forgedTotal.toFixed()).toBe(delegateCalculator.calculateForgedTotal(delegate));
=======
                expect(delegate.forgedTotal).toBe(delegateCalculator.calculateForgedTotal(delegate));
>>>>>>> 9b1e64f5
            }
        });

        it("should be ok without params", () => {
            const wallets = generateWallets();
            walletManager.index(wallets);

            const { count, rows } = repository.search({});
            expect(count).toBe(52);
            expect(rows).toHaveLength(52);
            expect(rows.sort((a, b) => a.rate < b.rate)).toEqual(rows);
        });

        it("should be ok with params", () => {
            const wallets = generateWallets();
            walletManager.index(wallets);

            const { count, rows } = repository.search({ offset: 10, limit: 10, orderBy: "rate:desc" });
            expect(count).toBe(52);
            expect(rows).toHaveLength(10);
            expect(rows.sort((a, b) => a.rate > b.rate)).toEqual(rows);
        });

        it("should be ok with params (no offset)", () => {
            const wallets = generateWallets();
            walletManager.index(wallets);

            const { count, rows } = repository.search({ limit: 10 });
            expect(count).toBe(52);
            expect(rows).toHaveLength(10);
        });

        it("should be ok with params (offset = 0)", () => {
            const wallets = generateWallets();
            walletManager.index(wallets);

            const { count, rows } = repository.search({ offset: 0, limit: 12 });
            expect(count).toBe(52);
            expect(rows).toHaveLength(12);
        });

        it("should be ok with params (no limit)", () => {
            const wallets = generateWallets();
            walletManager.index(wallets);

            const { count, rows } = repository.search({ offset: 10 });
            expect(count).toBe(52);
            expect(rows).toHaveLength(42);
        });

        describe("by `username`", () => {
            it("should search by exact match", () => {
                const username = "username-APnhwwyTbMiykJwYbGhYjNgtHiVJDSEhSn";
                const { count, rows } = repository.search({ username });

                expect(count).toBe(1);
                expect(rows).toHaveLength(1);
                expect(rows[0].username).toEqual(username);
            });

            it("should search that username contains the string", () => {
                const { count, rows } = repository.search({ username: "username" });

                expect(count).toBe(52);
                expect(rows).toHaveLength(52);
            });

            describe('when a username is "undefined"', () => {
                it("should return it", () => {
                    // Index a wallet with username "undefined"
                    walletManager.allByAddress()[0].username = "undefined";

                    const username = "undefined";
                    const { count, rows } = repository.search({ username });

                    expect(count).toBe(1);
                    expect(rows).toHaveLength(1);
                    expect(rows[0].username).toEqual(username);
                });
            });

            describe("when the username does not exist", () => {
                it("should return no results", () => {
                    const { count, rows } = repository.search({
                        username: "unknown-dummy-username",
                    });

                    expect(count).toBe(0);
                    expect(rows).toHaveLength(0);
                });
            });

            it("should be ok with params", () => {
                const { count, rows } = repository.search({
                    username: "username",
                    offset: 10,
                    limit: 10,
                });
                expect(count).toBe(52);
                expect(rows).toHaveLength(10);
            });

            it("should be ok with params (no offset)", () => {
                const { count, rows } = repository.search({
                    username: "username",
                    limit: 10,
                });
                expect(count).toBe(52);
                expect(rows).toHaveLength(10);
            });

            it("should be ok with params (offset = 0)", () => {
                const { count, rows } = repository.search({
                    username: "username",
                    offset: 0,
                    limit: 12,
                });
                expect(count).toBe(52);
                expect(rows).toHaveLength(12);
            });

            it("should be ok with params (no limit)", () => {
                const { count, rows } = repository.search({
                    username: "username",
                    offset: 10,
                });
                expect(count).toBe(52);
                expect(rows).toHaveLength(42);
            });
        });

        describe("by `usernames`", () => {
            it("should search by exact match", () => {
                const usernames = [
                    "username-APnhwwyTbMiykJwYbGhYjNgtHiVJDSEhSn",
                    "username-AG8kwwk4TsYfA2HdwaWBVAJQBj6VhdcpMo",
                    "username-AHXtmB84sTZ9Zd35h9Y1vfFvPE2Xzqj8ri",
                ];
                const { count, rows } = repository.search({ usernames });

                expect(count).toBe(3);
                expect(rows).toHaveLength(3);

                for (const row of rows) {
                    expect(usernames.includes(row.username)).toBeTrue();
                }
            });

            describe('when a username is "undefined"', () => {
                it("should return it", () => {
                    // Index a wallet with username "undefined"
                    walletManager.allByAddress()[0].username = "undefined";

                    const usernames = ["undefined"];
                    const { count, rows } = repository.search({ usernames });

                    expect(count).toBe(1);
                    expect(rows).toHaveLength(1);
                    expect(rows[0].username).toEqual(usernames[0]);
                });
            });

            describe("when the username does not exist", () => {
                it("should return no results", () => {
                    const { count, rows } = repository.search({
                        usernames: ["unknown-dummy-username"],
                    });

                    expect(count).toBe(0);
                    expect(rows).toHaveLength(0);
                });
            });

            it("should be ok with params", () => {
                const { count, rows } = repository.search({
                    usernames: [
                        "username-APnhwwyTbMiykJwYbGhYjNgtHiVJDSEhSn",
                        "username-AG8kwwk4TsYfA2HdwaWBVAJQBj6VhdcpMo",
                    ],
                    offset: 1,
                    limit: 10,
                });
                expect(count).toBe(2);
                expect(rows).toHaveLength(1);
            });

            it("should be ok with params (no offset)", () => {
                const { count, rows } = repository.search({
                    usernames: [
                        "username-APnhwwyTbMiykJwYbGhYjNgtHiVJDSEhSn",
                        "username-AG8kwwk4TsYfA2HdwaWBVAJQBj6VhdcpMo",
                    ],
                    limit: 1,
                });
                expect(count).toBe(2);
                expect(rows).toHaveLength(1);
            });

            it("should be ok with params (offset = 0)", () => {
                const { count, rows } = repository.search({
                    usernames: [
                        "username-APnhwwyTbMiykJwYbGhYjNgtHiVJDSEhSn",
                        "username-AG8kwwk4TsYfA2HdwaWBVAJQBj6VhdcpMo",
                    ],
                    offset: 0,
                    limit: 2,
                });
                expect(count).toBe(2);
                expect(rows).toHaveLength(2);
            });

            it("should be ok with params (no limit)", () => {
                const { count, rows } = repository.search({
                    usernames: [
                        "username-APnhwwyTbMiykJwYbGhYjNgtHiVJDSEhSn",
                        "username-AG8kwwk4TsYfA2HdwaWBVAJQBj6VhdcpMo",
                    ],
                    offset: 1,
                });
                expect(count).toBe(2);
                expect(rows).toHaveLength(1);
            });
        });

        describe("when searching by `username` and `usernames`", () => {
            it("should search delegates only by `username`", () => {
                const username = "username-APnhwwyTbMiykJwYbGhYjNgtHiVJDSEhSn";
                const usernames = [
                    "username-AG8kwwk4TsYfA2HdwaWBVAJQBj6VhdcpMo",
                    "username-AHXtmB84sTZ9Zd35h9Y1vfFvPE2Xzqj8ri",
                ];

                const { count, rows } = repository.search({ username, usernames });

                expect(count).toBe(1);
                expect(rows).toHaveLength(1);
            });
        });

        describe("when searching without params", () => {
            it("should return all results", () => {
                const { count, rows } = repository.search({});

                expect(count).toBe(52);
                expect(rows).toHaveLength(52);
            });

            describe('when a username is "undefined"', () => {
                it("should return all results", () => {
                    // Index a wallet with username "undefined"
                    walletManager.allByAddress()[0].username = "undefined";

                    const { count, rows } = repository.search({});
                    expect(count).toBe(52);
                    expect(rows).toHaveLength(52);
                });
            });
        });
    });

    describe("findById", () => {
        const expectWallet = key => {
            const wallets = generateWallets();
            walletManager.index(wallets);

            const wallet = repository.findById(wallets[0][key]);
            expect(wallet).toBeObject();
            expect(wallet.address).toBe(wallets[0].address);
            expect(wallet.publicKey).toBe(wallets[0].publicKey);
            expect(wallet.username).toBe(wallets[0].username);
        };

        it("should be ok with an address", () => {
            expectWallet("address");
        });

        it("should be ok with a publicKey", () => {
            expectWallet("publicKey");
        });

        it("should be ok with a username", () => {
            expectWallet("username");
        });
    });
});<|MERGE_RESOLUTION|>--- conflicted
+++ resolved
@@ -86,11 +86,7 @@
 
             for (const delegate of rows) {
                 expect(delegate.hasOwnProperty("forgedTotal"));
-<<<<<<< HEAD
-                expect(+delegate.forgedTotal.toFixed()).toBe(delegateCalculator.calculateForgedTotal(delegate));
-=======
                 expect(delegate.forgedTotal).toBe(delegateCalculator.calculateForgedTotal(delegate));
->>>>>>> 9b1e64f5
             }
         });
 
