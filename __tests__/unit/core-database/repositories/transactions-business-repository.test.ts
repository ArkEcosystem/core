import { app } from "@arkecosystem/core-container";
import { Database, State } from "@arkecosystem/core-interfaces";
import { Enums } from "@arkecosystem/crypto";
import { TransactionsBusinessRepository } from "../../../../packages/core-database/src/repositories/transactions-business-repository";
import { DatabaseConnectionStub } from "../__fixtures__/database-connection-stub";
import { MockDatabaseModel } from "../__fixtures__/mock-database-model";

describe("Transactions Business Repository", () => {
    let transactionsBusinessRepository: Database.ITransactionsBusinessRepository;
    let databaseService: Database.IDatabaseService;

    beforeEach(() => {
        transactionsBusinessRepository = new TransactionsBusinessRepository(() => databaseService);
        databaseService = {
            connection: new DatabaseConnectionStub(),
        } as Database.IDatabaseService;
    });

    describe("search", () => {
        it("should invoke search on db repository", async () => {
            databaseService.connection.transactionsRepository = {
                search: async parameters => parameters,
                getModel: () => new MockDatabaseModel(),
            } as any;

            jest.spyOn(databaseService.connection.transactionsRepository, "search").mockImplementation(async () => ({
                rows: [],
                count: 0,
            }));

            await transactionsBusinessRepository.search(
                {
                    id: "id",
                    offset: 10,
                    limit: 1000,
                    orderBy: "id:asc",
                },
                "asc",
            );

            expect(databaseService.connection.transactionsRepository.search).toHaveBeenCalledWith(
                expect.objectContaining({
                    parameters: [
                        {
                            field: "id",
                            operator: expect.anything(),
                            value: "id",
                        },
                    ],
                    paginate: {
                        offset: 10,
                        limit: 1000,
                    },
                    orderBy: expect.arrayContaining([
                        {
                            field: "id",
                            direction: "asc",
                        },
                        {
                            field: "sequence",
                            direction: "asc",
                        },
                    ]),
                }),
            );
        });
<<<<<<< HEAD
=======

        it("should return no rows if exception thrown", async () => {
            databaseService.connection.transactionsRepository = {
                search: async parameters => parameters,
                getModel: () => new MockDatabaseModel(),
            } as any;
            jest.spyOn(databaseService.connection.transactionsRepository, "search").mockImplementation(async () => {
                throw new Error("bollocks");
            });

            const result = await transactionsBusinessRepository.search({});

            expect(databaseService.connection.transactionsRepository.search).toHaveBeenCalled();
            expect(result.rows).toHaveLength(0);
            expect(result.count).toEqual(0);
        });

        it("should return no rows if senderId is an invalid address", async () => {
            databaseService.walletManager = {
                has: addressOrPublicKey => false,
            } as State.IWalletManager;
            databaseService.connection.transactionsRepository = {
                search: async parameters => parameters,
                getModel: () => new MockDatabaseModel(),
            } as any;

            const result = await transactionsBusinessRepository.search({
                senderId: "some invalid address",
            });

            expect(result.rows).toHaveLength(0);
            expect(result.count).toEqual(0);
        });

        it("should lookup senders address from senderId", async () => {
            databaseService.walletManager = {
                has: addressOrPublicKey => true,
                findByAddress: address => ({ publicKey: "pubKey" }),
            } as State.IWalletManager;

            databaseService.connection.transactionsRepository = {
                search: async parameters => parameters,
                getModel: () => new MockDatabaseModel(),
            } as any;

            jest.spyOn(databaseService.connection.transactionsRepository, "search").mockImplementation(async () => ({
                rows: [],
                count: 0,
            }));

            await transactionsBusinessRepository.search({
                senderId: "some invalid address",
            });

            expect(databaseService.connection.transactionsRepository.search).toHaveBeenCalledWith(
                expect.objectContaining({
                    parameters: [
                        {
                            field: "senderPublicKey",
                            operator: expect.anything(),
                            value: "pubKey",
                        },
                    ],
                }),
            );
        });

        it("should set recipientId=addresses if former not supplied", async () => {
            databaseService.connection.transactionsRepository = {
                search: async parameters => parameters,
                getModel: () => new MockDatabaseModel(),
            } as any;

            jest.spyOn(databaseService.connection.transactionsRepository, "search").mockImplementation(async () => ({
                rows: [],
                count: 0,
            }));

            const addressList = ["addy1", "addy2"];
            const params = {
                addresses: addressList,
                senderPublicKey: "pubKey",
            };
            await transactionsBusinessRepository.search(params);

            expect(databaseService.connection.transactionsRepository.search).toHaveBeenCalledWith(
                expect.objectContaining({
                    parameters: expect.arrayContaining([
                        {
                            field: "recipientId",
                            operator: expect.anything(),
                            value: addressList,
                        },
                        {
                            field: "senderPublicKey",
                            operator: expect.anything(),
                            value: "pubKey",
                        },
                    ]),
                }),
            );
        });

        it("should set senderPublicKey=addresses if former not supplied", async () => {
            databaseService.connection.transactionsRepository = {
                search: async parameters => parameters,
                getModel: () => new MockDatabaseModel(),
            } as any;

            jest.spyOn(databaseService.connection.transactionsRepository, "search").mockImplementation(async () => ({
                rows: [],
                count: 0,
            }));

            databaseService.walletManager = {
                has: addressOrPublicKey => false,
            } as State.IWalletManager;

            jest.spyOn(databaseService.walletManager, "has").mockReturnValue(false);

            await transactionsBusinessRepository.search({
                addresses: ["addy1", "addy2"],
                recipientId: "someId",
            });

            expect(databaseService.connection.transactionsRepository.search).toHaveBeenCalledWith(
                expect.objectContaining({
                    parameters: expect.arrayContaining([
                        {
                            field: "recipientId",
                            operator: expect.anything(),
                            value: "someId",
                        },
                        {
                            field: "senderPublicKey",
                            operator: expect.anything(),
                            value: expect.anything(),
                        },
                    ]),
                }),
            );
            expect(databaseService.walletManager.has).toHaveBeenNthCalledWith(1, "addy1");
            expect(databaseService.walletManager.has).toHaveBeenNthCalledWith(2, "addy2");
        });

        it("should cache blocks if cache-miss ", async () => {
            const expectedBlockId = 1;
            const expectedHeight = 100;

            databaseService.connection.transactionsRepository = {
                search: async parameters => parameters,
                getModel: () => new MockDatabaseModel(),
            } as any;

            jest.spyOn(databaseService.connection.transactionsRepository, "search").mockImplementation(
                async () =>
                    ({
                        rows: [
                            {
                                blockId: expectedBlockId,
                            },
                        ],
                        count: 0,
                    } as any),
            );

            databaseService.connection.blocksRepository = {
                findByIds: async id => [{}],
            } as Database.IBlocksRepository;

            jest.spyOn(databaseService.connection.blocksRepository, "findByIds").mockImplementation(
                async () =>
                    [
                        {
                            id: expectedBlockId,
                            height: expectedHeight,
                        },
                    ] as any,
            );

            databaseService.cache = new Map();
            jest.spyOn(databaseService.cache, "set").mockReturnThis();

            await transactionsBusinessRepository.search({});

            expect(databaseService.connection.blocksRepository.findByIds).toHaveBeenCalled();
            expect(databaseService.cache.set).toHaveBeenCalledWith(`heights:${expectedBlockId}`, expectedHeight);
        });

        it("should not cache blocks if cache-hit", async () => {
            const expectedBlockId = 1;
            const expectedHeight = 100;
            databaseService.connection.transactionsRepository = {
                search: async parameters => parameters,
                getModel: () => new MockDatabaseModel(),
            } as any;

            jest.spyOn(databaseService.connection.transactionsRepository, "search").mockImplementation(
                async () =>
                    ({
                        rows: [
                            {
                                blockId: expectedBlockId,
                            },
                        ],
                        count: 1,
                    } as any),
            );

            databaseService.connection.blocksRepository = {
                findByIds: async id => [{}],
            } as Database.IBlocksRepository;

            jest.spyOn(databaseService.connection.blocksRepository, "findByIds").mockImplementation(
                async () => ({} as any),
            );

            databaseService.cache = new Map();
            jest.spyOn(databaseService.cache, "get").mockReturnValue(expectedHeight);

            const result = await transactionsBusinessRepository.search({});

            expect(databaseService.connection.blocksRepository.findByIds).not.toHaveBeenCalled();
            expect(databaseService.cache.get).toHaveBeenCalledWith(`heights:${expectedBlockId}`);
            expect(result.rows).toHaveLength(1);
            // @ts-ignore
            expect(result.rows[0].block).toEqual({
                id: expectedBlockId,
                height: expectedHeight,
            });
        });
    });
>>>>>>> 9b1e64f5

        it("should return no rows if exception thrown", async () => {
            databaseService.connection.transactionsRepository = {
                search: async parameters => parameters,
                getModel: () => new MockDatabaseModel(),
            } as any;
            jest.spyOn(databaseService.connection.transactionsRepository, "search").mockImplementation(async () => {
                throw new Error("bollocks");
            });

<<<<<<< HEAD
            const result = await transactionsBusinessRepository.search({});
=======
            jest.spyOn(databaseService.connection.transactionsRepository, "search").mockImplementation(async () => ({
                rows: [],
                count: 0,
            }));
>>>>>>> 9b1e64f5

            expect(databaseService.connection.transactionsRepository.search).toHaveBeenCalled();
            expect(result.rows).toHaveLength(0);
            expect(result.count).toEqual(0);
        });

<<<<<<< HEAD
        it("should return no rows if senderId is an invalid address", async () => {
            databaseService.walletManager = {
                has: addressOrPublicKey => false,
            } as State.IWalletManager;
            databaseService.connection.transactionsRepository = {
                search: async parameters => parameters,
                getModel: () => new MockDatabaseModel(),
            } as any;

            const result = await transactionsBusinessRepository.search({
                senderId: "some invalid address",
            });

            expect(result.rows).toHaveLength(0);
            expect(result.count).toEqual(0);
=======
            expect(databaseService.connection.transactionsRepository.search).toHaveBeenCalledWith(
                expect.objectContaining({
                    parameters: expect.arrayContaining([
                        {
                            field: "senderPublicKey",
                            operator: expect.anything(),
                            value: "pubKey",
                        },
                        {
                            field: "type",
                            operator: expect.anything(),
                            value: Enums.TransactionTypes.Vote,
                        },
                    ]),
                }),
            );
>>>>>>> 9b1e64f5
        });

        it("should lookup senders address from senderId", async () => {
            databaseService.walletManager = {
                has: addressOrPublicKey => true,
                findByAddress: address => ({ publicKey: "pubKey" }),
            } as State.IWalletManager;

            databaseService.connection.transactionsRepository = {
                search: async parameters => parameters,
                getModel: () => new MockDatabaseModel(),
            } as any;

            jest.spyOn(databaseService.connection.transactionsRepository, "search").mockImplementation(async () => ({
                rows: [],
                count: 0,
            }));

            await transactionsBusinessRepository.search({
                senderId: "some invalid address",
            });

            expect(databaseService.connection.transactionsRepository.search).toHaveBeenCalledWith(
                expect.objectContaining({
                    parameters: [
                        {
                            field: "senderPublicKey",
                            operator: expect.anything(),
                            value: "pubKey",
                        },
                    ],
                }),
            );
        });

        it("should lookup ownerIds wallet when searching", async () => {
            databaseService.connection.transactionsRepository = {
                search: async parameters => parameters,
                getModel: () => new MockDatabaseModel(),
            } as any;

            jest.spyOn(databaseService.connection.transactionsRepository, "search").mockImplementation(async () => ({
                rows: [],
                count: 0,
            }));

            const expectedWallet = {};
            databaseService.walletManager = {
                findByAddress: address => expectedWallet,
            } as State.IWalletManager;

            await transactionsBusinessRepository.search({
                ownerId: "ownerId",
            });

            expect(databaseService.connection.transactionsRepository.search).toHaveBeenCalledWith(
                expect.objectContaining({
                    parameters: [
                        {
                            field: "ownerWallet",
                            operator: expect.anything(),
                            value: expectedWallet,
                        },
                    ],
                }),
            );
        });

        it("should set recipientId=addresses if former not supplied", async () => {
            databaseService.connection.transactionsRepository = {
                search: async parameters => parameters,
                getModel: () => new MockDatabaseModel(),
            } as any;

            jest.spyOn(databaseService.connection.transactionsRepository, "search").mockImplementation(async () => ({
                rows: [],
                count: 0,
            }));

            const addressList = ["addy1", "addy2"];
            const params = {
                addresses: addressList,
                senderPublicKey: "pubKey",
            };
            await transactionsBusinessRepository.search(params);

            expect(databaseService.connection.transactionsRepository.search).toHaveBeenCalledWith(
                expect.objectContaining({
                    parameters: expect.arrayContaining([
                        {
                            field: "recipientId",
                            operator: expect.anything(),
                            value: addressList,
                        },
                        {
                            field: "senderPublicKey",
                            operator: expect.anything(),
                            value: "pubKey",
                        },
                    ]),
                }),
            );
        });

        it("should set senderPublicKey=addresses if former not supplied", async () => {
            databaseService.connection.transactionsRepository = {
                search: async parameters => parameters,
                getModel: () => new MockDatabaseModel(),
            } as any;

            jest.spyOn(databaseService.connection.transactionsRepository, "search").mockImplementation(async () => ({
                rows: [],
                count: 0,
            }));

            databaseService.walletManager = {
                has: addressOrPublicKey => false,
            } as State.IWalletManager;

<<<<<<< HEAD
            jest.spyOn(databaseService.walletManager, "has").mockReturnValue(false);

            await transactionsBusinessRepository.search({
                addresses: ["addy1", "addy2"],
                recipientId: "someId",
            });

=======
>>>>>>> 9b1e64f5
            expect(databaseService.connection.transactionsRepository.search).toHaveBeenCalledWith(
                expect.objectContaining({
                    parameters: expect.arrayContaining([
                        {
                            field: "recipientId",
                            operator: expect.anything(),
                            value: "someId",
                        },
                        {
                            field: "senderPublicKey",
                            operator: expect.anything(),
                            value: expect.anything(),
                        },
                    ]),
                }),
            );
            expect(databaseService.walletManager.has).toHaveBeenNthCalledWith(1, "addy1");
            expect(databaseService.walletManager.has).toHaveBeenNthCalledWith(2, "addy2");
        });

        it("should cache blocks if cache-miss ", async () => {
            const expectedBlockId = 1;
            const expectedHeight = 100;

            databaseService.connection.transactionsRepository = {
                search: async parameters => parameters,
                getModel: () => new MockDatabaseModel(),
            } as any;

            jest.spyOn(databaseService.connection.transactionsRepository, "search").mockImplementation(
                async () =>
                    ({
                        rows: [
                            {
                                blockId: expectedBlockId,
                            },
                        ],
                        count: 0,
                    } as any),
            );

            databaseService.connection.blocksRepository = {
                findByIds: async id => [{}],
            } as Database.IBlocksRepository;

            jest.spyOn(databaseService.connection.blocksRepository, "findByIds").mockImplementation(
                async () =>
                    [
                        {
                            id: expectedBlockId,
                            height: expectedHeight,
                        },
                    ] as any,
            );

            databaseService.cache = new Map();
            jest.spyOn(databaseService.cache, "set").mockReturnThis();

            await transactionsBusinessRepository.search({});

            expect(databaseService.connection.blocksRepository.findByIds).toHaveBeenCalled();
            expect(databaseService.cache.set).toHaveBeenCalledWith(`heights:${expectedBlockId}`, expectedHeight);
        });

        it("should not cache blocks if cache-hit", async () => {
            const expectedBlockId = 1;
            const expectedHeight = 100;
            databaseService.connection.transactionsRepository = {
                search: async parameters => parameters,
                getModel: () => new MockDatabaseModel(),
            } as any;

            jest.spyOn(databaseService.connection.transactionsRepository, "search").mockImplementation(
                async () =>
                    ({
                        rows: [
                            {
                                blockId: expectedBlockId,
                            },
                        ],
                        count: 1,
                    } as any),
            );

            databaseService.connection.blocksRepository = {
                findByIds: async id => [{}],
            } as Database.IBlocksRepository;

            jest.spyOn(databaseService.connection.blocksRepository, "findByIds").mockImplementation(
                async () => ({} as any),
            );

            databaseService.cache = new Map();
            jest.spyOn(databaseService.cache, "get").mockReturnValue(expectedHeight);

            const result = await transactionsBusinessRepository.search({});

            expect(databaseService.connection.blocksRepository.findByIds).not.toHaveBeenCalled();
            expect(databaseService.cache.get).toHaveBeenCalledWith(`heights:${expectedBlockId}`);
            expect(result.rows).toHaveLength(1);
            // @ts-ignore
            expect(result.rows[0].block).toEqual({
                id: expectedBlockId,
                height: expectedHeight,
            });
        });
    });

    describe("allVotesBySender", () => {
        it("should search by senderPublicKey and type=vote", async () => {
            databaseService.connection.transactionsRepository = {
                search: async parameters => parameters,
                getModel: () => new MockDatabaseModel(),
            } as any;
<<<<<<< HEAD

=======
>>>>>>> 9b1e64f5
            jest.spyOn(databaseService.connection.transactionsRepository, "search").mockImplementation(async () => ({
                rows: [],
                count: 0,
            }));

            await transactionsBusinessRepository.allVotesBySender("pubKey");

            expect(databaseService.connection.transactionsRepository.search).toHaveBeenCalledWith(
                expect.objectContaining({
                    parameters: expect.arrayContaining([
                        {
                            field: "senderPublicKey",
                            operator: expect.anything(),
                            value: "pubKey",
                        },
                        {
                            field: "type",
                            operator: expect.anything(),
                            value: Enums.TransactionTypes.Vote,
                        },
                    ]),
                }),
            );
        });
    });

<<<<<<< HEAD
    describe("findAllByBlock", () => {
        it("should search by blockId", async () => {
            databaseService.connection.transactionsRepository = {
                search: async parameters => parameters,
                getModel: () => new MockDatabaseModel(),
            } as any;

            jest.spyOn(databaseService.connection.transactionsRepository, "search").mockImplementation(async () => ({
                rows: [],
                count: 0,
            }));

            await transactionsBusinessRepository.findAllByBlock("blockId");

            expect(databaseService.connection.transactionsRepository.search).toHaveBeenCalledWith(
                expect.objectContaining({
                    parameters: [
                        {
                            field: "blockId",
                            operator: expect.anything(),
                            value: "blockId",
                        },
                    ],
                    orderBy: [
                        {
                            field: "timestamp",
                            direction: "desc",
                        },
                        {
                            field: "sequence",
                            direction: "asc",
                        },
                    ],
                }),
            );
        });
    });

    describe("findAllByRecipient", () => {
        it("should search by recipientId", async () => {
            databaseService.connection.transactionsRepository = {
                search: async parameters => parameters,
                getModel: () => new MockDatabaseModel(),
            } as any;

            jest.spyOn(databaseService.connection.transactionsRepository, "search").mockImplementation(async () => ({
                rows: [],
                count: 0,
            }));

            await transactionsBusinessRepository.findAllByRecipient("recipientId");

            expect(databaseService.connection.transactionsRepository.search).toHaveBeenCalledWith(
                expect.objectContaining({
                    parameters: [
                        {
                            field: "recipientId",
                            operator: expect.anything(),
                            value: "recipientId",
                        },
                    ],
                }),
            );
        });
    });

    describe("findAllBySender", () => {
        it("should search senderPublicKey", async () => {
            databaseService.connection.transactionsRepository = {
                search: async parameters => parameters,
                getModel: () => new MockDatabaseModel(),
            } as any;

            jest.spyOn(databaseService.connection.transactionsRepository, "search").mockImplementation(async () => ({
                rows: [],
                count: 0,
            }));

            await transactionsBusinessRepository.findAllBySender("pubKey");

            expect(databaseService.connection.transactionsRepository.search).toHaveBeenCalledWith(
                expect.objectContaining({
                    parameters: [
                        {
                            field: "senderPublicKey",
                            operator: expect.anything(),
                            value: "pubKey",
                        },
                    ],
                }),
            );
        });
    });

    describe("findAllByType", () => {
        it("should search transaction type", async () => {
            databaseService.connection.transactionsRepository = {
                search: async parameters => parameters,
                getModel: () => new MockDatabaseModel(),
            } as any;

            jest.spyOn(databaseService.connection.transactionsRepository, "search").mockImplementation(async () => ({
                rows: [],
                count: 0,
            }));

            await transactionsBusinessRepository.findAllByType(Enums.TransactionTypes.Transfer);

            expect(databaseService.connection.transactionsRepository.search).toHaveBeenCalledWith(
                expect.objectContaining({
                    parameters: [
                        {
                            field: "type",
                            operator: expect.anything(),
                            value: Enums.TransactionTypes.Transfer,
                        },
                    ],
                }),
            );
        });
    });

    describe("findAllByWallet", () => {
        it("should search by wallet", async () => {
            databaseService.connection.transactionsRepository = {
                findAllByWallet: async wallet => wallet,
                getModel: () => new MockDatabaseModel(),
            } as any;

            jest.spyOn(databaseService.connection.transactionsRepository, "findAllByWallet").mockImplementation(
                async () => ({ rows: [], count: 0 }),
            );

            await transactionsBusinessRepository.findAllByWallet({} as any);

            expect(databaseService.connection.transactionsRepository.findAllByWallet).toHaveBeenCalled();
        });
    });

    describe("findById", () => {
        it("should invoke findById on db repository", async () => {
            const expectedBlockId = "id";
            const expectedHeight = 100;
            databaseService.connection.transactionsRepository = {
                findById: async id => id,
                getModel: () => new MockDatabaseModel(),
            } as any;

            jest.spyOn(databaseService.connection.transactionsRepository, "findById").mockImplementation(
                async () =>
                    ({
                        blockId: expectedBlockId,
                    } as any),
            );

            databaseService.cache = new Map();
            jest.spyOn(databaseService.cache, "get").mockReturnValue(expectedHeight);

            await transactionsBusinessRepository.findById("id");

            expect(databaseService.connection.transactionsRepository.findById).toHaveBeenCalledWith("id");
        });
    });

    describe("findByTypeAndId", () => {
        it("should search type & id", async () => {
            databaseService.connection.transactionsRepository = {
                search: async parameters => parameters,
                getModel: () => new MockDatabaseModel(),
            } as any;
            jest.spyOn(databaseService.connection.transactionsRepository, "search").mockImplementation(async () => ({
                rows: [],
                count: 0,
            }));

            await transactionsBusinessRepository.findByTypeAndId(Enums.TransactionTypes.Transfer, "id");

            expect(databaseService.connection.transactionsRepository.search).toHaveBeenCalledWith(
                expect.objectContaining({
                    parameters: [
                        {
                            field: "type",
                            operator: expect.anything(),
                            value: Enums.TransactionTypes.Transfer,
                        },
                        {
                            field: "id",
                            operator: expect.anything(),
                            value: "id",
                        },
                    ],
                }),
            );
        });
    });

=======
>>>>>>> 9b1e64f5
    describe("getFeeStatistics", () => {
        it("should invoke getFeeStatistics on db repository", async () => {
            databaseService.connection.transactionsRepository = {
                getFeeStatistics: async (days, minFeeBroadcast) => minFeeBroadcast,
                getModel: () => new MockDatabaseModel(),
            } as any;

            jest.spyOn(databaseService.connection.transactionsRepository, "getFeeStatistics").mockImplementation(
                async () => [
                    {
                        type: 0,
                        fee: 1,
                        timestamp: 123,
                    },
                ],
            );

            jest.spyOn(app, "resolveOptions").mockReturnValue({
                dynamicFees: {
                    minFeeBroadcast: 100,
                },
            });

            await transactionsBusinessRepository.getFeeStatistics(7);

            expect(databaseService.connection.transactionsRepository.getFeeStatistics).toHaveBeenCalledWith(7, 100);
        });
    });
});<|MERGE_RESOLUTION|>--- conflicted
+++ resolved
@@ -64,8 +64,6 @@
                 }),
             );
         });
-<<<<<<< HEAD
-=======
 
         it("should return no rows if exception thrown", async () => {
             databaseService.connection.transactionsRepository = {
@@ -298,301 +296,6 @@
             });
         });
     });
->>>>>>> 9b1e64f5
-
-        it("should return no rows if exception thrown", async () => {
-            databaseService.connection.transactionsRepository = {
-                search: async parameters => parameters,
-                getModel: () => new MockDatabaseModel(),
-            } as any;
-            jest.spyOn(databaseService.connection.transactionsRepository, "search").mockImplementation(async () => {
-                throw new Error("bollocks");
-            });
-
-<<<<<<< HEAD
-            const result = await transactionsBusinessRepository.search({});
-=======
-            jest.spyOn(databaseService.connection.transactionsRepository, "search").mockImplementation(async () => ({
-                rows: [],
-                count: 0,
-            }));
->>>>>>> 9b1e64f5
-
-            expect(databaseService.connection.transactionsRepository.search).toHaveBeenCalled();
-            expect(result.rows).toHaveLength(0);
-            expect(result.count).toEqual(0);
-        });
-
-<<<<<<< HEAD
-        it("should return no rows if senderId is an invalid address", async () => {
-            databaseService.walletManager = {
-                has: addressOrPublicKey => false,
-            } as State.IWalletManager;
-            databaseService.connection.transactionsRepository = {
-                search: async parameters => parameters,
-                getModel: () => new MockDatabaseModel(),
-            } as any;
-
-            const result = await transactionsBusinessRepository.search({
-                senderId: "some invalid address",
-            });
-
-            expect(result.rows).toHaveLength(0);
-            expect(result.count).toEqual(0);
-=======
-            expect(databaseService.connection.transactionsRepository.search).toHaveBeenCalledWith(
-                expect.objectContaining({
-                    parameters: expect.arrayContaining([
-                        {
-                            field: "senderPublicKey",
-                            operator: expect.anything(),
-                            value: "pubKey",
-                        },
-                        {
-                            field: "type",
-                            operator: expect.anything(),
-                            value: Enums.TransactionTypes.Vote,
-                        },
-                    ]),
-                }),
-            );
->>>>>>> 9b1e64f5
-        });
-
-        it("should lookup senders address from senderId", async () => {
-            databaseService.walletManager = {
-                has: addressOrPublicKey => true,
-                findByAddress: address => ({ publicKey: "pubKey" }),
-            } as State.IWalletManager;
-
-            databaseService.connection.transactionsRepository = {
-                search: async parameters => parameters,
-                getModel: () => new MockDatabaseModel(),
-            } as any;
-
-            jest.spyOn(databaseService.connection.transactionsRepository, "search").mockImplementation(async () => ({
-                rows: [],
-                count: 0,
-            }));
-
-            await transactionsBusinessRepository.search({
-                senderId: "some invalid address",
-            });
-
-            expect(databaseService.connection.transactionsRepository.search).toHaveBeenCalledWith(
-                expect.objectContaining({
-                    parameters: [
-                        {
-                            field: "senderPublicKey",
-                            operator: expect.anything(),
-                            value: "pubKey",
-                        },
-                    ],
-                }),
-            );
-        });
-
-        it("should lookup ownerIds wallet when searching", async () => {
-            databaseService.connection.transactionsRepository = {
-                search: async parameters => parameters,
-                getModel: () => new MockDatabaseModel(),
-            } as any;
-
-            jest.spyOn(databaseService.connection.transactionsRepository, "search").mockImplementation(async () => ({
-                rows: [],
-                count: 0,
-            }));
-
-            const expectedWallet = {};
-            databaseService.walletManager = {
-                findByAddress: address => expectedWallet,
-            } as State.IWalletManager;
-
-            await transactionsBusinessRepository.search({
-                ownerId: "ownerId",
-            });
-
-            expect(databaseService.connection.transactionsRepository.search).toHaveBeenCalledWith(
-                expect.objectContaining({
-                    parameters: [
-                        {
-                            field: "ownerWallet",
-                            operator: expect.anything(),
-                            value: expectedWallet,
-                        },
-                    ],
-                }),
-            );
-        });
-
-        it("should set recipientId=addresses if former not supplied", async () => {
-            databaseService.connection.transactionsRepository = {
-                search: async parameters => parameters,
-                getModel: () => new MockDatabaseModel(),
-            } as any;
-
-            jest.spyOn(databaseService.connection.transactionsRepository, "search").mockImplementation(async () => ({
-                rows: [],
-                count: 0,
-            }));
-
-            const addressList = ["addy1", "addy2"];
-            const params = {
-                addresses: addressList,
-                senderPublicKey: "pubKey",
-            };
-            await transactionsBusinessRepository.search(params);
-
-            expect(databaseService.connection.transactionsRepository.search).toHaveBeenCalledWith(
-                expect.objectContaining({
-                    parameters: expect.arrayContaining([
-                        {
-                            field: "recipientId",
-                            operator: expect.anything(),
-                            value: addressList,
-                        },
-                        {
-                            field: "senderPublicKey",
-                            operator: expect.anything(),
-                            value: "pubKey",
-                        },
-                    ]),
-                }),
-            );
-        });
-
-        it("should set senderPublicKey=addresses if former not supplied", async () => {
-            databaseService.connection.transactionsRepository = {
-                search: async parameters => parameters,
-                getModel: () => new MockDatabaseModel(),
-            } as any;
-
-            jest.spyOn(databaseService.connection.transactionsRepository, "search").mockImplementation(async () => ({
-                rows: [],
-                count: 0,
-            }));
-
-            databaseService.walletManager = {
-                has: addressOrPublicKey => false,
-            } as State.IWalletManager;
-
-<<<<<<< HEAD
-            jest.spyOn(databaseService.walletManager, "has").mockReturnValue(false);
-
-            await transactionsBusinessRepository.search({
-                addresses: ["addy1", "addy2"],
-                recipientId: "someId",
-            });
-
-=======
->>>>>>> 9b1e64f5
-            expect(databaseService.connection.transactionsRepository.search).toHaveBeenCalledWith(
-                expect.objectContaining({
-                    parameters: expect.arrayContaining([
-                        {
-                            field: "recipientId",
-                            operator: expect.anything(),
-                            value: "someId",
-                        },
-                        {
-                            field: "senderPublicKey",
-                            operator: expect.anything(),
-                            value: expect.anything(),
-                        },
-                    ]),
-                }),
-            );
-            expect(databaseService.walletManager.has).toHaveBeenNthCalledWith(1, "addy1");
-            expect(databaseService.walletManager.has).toHaveBeenNthCalledWith(2, "addy2");
-        });
-
-        it("should cache blocks if cache-miss ", async () => {
-            const expectedBlockId = 1;
-            const expectedHeight = 100;
-
-            databaseService.connection.transactionsRepository = {
-                search: async parameters => parameters,
-                getModel: () => new MockDatabaseModel(),
-            } as any;
-
-            jest.spyOn(databaseService.connection.transactionsRepository, "search").mockImplementation(
-                async () =>
-                    ({
-                        rows: [
-                            {
-                                blockId: expectedBlockId,
-                            },
-                        ],
-                        count: 0,
-                    } as any),
-            );
-
-            databaseService.connection.blocksRepository = {
-                findByIds: async id => [{}],
-            } as Database.IBlocksRepository;
-
-            jest.spyOn(databaseService.connection.blocksRepository, "findByIds").mockImplementation(
-                async () =>
-                    [
-                        {
-                            id: expectedBlockId,
-                            height: expectedHeight,
-                        },
-                    ] as any,
-            );
-
-            databaseService.cache = new Map();
-            jest.spyOn(databaseService.cache, "set").mockReturnThis();
-
-            await transactionsBusinessRepository.search({});
-
-            expect(databaseService.connection.blocksRepository.findByIds).toHaveBeenCalled();
-            expect(databaseService.cache.set).toHaveBeenCalledWith(`heights:${expectedBlockId}`, expectedHeight);
-        });
-
-        it("should not cache blocks if cache-hit", async () => {
-            const expectedBlockId = 1;
-            const expectedHeight = 100;
-            databaseService.connection.transactionsRepository = {
-                search: async parameters => parameters,
-                getModel: () => new MockDatabaseModel(),
-            } as any;
-
-            jest.spyOn(databaseService.connection.transactionsRepository, "search").mockImplementation(
-                async () =>
-                    ({
-                        rows: [
-                            {
-                                blockId: expectedBlockId,
-                            },
-                        ],
-                        count: 1,
-                    } as any),
-            );
-
-            databaseService.connection.blocksRepository = {
-                findByIds: async id => [{}],
-            } as Database.IBlocksRepository;
-
-            jest.spyOn(databaseService.connection.blocksRepository, "findByIds").mockImplementation(
-                async () => ({} as any),
-            );
-
-            databaseService.cache = new Map();
-            jest.spyOn(databaseService.cache, "get").mockReturnValue(expectedHeight);
-
-            const result = await transactionsBusinessRepository.search({});
-
-            expect(databaseService.connection.blocksRepository.findByIds).not.toHaveBeenCalled();
-            expect(databaseService.cache.get).toHaveBeenCalledWith(`heights:${expectedBlockId}`);
-            expect(result.rows).toHaveLength(1);
-            // @ts-ignore
-            expect(result.rows[0].block).toEqual({
-                id: expectedBlockId,
-                height: expectedHeight,
-            });
-        });
-    });
 
     describe("allVotesBySender", () => {
         it("should search by senderPublicKey and type=vote", async () => {
@@ -600,10 +303,7 @@
                 search: async parameters => parameters,
                 getModel: () => new MockDatabaseModel(),
             } as any;
-<<<<<<< HEAD
-
-=======
->>>>>>> 9b1e64f5
+
             jest.spyOn(databaseService.connection.transactionsRepository, "search").mockImplementation(async () => ({
                 rows: [],
                 count: 0,
@@ -630,7 +330,6 @@
         });
     });
 
-<<<<<<< HEAD
     describe("findAllByBlock", () => {
         it("should search by blockId", async () => {
             databaseService.connection.transactionsRepository = {
@@ -827,8 +526,6 @@
         });
     });
 
-=======
->>>>>>> 9b1e64f5
     describe("getFeeStatistics", () => {
         it("should invoke getFeeStatistics on db repository", async () => {
             databaseService.connection.transactionsRepository = {
