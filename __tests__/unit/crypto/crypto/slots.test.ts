--- conflicted
+++ resolved
@@ -1,18 +1,15 @@
 import "jest-extended";
 
 import { CryptoManager } from "@packages/crypto/src";
-
-<<<<<<< HEAD
+import { devnet } from "@packages/crypto/src/networks";
+
 let Slots;
 let crypto;
 
 beforeAll(() => {
-    crypto = CryptoManager.createFromPreset("testnet");
+    crypto = CryptoManager.createFromPreset("devnet");
     Slots = crypto.LibraryManager.Crypto.Slots;
 });
-=======
-afterEach(() => jest.clearAllMocks());
->>>>>>> dafd569a
 
 describe("Slots", () => {
     const getTimeStampForBlock = (height: number) => {
@@ -24,8 +21,6 @@
         }
     };
 
-    beforeEach(() => configManager.setConfig(devnet));
-
     describe("Fixed block times", () => {
         describe("getTime", () => {
             it("return epoch time as number", () => {
@@ -123,7 +118,8 @@
                     { height: 4, blocktime: 5 },
                 ];
                 const config = { ...devnet, milestones };
-                configManager.setConfig(config);
+                crypto = CryptoManager.createFromConfig(config);
+                Slots = crypto.LibraryManager.Crypto.Slots;
 
                 const getTimeStampForBlock = (height: number) => {
                     switch (height) {
@@ -166,7 +162,8 @@
                     { height: 8, blocktime: 8 },
                 ];
                 const config = { ...devnet, milestones };
-                configManager.setConfig(config);
+                crypto = CryptoManager.createFromConfig(config);
+                Slots = crypto.LibraryManager.Crypto.Slots;
 
                 const getTimeStampForBlock = (height: number) => {
                     switch (height) {
@@ -203,7 +200,8 @@
                     { height: 6, blocktime: 5 },
                 ];
                 const config = { ...devnet, milestones };
-                configManager.setConfig(config);
+                crypto = CryptoManager.createFromConfig(config);
+                Slots = crypto.LibraryManager.Crypto.Slots;
 
                 const getTimeStampForBlock = (height: number) => {
                     switch (height) {
@@ -359,7 +357,8 @@
                     { height: 4, blocktime: 5 },
                 ];
                 const config = { ...devnet, milestones };
-                configManager.setConfig(config);
+                crypto = CryptoManager.createFromConfig(config);
+                Slots = crypto.LibraryManager.Crypto.Slots;
 
                 expect(Slots.isForgingAllowed(getTimeStampForBlock, 0, 1)).toBeTrue();
                 expect(Slots.isForgingAllowed(getTimeStampForBlock, 1, 1)).toBeTrue();
@@ -380,7 +379,8 @@
                     { height: 4, blocktime: 5 },
                 ];
                 const config = { ...devnet, milestones };
-                configManager.setConfig(config);
+                crypto = CryptoManager.createFromConfig(config);
+                Slots = crypto.LibraryManager.Crypto.Slots;
 
                 expect(Slots.isForgingAllowed(getTimeStampForBlock, 4, 1)).toBeFalse();
                 expect(Slots.isForgingAllowed(getTimeStampForBlock, 5, 1)).toBeFalse();
@@ -408,7 +408,8 @@
                     { height: 7, blocktime: 4 },
                 ];
                 const config = { ...devnet, milestones };
-                configManager.setConfig(config);
+                crypto = CryptoManager.createFromConfig(config);
+                Slots = crypto.LibraryManager.Crypto.Slots;
 
                 const blockdata = [
                     { height: 1, timestamp: 0 },
@@ -452,7 +453,8 @@
                     { height: 7, blocktime: 4 },
                 ];
                 const config = { ...devnet, milestones };
-                configManager.setConfig(config);
+                crypto = CryptoManager.createFromConfig(config);
+                Slots = crypto.LibraryManager.Crypto.Slots;
 
                 const blockdata = [
                     { height: 1, timestamp: 0 },
