import { Utils } from "@arkecosystem/crypto";
import { ARKTOSHI } from "../../../../packages/crypto/src/constants";
import { TransactionTypes } from "../../../../packages/crypto/src/enums";
import { PublicKey } from "../../../../packages/crypto/src/identities";
import { IMultiSignatureAsset } from "../../../../packages/crypto/src/interfaces";
import { configManager } from "../../../../packages/crypto/src/managers";
import { BuilderFactory } from "../../../../packages/crypto/src/transactions";
import { TransactionTypeFactory } from "../../../../packages/crypto/src/transactions";
import { TransactionSchema } from "../../../../packages/crypto/src/transactions/types/schemas";
import { validator as Ajv } from "../../../../packages/crypto/src/validation";

let transaction;
let transactionSchema: TransactionSchema;

describe("Transfer Transaction", () => {
    const address = "DTRdbaUW3RQQSL5By4G43JVaeHiqfVp9oh";
    const fee = 1 * ARKTOSHI;
    const amount = 10 * ARKTOSHI;

    beforeAll(() => {
        transactionSchema = TransactionTypeFactory.get(TransactionTypes.Transfer).getSchema();
    });

    beforeEach(() => {
        transaction = BuilderFactory.transfer();
    });

    it("should be valid", () => {
        transaction
            .recipientId(address)
            .amount(amount)
            .sign("passphrase");

        const { error } = Ajv.validate(transactionSchema.$id, transaction.getStruct());
        expect(error).toBeUndefined();
    });

    it("should be valid with correct data", () => {
        transaction
            .recipientId(address)
            .amount(amount)
            .fee(Utils.BigNumber.make(fee).toFixed())
            .vendorField("Ahoy")
            .sign("passphrase");

        const { error } = Ajv.validate(transactionSchema.$id, transaction.getStruct());
        expect(error).toBeUndefined();
    });

    it("should be valid with up to 64 bytes in vendor field", () => {
        transaction
            .recipientId(address)
            .amount(amount)
            .fee(Utils.BigNumber.make(fee).toFixed())
            .vendorField("a".repeat(64))
            .sign("passphrase");
        let { error } = Ajv.validate(transactionSchema.$id, transaction.getStruct());
        expect(error).toBeUndefined();

        transaction
            .recipientId(address)
            .amount(amount)
            .fee(Utils.BigNumber.make(fee).toFixed())
            .vendorField("⊁".repeat(21))
            .sign("passphrase");

        error = Ajv.validate(transactionSchema.$id, transaction.getStruct()).error;
        expect(error).toBeUndefined();
    });

    it("should be invalid with more than 64 bytes in vendor field", () => {
        transaction
            .recipientId(address)
            .amount(amount)
            .fee(Utils.BigNumber.make(fee).toFixed());

        // Bypass vendorfield check by manually assigning a vendorfield > 64 bytes
        transaction.data.vendorField = "a".repeat(65);
        transaction.sign("passphrase");

        let { error } = Ajv.validate(transactionSchema.$id, transaction.getStruct());
        expect(error).not.toBeUndefined();

        transaction
            .recipientId(address)
            .amount(amount)
            .fee(Utils.BigNumber.make(fee).toFixed());

        // Bypass vendorfield check by manually assigning a vendorfield > 64 bytes
        transaction.vendorField("⊁".repeat(22));
        transaction.sign("passphrase");

        error = Ajv.validate(transactionSchema.$id, transaction.getStruct());
        expect(error).not.toBeUndefined();
    });

    it("should be invalid due to no transaction as object", () => {
        const { error } = Ajv.validate(transactionSchema.$id, "test");
        expect(error).not.toBeUndefined();
    });

    it("should be invalid due to no address", () => {
        transaction
            .recipientId(undefined)
            .amount(amount)
            .sign("passphrase");

        const { error } = Ajv.validate(transactionSchema.$id, transaction.getStruct());
        expect(error).not.toBeUndefined();
    });

    it("should be invalid due to invalid address", () => {
        transaction
            .recipientId(address)
            .amount(amount)
            .sign("passphrase");

        const struct = transaction.getStruct();
        struct.recipientId = "woop";

        const { error } = Ajv.validate(transactionSchema.$id, struct);
        expect(error).not.toBeUndefined();
    });

    it("should be invalid due to zero amount", () => {
        transaction
            .recipientId(address)
            .amount(0)
            .sign("passphrase");

        const { error } = Ajv.validate(transactionSchema.$id, transaction.getStruct());
        expect(error).not.toBeUndefined();
    });

    it("should be invalid due to zero fee", () => {
        transaction
            .recipientId(address)
            .amount("1")
            .fee("0")
            .sign("passphrase");

        const { error } = Ajv.validate(transactionSchema.$id, transaction.getStruct());
        expect(error).not.toBeUndefined();
    });

    it("should be invalid due to wrong transaction type", () => {
        transaction = BuilderFactory.delegateRegistration();
        transaction.usernameAsset("delegate_name").sign("passphrase");

        const { error } = Ajv.validate(transactionSchema.$id, transaction.getStruct());
        expect(error).not.toBeUndefined();
    });

    it("should be valid due to missing network byte", () => {
        transaction
            .recipientId(address)
            .amount("1")
            .fee("1")
            .sign("passphrase");

        const { error } = Ajv.validate(transactionSchema.$id, transaction.getStruct());
        expect(error).toBeUndefined();
    });

    it("should be valid due to correct network byte", () => {
        transaction
            .recipientId(address)
            .amount("1")
            .fee("1")
            .network(configManager.get("network.pubKeyHash"))
            .sign("passphrase");

        const { error } = Ajv.validate(transactionSchema.$id, transaction.getStruct());
        expect(error).toBeUndefined();
    });

    it("should be invalid due to wrong network byte", () => {
        transaction
            .recipientId(address)
            .amount("1")
            .fee("1")
            .network(1)
            .sign("passphrase");

        const { error } = Ajv.validate(transactionSchema.$id, transaction.getStruct());
        expect(error).not.toBeUndefined();
    });

    it("should be valid after a network change", () => {
        configManager.setFromPreset("devnet");

        let transfer = transaction
            .recipientId(address)
            .amount("1")
            .fee("1")
            .network(configManager.get("network.pubKeyHash"))
            .sign("passphrase")
            .build();

        expect(transfer.data.network).toBe(30);

        const { error } = Ajv.validate(transactionSchema.$id, transaction.getStruct());
        expect(error).toBeUndefined();

        configManager.setFromPreset("mainnet");

        transfer = transaction
            .recipientId("APnDzjtDb1FthuqcLMeL5XMWb1uD1KeMGi")
            .amount("1")
            .fee("1")
            .network(configManager.get("network.pubKeyHash"))
            .sign("passphrase")
            .build();

        expect(transfer.data.network).toBe(23);
        expect(Ajv.validate(transactionSchema.$id, transaction.getStruct()).error).toBeUndefined();

        configManager.setFromPreset("devnet");
    });

    it("should be ok and turn uppercase publicKey to lowercase", () => {
        const transfer = transaction
            .recipientId(address)
            .amount("1")
            .fee("1")
            .network(configManager.get("network.pubKeyHash"))
            .sign("passphrase")
            .build();

        const { senderPublicKey } = transfer.data;

        transfer.data.senderPublicKey = senderPublicKey.toUpperCase();
        expect(transfer.data.senderPublicKey).not.toBe(senderPublicKey);

        const { value, error } = Ajv.validate(transactionSchema.$id, transfer.data);
        expect(error).toBeUndefined();
        expect(value.senderPublicKey).toBe(senderPublicKey);
    });
});

describe("Second Signature Transaction", () => {
    beforeAll(() => {
        transactionSchema = TransactionTypeFactory.get(TransactionTypes.SecondSignature).getSchema();
    });

    beforeEach(() => {
        transaction = BuilderFactory.secondSignature();
    });

    it("should be valid", () => {
        transaction.signatureAsset("second passphrase").sign("passphrase");

        const { error } = Ajv.validate(transactionSchema.$id, transaction.getStruct());
        expect(error).toBeUndefined();
    });

    it("should be valid with correct data", () => {
        transaction
            .signatureAsset("second passphrase")
            .fee("100000000")
            .sign("passphrase");

        const { error } = Ajv.validate(transactionSchema.$id, transaction.getStruct());
        expect(error).toBeUndefined();
    });

    it("should be invalid due to no transaction as object", () => {
        const { error } = Ajv.validate(transactionSchema.$id, "test");
        expect(error).not.toBeUndefined();
    });

    it("should be invalid due to non-zero amount", () => {
        transaction
            .signatureAsset("second passphrase")
            .amount("1000000000")
            .sign("passphrase");

        const { error } = Ajv.validate(transactionSchema.$id, transaction.getStruct());
        expect(error).not.toBeUndefined();
    });

    it("should be invalid due to zero fee", () => {
        transaction
            .signatureAsset("second passphrase")
            .fee("0")
            .sign("passphrase");

        const { error } = Ajv.validate(transactionSchema.$id, transaction.getStruct());
        expect(error).not.toBeUndefined();
    });

    it("should be invalid due to second signature", () => {
        transaction
            .signatureAsset("second passphrase")
            .fee("1")
            .sign("passphrase")
            .secondSign("second passphrase");

        const { error } = Ajv.validate(transactionSchema.$id, transaction.getStruct());
        expect(error).not.toBeUndefined();
    });

    it("should be invalid due to wrong transaction type", () => {
        transaction = BuilderFactory.delegateRegistration();
        transaction.usernameAsset("delegate_name").sign("passphrase");

        const { error } = Ajv.validate(transactionSchema.$id, transaction.getStruct());
        expect(error).not.toBeUndefined();
    });
});

describe("Delegate Registration Transaction", () => {
    beforeAll(() => {
        transactionSchema = TransactionTypeFactory.get(TransactionTypes.DelegateRegistration).getSchema();
    });

    beforeEach(() => {
        transaction = BuilderFactory.delegateRegistration();
    });

    it("should be valid", () => {
        transaction.usernameAsset("delegate1").sign("passphrase");

        const { error } = Ajv.validate(transactionSchema.$id, transaction.getStruct());
        expect(error).toBeUndefined();
    });

    it("should be invalid due to no transaction as object", () => {
        const { error } = Ajv.validate(transactionSchema.$id, {});
        expect(error).not.toBeUndefined();
    });

    it("should be invalid due to non-zero amount", () => {
        transaction
            .usernameAsset("delegate1")
            .amount(10 * ARKTOSHI)
            .sign("passphrase");

        const { error } = Ajv.validate(transactionSchema.$id, transaction.getStruct());
        expect(error).not.toBeUndefined();
    });

    it("should be invalid due to space in username", () => {
        transaction.usernameAsset("test 123").sign("passphrase");

        const { error } = Ajv.validate(transactionSchema.$id, transaction.getStruct());
        expect(error).not.toBeUndefined();
    });

    it("should be invalid due to non-alphanumeric in username", () => {
        transaction.usernameAsset("£££").sign("passphrase");

        const { error } = Ajv.validate(transactionSchema.$id, transaction.getStruct());
        expect(error).not.toBeUndefined();
    });

    it("should be invalid due to username too long", () => {
        transaction.usernameAsset("1234567890123456789012345").sign("passphrase");

        const { error } = Ajv.validate(transactionSchema.$id, transaction.getStruct());
        expect(error).not.toBeUndefined();
    });

    it("should be invalid due to undefined username", () => {
        transaction.usernameAsset("bla").sign("passphrase");
        const struct = transaction.getStruct();
        struct.asset.delegate.username = undefined;
        const { error } = Ajv.validate(transactionSchema.$id, struct);
        expect(error).not.toBeUndefined();
    });

    it("should be invalid due to no username", () => {
        transaction.usernameAsset("").sign("passphrase");
        const { error } = Ajv.validate(transactionSchema.$id, transaction.getStruct());
        expect(error).not.toBeUndefined();
    });

    it("should be invalid due to capitals in username", () => {
        transaction.usernameAsset("I_AM_INVALID").sign("passphrase");
        const { error } = Ajv.validate(transactionSchema.$id, transaction.getStruct());
        expect(error).not.toBeUndefined();
    });

    it("should be invalid due to wrong transaction type", () => {
        transaction = BuilderFactory.transfer();
        transaction
            .recipientId(undefined)
            .amount(10 * ARKTOSHI)
            .sign("passphrase");

        const { error } = Ajv.validate(transactionSchema.$id, transaction.getStruct());
        expect(error).not.toBeUndefined();
    });
});

describe("Vote Transaction", () => {
    const vote = "+02bcfa0951a92e7876db1fb71996a853b57f996972ed059a950d910f7d541706c9";
    const unvote = "-0326580718fc86ba609799ac95fcd2721af259beb5afa81bfce0ab7d9fe95de991";
    const votes = [vote, "+0310ad026647eed112d1a46145eed58b8c19c67c505a67f1199361a511ce7860c0", unvote];
    const invalidVotes = [
        "02bcfa0951a92e7876db1fb71996a853b57f996972ed059a950d910f7d541706c9",
        "0310ad026647eed112d1a46145eed58b8c19c67c505a67f1199361a511ce7860c0",
        "0326580718fc86ba609799ac95fcd2721af259beb5afa81bfce0ab7d9fe95de991",
    ];

    beforeAll(() => {
        transactionSchema = TransactionTypeFactory.get(TransactionTypes.Vote).getSchema();
    });

    beforeEach(() => {
        transaction = BuilderFactory.vote();
    });

    it("should be valid with 1 vote", () => {
        transaction.votesAsset([vote]).sign("passphrase");

        const { error } = Ajv.validate(transactionSchema.$id, transaction.getStruct());
        expect(error).toBeUndefined();
    });

    it("should be valid with 1 unvote", () => {
        transaction.votesAsset([unvote]).sign("passphrase");

        const { error } = Ajv.validate(transactionSchema.$id, transaction.getStruct());
        expect(error).toBeUndefined();
    });

    it("should be invalid due to no transaction as object", () => {
        const { error } = Ajv.validate(transactionSchema.$id, "test");
        expect(error).not.toBeUndefined();
    });

    it("should be invalid due to non-zero amount", () => {
        transaction
            .votesAsset([vote])
            .amount(10 * ARKTOSHI)
            .sign("passphrase");

        const { error } = Ajv.validate(transactionSchema.$id, transaction.getStruct());
        expect(error).not.toBeUndefined();
    });

    it("should be invalid due to zero fee", () => {
        transaction
            .votesAsset(votes)
            .fee("0")
            .sign("passphrase");

        const { error } = Ajv.validate(transactionSchema.$id, transaction.getStruct());
        expect(error).not.toBeUndefined();
    });

    it("should be invalid due to no votes", () => {
        transaction.votesAsset([]).sign("passphrase");

        const { error } = Ajv.validate(transactionSchema.$id, transaction.getStruct());
        expect(error).not.toBeUndefined();
    });

    it("should be invalid due to more than 1 vote", () => {
        transaction.votesAsset(votes).sign("passphrase");

        const { error } = Ajv.validate(transactionSchema.$id, transaction.getStruct());
        expect(error).not.toBeUndefined();
    });

    it("should be invalid due to invalid votes", () => {
        transaction.votesAsset(invalidVotes).sign("passphrase");

        const { error } = Ajv.validate(transactionSchema.$id, transaction.getStruct());
        expect(error).not.toBeUndefined();
    });

    it("should be invalid due to wrong vote type", () => {
        const struct = transaction.sign("passphrase").getStruct();
        struct.asset.votes = vote;

        const { error } = Ajv.validate(transactionSchema.$id, struct);
        expect(error).not.toBeUndefined();
    });

    it("should be invalid due to wrong transaction type", () => {
        const wrongTransaction = BuilderFactory.delegateRegistration();
        wrongTransaction.usernameAsset("delegate_name").sign("passphrase");

        const { error } = Ajv.validate(transactionSchema.$id, wrongTransaction.getStruct());
        expect(error).not.toBeUndefined();
    });
});

describe("Multi Signature Registration Transaction", () => {
    const passphrase = "passphrase 1";
    const publicKey = "03e8021105a6c202097e97e6c6d650942d913099bf6c9f14a6815df1023dde3b87";
    const passphrases = [passphrase, "passphrase 2", "passphrase 3"];
    const participants = [
        publicKey,
        "03dfdaaa7fd28bc9359874b7e33138f4d0afe9937e152c59b83a99fae7eeb94899",
        "03de72ef9d3ebf1b374f1214f5b8dde823690ab2aa32b4b8b3226cc568aaed1562",
    ];

    let multiSignatureAsset: IMultiSignatureAsset;

    beforeAll(() => {
        transactionSchema = TransactionTypeFactory.get(TransactionTypes.MultiSignature).getSchema();
    });

    beforeEach(() => {
        configManager.setFromPreset("testnet");
        transaction = BuilderFactory.multiSignature();
        multiSignatureAsset = {
            min: 3,
            publicKeys: participants,
        };
    });

    afterEach(() => {
        configManager.setFromPreset("devnet");
    });

    const signTransaction = (tx, values) => {
        values.map((value, index) => tx.multiSign(value, index));
    };

    it("should be valid with min of 3", () => {
        multiSignatureAsset.min = 3;
        transaction.multiSignatureAsset(multiSignatureAsset).sign("passphrase");
        signTransaction(transaction, passphrases);

        const { error } = Ajv.validate(transactionSchema.$id, transaction.getStruct());
        expect(error).toBeUndefined();
    });

    it("should be valid with 3 public keys", () => {
        transaction.multiSignatureAsset(multiSignatureAsset).sign("passphrase");
        signTransaction(transaction, passphrases);

        const { error } = Ajv.validate(transactionSchema.$id, transaction.getStruct());
        expect(error).toBeUndefined();
    });

    it("should be valid with a dynamic number of signatures between min and publicKeys ", () => {
        multiSignatureAsset.min = 1;
        for (const count of [1, 2, 3]) {
            transaction.data.signatures = [];
            transaction.multiSignatureAsset(multiSignatureAsset).sign("passphrase");
            signTransaction(transaction, passphrases.slice(0, count));

            const struct = transaction.getStruct();
            const { error } = Ajv.validate(transactionSchema.$id, struct);
            expect(error).toBeUndefined();
        }
    });

    it("should be invalid due to no transaction as object", () => {
        const { error } = Ajv.validate(transactionSchema.$id, "test");
        expect(error).not.toBeUndefined();
    });

    it("should be invalid due to non-zero amount", () => {
        transaction
            .multiSignatureAsset(multiSignatureAsset)
            .amount(10 * ARKTOSHI)
            .sign("passphrase");
        signTransaction(transaction, passphrases);

        const { error } = Ajv.validate(transactionSchema.$id, transaction.getStruct());
        expect(error).not.toBeUndefined();
    });

    it("should be invalid due to zero fee", () => {
        transaction
            .multiSignatureAsset(multiSignatureAsset)
            .fee("0")
            .sign("passphrase");
        signTransaction(transaction, passphrases);

        const { error } = Ajv.validate(transactionSchema.$id, transaction.getStruct());
        expect(error).not.toBeUndefined();
    });

    it("should be invalid due to min too low", () => {
        multiSignatureAsset.min = 0;
        transaction.multiSignatureAsset(multiSignatureAsset).sign("passphrase");
        signTransaction(transaction, passphrases);

        const { error } = Ajv.validate(transactionSchema.$id, transaction.getStruct());
        expect(error).not.toBeUndefined();
    });

    it("should be invalid due to min too high", () => {
        multiSignatureAsset.min = multiSignatureAsset.publicKeys.length + 1;
        transaction.multiSignatureAsset(multiSignatureAsset).sign("passphrase");
        signTransaction(transaction, passphrases);

        const { error } = Ajv.validate(transactionSchema.$id, transaction.getStruct());
        expect(error).not.toBeUndefined();
    });

    it("should be invalid due to no public keys", () => {
        multiSignatureAsset.publicKeys = [];
        transaction.multiSignatureAsset(multiSignatureAsset).sign("passphrase");
        signTransaction(transaction, passphrases);

        const { error } = Ajv.validate(transactionSchema.$id, transaction.getStruct());
        expect(error).not.toBeUndefined();
    });

    it("should be invalid due to too many public keys", () => {
        const values = [];
        multiSignatureAsset.publicKeys = [];
        for (let i = 0; i < 20; i++) {
            const value = `passphrase ${i}`;
            values.push(value);
            multiSignatureAsset.publicKeys.push(PublicKey.fromPassphrase(value));
        }

        transaction.multiSignatureAsset(multiSignatureAsset).sign("passphrase");
        signTransaction(transaction, values);

        const { error } = Ajv.validate(transactionSchema.$id, transaction.getStruct());
        expect(error).not.toBeUndefined();
    });

    it("should be invalid due to duplicate public keys", () => {
        multiSignatureAsset.publicKeys = [publicKey, publicKey];
        transaction.multiSignatureAsset(multiSignatureAsset).sign("passphrase");
        signTransaction(transaction, passphrases);

        const { error } = Ajv.validate(transactionSchema.$id, transaction.getStruct());
        expect(error).not.toBeUndefined();
    });

    it("should be invalid due to no signatures", () => {
        transaction.multiSignatureAsset(multiSignatureAsset).sign("passphrase");

        const { error } = Ajv.validate(transactionSchema.$id, transaction.getStruct());
        expect(error).not.toBeUndefined();
    });

    it("should be invalid due to empty signatures", () => {
        multiSignatureAsset.min = 1;
        transaction.multiSignatureAsset(multiSignatureAsset).sign("passphrase");
        signTransaction(transaction, []);

        const struct = transaction.getStruct();
        struct.signatures = [];
        const { error } = Ajv.validate(transactionSchema.$id, struct);
        expect(error).not.toBeUndefined();
    });

    it("should be invalid due to not enough signatures", () => {
        transaction.multiSignatureAsset(multiSignatureAsset).sign("passphrase");
        signTransaction(transaction, passphrases.slice(1));

        const { error } = Ajv.validate(transactionSchema.$id, transaction.getStruct());
        expect(error).not.toBeUndefined();
    });

    it("should be invalid due to too many signatures", () => {
        transaction.multiSignatureAsset(multiSignatureAsset).sign("passphrase");
        signTransaction(transaction, ["wrong passphrase", ...passphrases]);

        const { error } = Ajv.validate(transactionSchema.$id, transaction.getStruct());
        expect(error).not.toBeUndefined();
    });

    it("should be invalid due to too few publicKeys", () => {
        transaction.multiSignatureAsset(multiSignatureAsset).sign("passphrase");
        signTransaction(transaction, passphrases);

        const struct = transaction.getStruct();
        struct.asset.multiSignature.publicKeys = struct.asset.multiSignature.publicKeys.slice(1);
        const { error } = Ajv.validate(transactionSchema.$id, struct);
        expect(error).not.toBeUndefined();
    });

    it("should be invalid due to malformed for publicKeys", () => {
        transaction.multiSignatureAsset(multiSignatureAsset).sign("passphrase");
        signTransaction(transaction, passphrases);

        const struct = transaction.getStruct();
        struct.asset.multiSignature.publicKeys = participants.map(value => `-${value.slice(1)}`);
        let { error } = Ajv.validate(transactionSchema.$id, struct);
        expect(error).not.toBeUndefined();

        struct.asset.multiSignature.publicKeys = participants.map(value => "a");
        error = Ajv.validate(transactionSchema.$id, struct).error;
        expect(error).not.toBeUndefined();
    });

    it("should be invalid due to wrong transaction type", () => {
        transaction = BuilderFactory.delegateRegistration();
        transaction.usernameAsset("delegate_name").sign("passphrase");

        const { error } = Ajv.validate(transactionSchema.$id, transaction.getStruct());
        expect(error).not.toBeUndefined();
    });
});

<<<<<<< HEAD
describe("HTLC Lock Transaction", () => {
    const address = "DTRdbaUW3RQQSL5By4G43JVaeHiqfVp9oh";
    const fee = 1 * ARKTOSHI;
    const amount = 10 * ARKTOSHI;
    const htlcLockAsset = {
        secretHash: "0f128d401958b1b30ad0d10406f47f9489321017b4614e6cb993fc63913c5454",
        expiration: Date.now(),
    };

    beforeAll(() => {
        transactionSchema = TransactionTypeFactory.get(TransactionTypes.HtlcLock).getSchema();
    });

    beforeEach(() => {
        transaction = BuilderFactory.htlcLock().htlcLockAsset(htlcLockAsset);
    });

    it("should be valid with valid secret hash and expiration timestamp", () => {
        transaction
            .recipientId(address)
            .fee(fee)
            .amount(amount)
            .sign("passphrase");

        const { error } = Ajv.validate(transactionSchema.$id, transaction.getStruct());
        expect(error).toBeUndefined();
    });

    it("should be invalid with incorrect secret hash length", () => {
        transaction
            .htlcLockAsset({
                secretHash: "asdf123asdf123asdf123asdf123asd",
                expiration: "cool",
            })
            .recipientId(address)
            .fee(fee)
            .amount(amount)
            .sign("passphrase");

        const { error } = Ajv.validate(transactionSchema.$id, transaction.getStruct());
        expect(error).not.toBeUndefined();
    });

    it("should be invalid when expiration is not a number", () => {
        transaction
            .recipientId(address)
            .fee(fee)
            .amount(amount)
            .sign("passphrase");

        const struct = transaction.getStruct();
        struct.asset.lock.expiration = "woop";

        const { error } = Ajv.validate(transactionSchema.$id, struct);
        expect(error).not.toBeUndefined();
    });

    it("should be invalid due to no address", () => {
        transaction
            .recipientId(undefined)
            .amount(amount)
            .sign("passphrase");

        const { error } = Ajv.validate(transactionSchema.$id, transaction.getStruct());
        expect(error).not.toBeUndefined();
    });

    it("should be invalid due to invalid address", () => {
        transaction
            .recipientId(address)
            .amount(amount)
            .sign("passphrase");

        const struct = transaction.getStruct();
        struct.recipientId = "woop";

        const { error } = Ajv.validate(transactionSchema.$id, struct);
        expect(error).not.toBeUndefined();
    });

    it("should be invalid due to zero amount", () => {
        transaction
            .recipientId(address)
            .amount(0)
            .sign("passphrase");

        const { error } = Ajv.validate(transactionSchema.$id, transaction.getStruct());
=======
describe("Multi Payment Transaction", () => {
    const address = "DTRdbaUW3RQQSL5By4G43JVaeHiqfVp9oh";
    let multiPayment = BuilderFactory.multiPayment();

    beforeAll(() => {
        transactionSchema = TransactionTypeFactory.get(TransactionTypes.MultiPayment).getSchema();
    });

    beforeEach(() => {
        multiPayment = BuilderFactory.multiPayment().fee("1");
    });

    it("should be valid with 2 payments", () => {
        multiPayment
            .addPayment(address, "150")
            .addPayment(address, "100")
            .sign("passphrase");

        const { error } = Ajv.validate(transactionSchema.$id, multiPayment.getStruct());
        expect(error).toBeUndefined();
    });

    it("should be invalid with 0 or 1 payment", () => {
        multiPayment.sign("passphrase");
        const { error: errorZeroPayment } = Ajv.validate(transactionSchema.$id, multiPayment.getStruct());
        expect(errorZeroPayment).not.toBeUndefined();

        multiPayment.addPayment(address, "100").sign("passphrase");

        const { error: errorOnePayment } = Ajv.validate(transactionSchema.$id, multiPayment.getStruct());
        expect(errorOnePayment).not.toBeUndefined();
    });

    it("should be invalid with 501 payments", () => {
        for (let i = 1; i <= 501; i++) {
            multiPayment.addPayment(address, `${i}`);
        }
        multiPayment.sign("passphrase");

        const { error } = Ajv.validate(transactionSchema.$id, "test");
>>>>>>> 5fee3196
        expect(error).not.toBeUndefined();
    });

    it("should be invalid due to zero fee", () => {
<<<<<<< HEAD
        transaction
            .recipientId(address)
            .amount("1")
            .fee("0")
            .sign("passphrase");

        const { error } = Ajv.validate(transactionSchema.$id, transaction.getStruct());
        expect(error).not.toBeUndefined();
    });

    it("should be invalid due to wrong transaction type", () => {
        transaction = BuilderFactory.delegateRegistration();
        transaction.usernameAsset("delegate_name").sign("passphrase");

        const { error } = Ajv.validate(transactionSchema.$id, transaction.getStruct());
        expect(error).not.toBeUndefined();
    });
});

describe("HTLC Claim Transaction", () => {
    const address = "DTRdbaUW3RQQSL5By4G43JVaeHiqfVp9oh";
    const fee = "" + 1 * ARKTOSHI;
    const htlcClaimAsset = {
        lockTransactionId: "943c220691e711c39c79d437ce185748a0018940e1a4144293af9d05627d2eb4",
        unlockSecret: "my secret that should be 32bytes",
    };

    beforeAll(() => {
        transactionSchema = TransactionTypeFactory.get(TransactionTypes.HtlcClaim).getSchema();
    });

    beforeEach(() => {
        transaction = BuilderFactory.htlcClaim().htlcClaimAsset(htlcClaimAsset);
    });

    it("should be valid with valid transaction id and unlock secret", () => {
        transaction
            .recipientId(address)
            .fee(fee)
            .sign("passphrase");

        const { error } = Ajv.validate(transactionSchema.$id, transaction.getStruct());
        expect(error).toBeUndefined();
    });

    it("should be invalid with incorrect transaction id length", () => {
        transaction
            .htlcClaimAsset({
                lockTransactionId: "943c220691e711c39c79d437ce185748a0018940e1a4144293af9d05627d2eb",
                unlockSecret: "my secret that should be 32bytes",
            })
            .recipientId(address)
            .fee(fee)
            .sign("passphrase");

        const { error } = Ajv.validate(transactionSchema.$id, transaction.getStruct());
        expect(error).not.toBeUndefined();
    });

    it("should be invalid with non-hex transaction id", () => {
        transaction
            .htlcClaimAsset({
                lockTransactionId: "943c220691e711c39c79d437ce185748a0018940e1a4144293af9d05627d2ebw",
                unlockSecret: "my secret that should be 32bytes",
            })
            .recipientId(address)
            .fee(fee)
            .sign("passphrase");

        const { error } = Ajv.validate(transactionSchema.$id, transaction.getStruct());
        expect(error).not.toBeUndefined();
    });

    it("should be invalid with incorrect unlock secret length", () => {
        transaction
            .htlcClaimAsset({
                lockTransactionId: "943c220691e711c39c79d437ce185748a0018940e1a4144293af9d05627d2eb",
                unlockSecret: "my secret that should be 32bytes but is not",
            })
            .recipientId(address)
            .fee(fee)
            .sign("passphrase");

        const { error } = Ajv.validate(transactionSchema.$id, transaction.getStruct());
        expect(error).not.toBeUndefined();
    });

    it("should be invalid due to non-zero amount", () => {
        transaction
            .recipientId(address)
            .amount("1")
            .sign("passphrase");

        const { error } = Ajv.validate(transactionSchema.$id, transaction.getStruct());
        expect(error).not.toBeUndefined();
    });

    it("should be invalid due to zero fee", () => {
        transaction
            .recipientId(address)
            .amount("0")
            .fee("0")
            .sign("passphrase");

        const { error } = Ajv.validate(transactionSchema.$id, transaction.getStruct());
        expect(error).not.toBeUndefined();
    });

    it("should be invalid due to wrong transaction type", () => {
        transaction = BuilderFactory.delegateRegistration();
        transaction.usernameAsset("delegate_name").sign("passphrase");

        const { error } = Ajv.validate(transactionSchema.$id, transaction.getStruct());
        expect(error).not.toBeUndefined();
    });
});

describe("HTLC Refund Transaction", () => {
    const address = "DTRdbaUW3RQQSL5By4G43JVaeHiqfVp9oh";
    const fee = "" + 1 * ARKTOSHI;
    const htlcRefundAsset = {
        lockTransactionId: "943c220691e711c39c79d437ce185748a0018940e1a4144293af9d05627d2eb4",
    };

    beforeAll(() => {
        transactionSchema = TransactionTypeFactory.get(TransactionTypes.HtlcRefund).getSchema();
    });

    beforeEach(() => {
        transaction = BuilderFactory.htlcRefund()
            .recipientId(address)
            .fee(fee)
            .htlcRefundAsset(htlcRefundAsset);
    });

    it("should be valid with valid transaction id", () => {
        transaction.sign("passphrase");

        const { error } = Ajv.validate(transactionSchema.$id, transaction.getStruct());
        expect(error).toBeUndefined();
    });

    it("should be invalid with incorrect transaction id length", () => {
        transaction
            .htlcRefundAsset({
                lockTransactionId: "943c220691e711c39c79d437ce185748a0018940e1a4144293af9d05627d2eb",
            })
            .sign("passphrase");

        const { error } = Ajv.validate(transactionSchema.$id, transaction.getStruct());
        expect(error).not.toBeUndefined();
    });

    it("should be invalid with non-hex transaction id", () => {
        transaction
            .htlcRefundAsset({
                lockTransactionId: "943c220691e711c39c79d437ce185748a0018940e1a4144293af9d05627d2ebw",
            })
            .sign("passphrase");

        const { error } = Ajv.validate(transactionSchema.$id, transaction.getStruct());
        expect(error).not.toBeUndefined();
    });

    it("should be invalid due to non-zero amount", () => {
        transaction
            .recipientId(address)
            .amount("1")
            .sign("passphrase");

        const { error } = Ajv.validate(transactionSchema.$id, transaction.getStruct());
        expect(error).not.toBeUndefined();
    });

    it("should be invalid due to zero fee", () => {
        transaction
            .recipientId(address)
            .amount("0")
            .fee("0")
            .sign("passphrase");

        const { error } = Ajv.validate(transactionSchema.$id, transaction.getStruct());
=======
        multiPayment
            .addPayment(address, "150")
            .addPayment(address, "100")
            .fee("0")
            .sign("passphrase");

        const { error } = Ajv.validate(transactionSchema.$id, multiPayment.getStruct());
>>>>>>> 5fee3196
        expect(error).not.toBeUndefined();
    });

    it("should be invalid due to wrong transaction type", () => {
        transaction = BuilderFactory.delegateRegistration();
        transaction.usernameAsset("delegate_name").sign("passphrase");

        const { error } = Ajv.validate(transactionSchema.$id, transaction.getStruct());
        expect(error).not.toBeUndefined();
    });
});<|MERGE_RESOLUTION|>--- conflicted
+++ resolved
@@ -697,7 +697,69 @@
     });
 });
 
-<<<<<<< HEAD
+describe("Multi Payment Transaction", () => {
+    const address = "DTRdbaUW3RQQSL5By4G43JVaeHiqfVp9oh";
+    let multiPayment = BuilderFactory.multiPayment();
+
+    beforeAll(() => {
+        transactionSchema = TransactionTypeFactory.get(TransactionTypes.MultiPayment).getSchema();
+    });
+
+    beforeEach(() => {
+        multiPayment = BuilderFactory.multiPayment().fee("1");
+    });
+
+    it("should be valid with 2 payments", () => {
+        multiPayment
+            .addPayment(address, "150")
+            .addPayment(address, "100")
+            .sign("passphrase");
+
+        const { error } = Ajv.validate(transactionSchema.$id, multiPayment.getStruct());
+        expect(error).toBeUndefined();
+    });
+
+    it("should be invalid with 0 or 1 payment", () => {
+        multiPayment.sign("passphrase");
+        const { error: errorZeroPayment } = Ajv.validate(transactionSchema.$id, multiPayment.getStruct());
+        expect(errorZeroPayment).not.toBeUndefined();
+
+        multiPayment.addPayment(address, "100").sign("passphrase");
+
+        const { error: errorOnePayment } = Ajv.validate(transactionSchema.$id, multiPayment.getStruct());
+        expect(errorOnePayment).not.toBeUndefined();
+    });
+
+    it("should be invalid with 501 payments", () => {
+        for (let i = 1; i <= 501; i++) {
+            multiPayment.addPayment(address, `${i}`);
+        }
+        multiPayment.sign("passphrase");
+
+        const { error } = Ajv.validate(transactionSchema.$id, "test");
+        expect(error).not.toBeUndefined();
+    });
+
+    it("should be invalid due to zero fee", () => {
+        multiPayment
+            .addPayment(address, "150")
+            .addPayment(address, "100")
+            .fee("0")
+            .sign("passphrase");
+
+        const { error } = Ajv.validate(transactionSchema.$id, multiPayment.getStruct());
+        expect(error).not.toBeUndefined();
+    });
+
+    it("should be invalid due to wrong transaction type", () => {
+        transaction = BuilderFactory.delegateRegistration();
+        transaction.usernameAsset("delegate_name").sign("passphrase");
+
+        const { error } = Ajv.validate(transactionSchema.$id, transaction.getStruct());
+        expect(error).not.toBeUndefined();
+    });
+});
+
 describe("HTLC Lock Transaction", () => {
     const address = "DTRdbaUW3RQQSL5By4G43JVaeHiqfVp9oh";
     const fee = 1 * ARKTOSHI;
@@ -785,53 +847,10 @@
             .sign("passphrase");
 
         const { error } = Ajv.validate(transactionSchema.$id, transaction.getStruct());
-=======
-describe("Multi Payment Transaction", () => {
-    const address = "DTRdbaUW3RQQSL5By4G43JVaeHiqfVp9oh";
-    let multiPayment = BuilderFactory.multiPayment();
-
-    beforeAll(() => {
-        transactionSchema = TransactionTypeFactory.get(TransactionTypes.MultiPayment).getSchema();
-    });
-
-    beforeEach(() => {
-        multiPayment = BuilderFactory.multiPayment().fee("1");
-    });
-
-    it("should be valid with 2 payments", () => {
-        multiPayment
-            .addPayment(address, "150")
-            .addPayment(address, "100")
-            .sign("passphrase");
-
-        const { error } = Ajv.validate(transactionSchema.$id, multiPayment.getStruct());
-        expect(error).toBeUndefined();
-    });
-
-    it("should be invalid with 0 or 1 payment", () => {
-        multiPayment.sign("passphrase");
-        const { error: errorZeroPayment } = Ajv.validate(transactionSchema.$id, multiPayment.getStruct());
-        expect(errorZeroPayment).not.toBeUndefined();
-
-        multiPayment.addPayment(address, "100").sign("passphrase");
-
-        const { error: errorOnePayment } = Ajv.validate(transactionSchema.$id, multiPayment.getStruct());
-        expect(errorOnePayment).not.toBeUndefined();
-    });
-
-    it("should be invalid with 501 payments", () => {
-        for (let i = 1; i <= 501; i++) {
-            multiPayment.addPayment(address, `${i}`);
-        }
-        multiPayment.sign("passphrase");
-
-        const { error } = Ajv.validate(transactionSchema.$id, "test");
->>>>>>> 5fee3196
         expect(error).not.toBeUndefined();
     });
 
     it("should be invalid due to zero fee", () => {
-<<<<<<< HEAD
         transaction
             .recipientId(address)
             .amount("1")
@@ -1014,15 +1033,6 @@
             .sign("passphrase");
 
         const { error } = Ajv.validate(transactionSchema.$id, transaction.getStruct());
-=======
-        multiPayment
-            .addPayment(address, "150")
-            .addPayment(address, "100")
-            .fee("0")
-            .sign("passphrase");
-
-        const { error } = Ajv.validate(transactionSchema.$id, multiPayment.getStruct());
->>>>>>> 5fee3196
         expect(error).not.toBeUndefined();
     });
 
