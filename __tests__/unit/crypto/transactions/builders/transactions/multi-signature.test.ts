import "jest-extended";

import { TransactionTypes } from "../../../../../../packages/crypto/src/enums";
<<<<<<< HEAD
import { TransactionVersionError } from "../../../../../../packages/crypto/src/errors";
import { configManager } from "../../../../../../packages/crypto/src/managers";
=======
import { Keys } from "../../../../../../packages/crypto/src/identities";
>>>>>>> 43c4129b
import { feeManager } from "../../../../../../packages/crypto/src/managers/fee";
import { BuilderFactory } from "../../../../../../packages/crypto/src/transactions";
import { Transaction } from "../../../../../../packages/crypto/src/transactions";
import { MultiSignatureBuilder } from "../../../../../../packages/crypto/src/transactions/builders/transactions/multi-signature";
import * as Utils from "../../../../../../packages/crypto/src/utils";
import { identity } from "../../../../../utils/identities";
import { transactionBuilder } from "./__shared__/transaction-builder";

let builder: MultiSignatureBuilder;

beforeAll(() => {
    configManager.setFromPreset("testnet");
});

beforeEach(() => {
    builder = BuilderFactory.multiSignature();
});

describe("Multi Signature Transaction", () => {
    describe("verify", () => {
        it("should be valid with a signature", () => {
            const actual = builder
                .multiSignatureAsset({
                    publicKeys: [
                        "039180ea4a8a803ee11ecb462bb8f9613fcdb5fe917e292dbcc73409f0e98f8f22",
                        "028d3611c4f32feca3e6713992ae9387e18a0e01954046511878fe078703324dc0",
                        "021d3932ab673230486d0f956d05b9e88791ee298d9af2d6df7d9ed5bb861c92dd",
                    ],
                    min: 2,
                })
                .senderPublicKey("039180ea4a8a803ee11ecb462bb8f9613fcdb5fe917e292dbcc73409f0e98f8f22")
                .multiSign("secret 1", 0)
                .multiSign("secret 2", 1)
                .multiSign("secret 3", 2)
                .sign("secret 1");

            expect(actual.build().verified).toBeTrue();
            expect(actual.verify()).toBeTrue();
        });

        it("should be invalid when aip11 is not active", () => {
            configManager.getMilestone().aip11 = false;
            const actual = builder
                .multiSignatureAsset({
                    publicKeys: [
                        "039180ea4a8a803ee11ecb462bb8f9613fcdb5fe917e292dbcc73409f0e98f8f22",
                        "028d3611c4f32feca3e6713992ae9387e18a0e01954046511878fe078703324dc0",
                        "021d3932ab673230486d0f956d05b9e88791ee298d9af2d6df7d9ed5bb861c92dd",
                    ],
                    min: 2,
                })
                .senderPublicKey("039180ea4a8a803ee11ecb462bb8f9613fcdb5fe917e292dbcc73409f0e98f8f22");

            expect(() => actual.multiSign("secret 1", 0)).toThrowError(TransactionVersionError);
            configManager.getMilestone().aip11 = true;
        });
    });

    transactionBuilder(() => builder);

    it("should have its specific properties", () => {
        expect(builder).toHaveProperty("data.type", TransactionTypes.MultiSignature);
        expect(builder).toHaveProperty("data.version", 0x02);
        expect(builder).toHaveProperty("data.fee", Utils.BigNumber.make(0));
        expect(builder).toHaveProperty("data.amount", Utils.BigNumber.make(0));
        expect(builder).toHaveProperty("data.recipientId", null);
        expect(builder).toHaveProperty("data.senderPublicKey", null);
        expect(builder).toHaveProperty("data.asset");
        expect(builder).toHaveProperty("data.asset.multiSignature", { min: 0, publicKeys: [] });
    });

    describe("multiSignatureAsset", () => {
        const multiSignatureFee = feeManager.get(TransactionTypes.MultiSignature);
        const multiSignature = {
            publicKeys: ["key a", "key b", "key c"],
            min: 1,
        };

        it("establishes the multi-signature on the asset", () => {
            builder.multiSignatureAsset(multiSignature);
            expect(builder.data.asset.multiSignature).toBe(multiSignature);
        });

        it("calculates and establish the fee", () => {
            builder.multiSignatureAsset(multiSignature);
            expect(builder.data.fee).toEqual(Utils.BigNumber.make(4).times(multiSignatureFee));
        });
    });

<<<<<<< HEAD
    describe("multiSign", () => {
        it("adds the signature to the transaction", () => {
            const actual = builder
                .multiSignatureAsset({
                    publicKeys: [
                        "039180ea4a8a803ee11ecb462bb8f9613fcdb5fe917e292dbcc73409f0e98f8f22",
                        "028d3611c4f32feca3e6713992ae9387e18a0e01954046511878fe078703324dc0",
                        "021d3932ab673230486d0f956d05b9e88791ee298d9af2d6df7d9ed5bb861c92dd",
                    ],
                    min: 2,
                })
                .senderPublicKey("039180ea4a8a803ee11ecb462bb8f9613fcdb5fe917e292dbcc73409f0e98f8f22");

            actual.data.timestamp = 0;

            actual
                .multiSign("secret 1", 0)
                .multiSign("secret 2", 1)
                .multiSign("secret 3", 2);

            expect(actual.data.signatures).toEqual([
                "00bab66bbc4a6b9e350b641969c454fa3052ff6511e748aafbbb0511f8178e0039810a336149436d6d1ad407a65fc121e6246c3449086a5d295d868269eceaf62f",
                "014f01534036346f7442d6f2b0b88f8325fd296cfa0b521f9a56ba53c4df4718586ed7358a12b4e8943b0e7936f5cbf457b356918dd70b3d644c7fd7820cdbd4fc",
                "02c876f3697ffa8df485348c1b5d164e69ff182e98756c527f62711e4fbabc0d19913c0274c9550f07a3cc4ccb213143ee07bf0f8160d01c91301394eda0c458e7",
            ]);
            expect(actual.data.signatures.length).toBe(3);
=======
    describe("sign", () => {
        it("establishes the recipient id", () => {
            jest.spyOn(Keys, "fromPassphrase").mockReturnValueOnce(identity.keys);
            jest.spyOn(Transaction, "sign").mockImplementation(jest.fn());

            builder.sign(identity.bip39);

            expect(builder.data.recipientId).toBe(identity.address);
        });
    });

    describe("multiSignatureSign", () => {
        it("adds the signature to the transaction", () => {
            jest.spyOn(Keys, "fromPassphrase").mockReturnValueOnce(identity.keys);
            jest.spyOn(Transaction, "sign").mockImplementation(() => "signature");

            builder.multiSignatureSign(identity.bip39);

            expect(builder.data.signatures).toIncludeAllMembers(["signature"]);
>>>>>>> 43c4129b
        });
    });
});<|MERGE_RESOLUTION|>--- conflicted
+++ resolved
@@ -1,25 +1,18 @@
 import "jest-extended";
 
+import { configManager } from "../../../../../../packages/crypto/src/managers";
+
+configManager.setFromPreset("testnet");
+
 import { TransactionTypes } from "../../../../../../packages/crypto/src/enums";
-<<<<<<< HEAD
 import { TransactionVersionError } from "../../../../../../packages/crypto/src/errors";
-import { configManager } from "../../../../../../packages/crypto/src/managers";
-=======
-import { Keys } from "../../../../../../packages/crypto/src/identities";
->>>>>>> 43c4129b
 import { feeManager } from "../../../../../../packages/crypto/src/managers/fee";
 import { BuilderFactory } from "../../../../../../packages/crypto/src/transactions";
-import { Transaction } from "../../../../../../packages/crypto/src/transactions";
 import { MultiSignatureBuilder } from "../../../../../../packages/crypto/src/transactions/builders/transactions/multi-signature";
 import * as Utils from "../../../../../../packages/crypto/src/utils";
-import { identity } from "../../../../../utils/identities";
 import { transactionBuilder } from "./__shared__/transaction-builder";
 
 let builder: MultiSignatureBuilder;
-
-beforeAll(() => {
-    configManager.setFromPreset("testnet");
-});
 
 beforeEach(() => {
     builder = BuilderFactory.multiSignature();
@@ -96,7 +89,6 @@
         });
     });
 
-<<<<<<< HEAD
     describe("multiSign", () => {
         it("adds the signature to the transaction", () => {
             const actual = builder
@@ -123,27 +115,6 @@
                 "02c876f3697ffa8df485348c1b5d164e69ff182e98756c527f62711e4fbabc0d19913c0274c9550f07a3cc4ccb213143ee07bf0f8160d01c91301394eda0c458e7",
             ]);
             expect(actual.data.signatures.length).toBe(3);
-=======
-    describe("sign", () => {
-        it("establishes the recipient id", () => {
-            jest.spyOn(Keys, "fromPassphrase").mockReturnValueOnce(identity.keys);
-            jest.spyOn(Transaction, "sign").mockImplementation(jest.fn());
-
-            builder.sign(identity.bip39);
-
-            expect(builder.data.recipientId).toBe(identity.address);
-        });
-    });
-
-    describe("multiSignatureSign", () => {
-        it("adds the signature to the transaction", () => {
-            jest.spyOn(Keys, "fromPassphrase").mockReturnValueOnce(identity.keys);
-            jest.spyOn(Transaction, "sign").mockImplementation(() => "signature");
-
-            builder.multiSignatureSign(identity.bip39);
-
-            expect(builder.data.signatures).toIncludeAllMembers(["signature"]);
->>>>>>> 43c4129b
         });
     });
 });