--- conflicted
+++ resolved
@@ -115,8 +115,6 @@
             jest.spyOn(dposState, "setDelegatesRound");
             jest.spyOn(blockState, "revertBlock");
 
-<<<<<<< HEAD
-=======
             /**
              * @FIXME
              * Why do we need to rebind them?
@@ -126,18 +124,12 @@
             initialEnv.sandbox.app.rebind(Container.Identifiers.DposState).toConstantValue(dposState);
             initialEnv.sandbox.app.rebind(Container.Identifiers.BlockState).toConstantValue(blockState);
 
->>>>>>> 15c46956
             blocks[0].data.height = 1;
-            const previousRound: DposPreviousRoundState = (await dposPreviousRoundStateProv([], round)) as any;
 
             await dposPreviousRoundStateProv([blocks[0]], round);
 
             expect(dposState.buildDelegateRanking).toHaveBeenCalled();
-<<<<<<< HEAD
-            expect(dposState.setDelegatesRound).toHaveBeenCalledWith(round);
-=======
             expect(dposState.setDelegatesRound).toHaveBeenCalled();
->>>>>>> 15c46956
             expect(blockState.revertBlock).not.toHaveBeenCalled();
         });
     });
