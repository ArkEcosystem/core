--- conflicted
+++ resolved
@@ -66,18 +66,12 @@
         beforeEach(() => {
             delegateMock = {
                 applyBlock: jest.fn(),
-<<<<<<< HEAD
+                revertBlock: jest.fn(),
                 publicKey: delegatePublicKey,
                 isDelegate: () => false,
                 getAttribute: jest.fn(),
             };
-=======
-                revertBlock: jest.fn(),
-                publicKey: delegatePublicKey,
-                isDelegate: () => false,
-            };
-
->>>>>>> f68c724c
+
             // @ts-ignore
             jest.spyOn(walletManager, "findByPublicKey").mockReturnValue(delegateMock);
             jest.spyOn(walletManager, "applyTransaction").mockImplementation();
