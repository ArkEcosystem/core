--- conflicted
+++ resolved
@@ -297,11 +297,7 @@
             expect(delegate.getAttribute<Utils.BigNumber>("delegate.voteBalance")).toEqual(
                 Utils.BigNumber.make(100_000_000).plus(voter.balance),
             );
-<<<<<<< HEAD
             await walletManager.revertTransaction(voteTransaction);
-=======
-            walletManager.revertTransaction(voteTransaction);
->>>>>>> f9344682
 
             expect(voter.balance).toEqual(Utils.BigNumber.make(100_000));
             expect(delegate.getAttribute<Utils.BigNumber>("delegate.voteBalance")).toEqual(
@@ -369,8 +365,6 @@
             expect(delegate.getAttribute<Utils.BigNumber>("delegate.voteBalance")).toEqual(
                 Utils.BigNumber.make(100_000_000).plus(voter.balance),
             );
-<<<<<<< HEAD
-=======
         });
     });
 
@@ -403,7 +397,6 @@
             walletManager.registerIndex("custom", (index: State.IWalletIndex, wallet: State.IWallet): void => {});
 
             expect(() => walletManager.getIndex("custom")).not.toThrow();
->>>>>>> f9344682
         });
     });
 
@@ -431,8 +424,6 @@
             expect(walletManager.findByUsername("dummy-username").getAttribute<string>("delegate.username")).toBe(
                 "dummy-username",
             );
-<<<<<<< HEAD
-=======
         });
 
         it("should return it by id", () => {
@@ -452,7 +443,6 @@
             walletManager.reindex(wallet);
 
             expect(walletManager.findByIndex(State.WalletIndexes.Addresses, walletData1.address)).toBe(wallet);
->>>>>>> f9344682
         });
     });
 
