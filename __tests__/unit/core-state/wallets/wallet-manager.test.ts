/* tslint:disable:max-line-length no-empty */
import "../../core-database/mocks/core-container";

import { State } from "@arkecosystem/core-interfaces";
import { InsufficientBalanceError } from "@arkecosystem/core-transactions/src/errors";
import { Blocks, Constants, Identities, Interfaces, Transactions, Utils } from "@arkecosystem/crypto";
import { Address } from "@arkecosystem/crypto/src/identities";
import { Wallet, WalletManager } from "../../../../packages/core-state/src/wallets";
import { TransactionFactory } from "../../../helpers/transaction-factory";
import { fixtures } from "../../../utils";
import wallets from "../__fixtures__/wallets.json";

const { BlockFactory } = Blocks;
const { SATOSHI } = Constants;

const block3 = fixtures.blocks2to100[1];
const block = BlockFactory.fromData(block3);

const walletData1 = wallets[0];
const walletData2 = wallets[1];

let walletManager: State.IWalletManager;

beforeEach(() => {
    walletManager = new WalletManager();
});

describe("Wallet Manager", () => {
    describe("reset", () => {
        it("should reset the index", () => {
            const wallet = new Wallet(walletData1.address);

            walletManager.reindex(wallet);
            expect(walletManager.allByAddress()).toEqual([wallet]);

            walletManager.reset();
            expect(walletManager.allByAddress()).toEqual([]);
        });
    });

    describe("reindex", () => {
        it("should index the wallets", () => {
            const wallet = new Wallet(walletData1.address);

            expect(walletManager.allByAddress()).toEqual([]);

            walletManager.reindex(wallet);
            expect(walletManager.allByAddress()).toEqual([wallet]);
        });
    });

    describe("applyBlock", () => {
        let delegateMock;
        let block2: Interfaces.IBlock;

        const delegatePublicKey = block3.generatorPublicKey; // '0299deebff24ebf2bb53ad78f3ea3ada5b3c8819132e191b02c263ee4aa4af3d9b'

        const txs: Interfaces.ITransaction[] = [];
        for (let i = 0; i < 3; i++) {
            txs[i] = Transactions.BuilderFactory.vote()
                .sign(Math.random().toString(36))
                .votesAsset([`+${delegatePublicKey}`])
                .build();
        }

        beforeEach(() => {
            delegateMock = { applyBlock: jest.fn(), publicKey: delegatePublicKey, isDelegate: () => false };
            // @ts-ignore
            jest.spyOn(walletManager, "findByPublicKey").mockReturnValue(delegateMock);
            jest.spyOn(walletManager, "applyTransaction").mockImplementation();
            jest.spyOn(walletManager, "revertTransaction").mockImplementation();

            const { data } = block;
            data.transactions = [];
            data.transactions.push(txs[0].data);
            data.transactions.push(txs[1].data);
            data.transactions.push(txs[2].data);
            data.numberOfTransactions = 3; // NOTE: if transactions are added to a fixture the NoT needs to be increased
            block2 = BlockFactory.fromData(data);

            walletManager.reindex(delegateMock);
        });

        it("should apply sequentially the transactions of the block", async () => {
            await walletManager.applyBlock(block2);

            for (let i = 0; i < block2.transactions.length; i++) {
                expect(walletManager.applyTransaction).toHaveBeenNthCalledWith(i + 1, block2.transactions[i]);
            }
        });

        it("should apply the block data to the delegate", async () => {
            await walletManager.applyBlock(block);

            expect(delegateMock.applyBlock).toHaveBeenCalledWith(block.data);
        });

        describe("when 1 transaction fails while applying it", () => {
            it("should revert sequentially (from last to first) all the transactions of the block", async () => {
                // @ts-ignore
                jest.spyOn(walletManager, "applyTransaction").mockImplementation(tx => {
                    if (tx === block2.transactions[2]) {
                        throw new Error("Fake error");
                    }
                });

                expect(block2.transactions.length).toBe(3);

                try {
                    await walletManager.applyBlock(block2);

                    expect(undefined).toBe("this should fail if no error is thrown");
                } catch (error) {
                    expect(walletManager.revertTransaction).toHaveBeenCalledTimes(2);
                    // tslint:disable-next-line: ban
                    block2.transactions.slice(0, 1).forEach((transaction, i, total) => {
                        expect(walletManager.revertTransaction).toHaveBeenNthCalledWith(
                            total.length + 1 - i,
                            block2.transactions[i],
                        );
                    });
                }
            });

            it("throws the Error", async () => {
                walletManager.applyTransaction = jest.fn(tx => {
                    throw new Error("Fake error");
                });

                try {
                    await walletManager.applyBlock(block2);

                    expect(undefined).toBe("this should fail if no error is thrown");
                } catch (error) {
                    expect(error).toBeInstanceOf(Error);
                    expect(error.message).toBe("Fake error");
                }
            });
        });

        describe.skip("the delegate of the block is not indexed", () => {
            describe("not genesis block", () => {
                it("throw an Error", () => {});
            });

            describe("genesis block", () => {
                it("generates a new wallet", () => {});
            });
        });
    });

    describe.skip("revertBlock", () => {
        it("should revert all transactions of the block", () => {});

        it("should revert the block of the delegate", () => {});
    });

    describe("applyTransaction", () => {
        it.todo("when the recipient is a cold wallet");

        const transfer = TransactionFactory.transfer(walletData2.address, 96579)
            .withNetwork("testnet")
            .withPassphrase(Math.random().toString(36))
            .build()[0];

        const delegateReg = TransactionFactory.delegateRegistration()
            .withNetwork("testnet")
            .withPassphrase(Math.random().toString(36))
            .build()[0];

        const secondSign = TransactionFactory.secondSignature()
            .withNetwork("testnet")
            .withPassphrase(Math.random().toString(36))
            .build()[0];

        const vote = TransactionFactory.vote(walletData2.publicKey)
            .withNetwork("testnet")
            .withPassphrase(Math.random().toString(36))
            .build()[0];

        describe.each`
            type          | transaction    | amount                         | balanceSuccess                        | balanceFail
            ${"transfer"} | ${transfer}    | ${Utils.BigNumber.make(96579)} | ${Utils.BigNumber.make(SATOSHI)}      | ${Utils.BigNumber.ONE}
            ${"delegate"} | ${delegateReg} | ${Utils.BigNumber.ZERO}        | ${Utils.BigNumber.make(30 * SATOSHI)} | ${Utils.BigNumber.ONE}
            ${"2nd sign"} | ${secondSign}  | ${Utils.BigNumber.ZERO}        | ${Utils.BigNumber.make(10 * SATOSHI)} | ${Utils.BigNumber.ONE}
            ${"vote"}     | ${vote}        | ${Utils.BigNumber.ZERO}        | ${Utils.BigNumber.make(5 * SATOSHI)}  | ${Utils.BigNumber.ONE}
        `("when the transaction is a $type", ({ type, transaction, amount, balanceSuccess, balanceFail }) => {
            let sender: State.IWallet;
            let recipient: State.IWallet;

            beforeEach(() => {
                sender = new Wallet(walletData1.address);
                recipient = new Wallet(walletData2.address);
                recipient.publicKey = walletData2.publicKey;

                sender.publicKey = transaction.data.senderPublicKey;

                walletManager.reindex(sender);
                walletManager.reindex(recipient);
            });

            it("should apply the transaction to the sender & recipient", async () => {
                sender.balance = balanceSuccess;

                expect(+sender.balance.toFixed()).toBe(+balanceSuccess);
                expect(+recipient.balance.toFixed()).toBe(0);

                if (type === "vote") {
                    recipient.setAttribute("delegate", {});
                }

                await walletManager.applyTransaction(transaction);

                expect(sender.balance).toEqual(balanceSuccess.minus(amount).minus(transaction.data.fee));

                if (type === "transfer") {
                    expect(recipient.balance).toEqual(amount);
                }
            });

            it("should fail if the transaction cannot be applied", async () => {
                sender.balance = balanceFail;

                expect(+sender.balance.toFixed()).toBe(+balanceFail);
                expect(+recipient.balance.toFixed()).toBe(0);

                try {
                    expect(walletManager.applyTransaction(transaction)).rejects.toThrow(InsufficientBalanceError);
                    expect(undefined).toBe("this should fail if no error is thrown");
                } catch (error) {
                    expect(+sender.balance.toFixed()).toBe(+balanceFail);
                    expect(+recipient.balance.toFixed()).toBe(0);
                }
            });
        });
    });

    describe("revertTransaction", () => {
        it("should revert the transaction from the sender & recipient", async () => {
            const transaction = TransactionFactory.transfer("AHXtmB84sTZ9Zd35h9Y1vfFvPE2Xzqj8ri", 245098000000000)
                .withFee(1 * 1e8)
                .withPassphrase("secret")
                .build()[0];

            const sender = walletManager.findByPublicKey(transaction.data.senderPublicKey);
            sender.nonce = Utils.BigNumber.make(1);

            const recipient = walletManager.findByAddress(transaction.data.recipientId);
            recipient.balance = transaction.data.amount;

            expect(sender.balance).toEqual(Utils.BigNumber.ZERO);
            expect(recipient.balance).toEqual(transaction.data.amount);

            await walletManager.revertTransaction(transaction);

            expect(sender.balance).toEqual(transaction.data.amount.plus(transaction.data.fee));
            expect(recipient.balance).toEqual(Utils.BigNumber.ZERO);
        });

        it("should revert vote transaction and correctly update vote balances", async () => {
            const delegateKeys = Identities.Keys.fromPassphrase("delegate");
            const voterKeys = Identities.Keys.fromPassphrase("secret");

            const delegate = walletManager.findByPublicKey(delegateKeys.publicKey);
            delegate.balance = Utils.BigNumber.make(100_000_000);
            delegate.setAttribute("delegate", {
                username: "unittest",
                voteBalance: delegate.balance,
            });
            delegate.setAttribute("vote", delegate.publicKey);
            walletManager.reindex(delegate);

            const voter = walletManager.findByPublicKey(voterKeys.publicKey);
            voter.balance = Utils.BigNumber.make(100_000);

            const voteTransaction = Transactions.BuilderFactory.vote()
                .votesAsset([`+${delegateKeys.publicKey}`])
                .fee("125")
                .nonce("1")
                .sign("secret")
                .build();

            expect(delegate.balance).toEqual(Utils.BigNumber.make(100_000_000));
            expect(delegate.getAttribute<Utils.BigNumber>("delegate.voteBalance")).toEqual(Utils.BigNumber.make(100_000_000));
            expect(voter.balance).toEqual(Utils.BigNumber.make(100_000));

            walletManager.applyTransaction(voteTransaction);

            expect(voter.balance).toEqual(Utils.BigNumber.make(100_000).minus(voteTransaction.data.fee));
<<<<<<< HEAD
            expect(delegate.voteBalance).toEqual(Utils.BigNumber.make(100_000_000).plus(voter.balance));

            await walletManager.revertTransaction(voteTransaction);
=======
            expect(delegate.getAttribute<Utils.BigNumber>("delegate.voteBalance")).toEqual(Utils.BigNumber.make(100_000_000).plus(voter.balance));
            walletManager.revertTransaction(voteTransaction);
>>>>>>> aeff8b19

            expect(voter.balance).toEqual(Utils.BigNumber.make(100_000));
            expect(delegate.getAttribute<Utils.BigNumber>("delegate.voteBalance")).toEqual(Utils.BigNumber.make(100_000_000));
        });

        it("should revert unvote transaction and correctly update vote balances", async () => {
            const delegateKeys = Identities.Keys.fromPassphrase("delegate");
            const voterKeys = Identities.Keys.fromPassphrase("secret");

            const delegate = walletManager.findByPublicKey(delegateKeys.publicKey);
            delegate.balance = Utils.BigNumber.make(100_000_000);
            delegate.setAttribute("delegate", {
                username: "unittest",
                voteBalance: delegate.balance,
            });
            delegate.setAttribute("vote", delegate.publicKey);
            walletManager.reindex(delegate);

            const voter = walletManager.findByPublicKey(voterKeys.publicKey);
            voter.balance = Utils.BigNumber.make(100_000);

            const voteTransaction = Transactions.BuilderFactory.vote()
                .votesAsset([`+${delegateKeys.publicKey}`])
                .fee("125")
                .nonce("1")
                .sign("secret")
                .build();

            expect(delegate.balance).toEqual(Utils.BigNumber.make(100_000_000));
            expect(delegate.getAttribute<Utils.BigNumber>("delegate.voteBalance")).toEqual(Utils.BigNumber.make(100_000_000));
            expect(voter.balance).toEqual(Utils.BigNumber.make(100_000));

            walletManager.applyTransaction(voteTransaction);

            expect(voter.balance).toEqual(Utils.BigNumber.make(100_000).minus(voteTransaction.data.fee));
            expect(delegate.getAttribute<Utils.BigNumber>("delegate.voteBalance")).toEqual(Utils.BigNumber.make(100_000_000).plus(voter.balance));

            const unvoteTransaction = Transactions.BuilderFactory.vote()
                .votesAsset([`-${delegateKeys.publicKey}`])
                .fee("125")
                .nonce("2")
                .sign("secret")
                .build();

            walletManager.applyTransaction(unvoteTransaction);

            expect(voter.balance).toEqual(
                Utils.BigNumber.make(100_000)
                    .minus(voteTransaction.data.fee)
                    .minus(unvoteTransaction.data.fee),
            );
            expect(delegate.getAttribute<Utils.BigNumber>("delegate.voteBalance")).toEqual(Utils.BigNumber.make(100_000_000));

            await walletManager.revertTransaction(unvoteTransaction);

            expect(voter.balance).toEqual(Utils.BigNumber.make(100_000).minus(voteTransaction.data.fee));
            expect(delegate.getAttribute<Utils.BigNumber>("delegate.voteBalance")).toEqual(Utils.BigNumber.make(100_000_000).plus(voter.balance));
        });
    });

    describe("findByAddress", () => {
        it("should return it by address", () => {
            const wallet = new Wallet(walletData1.address);

            walletManager.reindex(wallet);
            expect(walletManager.findByAddress(wallet.address).address).toBe(wallet.address);
        });
    });

    describe("findByPublicKey", () => {
        it("should return it by publicKey", () => {
            const wallet = new Wallet(walletData1.address);
            wallet.publicKey = "dummy-public-key";

            walletManager.reindex(wallet);
            expect(walletManager.findByPublicKey(wallet.publicKey).publicKey).toBe(wallet.publicKey);
        });
    });

    describe("findByUsername", () => {
        it("should return it by username", () => {
            const wallet = new Wallet(walletData1.address);
            wallet.setAttribute("delegate.username", "dummy-username");

            walletManager.reindex(wallet);
            expect(walletManager.findByUsername("dummy-username").getAttribute<string>("delegate.username")).toBe("dummy-username");
        });
    });

    describe("all", () => {
        it("should return indexed", () => {
            const wallet1 = new Wallet(walletData1.address);
            walletManager.reindex(wallet1);

            const wallet2 = new Wallet(walletData2.address);
            walletManager.reindex(wallet2);

            expect(walletManager.allByAddress()).toEqual([wallet1, wallet2]);
        });
    });

    describe("canBePurged", () => {
        it("should be removed if all criteria are satisfied", async () => {
            const wallet = new Wallet(walletData1.address);

            expect(walletManager.canBePurged(wallet)).toBeTrue();
        });

        it("should not be removed if wallet.secondPublicKey is set", async () => {
            const wallet = new Wallet(walletData1.address);
            wallet.setAttribute("secondPublicKey", "secondPublicKey");

            expect(wallet.getAttribute<string>("secondPublicKey")).toBe("secondPublicKey");
            expect(walletManager.canBePurged(wallet)).toBeFalse();
        });

        it("should not be removed if wallet.multisignature is set", async () => {
            const wallet = new Wallet(walletData1.address);
            wallet.setAttribute("multiSignature", {});

            expect(wallet.getAttribute("multiSignature")).toEqual({});
            expect(walletManager.canBePurged(wallet)).toBeFalse();
        });

        it("should not be removed if wallet.username is set", async () => {
            const wallet = new Wallet(walletData1.address);
            wallet.setAttribute("delegate.username", "username");

            expect(wallet.getAttribute<string>("delegate.username")).toBe("username");
            expect(walletManager.canBePurged(wallet)).toBeFalse();
        });
    });

    describe("purgeEmptyNonDelegates", () => {
        it("should be purged if all criteria are satisfied", async () => {
            const wallet1 = new Wallet(walletData1.address);
            wallet1.publicKey = "dummy-1-publicKey";
            walletManager.reindex(wallet1);

            const wallet2 = new Wallet(walletData2.address);
            wallet2.setAttribute("delegate.username", "username");

            walletManager.reindex(wallet2);

            walletManager.purgeEmptyNonDelegates();

            expect(walletManager.allByAddress()).toEqual([wallet2]);
        });

        it("should not be purged if wallet.secondPublicKey is set", async () => {
            const wallet1 = new Wallet(walletData1.address);
            wallet1.publicKey = "dummy-1-publicKey";
            wallet1.setAttribute("secondPublicKey", "dummy-1-secondPublicKey");
            walletManager.reindex(wallet1);

            const wallet2 = new Wallet(walletData2.address);
            wallet2.setAttribute("delegate.username", "username");

            walletManager.reindex(wallet2);

            walletManager.purgeEmptyNonDelegates();

            expect(walletManager.allByAddress()).toEqual([wallet1, wallet2]);
        });

        it("should not be purged if wallet.multisignature is set", async () => {
            const wallet1 = new Wallet(walletData1.address);
            wallet1.publicKey = "dummy-1-publicKey";
            wallet1.setAttribute("multiSignature", {});
            walletManager.reindex(wallet1);

            const wallet2 = new Wallet(walletData2.address);
            wallet2.setAttribute("delegate.username", "username");

            walletManager.reindex(wallet2);

            walletManager.purgeEmptyNonDelegates();

            expect(walletManager.allByAddress()).toEqual([wallet1, wallet2]);
        });

        it("should not be purged if wallet.username is set", async () => {
            const wallet1 = new Wallet(walletData1.address);
            wallet1.publicKey = "dummy-1-publicKey";
            wallet1.setAttribute("delegate", {});
            walletManager.reindex(wallet1);

            const wallet2 = new Wallet(walletData2.address);
            wallet2.setAttribute("delegate", {});

            walletManager.reindex(wallet2);

            walletManager.purgeEmptyNonDelegates();

            expect(walletManager.allByAddress()).toEqual([wallet1, wallet2]);
        });
    });

    describe("buildVoteBalances", () => {
        it("should update vote balance of delegates", async () => {
            for (let i = 0; i < 5; i++) {
                const delegateKey = i.toString().repeat(66);
                const delegate = new Wallet(Address.fromPublicKey(delegateKey));
                delegate.publicKey = delegateKey;
                delegate.setAttribute("delegate.username", `delegate${i}`);
                delegate.setAttribute("delegate.voteBalance", Utils.BigNumber.ZERO);

                const voter = new Wallet(Address.fromPublicKey((i + 5).toString().repeat(66)));
                voter.balance = Utils.BigNumber.make(i + 1)
                    .times(1000)
                    .times(SATOSHI);
                voter.publicKey = `v${delegateKey}`;
                voter.setAttribute("vote", delegateKey);

                walletManager.index([delegate, voter]);
            }

            walletManager.buildVoteBalances();

            const delegates = walletManager.allByUsername();
            for (let i = 0; i < 5; i++) {
                const delegate = delegates[4 - i];
                expect(delegate.getAttribute<Utils.BigNumber>("delegate.voteBalance")).toEqual(
                    Utils.BigNumber.make(5 - i)
                        .times(1000)
                        .times(SATOSHI),
                );
            }
        });
    });

    describe("buildDelegateRanking", () => {
        it("should build ranking and sort delegates by vote balance", async () => {
            for (let i = 0; i < 5; i++) {
                const delegateKey = i.toString().repeat(66);
                const delegate = new Wallet(Identities.Address.fromPublicKey(delegateKey));
                delegate.publicKey = delegateKey;
                delegate.setAttribute("delegate.username", `delegate${i}`);
                delegate.setAttribute("delegate.voteBalance", Utils.BigNumber.ZERO);

                const voter = new Wallet(Identities.Address.fromPublicKey((i + 5).toString().repeat(66)));
                voter.balance = Utils.BigNumber.make((i + 1) * 1000 * SATOSHI);
                voter.publicKey = `v${delegateKey}`;
                voter.setAttribute("vote", delegateKey);

                walletManager.index([delegate, voter]);
            }

            walletManager.buildVoteBalances();

            const delegates = walletManager.buildDelegateRanking();

            for (let i = 0; i < 5; i++) {
                const delegate = delegates[i];
                expect(delegate.getAttribute<number>("delegate.rank")).toEqual(i + 1);
                expect(delegate.getAttribute<Utils.BigNumber>("delegate.voteBalance")).toEqual(Utils.BigNumber.make((5 - i) * 1000 * SATOSHI));
            }
        });
    });
});<|MERGE_RESOLUTION|>--- conflicted
+++ resolved
@@ -209,7 +209,7 @@
                     recipient.setAttribute("delegate", {});
                 }
 
-                await walletManager.applyTransaction(transaction);
+                walletManager.applyTransaction(transaction);
 
                 expect(sender.balance).toEqual(balanceSuccess.minus(amount).minus(transaction.data.fee));
 
@@ -281,23 +281,23 @@
                 .build();
 
             expect(delegate.balance).toEqual(Utils.BigNumber.make(100_000_000));
-            expect(delegate.getAttribute<Utils.BigNumber>("delegate.voteBalance")).toEqual(Utils.BigNumber.make(100_000_000));
+            expect(delegate.getAttribute<Utils.BigNumber>("delegate.voteBalance")).toEqual(
+                Utils.BigNumber.make(100_000_000),
+            );
             expect(voter.balance).toEqual(Utils.BigNumber.make(100_000));
 
             walletManager.applyTransaction(voteTransaction);
 
             expect(voter.balance).toEqual(Utils.BigNumber.make(100_000).minus(voteTransaction.data.fee));
-<<<<<<< HEAD
-            expect(delegate.voteBalance).toEqual(Utils.BigNumber.make(100_000_000).plus(voter.balance));
-
-            await walletManager.revertTransaction(voteTransaction);
-=======
-            expect(delegate.getAttribute<Utils.BigNumber>("delegate.voteBalance")).toEqual(Utils.BigNumber.make(100_000_000).plus(voter.balance));
+            expect(delegate.getAttribute<Utils.BigNumber>("delegate.voteBalance")).toEqual(
+                Utils.BigNumber.make(100_000_000).plus(voter.balance),
+            );
             walletManager.revertTransaction(voteTransaction);
->>>>>>> aeff8b19
 
             expect(voter.balance).toEqual(Utils.BigNumber.make(100_000));
-            expect(delegate.getAttribute<Utils.BigNumber>("delegate.voteBalance")).toEqual(Utils.BigNumber.make(100_000_000));
+            expect(delegate.getAttribute<Utils.BigNumber>("delegate.voteBalance")).toEqual(
+                Utils.BigNumber.make(100_000_000),
+            );
         });
 
         it("should revert unvote transaction and correctly update vote balances", async () => {
@@ -324,13 +324,17 @@
                 .build();
 
             expect(delegate.balance).toEqual(Utils.BigNumber.make(100_000_000));
-            expect(delegate.getAttribute<Utils.BigNumber>("delegate.voteBalance")).toEqual(Utils.BigNumber.make(100_000_000));
+            expect(delegate.getAttribute<Utils.BigNumber>("delegate.voteBalance")).toEqual(
+                Utils.BigNumber.make(100_000_000),
+            );
             expect(voter.balance).toEqual(Utils.BigNumber.make(100_000));
 
             walletManager.applyTransaction(voteTransaction);
 
             expect(voter.balance).toEqual(Utils.BigNumber.make(100_000).minus(voteTransaction.data.fee));
-            expect(delegate.getAttribute<Utils.BigNumber>("delegate.voteBalance")).toEqual(Utils.BigNumber.make(100_000_000).plus(voter.balance));
+            expect(delegate.getAttribute<Utils.BigNumber>("delegate.voteBalance")).toEqual(
+                Utils.BigNumber.make(100_000_000).plus(voter.balance),
+            );
 
             const unvoteTransaction = Transactions.BuilderFactory.vote()
                 .votesAsset([`-${delegateKeys.publicKey}`])
@@ -346,12 +350,16 @@
                     .minus(voteTransaction.data.fee)
                     .minus(unvoteTransaction.data.fee),
             );
-            expect(delegate.getAttribute<Utils.BigNumber>("delegate.voteBalance")).toEqual(Utils.BigNumber.make(100_000_000));
+            expect(delegate.getAttribute<Utils.BigNumber>("delegate.voteBalance")).toEqual(
+                Utils.BigNumber.make(100_000_000),
+            );
 
             await walletManager.revertTransaction(unvoteTransaction);
 
             expect(voter.balance).toEqual(Utils.BigNumber.make(100_000).minus(voteTransaction.data.fee));
-            expect(delegate.getAttribute<Utils.BigNumber>("delegate.voteBalance")).toEqual(Utils.BigNumber.make(100_000_000).plus(voter.balance));
+            expect(delegate.getAttribute<Utils.BigNumber>("delegate.voteBalance")).toEqual(
+                Utils.BigNumber.make(100_000_000).plus(voter.balance),
+            );
         });
     });
 
@@ -380,7 +388,9 @@
             wallet.setAttribute("delegate.username", "dummy-username");
 
             walletManager.reindex(wallet);
-            expect(walletManager.findByUsername("dummy-username").getAttribute<string>("delegate.username")).toBe("dummy-username");
+            expect(walletManager.findByUsername("dummy-username").getAttribute<string>("delegate.username")).toBe(
+                "dummy-username",
+            );
         });
     });
 
@@ -550,7 +560,9 @@
             for (let i = 0; i < 5; i++) {
                 const delegate = delegates[i];
                 expect(delegate.getAttribute<number>("delegate.rank")).toEqual(i + 1);
-                expect(delegate.getAttribute<Utils.BigNumber>("delegate.voteBalance")).toEqual(Utils.BigNumber.make((5 - i) * 1000 * SATOSHI));
+                expect(delegate.getAttribute<Utils.BigNumber>("delegate.voteBalance")).toEqual(
+                    Utils.BigNumber.make((5 - i) * 1000 * SATOSHI),
+                );
             }
         });
     });
