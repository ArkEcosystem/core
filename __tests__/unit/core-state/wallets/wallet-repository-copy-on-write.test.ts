import "jest-extended";

<<<<<<< HEAD
=======
import { Contracts } from "@packages/core-kernel";
>>>>>>> ddca08fc
import { Wallet, WalletRepository, WalletRepositoryCopyOnWrite } from "@packages/core-state/src/wallets";
import {
    addressesIndexer,
    ipfsIndexer,
    locksIndexer,
    publicKeysIndexer,
    resignationsIndexer,
    usernamesIndexer,
} from "@packages/core-state/src/wallets/indexers/indexers";
import { Utils } from "@packages/crypto/src";

import { setUp } from "../setup";

let walletRepoCopyOnWrite: WalletRepositoryCopyOnWrite;
let walletRepo: WalletRepository;

beforeAll(async () => {
    const initialEnv = await setUp();
    walletRepoCopyOnWrite = initialEnv.walletRepoCopyOnWrite;
    walletRepo = initialEnv.walletRepo;
});

beforeEach(() => {
    walletRepoCopyOnWrite.reset();
    walletRepo.reset();
});

describe("Wallet Repository Copy On Write", () => {
    it("should create a wallet", () => {
        const wallet = walletRepoCopyOnWrite.createWallet("abcd");
        expect(wallet.address).toEqual("abcd");
        expect(wallet).toBeInstanceOf(Wallet);
    });

    it("should be able to look up indexers", () => {
        const expected = ["addresses", "publicKeys", "usernames", "resignations", "locks", "ipfs"];
        expect(walletRepoCopyOnWrite.getIndexNames()).toEqual(expected);
        expect(walletRepoCopyOnWrite.getIndex("addresses").indexer).toEqual(addressesIndexer);
        expect(walletRepoCopyOnWrite.getIndex("publicKeys").indexer).toEqual(publicKeysIndexer);
        expect(walletRepoCopyOnWrite.getIndex("usernames").indexer).toEqual(usernamesIndexer);
        expect(walletRepoCopyOnWrite.getIndex("resignations").indexer).toEqual(resignationsIndexer);
        expect(walletRepoCopyOnWrite.getIndex("locks").indexer).toEqual(locksIndexer);
        expect(walletRepoCopyOnWrite.getIndex("ipfs").indexer).toEqual(ipfsIndexer);
    });

    it("should find wallets by address", () => {
        const spyFindByAddress = jest.spyOn(walletRepo, "findByAddress");
        const clonedWallet = walletRepoCopyOnWrite.findByAddress("notexisting");
        expect(spyFindByAddress).toHaveBeenCalledWith("notexisting");
        const originalWallet = walletRepo.findByAddress(clonedWallet.address);
        expect(originalWallet).not.toBe(clonedWallet);
    });

    it("should get all by username", () => {
        const wallet1 = walletRepoCopyOnWrite.createWallet("abcd");
        const wallet2 = walletRepoCopyOnWrite.createWallet("efg");
        const wallet3 = walletRepoCopyOnWrite.createWallet("hij");
<<<<<<< HEAD
        walletRepoCopyOnWrite.getIndex("usernames").set("username1", wallet1);
        walletRepoCopyOnWrite.getIndex("usernames").set("username2", wallet2);
        walletRepoCopyOnWrite.getIndex("usernames").set("username3", wallet3);
        walletRepo.index(wallet1);
        walletRepo.index(wallet2);
        walletRepo.index(wallet3);
=======

        wallet1.setAttribute("delegate.username", "username1");
        wallet2.setAttribute("delegate.username", "username2");
        wallet3.setAttribute("delegate.username", "username3");

        const allWallets = [wallet1, wallet2, wallet3];
        walletRepo.index(allWallets);
>>>>>>> ddca08fc

        expect(walletRepoCopyOnWrite.allByUsername()).toEqual([wallet1, wallet2, wallet3]);

        const wallet4 = walletRepoCopyOnWrite.createWallet("klm");

<<<<<<< HEAD
        // ? shouldn't it be [wallet1, wallet2, wallet3, wallet4] now?
        expect(walletRepoCopyOnWrite.allByUsername()).toEqual([wallet1, wallet2, wallet3]);
    });

    it("should not index wallets in CopyOnWrite repo if they were only indexed on original", () => {
        const wallet1 = walletRepoCopyOnWrite.createWallet("abcd");
        const wallet2 = walletRepoCopyOnWrite.createWallet("efg");
        const wallet3 = walletRepoCopyOnWrite.createWallet("hij");
        walletRepo.getIndex("usernames").set("username1", wallet1);
        walletRepo.getIndex("usernames").set("username2", wallet2);
        walletRepo.getIndex("usernames").set("username3", wallet3);
        walletRepo.index(wallet1);
        walletRepo.index(wallet2);
        walletRepo.index(wallet3);

        expect(walletRepoCopyOnWrite.allByUsername()).toEqual([]);
=======
        wallet4.setAttribute("delegate.username", "username4");
        walletRepo.index(wallet4);
        allWallets.push(wallet4);

        expect(walletRepoCopyOnWrite.allByUsername()).toEqual(allWallets);
>>>>>>> ddca08fc
    });

    // TODO: test behaves differently to WalletRepository due to inheritance
    it.skip("findByPublicKey should index wallet", () => {
        const address = "ATtEq2tqNumWgR9q9zF6FjGp34Mp5JpKGp";
        const wallet = walletRepoCopyOnWrite.createWallet(address);
        const publicKey = "03720586a26d8d49ec27059bd4572c49ba474029c3627715380f4df83fb431aece";
        wallet.publicKey = publicKey;

        expect(walletRepoCopyOnWrite.findByAddress(address)).not.toEqual(wallet);
        walletRepoCopyOnWrite.getIndex("publicKeys").set(publicKey, wallet);
        expect(walletRepoCopyOnWrite.findByPublicKey(publicKey).publicKey).toBeDefined();
        expect(walletRepoCopyOnWrite.findByPublicKey(publicKey)).toEqual(wallet);

        /**
         * TODO: check this is desired behaviour?
         * TempWalletRepository calls index inside findByPublicKey (unlike WalletRepository).
         * This has the effect that these are now defined without needing to index
         */
        expect(walletRepoCopyOnWrite.findByAddress(address).publicKey).toBeDefined();
        expect(walletRepoCopyOnWrite.findByAddress(address)).toEqual(wallet);
    });

    // TODO: test behaves differently to WalletRepository due to inheritance
    it.skip("should not retrieve wallets indexed in original repo, until they are indexed", () => {
        const address = "abcd";

        const wallet = walletRepoCopyOnWrite.createWallet(address);
        walletRepoCopyOnWrite.index(wallet);

        /**
         * TODO: check this is desired behaviour
         * has, hasByAddress and hasByIndex all behave differently because of the problem of inheritance.
         * I've added has and hasByIndex to TempWalletRepo to fix this (i.e. these should all return false, not just one of them), but in general this architecture needs revisiting.
         */
        expect(walletRepoCopyOnWrite.has(address)).toBeFalse();
        expect(walletRepoCopyOnWrite.hasByAddress(address)).toBeFalse();
        expect(walletRepoCopyOnWrite.hasByIndex("addresses", address)).toBeFalse();
        /**
         *  For example, because allByAddress is *not* overwritten in TempWalletRepo, this falls back to the WalletRepo base class which returns the wallet, despite hasByAddress being false.
         *
         * We can add all these different methods to TempWalletRepository to make the class behave more sensibly. However, if these methods aren't intended to ever really be called on the temporary version of the wallet repository it makes sense to use a shared base interface, rather than using inheritance.
         *
         * IMO inheritance should be used very sparingly, as it is often difficult to reason about, and calling methods have side effects the calling code may not expect.
         */
        expect(walletRepoCopyOnWrite.allByAddress()).toEqual([wallet]);

        walletRepo.index(wallet);

        expect(walletRepoCopyOnWrite.has(address)).toBeTrue();
        expect(walletRepoCopyOnWrite.hasByAddress(address)).toBeTrue();
        expect(walletRepoCopyOnWrite.hasByIndex("addresses", address)).toBeTrue();
        expect(walletRepoCopyOnWrite.allByAddress()).toEqual([wallet]);

        // TODO: similarly, this behaviour is odd - as the code hasn't been overwritten in the extended class
        expect(walletRepoCopyOnWrite.has(address)).toBeTrue();
    });

    // TODO: test behaves differently to WalletRepository due to i
    it.skip("should create a wallet if one is not found during address lookup", () => {
        expect(() => walletRepoCopyOnWrite.findByAddress("hello")).not.toThrow();
        expect(walletRepoCopyOnWrite.findByAddress("iDontExist")).toBeInstanceOf(Wallet);
        expect(walletRepoCopyOnWrite.has("hello")).toBeFalse();
        expect(walletRepoCopyOnWrite.hasByAddress("iDontExist")).toBeFalse();

        /**
         * TODO: check this is desired behaviour
         * WalletRepo throws here, TempWalletRepo does not.
         */
        expect(() => walletRepoCopyOnWrite.findByIndex("addresses", "iAlsoDontExist")).not.toThrow();
    });

    describe("index", () => {
        // TODO: test behaves differently to WalletRepository due to inheritance
        it.skip("should not affect the original", () => {
            const wallet = walletRepo.createWallet("abcdef");
            walletRepo.index(wallet);

            walletRepoCopyOnWrite.index(wallet);

            expect(walletRepo.findByAddress(wallet.address)).not.toBe(
                walletRepoCopyOnWrite.findByAddress(wallet.address),
            );
        });
    });

    describe("findByAddress", () => {
        it("should return a copy", () => {
            const wallet = walletRepo.createWallet("abcdef");
            walletRepo.index(wallet);

            const tempWallet = walletRepoCopyOnWrite.findByAddress(wallet.address);
            tempWallet.balance = Utils.BigNumber.ONE;

            expect(wallet.balance).not.toEqual(tempWallet.balance);
        });
    });

    describe("findByPublicKey", () => {
        it("should return a copy", () => {
            const wallet = walletRepo.createWallet("ATtEq2tqNumWgR9q9zF6FjGp34Mp5JpKGp");
            wallet.publicKey = "03720586a26d8d49ec27059bd4572c49ba474029c3627715380f4df83fb431aece";
            wallet.balance = Utils.BigNumber.SATOSHI;
            walletRepo.index(wallet);

            const tempWallet = walletRepoCopyOnWrite.findByPublicKey(wallet.publicKey);
            tempWallet.balance = Utils.BigNumber.ZERO;

            expect(wallet.balance).toEqual(Utils.BigNumber.SATOSHI);
            expect(tempWallet.balance).toEqual(Utils.BigNumber.ZERO);
        });
    });

    describe("findByUsername", () => {
        it("should return a copy", () => {
            const wallet = walletRepo.createWallet("abcdef");
            wallet.setAttribute("delegate", { username: "test" });
            walletRepo.index(wallet);

            const tempWallet = walletRepoCopyOnWrite.findByUsername(wallet.getAttribute("delegate.username"));
            tempWallet.balance = Utils.BigNumber.ONE;

            expect(wallet.balance).not.toEqual(tempWallet.balance);
        });
    });

    describe("hasByAddress", () => {
        it("should be ok", () => {
            const wallet = walletRepo.createWallet("abcdef");
            walletRepo.index(wallet);

            expect(walletRepoCopyOnWrite.hasByAddress(wallet.address)).toBeTrue();
        });
    });

    describe("hasByPublicKey", () => {
        it("should be ok", () => {
            const wallet = walletRepo.createWallet("ATtEq2tqNumWgR9q9zF6FjGp34Mp5JpKGp");
            wallet.publicKey = "03720586a26d8d49ec27059bd4572c49ba474029c3627715380f4df83fb431aece";
            walletRepo.index(wallet);

            expect(walletRepoCopyOnWrite.hasByPublicKey(wallet.publicKey)).toBeTrue();
        });
    });

    describe("hasByUsername", () => {
        it("should be ok", () => {
            const wallet = walletRepo.createWallet("abcdef");
            wallet.setAttribute("delegate", { username: "test" });
            walletRepo.index(wallet);

            expect(walletRepoCopyOnWrite.hasByUsername(wallet.getAttribute("delegate.username"))).toBeTrue();
        });
    });

    describe("hasByIndex", () => {
        it("should be ok", () => {
            const wallet = walletRepo.createWallet("abc");
            wallet.setAttribute("delegate", { username: "test" });
            walletRepo.index(wallet);

            expect(walletRepoCopyOnWrite.hasByIndex(Contracts.State.WalletIndexes.Usernames, "test")).toBeTrue();
        });
    });

    describe("findByIndex", () => {
        it("should be ok", () => {
            const wallet = walletRepo.createWallet("abc");
            wallet.setAttribute("delegate", { username: "test" });
            walletRepo.index(wallet);

            expect(walletRepoCopyOnWrite.findByIndex(Contracts.State.WalletIndexes.Usernames, "test")).toEqual(wallet);
        });
    });

    // TODO: Check index where autoIndex = false
});<|MERGE_RESOLUTION|>--- conflicted
+++ resolved
@@ -1,9 +1,6 @@
 import "jest-extended";
 
-<<<<<<< HEAD
-=======
 import { Contracts } from "@packages/core-kernel";
->>>>>>> ddca08fc
 import { Wallet, WalletRepository, WalletRepositoryCopyOnWrite } from "@packages/core-state/src/wallets";
 import {
     addressesIndexer,
@@ -61,14 +58,6 @@
         const wallet1 = walletRepoCopyOnWrite.createWallet("abcd");
         const wallet2 = walletRepoCopyOnWrite.createWallet("efg");
         const wallet3 = walletRepoCopyOnWrite.createWallet("hij");
-<<<<<<< HEAD
-        walletRepoCopyOnWrite.getIndex("usernames").set("username1", wallet1);
-        walletRepoCopyOnWrite.getIndex("usernames").set("username2", wallet2);
-        walletRepoCopyOnWrite.getIndex("usernames").set("username3", wallet3);
-        walletRepo.index(wallet1);
-        walletRepo.index(wallet2);
-        walletRepo.index(wallet3);
-=======
 
         wallet1.setAttribute("delegate.username", "username1");
         wallet2.setAttribute("delegate.username", "username2");
@@ -76,36 +65,16 @@
 
         const allWallets = [wallet1, wallet2, wallet3];
         walletRepo.index(allWallets);
->>>>>>> ddca08fc
 
         expect(walletRepoCopyOnWrite.allByUsername()).toEqual([wallet1, wallet2, wallet3]);
 
         const wallet4 = walletRepoCopyOnWrite.createWallet("klm");
 
-<<<<<<< HEAD
-        // ? shouldn't it be [wallet1, wallet2, wallet3, wallet4] now?
-        expect(walletRepoCopyOnWrite.allByUsername()).toEqual([wallet1, wallet2, wallet3]);
-    });
-
-    it("should not index wallets in CopyOnWrite repo if they were only indexed on original", () => {
-        const wallet1 = walletRepoCopyOnWrite.createWallet("abcd");
-        const wallet2 = walletRepoCopyOnWrite.createWallet("efg");
-        const wallet3 = walletRepoCopyOnWrite.createWallet("hij");
-        walletRepo.getIndex("usernames").set("username1", wallet1);
-        walletRepo.getIndex("usernames").set("username2", wallet2);
-        walletRepo.getIndex("usernames").set("username3", wallet3);
-        walletRepo.index(wallet1);
-        walletRepo.index(wallet2);
-        walletRepo.index(wallet3);
-
-        expect(walletRepoCopyOnWrite.allByUsername()).toEqual([]);
-=======
         wallet4.setAttribute("delegate.username", "username4");
         walletRepo.index(wallet4);
         allWallets.push(wallet4);
 
         expect(walletRepoCopyOnWrite.allByUsername()).toEqual(allWallets);
->>>>>>> ddca08fc
     });
 
     // TODO: test behaves differently to WalletRepository due to inheritance
