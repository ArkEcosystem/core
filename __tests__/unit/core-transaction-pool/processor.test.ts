--- conflicted
+++ resolved
@@ -46,15 +46,23 @@
     it("should parse transactions through factory pool", async () => {
         workerPool.isTypeGroupSupported.mockReturnValue(true);
         workerPool.getTransactionFromData.mockResolvedValueOnce(transaction1).mockResolvedValueOnce(transaction2);
-        dynamicFeeMatcher.canEnterPool.mockReturnValueOnce(true).mockReturnValueOnce(true);
-        dynamicFeeMatcher.canBroadcast.mockReturnValueOnce(false).mockReturnValueOnce(false);
+        dynamicFeeMatcher.throwIfCannotEnterPool
+            .mockImplementationOnce(async (transaction) => {})
+            .mockImplementationOnce(async (transaction) => {});
+        dynamicFeeMatcher.throwIfCannotBroadcast
+            .mockImplementationOnce(async (transaction) => {
+                throw new TransactionFeeToLowError(transaction);
+            })
+            .mockImplementationOnce(async (transaction) => {
+                throw new TransactionFeeToLowError(transaction);
+            });
 
         const processor = container.resolve(Processor);
         await processor.process([transaction1.data, transaction2.data]);
 
-        expect(dynamicFeeMatcher.canEnterPool).toBeCalledTimes(2);
+        expect(dynamicFeeMatcher.throwIfCannotEnterPool).toBeCalledTimes(2);
         expect(pool.addTransaction).toBeCalledTimes(2);
-        expect(dynamicFeeMatcher.canBroadcast).toBeCalledTimes(2);
+        expect(dynamicFeeMatcher.throwIfCannotBroadcast).toBeCalledTimes(2);
         expect(transactionBroadcaster.broadcastTransactions).not.toBeCalled();
 
         expect(processor.accept).toEqual([transaction1.id, transaction2.id]);
@@ -65,16 +73,13 @@
     });
 
     it("should add eligible transactions to pool", async () => {
-<<<<<<< HEAD
         workerPool.isTypeGroupSupported.mockReturnValue(false);
-        dynamicFeeMatcher.canEnterPool.mockReturnValueOnce(true).mockReturnValueOnce(false);
-=======
+
         dynamicFeeMatcher.throwIfCannotEnterPool
             .mockImplementationOnce(async (transaction) => {})
             .mockImplementationOnce(async (transaction) => {
                 throw new TransactionFeeToLowError(transaction);
             });
->>>>>>> c74e4ca7
 
         const processor = container.resolve(Processor);
         await processor.process([transaction1.data, transaction2.data]);
@@ -93,17 +98,13 @@
     });
 
     it("should add broadcast eligible transaction", async () => {
-<<<<<<< HEAD
         workerPool.isTypeGroupSupported.mockReturnValue(false);
-        dynamicFeeMatcher.canEnterPool.mockReturnValueOnce(true).mockReturnValueOnce(true);
-        dynamicFeeMatcher.canBroadcast.mockReturnValueOnce(true).mockReturnValueOnce(false);
-=======
+
         dynamicFeeMatcher.throwIfCannotBroadcast
             .mockImplementationOnce(async (transaction) => {})
             .mockImplementationOnce(async (transaction) => {
                 throw new TransactionFeeToLowError(transaction);
             });
->>>>>>> c74e4ca7
 
         const processor = container.resolve(Processor);
         await processor.process([transaction1.data, transaction2.data]);
@@ -121,11 +122,7 @@
     });
 
     it("should rethrow unexpected error", async () => {
-<<<<<<< HEAD
         workerPool.isTypeGroupSupported.mockReturnValue(false);
-        dynamicFeeMatcher.canEnterPool.mockReturnValueOnce(true);
-=======
->>>>>>> c74e4ca7
         pool.addTransaction.mockRejectedValueOnce(new Error("Unexpected error"));
 
         const processor = container.resolve(Processor);
@@ -148,11 +145,7 @@
     it("should track excess transactions", async () => {
         const exceedsError = new Contracts.TransactionPool.PoolError("Exceeds", "ERR_EXCEEDS_MAX_COUNT", transaction1);
 
-<<<<<<< HEAD
         workerPool.isTypeGroupSupported.mockReturnValue(false);
-        dynamicFeeMatcher.canEnterPool.mockReturnValueOnce(true);
-=======
->>>>>>> c74e4ca7
         pool.addTransaction.mockRejectedValueOnce(exceedsError);
 
         const processor = container.resolve(Processor);
