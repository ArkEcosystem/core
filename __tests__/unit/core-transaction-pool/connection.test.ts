--- conflicted
+++ resolved
@@ -1,25 +1,20 @@
 /* tslint:disable:max-line-length */
-import "./mocks/core-container";
-import { database as databaseService } from "./mocks/database";
-
-import { Database } from "@arkecosystem/core-interfaces";
+import { TransactionServiceRegistry } from "@arkecosystem/core-transactions";
 import { bignumify } from "@arkecosystem/core-utils";
 import { Bignum, constants, models, slots, Transaction } from "@arkecosystem/crypto";
-import { TransactionServiceRegistry } from "@arkecosystem/core-transactions";
+import { Wallet } from "@arkecosystem/crypto/src/models";
 import { dato } from "@faustbrian/dato";
 import delay from "delay";
 import cloneDeep from "lodash.clonedeep";
 import randomSeed from "random-seed";
 import { TransactionPool } from "../../../packages/core-transaction-pool/src";
-<<<<<<< HEAD
+import { defaults } from "../../../packages/core-transaction-pool/src/defaults";
 import { MemPoolTransaction } from "../../../packages/core-transaction-pool/src/mem-pool-transaction";
-import { defaults } from "../../../packages/core-transaction-pool/src/defaults";
-=======
->>>>>>> 477db4c2
 import { generators } from "../../utils";
 import { block2, delegates } from "../../utils/fixtures/unitnet";
+import "./mocks/core-container";
+import { database as databaseService } from "./mocks/database";
 import { transactions as mockData } from "./__fixtures__/transactions";
-import { Wallet } from "@arkecosystem/crypto/src/models";
 
 const { SATOSHI, TransactionTypes } = constants;
 const { Block } = models;
@@ -185,7 +180,6 @@
             highFeeTransaction.data.senderPublicKey =
                 "000000000000000000000000000000000000000420000000000000000000000000";
 
-<<<<<<< HEAD
             jest.spyOn(connection.walletManager, "canApply").mockImplementation((tx, errors) => {
                 errors.push("Some error in canApply");
                 return false;
@@ -198,20 +192,6 @@
                 success: false,
             });
             expect(connection.getPoolSize()).toBe(0);
-=======
-            const transactions = [
-                mockData.dummy1,
-                mockData.dummy2,
-                highFeeTransaction,
-                mockData.dummy4,
-                mockData.dummy5,
-                mockData.dummy6,
-            ];
-
-            const { added, notAdded } = connection.addTransactions(transactions);
-            expect(notAdded[0].message).toEqual('["Insufficient balance in the wallet."]');
-            expect(connection.getPoolSize()).toBe(5);
->>>>>>> 477db4c2
         });
     });
 
