import "jest-extended";

import { container } from "./mocks/core-container";
import { state } from "./mocks/state";

import { Wallets } from "@arkecosystem/core-state";
import { Handlers } from "@arkecosystem/core-transactions";
import { Blocks, Constants, Enums, Identities, Interfaces, Managers, Transactions, Utils } from "@arkecosystem/crypto";
import dayjs from "dayjs";
import cloneDeep from "lodash.clonedeep";
import shuffle from "lodash.shuffle";
import randomSeed from "random-seed";
import { Connection } from "../../../packages/core-transaction-pool/src/connection";
import { defaults } from "../../../packages/core-transaction-pool/src/defaults";
import { Memory } from "../../../packages/core-transaction-pool/src/memory";
import { Storage } from "../../../packages/core-transaction-pool/src/storage";
import { WalletManager } from "../../../packages/core-transaction-pool/src/wallet-manager";
import { TransactionFactory } from "../../helpers/transaction-factory";
import { block2, delegates } from "../../utils/fixtures/unitnet";
import { transactions as mockData } from "./__fixtures__/transactions";
import { database as databaseService } from "./mocks/database";

const { BlockFactory } = Blocks;
const { SATOSHI } = Constants;
const { TransactionTypes } = Enums;

const delegatesSecrets = delegates.map(d => d.secret);

let connection: Connection;
let memory: Memory;

beforeAll(async () => {
    memory = new Memory();

    connection = new Connection({
        options: defaults,
        walletManager: new WalletManager(),
        memory,
        storage: new Storage(),
    });

    // @ts-ignore
    connection.databaseService.walletManager = new Wallets.WalletManager();

    await connection.make();
});

beforeEach(() => connection.flush());

describe("Connection", () => {
    const addTransactions = transactions => {
        for (const t of transactions) {
            memory.remember(t);
        }
    };

    describe("getPoolSize", () => {
        it("should return 0 if no transactions were added", () => {
            expect(connection.getPoolSize()).toBe(0);
        });

        it("should return 2 if transactions were added", () => {
            expect(connection.getPoolSize()).toBe(0);

            memory.remember(mockData.dummy1);

            expect(connection.getPoolSize()).toBe(1);

            memory.remember(mockData.dummy2);

            expect(connection.getPoolSize()).toBe(2);
        });
    });

    describe("getSenderSize", () => {
        it("should return 0 if no transactions were added", () => {
            expect(connection.getSenderSize("undefined")).toBe(0);
        });

        it("should return 2 if transactions were added", () => {
            const senderPublicKey = mockData.dummy1.data.senderPublicKey;

            expect(connection.getSenderSize(senderPublicKey)).toBe(0);

            memory.remember(mockData.dummy1);

            expect(connection.getSenderSize(senderPublicKey)).toBe(1);

            memory.remember(mockData.dummy3);

            expect(connection.getSenderSize(senderPublicKey)).toBe(2);
        });
    });

    // @TODO: remove this test or move it to "addTransactions" as it is not part of the public API
    describe.skip("addTransaction", () => {
        beforeAll(() => {
            const mockWallet = new Wallets.Wallet(delegates[0].address);
            jest.spyOn(connection.walletManager, "findByPublicKey").mockReturnValue(mockWallet);
            jest.spyOn(connection.walletManager, "senderIsKnownAndTrxCanBeApplied").mockReturnValue();
        });
        afterAll(() => {
            jest.restoreAllMocks();
        });

        it("should add the transaction to the pool", () => {
            expect(connection.getPoolSize()).toBe(0);

            connection.addTransactions([mockData.dummy1]);

            // Test adding already existent transaction
            connection.addTransactions([mockData.dummy1]);

            expect(connection.getPoolSize()).toBe(1);
        });

        it("should return error when adding 1 more transaction than maxTransactionsInPool", () => {
            expect(connection.getPoolSize()).toBe(0);

            connection.addTransactions([mockData.dummy1, mockData.dummy2, mockData.dummy3, mockData.dummy4]);

            expect(connection.getPoolSize()).toBe(4);

            const maxTransactionsInPoolOrig = connection.options.maxTransactionsInPool;
            connection.options.maxTransactionsInPool = 4;

            expect(connection.addTransactions([mockData.dummy5])).toEqual({
                transaction: mockData.dummy5,
                type: "ERR_POOL_FULL",
                message:
                    `Pool is full (has 4 transactions) and this transaction's fee ` +
                    `${mockData.dummy5.data.fee} is not higher than the lowest fee already in pool 10000000`,
            });

            connection.options.maxTransactionsInPool = maxTransactionsInPoolOrig;
        });

        it("should replace lowest fee transaction when adding 1 more transaction than maxTransactionsInPool", () => {
            expect(connection.getPoolSize()).toBe(0);

            connection.addTransactions([
                mockData.dummy1,
                mockData.dummy2,
                mockData.dummy3,
                mockData.dynamicFeeNormalDummy1,
            ]);

            expect(connection.getPoolSize()).toBe(4);

            const maxTransactionsInPoolOrig = connection.options.maxTransactionsInPool;
            connection.options.maxTransactionsInPool = 4;

            expect(connection.addTransactions([mockData.dummy5])).toEqual({});
            expect(connection.getTransactionIdsForForging(0, 10)).toEqual([
                mockData.dummy1.id,
                mockData.dummy2.id,
                mockData.dummy3.id,
                mockData.dummy5.id,
            ]);

            connection.options.maxTransactionsInPool = maxTransactionsInPoolOrig;
        });

        it.skip("should raise ERR_ALREADY_IN_POOL when adding existing transactions", () => {
            // TODO
        });
    });

    describe("addTransactions", () => {
        let mockWallet: Wallets.Wallet;

        beforeAll(() => {
            mockWallet = new Wallets.Wallet(delegates[0].address);

            connection.walletManager.reindex(mockWallet);
            jest.spyOn(connection.walletManager, "senderIsKnownAndTrxCanBeApplied").mockReturnValue();
        });
        afterAll(() => {
            jest.restoreAllMocks();
        });

        it("should add the transactions to the pool", () => {
            expect(connection.getPoolSize()).toBe(0);

            const wallet = new Wallets.Wallet(Identities.Address.fromPublicKey(mockData.dummy1.data.senderPublicKey));
            wallet.balance = Utils.BigNumber.make(1e12);
            connection.walletManager.reindex(wallet);

            connection.addTransactions([mockData.dummy1, mockData.dummy2]);

            expect(connection.getPoolSize()).toBe(2);
        });

        it("should not add not-appliable transactions", () => {
            // This should be skipped due to insufficient funds
            const highFeeTransaction = Transactions.TransactionFactory.fromData(cloneDeep(mockData.dummy3.data));
            highFeeTransaction.data.fee = Utils.BigNumber.make(1e9 * SATOSHI);
            // changing public key as fixture transactions have the same one
            highFeeTransaction.data.senderPublicKey =
                "000000000000000000000000000000000000000420000000000000000000000000";

            jest.spyOn(connection.walletManager, "senderIsKnownAndTrxCanBeApplied").mockImplementation(tx => {
                throw new Error(JSON.stringify(["Some error in senderIsKnownAndTrxCanBeApplied"]));
            });
            const { notAdded } = connection.addTransactions([highFeeTransaction]);
            expect(notAdded[0]).toEqual({
                message: '["Some error in senderIsKnownAndTrxCanBeApplied"]',
                transaction: highFeeTransaction,
                type: "ERR_APPLY",
            });
            expect(connection.getPoolSize()).toBe(0);
        });
    });

    describe("addTransactions with expiration", () => {
        beforeAll(() => {
            jest.spyOn(connection.walletManager, "senderIsKnownAndTrxCanBeApplied").mockReturnValue();
            connection.walletManager.reset();
        });
        afterAll(() => {
            jest.restoreAllMocks();
        });

        it("should add the transactions to the pool and they should expire", async () => {
            const heightAtStart = 42;

            jest.spyOn(container.app, "has").mockReturnValue(true);
            jest.spyOn(state, "getStore").mockReturnValue({
                ...state.getStore(),
                ...{ getLastHeight: () => heightAtStart },
            });

            expect(connection.getPoolSize()).toBe(0);

            const expireAfterBlocks: number = 3;
            const expiration: number = heightAtStart + expireAfterBlocks;

            const transactions: Interfaces.ITransaction[] = [];

            transactions[0] = Transactions.TransactionFactory.fromData(cloneDeep(mockData.dummyExp1.data));
            transactions[0].data.expiration = expiration;

            transactions[1] = mockData.dummy1;

            for (const transaction of transactions) {
                const address = Identities.Address.fromPublicKey(transaction.data.senderPublicKey);
                const wallet = new Wallets.Wallet(address);
                wallet.balance = Utils.BigNumber.make(1e12);
                wallet.nonce = transaction.data.nonce.minus(1);
                connection.walletManager.reindex(wallet);
            }

            transactions[2] = Transactions.TransactionFactory.fromData(cloneDeep(mockData.dummyExp2.data));
            transactions[2].data.expiration = expiration;

            transactions[3] = mockData.dummy2;

            const { added, notAdded } = connection.addTransactions(transactions);

            expect(added).toHaveLength(4);
            expect(notAdded).toBeEmpty();

            expect(connection.getPoolSize()).toBe(4);

            jest.spyOn(state, "getStore").mockReturnValue({
                ...state.getStore(),
                ...{ getLastHeight: () => expiration - 1 },
            });

            expect(connection.getPoolSize()).toBe(4);

            jest.spyOn(state, "getStore").mockReturnValue({
                ...state.getStore(),
                ...{ getLastHeight: () => expiration },
            });

            expect(connection.getPoolSize()).toBe(2);

            for (const t of transactions) {
                connection.removeTransactionById(t.id);
            }
        });
    });

    describe("removeTransaction", () => {
        it("should remove the specified transaction from the pool", () => {
            memory.remember(mockData.dummy1);

            expect(connection.getPoolSize()).toBe(1);

            connection.removeTransaction(mockData.dummy1);

            expect(connection.getPoolSize()).toBe(0);
        });
    });

    describe("removeTransactionById", () => {
        it("should remove the specified transaction from the pool (by id)", () => {
            memory.remember(mockData.dummy1);

            expect(connection.getPoolSize()).toBe(1);

            connection.removeTransactionById(mockData.dummy1.id);

            expect(connection.getPoolSize()).toBe(0);
        });

        it("should do nothing when asked to delete a non-existent transaction", () => {
            memory.remember(mockData.dummy1);

            connection.removeTransactionById("nonexistenttransactionid");

            expect(connection.getPoolSize()).toBe(1);
        });
    });

    describe("removeTransactionsForSender", () => {
        it("should remove the senders transactions from the pool", () => {
            addTransactions([
                mockData.dummy1,
                mockData.dummy3,
                mockData.dummy4,
                mockData.dummy5,
                mockData.dummy6,
                mockData.dummy10,
            ]);

            expect(connection.getPoolSize()).toBe(6);

            connection.removeTransactionsForSender(mockData.dummy1.data.senderPublicKey);

            expect(connection.getPoolSize()).toBe(1);
        });
    });

    describe("has", () => {
        it("should return true if transaction is IN pool", () => {
            addTransactions([mockData.dummy1, mockData.dummy2]);

            expect(connection.has(mockData.dummy1.id)).toBeTrue();
            expect(connection.has(mockData.dummy2.id)).toBeTrue();
        });

        it("should return false if transaction is NOT pool", () => {
            expect(connection.has(mockData.dummy1.id)).toBeFalse();
            expect(connection.has(mockData.dummy2.id)).toBeFalse();
        });
    });

    describe("hasExceededMaxTransactions", () => {
        it("should be true if exceeded", () => {
            connection.options.maxTransactionsPerSender = 5;
            connection.options.allowedSenders = [];
            addTransactions([
                mockData.dummy3,
                mockData.dummy4,
                mockData.dummy5,
                mockData.dummy6,
                mockData.dummy7,
                mockData.dummy8,
                mockData.dummy9,
            ]);

            expect(connection.getPoolSize()).toBe(7);
            const exceeded = connection.hasExceededMaxTransactions(mockData.dummy3.data.senderPublicKey);
            expect(exceeded).toBeTrue();
        });

        it("should be falsy if not exceeded", () => {
            connection.options.maxTransactionsPerSender = 7;
            connection.options.allowedSenders = [];

            addTransactions([mockData.dummy4, mockData.dummy5, mockData.dummy6]);

            expect(connection.getPoolSize()).toBe(3);
            const exceeded = connection.hasExceededMaxTransactions(mockData.dummy3.data.senderPublicKey);
            expect(exceeded).toBeFalse();
        });

        it("should be allowed to exceed if whitelisted", () => {
            connection.flush();
            connection.options.maxTransactionsPerSender = 5;
            connection.options.allowedSenders = [delegates[0].publicKey, delegates[1].publicKey];
            addTransactions([
                mockData.dummy3,
                mockData.dummy4,
                mockData.dummy5,
                mockData.dummy6,
                mockData.dummy7,
                mockData.dummy8,
                mockData.dummy9,
            ]);

            expect(connection.getPoolSize()).toBe(7);
            const exceeded = connection.hasExceededMaxTransactions(mockData.dummy3.data.senderPublicKey);
            expect(exceeded).toBeFalse();
        });
    });

    describe("getTransaction", () => {
        it("should return the specified transaction", () => {
            addTransactions([mockData.dummy1]);

            const poolTransaction = connection.getTransaction(mockData.dummy1.id);
            expect(poolTransaction).toBeObject();
            expect(poolTransaction.id).toBe(mockData.dummy1.id);
        });

        it("should return undefined for nonexisting transaction", () => {
            const poolTransaction = connection.getTransaction("non existing id");
            expect(poolTransaction).toBeFalsy();
        });
    });

    describe("getTransactions", () => {
        it("should return transactions within the specified range", () => {
            const transactions = [mockData.dummy1, mockData.dummy2];

            addTransactions(transactions);

            if (transactions[1].data.fee > transactions[0].data.fee) {
                transactions.reverse();
            }

            for (const i of [0, 1]) {
                const retrieved = connection
                    .getTransactions(i, 1)
                    .map(serializedTx => Transactions.TransactionFactory.fromBytes(serializedTx));

                expect(retrieved.length).toBe(1);
                expect(retrieved[0]).toBeObject();
                expect(retrieved[0].id).toBe(transactions[i].id);
            }
        });
    });

    describe("getTransactionIdsForForging", () => {
        it("should return an array of transactions ids", () => {
            addTransactions([
                mockData.dummy1,
                mockData.dummy2,
                mockData.dummy3,
                mockData.dummy4,
                mockData.dummy5,
                mockData.dummy6,
            ]);

            const transactionIds = connection.getTransactionIdsForForging(0, 6);

            expect(transactionIds).toBeArray();
            expect(transactionIds[0]).toBe(mockData.dummy1.id);
            expect(transactionIds[1]).toBe(mockData.dummy2.id);
            expect(transactionIds[2]).toBe(mockData.dummy3.id);
            expect(transactionIds[3]).toBe(mockData.dummy4.id);
            expect(transactionIds[4]).toBe(mockData.dummy5.id);
            expect(transactionIds[5]).toBe(mockData.dummy6.id);
        });

        it("should only return transaction ids for transactions not exceeding the maximum payload size", () => {
            // @FIXME: Uhm excuse me, what the?
            mockData.dummyLarge1.data.signatures = mockData.dummyLarge2.data.signatures = [""];
            for (let i = 0; i < connection.options.maxTransactionBytes * 0.6; i++) {
                // @ts-ignore
                mockData.dummyLarge1.data.signatures += "1";
                // @ts-ignore
                mockData.dummyLarge2.data.signatures += "2";
            }

            const transactions = [
                mockData.dummyLarge1,
                mockData.dummyLarge2,
                mockData.dummy3,
                mockData.dummy4,
                mockData.dummy5,
                mockData.dummy6,
                mockData.dummy7,
            ];

            addTransactions(transactions);

            let transactionIds = connection.getTransactionIdsForForging(0, 7);
            expect(transactionIds).toBeArray();
            expect(transactionIds.length).toBe(6);
            expect(transactionIds[0]).toBe(mockData.dummyLarge1.id);
            expect(transactionIds[1]).toBe(mockData.dummy3.id);
            expect(transactionIds[2]).toBe(mockData.dummy4.id);
            expect(transactionIds[3]).toBe(mockData.dummy5.id);
            expect(transactionIds[4]).toBe(mockData.dummy6.id);
            expect(transactionIds[5]).toBe(mockData.dummy7.id);

            connection.removeTransactionById(mockData.dummyLarge1.id);
            connection.removeTransactionById(mockData.dummy3.id);
            connection.removeTransactionById(mockData.dummy4.id);
            connection.removeTransactionById(mockData.dummy5.id);
            connection.removeTransactionById(mockData.dummy6.id);
            connection.removeTransactionById(mockData.dummy7.id);

            transactionIds = connection.getTransactionIdsForForging(0, 7);
            expect(transactionIds).toBeArray();
            expect(transactionIds.length).toBe(1);
            expect(transactionIds[0]).toBe(mockData.dummyLarge2.id);
        });
    });

    describe("getTransactionsForForging", () => {
        it("should return an array of transactions serialized", () => {
            const transactions = [mockData.dummy1, mockData.dummy2, mockData.dummy3, mockData.dummy4];
            addTransactions(transactions);

            const spy = jest.spyOn(Handlers.Registry.get(0), "canBeApplied").mockReturnValue(true);
            const transactionsForForging = connection.getTransactionsForForging(4);
            spy.mockRestore();

            expect(transactionsForForging).toEqual(transactions.map(tx => tx.serialized.toString("hex")));
        });

        it("should only return transactions not exceeding the maximum payload size", () => {
            // @FIXME: Uhm excuse me, what the?
            mockData.dummyLarge1.data.signatures = mockData.dummyLarge2.data.signatures = [""];
            for (let i = 0; i < connection.options.maxTransactionBytes * 0.6; i++) {
                // @ts-ignore
                mockData.dummyLarge1.data.signatures += "1";
                // @ts-ignore
                mockData.dummyLarge2.data.signatures += "2";
            }

            const transactions = [
                mockData.dummyLarge1,
                mockData.dummyLarge2,
                mockData.dummy3,
                mockData.dummy4,
                mockData.dummy5,
                mockData.dummy6,
                mockData.dummy7,
            ];

            addTransactions(transactions);

            const spy = jest.spyOn(Handlers.Registry.get(0), "canBeApplied").mockReturnValue(true);
            let transactionsForForging = connection.getTransactionsForForging(7);

            expect(transactionsForForging.length).toBe(6);
            expect(transactionsForForging[0]).toEqual(mockData.dummyLarge1.serialized.toString("hex"));
            expect(transactionsForForging[1]).toEqual(mockData.dummy3.serialized.toString("hex"));
            expect(transactionsForForging[2]).toEqual(mockData.dummy4.serialized.toString("hex"));
            expect(transactionsForForging[3]).toEqual(mockData.dummy5.serialized.toString("hex"));
            expect(transactionsForForging[4]).toEqual(mockData.dummy6.serialized.toString("hex"));
            expect(transactionsForForging[5]).toEqual(mockData.dummy7.serialized.toString("hex"));

            connection.removeTransactionById(mockData.dummyLarge1.id);
            connection.removeTransactionById(mockData.dummy3.id);
            connection.removeTransactionById(mockData.dummy4.id);
            connection.removeTransactionById(mockData.dummy5.id);
            connection.removeTransactionById(mockData.dummy6.id);
            connection.removeTransactionById(mockData.dummy7.id);

            transactionsForForging = connection.getTransactionsForForging(7);
            spy.mockRestore();

            expect(transactionsForForging.length).toBe(1);
            expect(transactionsForForging[0]).toEqual(mockData.dummyLarge2.serialized.toString("hex"));
        });
    });

    describe("flush", () => {
        it("should flush the pool", () => {
            addTransactions([mockData.dummy1]);

            expect(connection.getPoolSize()).toBe(1);

            connection.flush();

            expect(connection.getPoolSize()).toBe(0);
        });
    });

    describe("isSenderBlocked", () => {
        it("should return false if sender is not blocked", () => {
            const publicKey = "thisPublicKeyIsNotBlocked";
            expect(connection.isSenderBlocked(publicKey)).toBeFalse();
        });

        it("should return true if sender is blocked", () => {
            const publicKey = "thisPublicKeyIsBlocked";
            (connection as any).blockedByPublicKey[publicKey] = dayjs().add(1, "hour");
            expect(connection.isSenderBlocked(publicKey)).toBeTrue();
        });

        it("should return false and remove blockedByPublicKey[senderPublicKey] when sender is not blocked anymore", async () => {
            const publicKey = "thisPublicKeyIsNotBlockedAnymore";
            (connection as any).blockedByPublicKey[publicKey] = dayjs().subtract(1, "second");
            expect(connection.isSenderBlocked(publicKey)).toBeFalse();
            expect((connection as any).blockedByPublicKey[publicKey]).toBeUndefined();
        });
    });

    describe("blockSender", () => {
        it("should block sender for 1 hour", () => {
            const publicKey = "publicKeyToBlock";
            const plus1HourBefore = dayjs().add(1, "hour");

            const blockReleaseTime = connection.blockSender(publicKey);

            const plus1HourAfter = dayjs().add(1, "hour");
            expect((connection as any).blockedByPublicKey[publicKey]).toBe(blockReleaseTime);
            expect(blockReleaseTime >= plus1HourBefore).toBeTrue();
            expect(blockReleaseTime <= plus1HourAfter).toBeTrue();
        });
    });

    describe("acceptChainedBlock", () => {
        let mockWallet;
        beforeEach(() => {
            const transactionHandler = Handlers.Registry.get(TransactionTypes.Transfer);
            jest.spyOn(transactionHandler, "throwIfCannotBeApplied").mockReturnValue();

            mockWallet = new Wallets.Wallet(block2.transactions[0].recipientId);
            mockWallet.balance = Utils.BigNumber.make(1e12);
            jest.spyOn(connection.walletManager, "has").mockReturnValue(true);
            jest.spyOn(connection.walletManager, "findByPublicKey").mockImplementation(publicKey => {
                if (publicKey === block2.generatorPublicKey) {
                    return new Wallets.Wallet("thisIsTheDelegateGeneratorAddress0");
                }
                return mockWallet;
            });
            jest.spyOn(connection.walletManager, "findByAddress").mockReturnValue(mockWallet);
        });
        afterEach(() => {
            jest.restoreAllMocks();
        });

        it("should update wallet when accepting a chained block", () => {
            const balanceBefore = mockWallet.balance;
            connection.acceptChainedBlock(BlockFactory.fromData(block2));

            expect(+mockWallet.balance).toBe(+balanceBefore.minus(block2.totalFee));
        });

        it("should remove transaction from pool if it's in the chained block", () => {
            addTransactions([mockData.dummy2]);

            expect(connection.getTransactions(0, 10)).toEqual([mockData.dummy2.serialized]);
            // WORKAROUND: nonce is decremented when added so it can't be 0 else it hits the assert.
            mockWallet.nonce = Utils.BigNumber.make(block2.numberOfTransactions + 1);

            const chainedBlock = BlockFactory.fromData(block2);
            chainedBlock.transactions.push(mockData.dummy2);

            connection.acceptChainedBlock(chainedBlock);

            expect(connection.getTransactions(0, 10)).toEqual([]);
        });

        it("should purge and block sender if senderIsKnownAndTrxCanBeApplied() failed for a transaction in the chained block", () => {
            const transactionHandler = Handlers.Registry.get(TransactionTypes.Transfer);
            jest.spyOn(transactionHandler, "throwIfCannotBeApplied").mockImplementation(() => {
                throw new Error("test error");
            });
            const purgeByPublicKey = jest.spyOn(connection, "purgeByPublicKey");

            // WORKAROUND: nonce is decremented when added so it can't be 0 else it hits the assert.
            mockWallet.nonce = Utils.BigNumber.make(block2.numberOfTransactions + 1);
            connection.acceptChainedBlock(BlockFactory.fromData(block2));

            expect(purgeByPublicKey).toHaveBeenCalledTimes(1);
            expect(connection.isSenderBlocked(block2.transactions[0].senderPublicKey)).toBeTrue();
        });

        it("should delete wallet of transaction sender if its balance is down to zero", () => {
            jest.spyOn(connection.walletManager, "canBePurged").mockReturnValue(true);
            const forget = jest.spyOn(connection.walletManager, "forget");

            // WORKAROUND: nonce is decremented when added so it can't be 0 else it hits the assert.
            mockWallet.nonce = Utils.BigNumber.make(block2.numberOfTransactions + 1);
            connection.acceptChainedBlock(BlockFactory.fromData(block2));

            expect(forget).toHaveBeenCalledTimes(block2.transactions.length);
        });
    });

    describe("buildWallets", () => {
        let findByPublicKey;
        let throwIfCannotBeApplied;
        let applyToSender;
        const findByPublicKeyWallet = new Wallets.Wallet("thisIsAnAddressIMadeUpJustLikeThis");
        beforeEach(() => {
            const transactionHandler = Handlers.Registry.get(TransactionTypes.Transfer);
            throwIfCannotBeApplied = jest.spyOn(transactionHandler, "throwIfCannotBeApplied").mockReturnValue();
            applyToSender = jest.spyOn(transactionHandler, "applyToSender").mockReturnValue();

            jest.spyOn(connection.walletManager, "has").mockReturnValue(true);
            findByPublicKey = jest
                .spyOn(connection.walletManager, "findByPublicKey")
                .mockReturnValue(findByPublicKeyWallet as any);
            jest.spyOn(connection.walletManager, "findByAddress").mockReturnValue(new Wallets.Wallet(
                "nowThisIsAnotherCoolAddressIMadeUp",
            ) as any);
        });
        afterEach(() => {
            jest.restoreAllMocks();
        });

        it("should build wallets from transactions in the pool", async () => {
            addTransactions([mockData.dummy1]);

            expect(connection.getTransactions(0, 10)).toEqual([mockData.dummy1.serialized]);

            await connection.buildWallets();

            expect(findByPublicKey).toHaveBeenCalledWith(mockData.dummy1.data.senderPublicKey);
<<<<<<< HEAD
            expect(throwIfCannotBeApplied).toHaveBeenCalledWith(mockData.dummy1, findByPublicKeyWallet, undefined);
            expect(applyToSender).toHaveBeenCalledWith(mockData.dummy1, connection.walletManager);
=======
            expect(canBeApplied).toHaveBeenCalledWith(
                mockData.dummy1,
                findByPublicKeyWallet,
                (connection as any).databaseService.walletManager,
            );
            expect(applyToSenderInPool).toHaveBeenCalledWith(mockData.dummy1, connection.walletManager);
>>>>>>> c7388934
        });

        it("should handle getTransaction() not finding transaction", async () => {
            const getTransaction = jest.spyOn(connection, "getTransaction").mockImplementationOnce(id => undefined);

            addTransactions([mockData.dummy1]);
            await connection.buildWallets();

            expect(getTransaction).toHaveBeenCalled();
            expect(findByPublicKey).not.toHaveBeenCalled();
            expect(throwIfCannotBeApplied).not.toHaveBeenCalled();
            expect(applyToSender).not.toHaveBeenCalled();
        });

        it("should not apply transaction to wallet if throwIfCannotBeApplied() failed", async () => {
            const transactionHandler = Handlers.Registry.get(TransactionTypes.Transfer);
            throwIfCannotBeApplied = jest.spyOn(transactionHandler, "throwIfCannotBeApplied").mockImplementation(() => {
                throw new Error("throw from test");
            });
            const purgeByPublicKey = jest.spyOn(connection, "purgeByPublicKey").mockReturnValue();

            addTransactions([mockData.dummy1]);
            await connection.buildWallets();

<<<<<<< HEAD
            expect(applyToSender).not.toHaveBeenCalled();
            expect(throwIfCannotBeApplied).toHaveBeenCalledWith(mockData.dummy1, findByPublicKeyWallet, undefined);
=======
            expect(applyToSenderInPool).not.toHaveBeenCalled();
            expect(canBeApplied).toHaveBeenCalledWith(
                mockData.dummy1,
                findByPublicKeyWallet,
                (connection as any).databaseService.walletManager,
            );
>>>>>>> c7388934
            expect(purgeByPublicKey).toHaveBeenCalledWith(mockData.dummy1.data.senderPublicKey);
        });
    });

    describe("senderHasTransactionsOfType", () => {
        it("should be false for non-existent sender", () => {
            addTransactions([mockData.dummy1]);

            expect(connection.senderHasTransactionsOfType("nonexistent", TransactionTypes.Vote)).toBeFalse();
        });

        it("should be false for existent sender with no votes", () => {
            addTransactions([mockData.dummy1]);

            expect(
                connection.senderHasTransactionsOfType(mockData.dummy1.data.senderPublicKey, TransactionTypes.Vote),
            ).toBeFalse();
        });

        it("should be true for existent sender with votes", () => {
            const tx = mockData.dummy1;

            const voteTx = Transactions.TransactionFactory.fromData(cloneDeep(tx.data));
            voteTx.data.id = "0123456789abcdef0123456789abcdef0123456789abcdef0123456789abcdef";
            voteTx.data.type = TransactionTypes.Vote;
            voteTx.data.amount = Utils.BigNumber.ZERO;
            voteTx.data.asset = { votes: [`+${tx.data.senderPublicKey}`] };

            const transactions = [tx, voteTx, mockData.dummy2];

            addTransactions(transactions);

            expect(connection.senderHasTransactionsOfType(tx.data.senderPublicKey, TransactionTypes.Vote)).toBeTrue();
        });
    });

    describe("shutdown and start", () => {
        it("save and restore transactions", async () => {
            expect(connection.getPoolSize()).toBe(0);

            const transactions = [mockData.dummy1, mockData.dummy4];

            addTransactions(transactions);

            expect(connection.getPoolSize()).toBe(2);

            connection.disconnect();

            await connection.make();

            expect(connection.getPoolSize()).toBe(2);

            for (const t of transactions) {
                expect(connection.getTransaction(t.id).serialized).toEqual(t.serialized);
            }

            connection.flush();
        });

        it("remove forged when starting", async () => {
            expect(connection.getPoolSize()).toBe(0);

            jest.spyOn(databaseService, "getForgedTransactionsIds").mockReturnValue([mockData.dummy2.id]);

            const transactions = [mockData.dummy1, mockData.dummy2, mockData.dummy4];

            addTransactions(transactions);

            expect(connection.getPoolSize()).toBe(3);

            connection.disconnect();

            await connection.make();

            expect(connection.getPoolSize()).toBe(2);

            transactions.splice(1, 1);

            for (const t of transactions) {
                expect(connection.getTransaction(t.id).serialized).toEqual(t.serialized);
            }

            connection.flush();

            jest.restoreAllMocks();
        });
    });

    describe("stress", () => {
        beforeAll(() => {
            jest.spyOn(connection.walletManager, "senderIsKnownAndTrxCanBeApplied").mockReturnValue();
        });

        beforeEach(() => {
            connection.walletManager.reset();
        });

        afterAll(() => {
            jest.restoreAllMocks();
        });

        const generateTestTransactions = (n: number, nDifferentSenders?: number): Interfaces.ITransaction[] => {
            if (nDifferentSenders === undefined) {
                nDifferentSenders = n;
            }

            // We use a predictable random number calculator in order to get
            // a deterministic test.
            const rand = randomSeed.create("0");

            const testTransactions: Interfaces.ITransaction[] = [];

            for (let i = 0; i < n; i++) {
                const passphrase = String(i % nDifferentSenders);

                const transaction = TransactionFactory.transfer("AFzQCx5YpGg5vKMBg4xbuYbqkhvMkKfKe5", i + 1)
                    .withNetwork("unitnet")
                    .withPassphrase(passphrase)
                    .withFee(rand.intBetween(0.002 * SATOSHI, 2 * SATOSHI))
                    .build()[0];
                testTransactions.push(transaction);

                const wallet = new Wallets.Wallet(Identities.Address.fromPassphrase(passphrase));
                wallet.balance = Utils.BigNumber.make(1e14);
                connection.walletManager.reindex(wallet);
            }

            return testTransactions;
        };

        it("multiple additions and retrievals", () => {
            // Abstract number which decides how many iterations are run by the test.
            // Increase it to run more iterations.
            const testSize = connection.options.syncInterval * 2;

            const testTransactions: Interfaces.ITransaction[] = generateTestTransactions(testSize);

            // console.time("multiple additions and retrievals");

            for (let i = 0; i < testSize; i++) {
                const transaction = testTransactions[i];

                connection.addTransactions([transaction]);

                if (i % 27 === 0) {
                    connection.removeTransaction(transaction);
                }
            }

            for (let i = 0; i < testSize * 2; i++) {
                const transaction = testTransactions[i % testSize];
                connection.getPoolSize();
                for (const senderPublicKey of ["nonexistent", transaction.data.senderPublicKey]) {
                    connection.getSenderSize(senderPublicKey);
                    connection.hasExceededMaxTransactions(senderPublicKey);
                }
                connection.getTransaction(transaction.id);
                connection.getTransactions(0, i);
            }

            for (let i = 0; i < testSize; i++) {
                connection.removeTransaction(testTransactions[i]);
            }

            // console.timeEnd("multiple additions and retrievals");
        });

        it("delete + add after sync", () => {
            const testTransactions: Interfaces.ITransaction[] = generateTestTransactions(
                connection.options.syncInterval,
            );

            connection.addTransactions(testTransactions);

            connection.removeTransaction(testTransactions[0]);
            connection.addTransactions([testTransactions[0]]);
        });

        it("add many then get first few", () => {
            const nAdd = 2000;

            const testTransactions: Interfaces.ITransaction[] = generateTestTransactions(nAdd);

            // console.time(`time to add ${nAdd}`)
            connection.addTransactions(testTransactions);
            // console.timeEnd(`time to add ${nAdd}`)

            const nGet = 150;

            const topFeesExpected = testTransactions
                .map(t => t.data.fee as any)
                .sort((a, b) => b - a)
                .slice(0, nGet)
                .map(f => f.toString());

            // console.time(`time to get first ${nGet}`)
            const topTransactionsSerialized = connection.getTransactions(0, nGet);
            // console.timeEnd(`time to get first ${nGet}`)

            const topFeesReceived = topTransactionsSerialized.map(e =>
                Transactions.TransactionFactory.fromBytes(e).data.fee.toString(),
            );

            expect(topFeesReceived).toEqual(topFeesExpected);
        });

        it("sort by fee, nonce", () => {
            const nTransactions = 1000;
            const nDifferentSenders = 100;

            // Non-randomized nonces, used for each sender. Make sure there are enough
            // elements in this array, so that each transaction of a given sender gets
            // an unique nonce for that sender.
            const nonces = [];
            for (let i = 0; i < Math.ceil(nTransactions / nDifferentSenders); i++) {
                nonces.push(Utils.BigNumber.make(i));
            }

            const testTransactions: Interfaces.ITransaction[] = generateTestTransactions(
                nTransactions,
                nDifferentSenders,
            );

            const noncesBySender = {};

            for (const t of testTransactions) {
                const sender = t.data.senderPublicKey;

                if (noncesBySender[sender] === undefined) {
                    noncesBySender[sender] = shuffle(nonces);
                }

                t.data.nonce = noncesBySender[sender].shift();

                t.serialized = Transactions.Utils.toBytes(t.data);
            }

            // const timerLabelAdd = `time to add ${testTransactions.length} transactions`;
            // console.time(timerLabelAdd);
            for (const t of testTransactions) {
                memory.remember(t);
            }
            // console.timeEnd(timerLabelAdd);

            // const timerLabelSort = `time to sort ${testTransactions.length} transactions`;
            // console.time(timerLabelSort);
            const sortedTransactionsSerialized = connection.getTransactions(0, nTransactions);
            // console.timeEnd(timerLabelSort);

            const sortedTransactions = sortedTransactionsSerialized.map(serialized =>
                Transactions.TransactionFactory.fromBytes(serialized),
            );

            expect(sortedTransactions.length).toEqual(testTransactions.length);

            const firstTransaction = sortedTransactions[0];

            const lastNonceBySender = {};
            lastNonceBySender[firstTransaction.data.senderPublicKey] = firstTransaction.data.nonce;

            for (let i = 1; i < sortedTransactions.length; i++) {
                const prevTransaction = sortedTransactions[i - 1];
                const prevSender = prevTransaction.data.senderPublicKey;

                const curTransaction = sortedTransactions[i];
                const curSender = curTransaction.data.senderPublicKey;

                if (prevTransaction.data.fee.isLessThan(curTransaction.data.fee)) {
                    expect(prevSender).toEqual(curSender);
                }

                if (prevSender !== curSender) {
                    let j;
                    for (j = i - 2; j >= 0 && sortedTransactions[j].data.senderPublicKey === prevSender; j--) {
                        // Find the leftmost transaction in a sequence of transactions from the same
                        // sender, ending at prevTransaction. That leftmost transaction's fee must
                        // be greater or equal to the fee of curTransaction.
                    }
                    j++;
                    expect(sortedTransactions[j].data.fee.isGreaterThanOrEqualTo(curTransaction.data.fee)).toBeTrue();
                }

                if (lastNonceBySender[curSender] !== undefined) {
                    expect(lastNonceBySender[curSender].isLessThan(curTransaction.data.nonce)).toBeTrue();
                }

                lastNonceBySender[curSender] = curTransaction.data.nonce;
            }
        });
    });

    describe("purgeSendersWithInvalidTransactions", () => {
        it("should purge transactions from sender when invalid", async () => {
            const transfersA = TransactionFactory.transfer(mockData.dummy1.data.recipientId)
                .withNetwork("unitnet")
                .withPassphrase(delegatesSecrets[0])
                .build(5);

            const transfersB = TransactionFactory.transfer(mockData.dummy1.data.recipientId)
                .withNetwork("unitnet")
                .withPassphrase(delegatesSecrets[1])
                .build();

            const block = {
                transactions: [...transfersA, ...transfersB],
            } as any;

            addTransactions(block.transactions);

            expect(connection.getPoolSize()).toBe(6);

            // Last tx has a unique sender
            block.transactions[5].isVerified = false;

            connection.purgeSendersWithInvalidTransactions(block);
            expect(connection.getPoolSize()).toBe(5);

            // The remaining tx all have the same sender
            block.transactions[0].isVerified = false;

            connection.purgeSendersWithInvalidTransactions(block);
            expect(connection.getPoolSize()).toBe(0);
        });
    });

    describe("purgeByBlock", () => {
        it("should purge transactions from block", async () => {
            const revertTransactionForSender = jest
                .spyOn(connection.walletManager, "revertTransactionForSender")
                .mockReturnValue();

            const transactions = TransactionFactory.transfer(mockData.dummy1.data.recipientId)
                .withNetwork("unitnet")
                .withPassphrase(delegatesSecrets[0])
                .build(5);

            const block = { transactions } as Blocks.Block;

            addTransactions(block.transactions);

            expect(connection.getPoolSize()).toBe(5);

            connection.purgeByBlock(block);
            expect(revertTransactionForSender).toHaveBeenCalledTimes(5);
            expect(connection.getPoolSize()).toBe(0);

            jest.restoreAllMocks();
        });
    });

    describe("purgeInvalidTransactions", () => {
        it("should flush the pool", () => {
            // 64 char vendor field
            Managers.configManager.setHeight(1);

            addTransactions([
                TransactionFactory.transfer("AabMvWPVKbdTHRcGBpATq9TEMiMD5xeJh9", 2 * 1e8, "#".repeat(64))
                    .withNetwork("unitnet")
                    .withPassphrase(delegates[1].passphrase)
                    .build()[0],
            ]);

            expect(connection.getPoolSize()).toBe(1);

            connection.purgeInvalidTransactions();

            expect(connection.getPoolSize()).toBe(1);

            // 255 char vendor field
            Managers.configManager.setHeight(100000);

            addTransactions([
                TransactionFactory.transfer("AabMvWPVKbdTHRcGBpATq9TEMiMD5xeJh9", 2 * 1e8, "#".repeat(255))
                    .withNetwork("unitnet")
                    .withPassphrase(delegates[1].passphrase)
                    .build()[0],
            ]);

            connection.purgeInvalidTransactions();

            expect(connection.getPoolSize()).toBe(2);

            // Invalidate transactions with a vendor field longer then 64 chars
            Managers.configManager.setHeight(1);

            jest.spyOn(connection.walletManager, "revertTransactionForSender").mockReturnValueOnce();

            connection.purgeInvalidTransactions();

            expect(connection.getPoolSize()).toBe(1);
        });
    });
});<|MERGE_RESOLUTION|>--- conflicted
+++ resolved
@@ -97,7 +97,7 @@
         beforeAll(() => {
             const mockWallet = new Wallets.Wallet(delegates[0].address);
             jest.spyOn(connection.walletManager, "findByPublicKey").mockReturnValue(mockWallet);
-            jest.spyOn(connection.walletManager, "senderIsKnownAndTrxCanBeApplied").mockReturnValue();
+            jest.spyOn(connection.walletManager, "throwIfCannotBeApplied").mockReturnValue();
         });
         afterAll(() => {
             jest.restoreAllMocks();
@@ -173,7 +173,7 @@
             mockWallet = new Wallets.Wallet(delegates[0].address);
 
             connection.walletManager.reindex(mockWallet);
-            jest.spyOn(connection.walletManager, "senderIsKnownAndTrxCanBeApplied").mockReturnValue();
+            jest.spyOn(connection.walletManager, "throwIfCannotBeApplied").mockReturnValue();
         });
         afterAll(() => {
             jest.restoreAllMocks();
@@ -199,12 +199,12 @@
             highFeeTransaction.data.senderPublicKey =
                 "000000000000000000000000000000000000000420000000000000000000000000";
 
-            jest.spyOn(connection.walletManager, "senderIsKnownAndTrxCanBeApplied").mockImplementation(tx => {
-                throw new Error(JSON.stringify(["Some error in senderIsKnownAndTrxCanBeApplied"]));
+            jest.spyOn(connection.walletManager, "throwIfCannotBeApplied").mockImplementation(tx => {
+                throw new Error(JSON.stringify(["Some error in throwIfCannotBeApplied"]));
             });
             const { notAdded } = connection.addTransactions([highFeeTransaction]);
             expect(notAdded[0]).toEqual({
-                message: '["Some error in senderIsKnownAndTrxCanBeApplied"]',
+                message: '["Some error in throwIfCannotBeApplied"]',
                 transaction: highFeeTransaction,
                 type: "ERR_APPLY",
             });
@@ -214,7 +214,7 @@
 
     describe("addTransactions with expiration", () => {
         beforeAll(() => {
-            jest.spyOn(connection.walletManager, "senderIsKnownAndTrxCanBeApplied").mockReturnValue();
+            jest.spyOn(connection.walletManager, "throwIfCannotBeApplied").mockReturnValue();
             connection.walletManager.reset();
         });
         afterAll(() => {
@@ -507,7 +507,7 @@
             const transactions = [mockData.dummy1, mockData.dummy2, mockData.dummy3, mockData.dummy4];
             addTransactions(transactions);
 
-            const spy = jest.spyOn(Handlers.Registry.get(0), "canBeApplied").mockReturnValue(true);
+            const spy = jest.spyOn(Handlers.Registry.get(0), "throwIfCannotBeApplied").mockReturnValue();
             const transactionsForForging = connection.getTransactionsForForging(4);
             spy.mockRestore();
 
@@ -536,7 +536,7 @@
 
             addTransactions(transactions);
 
-            const spy = jest.spyOn(Handlers.Registry.get(0), "canBeApplied").mockReturnValue(true);
+            const spy = jest.spyOn(Handlers.Registry.get(0), "throwIfCannotBeApplied").mockReturnValue();
             let transactionsForForging = connection.getTransactionsForForging(7);
 
             expect(transactionsForForging.length).toBe(6);
@@ -651,7 +651,7 @@
             expect(connection.getTransactions(0, 10)).toEqual([]);
         });
 
-        it("should purge and block sender if senderIsKnownAndTrxCanBeApplied() failed for a transaction in the chained block", () => {
+        it("should purge and block sender if throwIfCannotBeApplied() failed for a transaction in the chained block", () => {
             const transactionHandler = Handlers.Registry.get(TransactionTypes.Transfer);
             jest.spyOn(transactionHandler, "throwIfCannotBeApplied").mockImplementation(() => {
                 throw new Error("test error");
@@ -708,17 +708,8 @@
             await connection.buildWallets();
 
             expect(findByPublicKey).toHaveBeenCalledWith(mockData.dummy1.data.senderPublicKey);
-<<<<<<< HEAD
-            expect(throwIfCannotBeApplied).toHaveBeenCalledWith(mockData.dummy1, findByPublicKeyWallet, undefined);
+            expect(throwIfCannotBeApplied).toHaveBeenCalledWith(mockData.dummy1, findByPublicKeyWallet, (connection as any).databaseService.walletManager);
             expect(applyToSender).toHaveBeenCalledWith(mockData.dummy1, connection.walletManager);
-=======
-            expect(canBeApplied).toHaveBeenCalledWith(
-                mockData.dummy1,
-                findByPublicKeyWallet,
-                (connection as any).databaseService.walletManager,
-            );
-            expect(applyToSenderInPool).toHaveBeenCalledWith(mockData.dummy1, connection.walletManager);
->>>>>>> c7388934
         });
 
         it("should handle getTransaction() not finding transaction", async () => {
@@ -743,17 +734,8 @@
             addTransactions([mockData.dummy1]);
             await connection.buildWallets();
 
-<<<<<<< HEAD
             expect(applyToSender).not.toHaveBeenCalled();
-            expect(throwIfCannotBeApplied).toHaveBeenCalledWith(mockData.dummy1, findByPublicKeyWallet, undefined);
-=======
-            expect(applyToSenderInPool).not.toHaveBeenCalled();
-            expect(canBeApplied).toHaveBeenCalledWith(
-                mockData.dummy1,
-                findByPublicKeyWallet,
-                (connection as any).databaseService.walletManager,
-            );
->>>>>>> c7388934
+            expect(throwIfCannotBeApplied).toHaveBeenCalledWith(mockData.dummy1, findByPublicKeyWallet, (connection as any).databaseService.walletManager);
             expect(purgeByPublicKey).toHaveBeenCalledWith(mockData.dummy1.data.senderPublicKey);
         });
     });
@@ -844,7 +826,7 @@
 
     describe("stress", () => {
         beforeAll(() => {
-            jest.spyOn(connection.walletManager, "senderIsKnownAndTrxCanBeApplied").mockReturnValue();
+            jest.spyOn(connection.walletManager, "throwIfCannotBeApplied").mockReturnValue();
         });
 
         beforeEach(() => {
