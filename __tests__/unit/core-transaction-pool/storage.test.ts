--- conflicted
+++ resolved
@@ -1,15 +1,9 @@
 import { Container } from "@arkecosystem/core-kernel";
-<<<<<<< HEAD
+import { Identities, Managers, Transactions } from "@arkecosystem/crypto";
 import { CryptoSuite } from "@packages/core-crypto";
-import { Storage } from "@packages/core-transaction-pool/src/storage";
-import BetterSqlite3 from "better-sqlite3";
-import { ensureFileSync } from "fs-extra";
-=======
-import { Identities, Managers, Transactions } from "@arkecosystem/crypto";
 import { ensureFileSync } from "fs-extra";
 
 import { Storage } from "../../../packages/core-transaction-pool/src/storage";
->>>>>>> 8a2033ac
 
 jest.mock("fs-extra");
 
