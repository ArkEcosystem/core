--- conflicted
+++ resolved
@@ -1,13 +1,6 @@
 import "jest-extended";
 
-<<<<<<< HEAD
-import passphrases from "@arkecosystem/core-test-framework/src/internal/passphrases.json";
-import { BuilderFactory } from "@arkecosystem/crypto/src/transactions";
-import { Contracts, Application } from "@arkecosystem/core-kernel";
-import { Crypto, Enums, Interfaces, Managers, Transactions, Utils } from "@arkecosystem/crypto";
-=======
 import { Application, Contracts } from "@arkecosystem/core-kernel";
->>>>>>> b8146567
 import { DelegateEvent } from "@arkecosystem/core-kernel/src/enums";
 import { Identifiers } from "@arkecosystem/core-kernel/src/ioc";
 import { Wallets } from "@arkecosystem/core-state";
@@ -104,11 +97,7 @@
             2,
         );
 
-<<<<<<< HEAD
-        allDelegates = Array() as [Wallets.Wallet];
-=======
         allDelegates = [];
->>>>>>> b8146567
         for (let i = 0; i < passphrases.length; i++) {
             const delegateWallet: Wallets.Wallet = factoryBuilder
                 .get("Wallet")
@@ -166,11 +155,7 @@
 
     describe("emitEvents", () => {
         it("should dispatch", async () => {
-<<<<<<< HEAD
-            let emitter: Contracts.Kernel.EventDispatcher = app.get<Contracts.Kernel.EventDispatcher>(
-=======
             const emitter: Contracts.Kernel.EventDispatcher = app.get<Contracts.Kernel.EventDispatcher>(
->>>>>>> b8146567
                 Identifiers.EventDispatcherService,
             );
 
