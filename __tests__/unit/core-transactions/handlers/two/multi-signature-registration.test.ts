--- conflicted
+++ resolved
@@ -17,10 +17,6 @@
     MultiSignatureMinimumKeysError,
     UnexpectedMultiSignatureError,
 } from "@arkecosystem/core-transactions/src/errors";
-<<<<<<< HEAD
-import { setMockTransaction } from "../__mocks__/transaction-repository";
-import { buildRecipientWallet, buildSecondSignatureWallet, buildSenderWallet, initApp } from "../__support__/app";
-=======
 import { TransactionHandler } from "@arkecosystem/core-transactions/src/handlers";
 import { TransactionHandlerRegistry } from "@arkecosystem/core-transactions/src/handlers/handler-registry";
 import { Crypto, Enums, Errors, Identities, Interfaces, Managers, Transactions, Utils } from "@arkecosystem/crypto";
@@ -30,7 +26,6 @@
 
 import { buildRecipientWallet, buildSecondSignatureWallet, buildSenderWallet, initApp } from "../__support__/app";
 import { setMockTransaction } from "../mocks/transaction-repository";
->>>>>>> b8146567
 
 let app: Application;
 let senderWallet: Wallets.Wallet;
@@ -300,12 +295,8 @@
                     senderPublicKey: senderWallet.publicKey,
                     recipientId: multiSigWallet.address,
                 })
-<<<<<<< HEAD
-                .make())
-=======
                 .make()
                 // @ts-ignore
->>>>>>> b8146567
                 .sign(passphrases[0])
                 .nonce("1");
 
