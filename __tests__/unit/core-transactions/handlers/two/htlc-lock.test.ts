--- conflicted
+++ resolved
@@ -4,6 +4,7 @@
 import { Identifiers } from "@packages/core-kernel/src/ioc";
 import { Wallets } from "@packages/core-state";
 import { StateStore } from "@packages/core-state/src/stores/state";
+import { Mapper, Mocks } from "@packages/core-test-framework";
 import { Generators } from "@packages/core-test-framework/src";
 import { Factories, FactoryBuilder } from "@packages/core-test-framework/src/factories";
 import passphrases from "@packages/core-test-framework/src/internal/passphrases.json";
@@ -11,8 +12,8 @@
 import { TransactionHandler } from "@packages/core-transactions/src/handlers";
 import { TransactionHandlerRegistry } from "@packages/core-transactions/src/handlers/handler-registry";
 import { Crypto, Enums, Interfaces, Managers, Transactions, Utils } from "@packages/crypto";
+import { configManager } from "@packages/crypto/src/managers";
 import { BuilderFactory } from "@packages/crypto/src/transactions";
-import { configManager } from "@packages/crypto/src/managers";
 
 import { htlcSecretHashHex } from "../__fixtures__/htlc-secrets";
 import {
@@ -22,8 +23,6 @@
     buildSenderWallet,
     initApp,
 } from "../__support__/app";
-
-import { Mocks, Mapper } from "@packages/core-test-framework";
 
 let app: Application;
 let senderWallet: Wallets.Wallet;
@@ -148,16 +147,12 @@
             });
 
             it("should resolve with open transaction", async () => {
-<<<<<<< HEAD
-                setMockTransaction(htlcLockTransaction);
-=======
-                let mockHtlcLockTransacton = Mapper.mapTransactionToModel(htlcLockTransaction);
+                const mockHtlcLockTransacton = Mapper.mapTransactionToModel(htlcLockTransaction);
                 // @ts-ignore
                 mockHtlcLockTransacton.open = true;
 
                 Mocks.TransactionRepository.setTransactions([mockHtlcLockTransacton]);
 
->>>>>>> 37cb56ef
                 await expect(handler.bootstrap()).toResolve();
             });
 
@@ -173,16 +168,12 @@
                     .vendorField("dummy")
                     .sign(passphrases[0])
                     .build();
-<<<<<<< HEAD
-                setMockTransaction(htlcLockTransaction);
-=======
-
-                let mockHtlcLockTransacton = Mapper.mapTransactionToModel(htlcLockTransaction);
+
+                const mockHtlcLockTransacton = Mapper.mapTransactionToModel(htlcLockTransaction);
                 // @ts-ignore
                 mockHtlcLockTransacton.open = true;
 
                 Mocks.TransactionRepository.setTransactions([mockHtlcLockTransacton]);
->>>>>>> 37cb56ef
                 await expect(handler.bootstrap()).toResolve();
             });
         });
