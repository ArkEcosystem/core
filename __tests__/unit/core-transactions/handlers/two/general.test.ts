import "jest-extended";

import { Application, Contracts } from "@arkecosystem/core-kernel";
import { Identifiers } from "@arkecosystem/core-kernel/src/ioc";
import { Wallets } from "@arkecosystem/core-state";
import { StateStore } from "@arkecosystem/core-state/src/stores/state";
import { Generators } from "@arkecosystem/core-test-framework/src";
import { Factories, FactoryBuilder } from "@arkecosystem/core-test-framework/src/factories";
import passphrases from "@arkecosystem/core-test-framework/src/internal/passphrases.json";
import {
    InsufficientBalanceError,
    InvalidMultiSignatureError,
    InvalidSecondSignatureError,
    LegacyMultiSignatureError,
    SenderWalletMismatchError,
    UnexpectedMultiSignatureError,
    UnexpectedNonceError,
    UnexpectedSecondSignatureError,
} from "@arkecosystem/core-transactions/src/errors";
import { TransactionHandler } from "@arkecosystem/core-transactions/src/handlers";
import { TransactionHandlerRegistry } from "@arkecosystem/core-transactions/src/handlers/handler-registry";
import { Crypto, Enums, Identities, Interfaces, Managers, Transactions, Utils } from "@arkecosystem/crypto";
import { IMultiSignatureAsset } from "@arkecosystem/crypto/src/interfaces";
import { BuilderFactory } from "@arkecosystem/crypto/src/transactions";
import { configManager } from "@packages/crypto/src/managers";

import {
    buildMultiSignatureWallet,
    buildRecipientWallet,
    buildSecondSignatureWallet,
    buildSenderWallet,
    initApp,
} from "../__support__/app";
import { setMockTransaction } from "../mocks/transaction-repository";

let app: Application;
let senderWallet: Wallets.Wallet;
let secondSignatureWallet: Wallets.Wallet;
let multiSignatureWallet: Wallets.Wallet;
let recipientWallet: Wallets.Wallet;
let walletRepository: Contracts.State.WalletRepository;
let factoryBuilder: FactoryBuilder;

const mockLastBlockData: Partial<Interfaces.IBlockData> = { timestamp: Crypto.Slots.getTime(), height: 4 };

const mockGetLastBlock = jest.fn();
StateStore.prototype.getLastBlock = mockGetLastBlock;
mockGetLastBlock.mockReturnValue({ data: mockLastBlockData });

beforeEach(() => {
    const config = Generators.generateCryptoConfigRaw();
    configManager.setConfig(config);
    Managers.configManager.setConfig(config);

    setMockTransaction(null);

    app = initApp();

    walletRepository = app.get<Wallets.WalletRepository>(Identifiers.WalletRepository);

    factoryBuilder = new FactoryBuilder();
    Factories.registerWalletFactory(factoryBuilder);
    Factories.registerTransactionFactory(factoryBuilder);

    senderWallet = buildSenderWallet(factoryBuilder);
    secondSignatureWallet = buildSecondSignatureWallet(factoryBuilder);
    multiSignatureWallet = buildMultiSignatureWallet();
    recipientWallet = buildRecipientWallet(factoryBuilder);

    walletRepository.index(senderWallet);
    walletRepository.index(secondSignatureWallet);
    walletRepository.index(multiSignatureWallet);
    walletRepository.index(recipientWallet);
});

describe("General Tests", () => {
    let transferTransaction: Interfaces.ITransaction;
    let transactionWithSecondSignature: Interfaces.ITransaction;
    let multiSignatureTransferTransaction: Interfaces.ITransaction;
    let handler: TransactionHandler;

    beforeEach(async () => {
        const transactionHandlerRegistry: TransactionHandlerRegistry = app.get<TransactionHandlerRegistry>(
            Identifiers.TransactionHandlerRegistry,
        );
        handler = transactionHandlerRegistry.getRegisteredHandlerByType(
            Transactions.InternalTransactionType.from(Enums.TransactionType.Transfer, Enums.TransactionTypeGroup.Core),
            2,
        );

        transferTransaction = BuilderFactory.transfer()
            .recipientId(recipientWallet.address)
            .amount("10000000")
            .nonce("1")
            .sign(passphrases[0])
            .build();

        transactionWithSecondSignature = BuilderFactory.transfer()
            .recipientId(recipientWallet.address)
            .amount("10000000")
            .nonce("1")
            .sign(passphrases[0])
            .secondSign(passphrases[1])
            .build();

        multiSignatureTransferTransaction = BuilderFactory.transfer()
            .senderPublicKey(multiSignatureWallet.publicKey!)
            .recipientId(recipientWallet.address)
            .amount("1")
            .nonce("1")
            .multiSign(passphrases[0], 0)
            .multiSign(passphrases[1], 1)
            .multiSign(passphrases[2], 2)
            .build();
    });

    describe("verify", () => {
        it("should be verified", async () => {
            await expect(handler.verify(transferTransaction, walletRepository)).resolves.toBeTrue();
        });

        it("should be verified with multi sign", async () => {
            await expect(handler.verify(multiSignatureTransferTransaction, walletRepository)).resolves.toBeTrue();
        });
    });

    describe("throwIfCannotBeApplied", () => {
        it("should not throw", async () => {
            await expect(
                handler.throwIfCannotBeApplied(transferTransaction, senderWallet, walletRepository),
            ).toResolve();
        });

        it("should throw if wallet publicKey does not match transaction senderPublicKey", async () => {
            transferTransaction.data.senderPublicKey = "a".repeat(66);
            await expect(
                handler.throwIfCannotBeApplied(transferTransaction, senderWallet, walletRepository),
            ).rejects.toThrowError(SenderWalletMismatchError);
        });

        it("should throw if the transaction has a second signature but wallet does not", async () => {
            await expect(
                handler.throwIfCannotBeApplied(transactionWithSecondSignature, senderWallet, walletRepository),
            ).rejects.toThrowError(UnexpectedSecondSignatureError);
        });

        it("should throw if the sender has a second signature, but stored walled has not", async () => {
<<<<<<< HEAD
            let secondSigWallet = buildSenderWallet(factoryBuilder);
=======
            const secondSigWallet = buildSenderWallet(factoryBuilder);
>>>>>>> b8146567
            secondSigWallet.setAttribute(
                "secondPublicKey",
                "038082dad560a22ea003022015e3136b21ef1ffd9f2fd50049026cbe8e2258ca17",
            );
            await expect(
                handler.throwIfCannotBeApplied(transferTransaction, secondSigWallet, walletRepository),
            ).rejects.toThrowError(UnexpectedSecondSignatureError);
        });

        it("should throw if nonce is invalid", async () => {
            senderWallet.nonce = Utils.BigNumber.make(1);
            await expect(
                handler.throwIfCannotBeApplied(transferTransaction, senderWallet, walletRepository),
            ).rejects.toThrowError(UnexpectedNonceError);
        });

        it("should throw if sender has legacy multi signature", async () => {
            const multiSignatureAsset: IMultiSignatureAsset = {
                publicKeys: [
                    Identities.PublicKey.fromPassphrase(passphrases[0]),
                    Identities.PublicKey.fromPassphrase(passphrases[1]),
                    Identities.PublicKey.fromPassphrase(passphrases[2]),
                ],
                min: 2,
                // @ts-ignore
                legacy: true,
            };

            senderWallet.setAttribute("multiSignature", multiSignatureAsset);
            await expect(
                handler.throwIfCannotBeApplied(transferTransaction, senderWallet, walletRepository),
            ).rejects.toThrowError(LegacyMultiSignatureError);
        });

        it("should throw if sender has multi signature, but indexed wallet has not", async () => {
            const multiSignatureAsset: IMultiSignatureAsset = {
                publicKeys: [
                    Identities.PublicKey.fromPassphrase(passphrases[0]),
                    Identities.PublicKey.fromPassphrase(passphrases[1]),
                    Identities.PublicKey.fromPassphrase(passphrases[2]),
                ],
                min: 2,
            };

            const multiSigWallet = buildSenderWallet(factoryBuilder);
            multiSigWallet.setAttribute("multiSignature", multiSignatureAsset);
            await expect(
                handler.throwIfCannotBeApplied(transferTransaction, multiSigWallet, walletRepository),
            ).rejects.toThrowError(UnexpectedMultiSignatureError);
        });

        it("should throw if sender and transaction multi signatures does not match", async () => {
            const multiSignatureAsset: IMultiSignatureAsset = {
                publicKeys: [
                    Identities.PublicKey.fromPassphrase(passphrases[1]),
                    Identities.PublicKey.fromPassphrase(passphrases[0]),
                    Identities.PublicKey.fromPassphrase(passphrases[2]),
                ],
                min: 2,
            };

            multiSignatureWallet.setAttribute("multiSignature", multiSignatureAsset);
            await expect(
                handler.throwIfCannotBeApplied(
                    multiSignatureTransferTransaction,
                    multiSignatureWallet,
                    walletRepository,
                ),
            ).rejects.toThrowError(InvalidMultiSignatureError);
        });

        it("should throw if transaction has signatures and it is not multi signature registration", async () => {
            transferTransaction.data.signatures = [
                "009fe6ca3b83a9a5e693fecb2b184900c5135a8c07e704c473b2f19117630f840428416f583f1a24ff371ba7e6fbca9a7fb796226ef9ef6542f44ed911951ac88d",
                "0116779a98b2009b35d4003dda7628e46365f1a52068489bfbd80594770967a3949f76bc09e204eddd7d460e1e519b826c53dc6e2c9573096326dbc495050cf292",
                "02687bd0f4a91be39daf648a5b1e1af5ffa4a3d4319b2e38b1fc2dc206db03f542f3b26c4803e0b4c8a53ddfb6cf4533b512d71ae869d4e4ccba989c4a4222396b",
            ];
            await expect(
                handler.throwIfCannotBeApplied(transferTransaction, senderWallet, walletRepository),
            ).rejects.toThrowError(UnexpectedMultiSignatureError);
        });

        it("should throw if wallet and transaction second signatures does not match", async () => {
            senderWallet.setAttribute("secondPublicKey", "invalid-public-key");
            await expect(
                handler.throwIfCannotBeApplied(transactionWithSecondSignature, senderWallet, walletRepository),
            ).rejects.toThrow(InvalidSecondSignatureError);
        });

        it("should throw if wallet has not enough balance", async () => {
            // 1 arktoshi short
            senderWallet.balance = transferTransaction.data.amount.plus(transferTransaction.data.fee).minus(1);
            await expect(
                handler.throwIfCannotBeApplied(transferTransaction, senderWallet, walletRepository),
            ).rejects.toThrow(InsufficientBalanceError);
        });

        it("should be true even with publicKey case mismatch", async () => {
            transferTransaction.data.senderPublicKey = transferTransaction.data.senderPublicKey!.toUpperCase();
            senderWallet.publicKey = senderWallet.publicKey!.toLowerCase();

            const instance: Interfaces.ITransaction = Transactions.TransactionFactory.fromData(
                transferTransaction.data,
            );
            await expect(handler.throwIfCannotBeApplied(instance, senderWallet, walletRepository)).toResolve();
        });
    });

    describe("dynamicFees", () => {
        beforeEach(async () => {
            const transactionHandlerRegistry: TransactionHandlerRegistry = app.get<TransactionHandlerRegistry>(
                Identifiers.TransactionHandlerRegistry,
            );
            handler = transactionHandlerRegistry.getRegisteredHandlerByType(
                Transactions.InternalTransactionType.from(
                    Enums.TransactionType.Transfer,
                    Enums.TransactionTypeGroup.Core,
                ),
                2,
            );

            transferTransaction = BuilderFactory.transfer()
                .amount("10000000")
                .recipientId(recipientWallet.address)
                .sign("secret")
                .nonce("0")
                .build();

            Managers.configManager.getMilestone().aip11 = true;
        });

        it("should correctly calculate the transaction fee based on transaction size and addonBytes", async () => {
            const addonBytes = 137;

            expect(
                handler.dynamicFee({ transaction: transferTransaction, addonBytes, satoshiPerByte: 3, height: 1 }),
            ).toEqual(Utils.BigNumber.make(137 + transferTransaction.serialized.length / 2).times(3));

            expect(
                handler.dynamicFee({ transaction: transferTransaction, addonBytes, satoshiPerByte: 6, height: 1 }),
            ).toEqual(Utils.BigNumber.make(137 + transferTransaction.serialized.length / 2).times(6));

            expect(
                handler.dynamicFee({ transaction: transferTransaction, addonBytes: 0, satoshiPerByte: 9, height: 1 }),
            ).toEqual(Utils.BigNumber.make(transferTransaction.serialized.length / 2).times(9));
        });

        it("should default satoshiPerByte to 1 if value provided is <= 0", async () => {
            expect(
                handler.dynamicFee({ transaction: transferTransaction, addonBytes: 0, satoshiPerByte: -50, height: 1 }),
            ).toEqual(
                handler.dynamicFee({ transaction: transferTransaction, addonBytes: 0, satoshiPerByte: 1, height: 1 }),
            );
            expect(
                handler.dynamicFee({ transaction: transferTransaction, addonBytes: 0, satoshiPerByte: 0, height: 1 }),
            ).toEqual(
                handler.dynamicFee({ transaction: transferTransaction, addonBytes: 0, satoshiPerByte: 1, height: 1 }),
            );
        });
    });

    describe("apply", () => {
        let pubKeyHash: number;

        beforeEach(() => {
            pubKeyHash = configManager.get("network.pubKeyHash");
        });

        afterEach(() => {
            configManager.set("exceptions.transactions", []);
            configManager.set("network.pubKeyHash", pubKeyHash);
            configManager.getMilestone().aip11 = true;
            process.env.CORE_ENV === "test";
        });

        it("should resolve", async () => {
            await expect(handler.apply(transferTransaction, walletRepository)).toResolve();
        });

        it("should not fail due to case mismatch", async () => {
            const transactionData: Interfaces.ITransactionData = transferTransaction.data;
            transactionData.senderPublicKey = transactionData.senderPublicKey?.toUpperCase();
            const instance = Transactions.TransactionFactory.fromData(transactionData);

            const senderBalance = senderWallet.balance;
            const recipientBalance = recipientWallet.balance;

            await handler.apply(instance, walletRepository);

            expect(senderWallet.balance).toEqual(
                Utils.BigNumber.make(senderBalance)
                    .minus(instance.data.amount)
                    .minus(instance.data.fee),
            );

            expect(recipientWallet.balance).toEqual(Utils.BigNumber.make(recipientBalance).plus(instance.data.amount));
        });

        it("should resolve defined as exception", async () => {
            configManager.set("exceptions.transactions", [transferTransaction.id]);
            configManager.set("network.pubKeyHash", 99);
            await expect(handler.apply(transferTransaction, walletRepository)).toResolve();
        });

        it("should resolve with V1", async () => {
            configManager.getMilestone().aip11 = false;

            transferTransaction = BuilderFactory.transfer()
                .recipientId(recipientWallet.address)
                .amount("10000000")
                .nonce("1")
                .sign(passphrases[0])
                .build();

            await expect(handler.apply(transferTransaction, walletRepository)).toResolve();
        });

        it("should throw with negative balance", async () => {
            senderWallet.balance = Utils.BigNumber.ZERO;
            await expect(handler.apply(transferTransaction, walletRepository)).rejects.toThrow(
                InsufficientBalanceError,
            );
        });

        it("should throw with negative balance if environment is not test", async () => {
            process.env.CORE_ENV === "unitest";
            senderWallet.balance = Utils.BigNumber.ZERO;
            await expect(handler.apply(transferTransaction, walletRepository)).rejects.toThrow(
                InsufficientBalanceError,
            );
        });
    });

    describe("revert", () => {
        it("should resolve", async () => {
            await expect(handler.apply(transferTransaction, walletRepository)).toResolve();
            await expect(handler.revert(transferTransaction, walletRepository)).toResolve();
        });

        it("should throw if nonce is invalid", async () => {
            await expect(handler.apply(transferTransaction, walletRepository)).toResolve();
            senderWallet.nonce = Utils.BigNumber.make(100);
            await expect(handler.revert(transferTransaction, walletRepository)).rejects.toThrow(UnexpectedNonceError);
        });

        it("should not fail due to case mismatch", async () => {
            senderWallet.nonce = Utils.BigNumber.make(1);

            const transactionData: Interfaces.ITransactionData = transferTransaction.data;
            transactionData.senderPublicKey = transactionData.senderPublicKey?.toUpperCase();
            const instance = Transactions.TransactionFactory.fromData(transactionData);

            const senderBalance = senderWallet.balance;
            const recipientBalance = recipientWallet.balance;

            await handler.revert(instance, walletRepository);
            expect(senderWallet.balance).toEqual(
                Utils.BigNumber.make(senderBalance)
                    .plus(instance.data.amount)
                    .plus(instance.data.fee),
            );

            expect(senderWallet.nonce.isZero()).toBeTrue();
            expect(recipientWallet.balance).toEqual(Utils.BigNumber.make(recipientBalance).minus(instance.data.amount));
        });
    });
});<|MERGE_RESOLUTION|>--- conflicted
+++ resolved
@@ -145,11 +145,7 @@
         });
 
         it("should throw if the sender has a second signature, but stored walled has not", async () => {
-<<<<<<< HEAD
-            let secondSigWallet = buildSenderWallet(factoryBuilder);
-=======
             const secondSigWallet = buildSenderWallet(factoryBuilder);
->>>>>>> b8146567
             secondSigWallet.setAttribute(
                 "secondPublicKey",
                 "038082dad560a22ea003022015e3136b21ef1ffd9f2fd50049026cbe8e2258ca17",
