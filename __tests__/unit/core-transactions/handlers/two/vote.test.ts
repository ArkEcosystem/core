--- conflicted
+++ resolved
@@ -175,11 +175,7 @@
 
     describe("emitEvents", () => {
         it("should dispatch", async () => {
-<<<<<<< HEAD
-            let emitter: Contracts.Kernel.EventDispatcher = app.get<Contracts.Kernel.EventDispatcher>(
-=======
             const emitter: Contracts.Kernel.EventDispatcher = app.get<Contracts.Kernel.EventDispatcher>(
->>>>>>> b8146567
                 Identifiers.EventDispatcherService,
             );
 
