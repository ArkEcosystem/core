--- conflicted
+++ resolved
@@ -1,13 +1,8 @@
 import "jest-extended";
 
-<<<<<<< HEAD
-import { Wallet, WalletManager } from "@arkecosystem/core-database";
 import { Database } from "@arkecosystem/core-interfaces";
+import { Wallets } from "@arkecosystem/core-state";
 import { Constants, Identities, Interfaces, Managers, Transactions, Utils } from "@arkecosystem/crypto";
-=======
-import { Wallets } from "@arkecosystem/core-state";
-import { Constants, Interfaces, Managers, Transactions, Utils } from "@arkecosystem/crypto";
->>>>>>> 86c77622
 import {
     AlreadyVotedError,
     InsufficientBalanceError,
@@ -38,7 +33,7 @@
 let walletManager: Database.IWalletManager;
 
 beforeEach(() => {
-    walletManager = new WalletManager();
+    walletManager = new Wallets.WalletManager();
 
     wallet = {
         address: "D5q7YfEFDky1JJVQQEy4MGyiUhr5cGg47F",
@@ -406,7 +401,7 @@
         delegateWallet = {
             publicKey: "02d0d835266297f15c192be2636eb3fbc30b39b87fc583ff112062ef8ae1a1f2af",
             username: "test",
-        } as Wallet;
+        } as Wallets.Wallet;
 
         walletManager.reindex(delegateWallet);
 
@@ -541,102 +536,17 @@
     let recipientWallet;
 
     beforeEach(() => {
-<<<<<<< HEAD
         transaction = TransactionFactory.multiSignature().create()[0];
-=======
-        wallet = new Wallets.Wallet("D61xc3yoBQDitwjqUspMPx1ooET6r1XLt7");
-        wallet.balance = Utils.BigNumber.make(100390000000);
-        wallet.publicKey = "026f717e50bf3dbb9d8593996df5435ba22217410fc7a132f3d2c942a01a00a202";
-        wallet.secondPublicKey = "0380728436880a0a11eadf608c4d4e7f793719e044ee5151074a5f2d5d43cb9066";
-        wallet.multisignature = multisignatureTest;
-
-        transaction = {
-            version: 1,
-            id: "e22ddd7385b42c00f79b9c6ecd253333ddef6e0bf955341ace2e63dad1f4bd70",
-            type: 4,
-            timestamp: 48059808,
-            amount: Utils.BigNumber.ZERO,
-            fee: Utils.BigNumber.make(8000000000),
-            recipientId: "DGN48KSVFx88chiSu7JbqkAXstqtM1uLJQ",
-            senderPublicKey: "026f717e50bf3dbb9d8593996df5435ba22217410fc7a132f3d2c942a01a00a202",
-            signature:
-                "30450221008baddfae37be66d725e22d9e93c10334d859558f2aef38762803178dbb39354f022025a9bdc7fc4c86d3f67cd1d012dbee3d5691ab3188b5457fdeae82fdd5995767",
-            secondSignature:
-                "3045022100eb9844a235309309f805235ec40336260cc3dc2c3cbb4cb687dd55b32d8f405402202a98ca5b3b2ad31cec0ed01d9c085a828dd5c07c3893858d4c127fce57d6d410",
-            signatures: [
-                "3045022100f073a3f59ed753f98734462dbe7c9082bb7cb9d46348c671708c93df2fdd2a7602206dc19039d3561f8d1226755dd3b0ca25f359347729eff066eaf3cc3b5c18bc59",
-                "3045022100c560d6d8504b6761245f7bb3e3b723380b50c380ae30c9544c781f3a9b1359a702206b50506ba6c0a39bed7bec226b55bf9ece979716eb95e2a757f025d3592fde17",
-                "30440220344345bcb9754ab242dc27bd3d705e5213597914183818005ff1f2e91466f17a0220474c27d05cd5f121c3cad0295e6fc9f8a8cdfa03647e70eb3783e4c1139dde04",
-                "3045022100998e29255a8f1c140aa41d93ec43271fd8d0e5b9c18df366e3c7b59cc0c293d902205292dd36e9db18f072f00559267361b9426ab26bff2ee613ec0c3627317b4dab",
-                "3044022007379b5643032d9e9d3395298776be041b2a85a211be2d7b6a5855cf030ae0ca02203c5d3da458034483fdef9f43ee4db4428999cfeb8893795f695e663407238090",
-                "3044022060461195aeb4386dfab1e3618cdec48f4b988ea394461962379cdbfe8f17b7110220415522adf0239bff7e44e6c0cc8d57211d9d9fe745a6ba2911a81586d5dfc5dc",
-                "3044022057355ab8ad9502745895a649aede98dfe829c46465eda57438720baeaa6ece5c02200ed3c2eb019579b243380ac066d691f6f27012dc6b93a1403e1a49c992cc0812",
-                "3044022010cf1079e46cbac198e49f763795095c3a1f33b772cf3e6f335c313f786eb0570220450a110a813cc5453265f0e97850794b0f9d5c6efd6d9ea08009df3d4b9f2299",
-                "3044022000f35223b23f03413f17538b157e62388c0b150fc046fdcc35792a48d694499402205c2e494ca74565e7841cd6034228cd3d9b57bb832f0da5834991bf92b415c0b8",
-                "304402206b69cbd52335fca4a510fa1dcb1417617ad1128aa06dcf543d1f11890e46fdef022012d3054adc0a924429d34091910bf82c0abc757f39cfc0887c7e4d9b35f21ad6",
-                "30440220490bf3e963aa500404e5d559dc06bb1ce176ddbab92f46add87c17c19c3781c90220775f0a3f65d95e3e268eb1f2f2fc86044995e7ebdd1f51f99a973fd00c952d57",
-                "30450221008795d2e1a454c2cbda92d5fcb7e539372cefbe9f8a181d658abcbd2ba18da8e702207b395488d31f037dc158c12799885edb94f36b1437b2bda79d9074c9a82aa686",
-                "3045022100cf706e93a9984a958dba6e17287d17febae005d277afc77890e0a3912ee7ed3d02206618718ee68cae209c42a801b7b295fa2564878838712a1b22beaa3637b57c58",
-                "30440220743aba2fdb663dda73b64ada17812a98adf26f2419c6ab2cfba8f66666527a91022036ade1b37b72079eb43b51a8fe5e31da2e42f7b6d0b437f8a693cc276b9123b8",
-                "304402206902fc8f519670a7768ad13f1b2d69373aa14c89b70020f83273d6bb0cfd89d102207de30b9ac0c17ff11e364b72c41f1cd8d4e6dccbe28399cb78e96eea32deef12",
-            ],
-            asset: {
-                multisignature: {
-                    min: 15,
-                    lifetime: 72,
-                    keysgroup: [
-                        "+0217e9e2a1aca300a7011acaadf60af94252875568373546895f227c050d48aac5",
-                        "+02b3b3233c171a122f88c1dbe44539dfefb36530ca3ec04163aef9f448a1823795",
-                        "+03a3013f144160e1964b97e78117571e571a631f0042efcd0de309c7159c7886c8",
-                        "+02fb475ef881b8f56e00407095a87319934c34467db11d3230e54d9328c6cddbe5",
-                        "+03ab9cc2c5364f1676a94b2b5ff3fbc3705e8ce94c6e7e4712890905addf765a3f",
-                        "+024be9e731a63f86b56e5f48dbdfb3443a0628c82ea308ee4c88d3fcbe3183eb9d",
-                        "+0371b8fd17fb1f31095e8a1586bbe29e205904c9100de07c84090a423929a20dcf",
-                        "+02cc09a7c5560db72e312f58a9f5ca4b60b5109efc5ce9dd58a116fa16516bb493",
-                        "+02145fbe9309ebb1547eb332686efb4d8b6e2aaa1fe636663bf6ab1000e5cf72d3",
-                        "+0274966781d4d23f8991530b33bdb051905cde809ae52e58e45cfd1bc8f6f70cc6",
-                        "+0347288f8db9be069415c6c97fd4825867f4bd9b9f78557e8aa1244890beb85001",
-                        "+035359097c405e90516be78104de0ca17001da2826397e0937b8b1e8e613fff352",
-                        "+021aa343234514f8fdaf5e668bdc822a42805382567fa2ca9a5e06e92065f5658a",
-                        "+033a28a0a9592952336918ddded08dd55503b82852fe67df1d358f07a575910844",
-                        "+02747bec17b02cc09345c8c0dbeb09bff2db74d1c355135e10af0001eb1dc00265",
-                    ],
-                },
-            },
-        };
-
-        multisignatureTest = {
-            min: 15,
-            lifetime: 72,
-            keysgroup: [
-                "034a7aca6841cfbdc688f09d55345f21c7ffbd1844693fa68d607fc94f729cbbea",
-                "02fd6743ddfdc7c5bac24145e449c2e4f2d569b5297dd7bf088c3bc219f582a2f0",
-                "02f9c51812f4be127b9f1f21cb4e146eca6aecc85739a243db0f1064981deda216",
-                "0214d60ca95cd87a097ed6e6e42281acb68ae1815c8f494b8ff18d24dc9e072171",
-                "02a14634e04e80b05acd56bc361af98498d76fbf5233f8d62773ceaa07172ddaa6",
-                "021a9ba0e72f02b8fa7bad386582ec1d6c05b7664c892bf2a86035a85350f37203",
-                "02e3ba373c6c352316b748e75358ead36504b0ef5139d215fb6a83a330c4eb60d5",
-                "0309039bfa18d6fd790edb79438783b27fbcab06040a2fdaa66fb81ad53ca8db5f",
-                "0393d12aff5962fa9065487959719a81c5d991e7c48a823039acd9254c2b673841",
-                "03d3265264f06fe1dd752798403a73e537eb461fc729c83a84b579e8434adfe7c4",
-                "02acfa496a6c12cb9acc3219993b17c62d19f4b570996c12a37d6e89eaa9716859",
-                "03136f2101f1767b0d63d9545410bcaf3a941b2b6f06851093f3c679e0d31ca1cd",
-                "02e6ec3941be86177bf0b998589c07da1b73e990466fdaee347c972c10f61b3797",
-                "037dcd05d921a9f2ddd11960fec2ea9904fc55cad030549a6c5f5a41b2e35e56d2",
-                "03206f7ae26f14cffb62b8c28b5e632952cdeb84b7c74ac0c2198b08bd84ee4f23",
-            ],
-        };
->>>>>>> 86c77622
-
-        handler = TransactionHandlerRegistry.get(transaction.type);
-        instance = Transactions.TransactionFactory.fromData(transaction);
-
-        wallet = new Wallet("ANBkoGqWeTSiaEVgVzSKZd3jS7UWzv9PSo");
+
+        handler = TransactionHandlerRegistry.get(transaction.type);
+        instance = Transactions.TransactionFactory.fromData(transaction);
+
+        wallet = new Wallets.Wallet("ANBkoGqWeTSiaEVgVzSKZd3jS7UWzv9PSo");
         wallet.balance = Utils.BigNumber.make(100390000000);
         wallet.publicKey = transaction.senderPublicKey;
 
         const multiSignatureAddress = Identities.Address.fromMultiSignatureAsset(instance.data.asset.multiSignature);
-        recipientWallet = new Wallet(multiSignatureAddress);
+        recipientWallet = new Wallets.Wallet(multiSignatureAddress);
         recipientWallet.balance = Utils.BigNumber.make(0);
 
         walletManager.reindex(wallet);
