import "jest-extended";

import { Database } from "@arkecosystem/core-interfaces";
import { Wallets } from "@arkecosystem/core-state";
import { Identities, Interfaces, Managers, Transactions, Utils } from "@arkecosystem/crypto";
import {
    AlreadyVotedError,
    InsufficientBalanceError,
    InvalidMultiSignatureError,
    InvalidSecondSignatureError,
    MultiSignatureAlreadyRegisteredError,
    MultiSignatureKeyCountMismatchError,
    MultiSignatureMinimumKeysError,
    NoVoteError,
    SecondSignatureAlreadyRegisteredError,
    SenderWalletMismatchError,
    UnexpectedSecondSignatureError,
    UnvoteMismatchError,
    WalletNoUsernameError,
    WalletUsernameNotEmptyError,
} from "../../../packages/core-transactions/src/errors";
import { TransactionHandler } from "../../../packages/core-transactions/src/handlers/transaction";
import { Handlers } from "../../../packages/core-transactions/src/index";
import { TransactionFactory } from "../../helpers";
import { transaction as transactionFixture } from "../crypto/transactions/__fixtures__/transaction";
import { wallet as walletFixture } from "../crypto/transactions/__fixtures__/wallet";

let senderWallet: Wallets.Wallet;
let recipientWallet: Wallets.Wallet;
let transaction: Interfaces.ITransactionData;
let transactionWithSecondSignature: Interfaces.ITransactionData;
let handler: TransactionHandler;
let instance: Interfaces.ITransaction;
let walletManager: Database.IWalletManager;

beforeEach(() => {
    walletManager = new Wallets.WalletManager();

    senderWallet = new Wallets.Wallet("D5q7YfEFDky1JJVQQEy4MGyiUhr5cGg47F");
    senderWallet.balance = Utils.BigNumber.make(4527654310);
    senderWallet.publicKey = "02a47a2f594635737d2ce9898680812ff7fa6aaa64ddea1360474c110e9985a087";

    recipientWallet = new Wallets.Wallet("D7g4i3TuD8GEbeU2tt3a5fKZny3vyvD64r");
    recipientWallet.publicKey = "03d04acca0ad922998d258438cc453ce50222b0e761ae9a499ead6a11f3a44b70b";

    walletManager.reindex(senderWallet);
    walletManager.reindex(recipientWallet);

    transaction = {
        id: "65a4f09a3a19d212a65d27de05d1ae7e0c461e088a35499996667f98d2a3897c",
        signature:
            "304402206974568da7c363155decbc20ddc17746a2e7e663901c426f5a41411374cc6d18022052f4353ec93227713f9907f2bb2549e6bc42584b736aa5f9ff36e2c239154648",
        timestamp: 54836734,
        type: 0,
        fee: Utils.BigNumber.make(10000000),
        senderPublicKey: "02a47a2f594635737d2ce9898680812ff7fa6aaa64ddea1360474c110e9985a087",
        amount: Utils.BigNumber.make(10000000),
        recipientId: "D7g4i3TuD8GEbeU2tt3a5fKZny3vyvD64r",
    };

    transactionWithSecondSignature = {
        id: "e3b29bba60d5f1f2aad2087dea44644f166b00ae3db1a16a99b622dc4f3900f8",
        signature:
            "304402206974568da7c363155decbc20ddc17746a2e7e663901c426f5a41411374cc6d18022052f4353ec93227713f9907f2bb2549e6bc42584b736aa5f9ff36e2c239154648",
        secondSignature:
            "304402202d0ae57c6a0afb225443b56c6e049cb08df48b5813362f7e11574b96f225738f0220055b5a941cc70100404a7788c57b37e2e806acf58c4284c567dc53477f546540",
        timestamp: 54836734,
        type: 0,
        fee: Utils.BigNumber.make(10000000),
        senderPublicKey: "02a47a2f594635737d2ce9898680812ff7fa6aaa64ddea1360474c110e9985a087",
        amount: Utils.BigNumber.make(10000000),
        recipientId: "D7g4i3TuD8GEbeU2tt3a5fKZny3vyvD64r",
    };
});

describe("General Tests", () => {
    beforeEach(() => {
        handler = Handlers.Registry.get(transaction.type);
        instance = Transactions.TransactionFactory.fromData(transaction);
    });

    describe("canBeApplied", () => {
        it("should be true", () => {
            expect(handler.canBeApplied(instance, senderWallet, walletManager)).toBeTrue();
        });

        it("should be true if the transaction has a second signature but wallet does not, when ignoreInvalidSecondSignatureField=true", () => {
            Managers.configManager.getMilestone().ignoreInvalidSecondSignatureField = true;
            instance = Transactions.TransactionFactory.fromData(transactionWithSecondSignature);
            expect(handler.canBeApplied(instance, senderWallet, walletManager)).toBeTrue();
        });

        it("should be false if wallet publicKey does not match tx senderPublicKey", () => {
            instance.data.senderPublicKey = "a".repeat(66);
            expect(() => handler.canBeApplied(instance, senderWallet, walletManager)).toThrow(
                SenderWalletMismatchError,
            );
        });

        it("should be false if the transaction has a second signature but wallet does not", () => {
            delete Managers.configManager.getMilestone().ignoreInvalidSecondSignatureField;
            instance = Transactions.TransactionFactory.fromData(transactionWithSecondSignature);
            expect(() => handler.canBeApplied(instance, senderWallet, walletManager)).toThrow(
                UnexpectedSecondSignatureError,
            );
        });

        it("should be false if the wallet has a second public key but the transaction second signature does not match", () => {
            senderWallet.secondPublicKey = "invalid-public-key";
            expect(() => handler.canBeApplied(instance, senderWallet, walletManager)).toThrow(
                InvalidSecondSignatureError,
            );
        });

        it("should be false if wallet has not enough balance", () => {
            // 1 arktoshi short
            senderWallet.balance = transaction.amount.plus(transaction.fee).minus(1);
            expect(() => handler.canBeApplied(instance, senderWallet, walletManager)).toThrow(InsufficientBalanceError);
        });

        it("should be true even with publicKey case mismatch", () => {
            transaction.senderPublicKey = transaction.senderPublicKey.toUpperCase();
            senderWallet.publicKey = senderWallet.publicKey.toLowerCase();
            instance = Transactions.TransactionFactory.fromData(transaction);
            expect(handler.canBeApplied(instance, senderWallet, walletManager)).toBeTrue();
        });
    });

    describe("apply", () => {
        it("should be ok", () => {
            const senderBalance = senderWallet.balance;
            const recipientBalance = recipientWallet.balance;

            handler.apply(instance, walletManager);

            expect(senderWallet.balance).toEqual(
                Utils.BigNumber.make(senderBalance)
                    .minus(instance.data.amount)
                    .minus(instance.data.fee),
            );

            expect(recipientWallet.balance).toEqual(Utils.BigNumber.make(recipientBalance).plus(instance.data.amount));
        });

        it("should not fail due to case mismatch", () => {
            transaction.senderPublicKey = transaction.senderPublicKey.toUpperCase();
            const instance = Transactions.TransactionFactory.fromData(transaction);

            const senderBalance = senderWallet.balance;
            const recipientBalance = recipientWallet.balance;

            handler.apply(instance, walletManager);

            expect(senderWallet.balance).toEqual(
                Utils.BigNumber.make(senderBalance)
                    .minus(instance.data.amount)
                    .minus(instance.data.fee),
            );

            expect(recipientWallet.balance).toEqual(Utils.BigNumber.make(recipientBalance).plus(instance.data.amount));
        });
    });

    describe("revert", () => {
        it("should be ok", () => {
            const senderBalance = senderWallet.balance;
            const recipientBalance = recipientWallet.balance;

            handler.revert(instance, walletManager);
            expect(senderWallet.balance).toEqual(
                Utils.BigNumber.make(senderBalance)
                    .plus(instance.data.amount)
                    .plus(instance.data.fee),
            );

            expect(recipientWallet.balance).toEqual(Utils.BigNumber.make(recipientBalance).minus(instance.data.amount));
        });

        it("should not fail due to case mismatch", () => {
            transaction.senderPublicKey = transaction.senderPublicKey.toUpperCase();
            const instance = Transactions.TransactionFactory.fromData(transaction);

            const senderBalance = senderWallet.balance;
            const recipientBalance = recipientWallet.balance;

            handler.revert(instance, walletManager);
            expect(senderWallet.balance).toEqual(
                Utils.BigNumber.make(senderBalance)
                    .plus(instance.data.amount)
                    .plus(instance.data.fee),
            );

            expect(recipientWallet.balance).toEqual(Utils.BigNumber.make(recipientBalance).minus(instance.data.amount));
        });
    });
});

describe("TransferTransaction", () => {
    beforeEach(() => {
        senderWallet = walletFixture;
        transaction = transactionFixture;
        handler = Handlers.Registry.get(transaction.type);
        instance = Transactions.TransactionFactory.fromData(transaction);
    });

    describe("canBeApplied", () => {
        it("should be true", () => {
            expect(handler.canBeApplied(instance, senderWallet, walletManager)).toBeTrue();
        });

        it("should be false", () => {
            instance.data.senderPublicKey = "a".repeat(66);
            expect(() => handler.canBeApplied(instance, senderWallet, walletManager)).toThrow(
                SenderWalletMismatchError,
            );
        });
    });
});

describe("SecondSignatureRegistrationTransaction", () => {
    beforeEach(() => {
<<<<<<< HEAD
        senderWallet = new Wallets.Wallet("DSD9Wi2rfqzDb3REUB5MELQGrsUAjY67gj");
        senderWallet.balance = Utils.BigNumber.make("6453530000000");
        senderWallet.publicKey = "03cba4fd60f856ad034ee0a9146432757ae35956b640c26fb6674061924b05a5c9";
        senderWallet.secondPublicKey = null;

        walletManager.reindex(senderWallet);
=======
        wallet = {
            address: "DSD9Wi2rfqzDb3REUB5MELQGrsUAjY67gj",
            balance: Utils.BigNumber.make("6453530000000"),
            publicKey: "03cba4fd60f856ad034ee0a9146432757ae35956b640c26fb6674061924b05a5c9",
            secondPublicKey: undefined,
        } as Wallets.Wallet;
>>>>>>> f119e9d5

        transaction = {
            version: 1,
            network: 30,
            type: 1,
            timestamp: 53995738,
            senderPublicKey: "03cba4fd60f856ad034ee0a9146432757ae35956b640c26fb6674061924b05a5c9",
            fee: Utils.BigNumber.make(500000000),
            asset: {
                signature: {
                    publicKey: "02d5cfcbc4920d041d2a54b29e1f69173536796fd50f62af0f88ad6adc6df07cb8",
                },
            },
            signature:
                "3044022064e7abe87c186b201eaeeb9587097432816c94b52b85520a70da1d78b93456aa0220205e263a278c64771d46038f116c37dc16c86e73664e7e829951d7c5544c6d3e",
            amount: Utils.BigNumber.ZERO,
            recipientId: "DSD9Wi2rfqzDb3REUB5MELQGrsUAjY67gj",
            id: "e5a4cf622a24d459987f093e14a14c6b0492834358f86099afe1a2d14457cf31",
        };

        handler = Handlers.Registry.get(transaction.type);
        instance = Transactions.TransactionFactory.fromData(transaction);
    });

    describe("canBeApplied", () => {
        it("should be true", () => {
            expect(handler.canBeApplied(instance, senderWallet, walletManager)).toBeTrue();
        });

        it("should be false if wallet already has a second signature", () => {
            senderWallet.secondPublicKey = "02d5cfcbc4920d041d2a54b29e1f69173536796fd50f62af0f88ad6adc6df07cb8";

            expect(() => handler.canBeApplied(instance, senderWallet, walletManager)).toThrow(
                SecondSignatureAlreadyRegisteredError,
            );
        });

        it("should be false if wallet has insufficient funds", () => {
            senderWallet.balance = Utils.BigNumber.ZERO;

            expect(() => handler.canBeApplied(instance, senderWallet, walletManager)).toThrow(InsufficientBalanceError);
        });
    });

    describe("apply", () => {
        it("should apply second signature registration", () => {
            expect(handler.canBeApplied(instance, senderWallet, walletManager)).toBeTrue();

            handler.apply(instance, walletManager);
            expect(senderWallet.secondPublicKey).toBe(
                "02d5cfcbc4920d041d2a54b29e1f69173536796fd50f62af0f88ad6adc6df07cb8",
            );
        });

        it("should be invalid to apply a second signature registration twice", () => {
            expect(handler.canBeApplied(instance, senderWallet, walletManager)).toBeTrue();

            handler.apply(instance, walletManager);
            expect(senderWallet.secondPublicKey).toBe(
                "02d5cfcbc4920d041d2a54b29e1f69173536796fd50f62af0f88ad6adc6df07cb8",
            );

            expect(() => handler.canBeApplied(instance, senderWallet, walletManager)).toThrow(
                SecondSignatureAlreadyRegisteredError,
            );
        });
    });

    describe("revert", () => {
        it("should be ok", () => {
<<<<<<< HEAD
            expect(senderWallet.secondPublicKey).toBeNull();
            expect(handler.canBeApplied(instance, senderWallet, walletManager)).toBeTrue();
=======
            expect(wallet.secondPublicKey).toBeUndefined();
            expect(handler.canBeApplied(instance, wallet)).toBeTrue();
>>>>>>> f119e9d5

            handler.apply(instance, walletManager);
            expect(senderWallet.secondPublicKey).toBe(
                "02d5cfcbc4920d041d2a54b29e1f69173536796fd50f62af0f88ad6adc6df07cb8",
            );

<<<<<<< HEAD
            handler.revert(instance, walletManager);
            expect(senderWallet.secondPublicKey).toBeNull();
=======
            handler.revertForSender(instance, wallet);
            expect(wallet.secondPublicKey).toBeUndefined();
>>>>>>> f119e9d5
        });
    });
});

describe("DelegateRegistrationTransaction", () => {
    beforeEach(() => {
        senderWallet = walletFixture;

        walletManager.reindex(senderWallet);

        transaction = {
            version: 1,
            id: "943c220691e711c39c79d437ce185748a0018940e1a4144293af9d05627d2eb4",
            type: 2,
            timestamp: 36482198,
            amount: Utils.BigNumber.ZERO,
            fee: Utils.BigNumber.make(10000000),
            recipientId: "DTRdbaUW3RQQSL5By4G43JVaeHiqfVp9oh",
            senderPublicKey: "034da006f958beba78ec54443df4a3f52237253f7ae8cbdb17dccf3feaa57f3126",
            signature:
                "304402205881204c6e515965098099b0e20a7bf104cd1bad6cfe8efd1641729fcbfdbf1502203cfa3bd9efb2ad250e2709aaf719ac0db04cb85d27a96bc8149aeaab224de82b",
            asset: {
                delegate: {
                    username: "dummy",
                    publicKey: ("a" as any).repeat(66),
                },
            },
        };

        handler = Handlers.Registry.get(transaction.type);
        instance = Transactions.TransactionFactory.fromData(transaction);
    });

    describe("canApply", () => {
        it("should be true", () => {
            expect(handler.canBeApplied(instance, senderWallet, walletManager)).toBeTrue();
        });

        it("should be false if wallet already registered a username", () => {
            senderWallet.username = "dummy";

            expect(() => handler.canBeApplied(instance, senderWallet, walletManager)).toThrow(
                WalletUsernameNotEmptyError,
            );
        });

        it("should be false if wallet has insufficient funds", () => {
            walletManager.forgetByUsername("dummy");
            senderWallet.username = "";
            senderWallet.balance = Utils.BigNumber.ZERO;

            expect(() => handler.canBeApplied(instance, senderWallet, walletManager)).toThrow(InsufficientBalanceError);
        });
    });

    describe("apply", () => {
        it("should set username", () => {
            handler.apply(instance, walletManager);
            expect(senderWallet.username).toBe("dummy");
        });
    });

    describe("revert", () => {
        it("should unset username", () => {
<<<<<<< HEAD
            handler.revert(instance, walletManager);
            expect(senderWallet.username).toBeNull();
=======
            handler.revertForSender(instance, wallet);
            expect(wallet.username).toBeUndefined();
>>>>>>> f119e9d5
        });
    });
});

describe("VoteTransaction", () => {
    let voteTransaction;
    let unvoteTransaction;
    let delegateWallet;

    beforeEach(() => {
<<<<<<< HEAD
        senderWallet = new Wallets.Wallet("DQ7VAW7u171hwDW75R1BqfHbA9yiKRCBSh");
        senderWallet.balance = Utils.BigNumber.make("6453530000000");
        senderWallet.publicKey = "02a47a2f594635737d2ce9898680812ff7fa6aaa64ddea1360474c110e9985a087";
        senderWallet.vote = null;

        const delegatePublicKey = "02d0d835266297f15c192be2636eb3fbc30b39b87fc583ff112062ef8ae1a1f2af";
        delegateWallet = new Wallets.Wallet(Identities.Address.fromPublicKey(delegatePublicKey));
        delegateWallet.publicKey = delegatePublicKey;
        delegateWallet.username = "test";

        walletManager.reindex(senderWallet);
        walletManager.reindex(delegateWallet);
=======
        wallet = {
            address: "DQ7VAW7u171hwDW75R1BqfHbA9yiKRCBSh",
            balance: Utils.BigNumber.make("6453530000000"),
            publicKey: "02a47a2f594635737d2ce9898680812ff7fa6aaa64ddea1360474c110e9985a087",
            vote: undefined,
        } as Wallets.Wallet;
>>>>>>> f119e9d5

        voteTransaction = {
            id: "73cbce62d69308ff7e69f1a7836106a16dc59907198aea4bb80d340232e53041",
            signature:
                "3045022100f53da6eb18ca7954bb7c620ceeaf5cb3433685d173401146aea35ee8e5f5c95002204ea57f573745c8f5c57b256e38397d3e1977bdbfac295128320401c6117bb2f3",
            timestamp: 54833694,
            type: 3,
            fee: Utils.BigNumber.make(100000000),
            senderPublicKey: "02a47a2f594635737d2ce9898680812ff7fa6aaa64ddea1360474c110e9985a087",
            amount: Utils.BigNumber.ZERO,
            recipientId: "DLvBAvLePTJ9DfDzby5AAkqPqwCVDCT647",
            asset: {
                votes: ["+02d0d835266297f15c192be2636eb3fbc30b39b87fc583ff112062ef8ae1a1f2af"],
            },
        };

        unvoteTransaction = {
            id: "d714bc0443208f9281ad83f9f3d941628b875c84f65a09601148ce87ca879cb9",
            signature:
                "3045022100957106a924eb40df6ff530cff80fede0195c30284fdb5671e736c7d0b57696f6022072b0fd80af235d79701e9aea74ef48366ef9f5aecedbb5d502e6392569c059c8",
            timestamp: 54833718,
            type: 3,
            fee: Utils.BigNumber.make(100000000),
            senderPublicKey: "02a47a2f594635737d2ce9898680812ff7fa6aaa64ddea1360474c110e9985a087",
            amount: Utils.BigNumber.ZERO,
            recipientId: "DLvBAvLePTJ9DfDzby5AAkqPqwCVDCT647",
            asset: {
                votes: ["-02d0d835266297f15c192be2636eb3fbc30b39b87fc583ff112062ef8ae1a1f2af"],
            },
        };

        handler = Handlers.Registry.get(voteTransaction.type);
        instance = Transactions.TransactionFactory.fromData(voteTransaction);
    });

    describe("canApply", () => {
        it("should be true if the vote is valid and the wallet has not voted", () => {
            expect(handler.canBeApplied(instance, senderWallet, walletManager)).toBeTrue();
        });

        it("should be true if the unvote is valid and the wallet has voted", () => {
            senderWallet.vote = "02d0d835266297f15c192be2636eb3fbc30b39b87fc583ff112062ef8ae1a1f2af";
            instance = Transactions.TransactionFactory.fromData(unvoteTransaction);
            expect(handler.canBeApplied(instance, senderWallet, walletManager)).toBeTrue();
        });

        it("should be false if wallet has already voted", () => {
            senderWallet.vote = "02d0d835266297f15c192be2636eb3fbc30b39b87fc583ff112062ef8ae1a1f2af";
            expect(() => handler.canBeApplied(instance, senderWallet, walletManager)).toThrow(AlreadyVotedError);
        });

        it("should be false if the asset public key differs from the currently voted one", () => {
            senderWallet.vote = "a310ad026647eed112d1a46145eed58b8c19c67c505a67f1199361a511ce7860c0";
            instance = Transactions.TransactionFactory.fromData(unvoteTransaction);
            expect(() => handler.canBeApplied(instance, senderWallet, walletManager)).toThrow(UnvoteMismatchError);
        });

        it("should be false if unvoting a non-voted wallet", () => {
            instance = Transactions.TransactionFactory.fromData(unvoteTransaction);
            expect(() => handler.canBeApplied(instance, senderWallet, walletManager)).toThrow(NoVoteError);
        });

        it("should be false if wallet has insufficient funds", () => {
            senderWallet.balance = Utils.BigNumber.ZERO;
            expect(() => handler.canBeApplied(instance, senderWallet, walletManager)).toThrow(InsufficientBalanceError);
        });
    });

    describe("apply", () => {
        describe("vote", () => {
            it("should be ok", () => {
<<<<<<< HEAD
                expect(senderWallet.vote).toBeNull();

                handler.apply(instance, walletManager);
                expect(senderWallet.vote).not.toBeNull();
=======
                expect(wallet.vote).toBeUndefined();

                handler.applyToSender(instance, wallet);
                expect(wallet.vote).not.toBeUndefined();
>>>>>>> f119e9d5
            });

            it("should not be ok", () => {
                senderWallet.vote = "02d0d835266297f15c192be2636eb3fbc30b39b87fc583ff112062ef8ae1a1f2af";

<<<<<<< HEAD
                expect(senderWallet.vote).not.toBeNull();
=======
                expect(wallet.vote).not.toBeUndefined();
>>>>>>> f119e9d5

                handler.apply(instance, walletManager);

<<<<<<< HEAD
                expect(senderWallet.vote).not.toBeNull();
=======
                expect(wallet.vote).not.toBeUndefined();
>>>>>>> f119e9d5
            });
        });

        describe("unvote", () => {
            it("should remove the vote from the wallet", () => {
                senderWallet.vote = "02d0d835266297f15c192be2636eb3fbc30b39b87fc583ff112062ef8ae1a1f2af";

<<<<<<< HEAD
                expect(senderWallet.vote).not.toBeNull();
=======
                expect(wallet.vote).not.toBeUndefined();
>>>>>>> f119e9d5

                instance = Transactions.TransactionFactory.fromData(unvoteTransaction);
                handler.apply(instance, walletManager);

<<<<<<< HEAD
                expect(senderWallet.vote).toBeNull();
=======
                expect(wallet.vote).toBeUndefined();
>>>>>>> f119e9d5
            });
        });
    });

    describe("revert", () => {
        describe("vote", () => {
            it("should remove the vote from the wallet", () => {
                senderWallet.vote = "02d0d835266297f15c192be2636eb3fbc30b39b87fc583ff112062ef8ae1a1f2af";

<<<<<<< HEAD
                expect(senderWallet.vote).not.toBeNull();
=======
                expect(wallet.vote).not.toBeUndefined();
>>>>>>> f119e9d5

                handler.revert(instance, walletManager);

<<<<<<< HEAD
                expect(senderWallet.vote).toBeNull();
=======
                expect(wallet.vote).toBeUndefined();
>>>>>>> f119e9d5
            });
        });

        describe("unvote", () => {
            it("should add the vote to the wallet", () => {
<<<<<<< HEAD
                expect(senderWallet.vote).toBeNull();
=======
                expect(wallet.vote).toBeUndefined();
>>>>>>> f119e9d5

                instance = Transactions.TransactionFactory.fromData(unvoteTransaction);
                handler.revert(instance, walletManager);

                expect(senderWallet.vote).toBe("02d0d835266297f15c192be2636eb3fbc30b39b87fc583ff112062ef8ae1a1f2af");
            });
        });
    });
});

describe("MultiSignatureRegistrationTransaction", () => {
    beforeEach(() => {
        transaction = TransactionFactory.multiSignature().create()[0];

        handler = Handlers.Registry.get(transaction.type);
        instance = Transactions.TransactionFactory.fromData(transaction);

        senderWallet = new Wallets.Wallet("ANBkoGqWeTSiaEVgVzSKZd3jS7UWzv9PSo");
        senderWallet.balance = Utils.BigNumber.make(100390000000);
        senderWallet.publicKey = transaction.senderPublicKey;

        const multiSignatureAddress = Identities.Address.fromMultiSignatureAsset(instance.data.asset.multiSignature);
        recipientWallet = new Wallets.Wallet(multiSignatureAddress);
        recipientWallet.balance = Utils.BigNumber.make(0);

        walletManager.reindex(senderWallet);
        walletManager.reindex(recipientWallet);
    });

    describe("canApply", () => {
        it("should be true", () => {
            expect(handler.canBeApplied(instance, senderWallet, walletManager)).toBeTrue();
        });

        it("should be false if the wallet already has multisignatures", () => {
            recipientWallet.multisignature = instance.data.asset.multiSignature;
            expect(() => handler.canBeApplied(instance, senderWallet, walletManager)).toThrow(
                MultiSignatureAlreadyRegisteredError,
            );
        });

        it("should be false if failure to verify signatures", () => {
            senderWallet.verifySignatures = jest.fn(() => false);
            delete senderWallet.multisignature;

            expect(() => handler.canBeApplied(instance, senderWallet, walletManager)).toThrow(
                InvalidMultiSignatureError,
            );
        });

        it("should be false if failure to verify signatures in asset", () => {
            instance.data.signatures[0] = instance.data.signatures[0].replace("00", "02");
            expect(() => handler.canBeApplied(instance, senderWallet, walletManager)).toThrow(
                InvalidMultiSignatureError,
            );
        });

        it("should be false if the number of keys is less than minimum", () => {
            delete senderWallet.multisignature;

            senderWallet.verifySignatures = jest.fn(() => true);
            Transactions.Verifier.verifySecondSignature = jest.fn(() => true);

            instance.data.asset.multiSignature.publicKeys.splice(0, 5);
            expect(() => handler.canBeApplied(instance, senderWallet, walletManager)).toThrow(
                MultiSignatureMinimumKeysError,
            );
        });

        it("should be false if the number of keys does not equal the signature count", () => {
            delete senderWallet.multisignature;

            senderWallet.verifySignatures = jest.fn(() => true);
            Transactions.Verifier.verifySecondSignature = jest.fn(() => true);

            instance.data.signatures.splice(0, 2);
            expect(() => handler.canBeApplied(instance, senderWallet, walletManager)).toThrow(
                MultiSignatureKeyCountMismatchError,
            );
        });

        it("should be false if wallet has insufficient funds", () => {
            delete senderWallet.multisignature;
            senderWallet.balance = Utils.BigNumber.ZERO;

            expect(() => handler.canBeApplied(instance, senderWallet, walletManager)).toThrow(InsufficientBalanceError);
        });
    });

    describe("apply", () => {
        it("should be ok", () => {
<<<<<<< HEAD
            recipientWallet.multisignature = null;

            expect(senderWallet.multisignature).toBeNull();
            expect(recipientWallet.multisignature).toBeNull();
=======
            wallet.multisignature = undefined;

            expect(wallet.multisignature).toBeUndefined();
>>>>>>> f119e9d5

            expect(senderWallet.balance).toEqual(Utils.BigNumber.make(100390000000));
            expect(recipientWallet.balance).toEqual(Utils.BigNumber.ZERO);

            handler.apply(instance, walletManager);

            expect(senderWallet.balance).toEqual(Utils.BigNumber.make(98390000000));
            expect(recipientWallet.balance).toEqual(Utils.BigNumber.ZERO);

            expect(senderWallet.multisignature).toBeNull();
            expect(recipientWallet.multisignature).toEqual(transaction.asset.multiSignature);
        });
    });

    describe("revert", () => {
        it("should be ok", () => {
            handler.revert(instance, walletManager);

<<<<<<< HEAD
            expect(senderWallet.multisignature).toBeNull();
            expect(recipientWallet.multisignature).toBeNull();
=======
            expect(wallet.multisignature).toBeUndefined();
>>>>>>> f119e9d5
        });
    });
});

describe.skip("IpfsTransaction", () => {
    beforeEach(() => {
        transaction = transactionFixture;
        senderWallet = walletFixture;
        senderWallet.balance = transaction.amount.plus(transaction.fee);
        handler = Handlers.Registry.get(transaction.type);
        instance = Transactions.TransactionFactory.fromData(transaction);
    });

    describe("canApply", () => {
        it("should be true", () => {
            expect(handler.canBeApplied(instance, senderWallet, walletManager)).toBeTrue();
        });

        it("should be false", () => {
            instance.data.senderPublicKey = "a".repeat(66);
            expect(() => handler.canBeApplied(instance, senderWallet, walletManager)).toThrow(
                SenderWalletMismatchError,
            );
        });

        it("should be false if wallet has insufficient funds", () => {
            senderWallet.balance = Utils.BigNumber.ZERO;
            expect(() => handler.canBeApplied(instance, senderWallet, walletManager)).toThrow(InsufficientBalanceError);
        });
    });
});

describe.skip("TimelockTransferTransaction", () => {
    beforeEach(() => {
        transaction = transactionFixture;
        senderWallet = walletFixture;
        senderWallet.balance = transaction.amount.plus(transaction.fee);
        handler = Handlers.Registry.get(transaction.type);
        instance = Transactions.TransactionFactory.fromData(transaction);
    });

    describe("canApply", () => {
        it("should be true", () => {
            expect(handler.canBeApplied(instance, senderWallet, walletManager)).toBeTrue();
        });

        it("should be false", () => {
            instance.data.senderPublicKey = "a".repeat(66);
            expect(() => handler.canBeApplied(instance, senderWallet, walletManager)).toThrow(
                SenderWalletMismatchError,
            );
        });

        it("should be false if wallet has insufficient funds", () => {
            senderWallet.balance = Utils.BigNumber.ZERO;
            expect(() => handler.canBeApplied(instance, senderWallet, walletManager)).toThrow(InsufficientBalanceError);
        });
    });
});

describe.skip("MultiPaymentTransaction", () => {
    beforeEach(() => {
        transaction = {
            version: 1,
            id: "943c220691e711c39c79d437ce185748a0018940e1a4144293af9d05627d2eb4",
            type: 7,
            timestamp: 36482198,
            amount: Utils.BigNumber.make(0),
            fee: Utils.BigNumber.make(10000000),
            recipientId: "DTRdbaUW3RQQSL5By4G43JVaeHiqfVp9oh",
            senderPublicKey: "034da006f958beba78ec54443df4a3f52237253f7ae8cbdb17dccf3feaa57f3126",
            signature:
                "304402205881204c6e515965098099b0e20a7bf104cd1bad6cfe8efd1641729fcbfdbf1502203cfa3bd9efb2ad250e2709aaf719ac0db04cb85d27a96bc8149aeaab224de82b",
            asset: {
                payments: [
                    {
                        amount: Utils.BigNumber.make(10),
                        recipientId: "a",
                    },
                    {
                        amount: Utils.BigNumber.make(20),
                        recipientId: "b",
                    },
                    {
                        amount: Utils.BigNumber.make(30),
                        recipientId: "c",
                    },
                    {
                        amount: Utils.BigNumber.make(40),
                        recipientId: "d",
                    },
                    {
                        amount: Utils.BigNumber.make(50),
                        recipientId: "e",
                    },
                ],
            },
        };

        senderWallet = walletFixture;
        senderWallet.balance = transaction.amount.plus(transaction.fee);
        handler = Handlers.Registry.get(transaction.type);
        instance = Transactions.TransactionFactory.fromData(transaction);
    });

    describe("canApply", () => {
        it("should be true", () => {
            expect(handler.canBeApplied(instance, senderWallet, walletManager)).toBeTrue();
        });

        it("should be false if wallet has insufficient funds", () => {
            senderWallet.balance = Utils.BigNumber.ZERO;
            expect(() => handler.canBeApplied(instance, senderWallet, walletManager)).toThrow(InsufficientBalanceError);
        });

        it("should be false if wallet has insufficient funds send all payouts", () => {
            senderWallet.balance = Utils.BigNumber.ZERO;
            expect(() => handler.canBeApplied(instance, senderWallet, walletManager)).toThrow(InsufficientBalanceError);
        });
    });
});

describe.skip("DelegateResignationTransaction", () => {
    beforeEach(() => {
        transaction = transactionFixture;
        senderWallet = walletFixture;
        senderWallet.balance = transaction.amount.plus(transaction.fee);
        handler = Handlers.Registry.get(transaction.type);
        instance = Transactions.TransactionFactory.fromData(transaction);
    });

    describe("canApply", () => {
        it("should be truth", () => {
            senderWallet.username = "dummy";
            expect(handler.canBeApplied(instance, senderWallet, walletManager)).toBeTrue();
        });

        it.skip("should be false if wallet has no registered username", () => {
<<<<<<< HEAD
            senderWallet.username = null;
            expect(() => handler.canBeApplied(instance, senderWallet, walletManager)).toThrow(WalletNoUsernameError);
=======
            wallet.username = undefined;
            expect(() => handler.canBeApplied(instance, wallet)).toThrow(WalletNoUsernameError);
>>>>>>> f119e9d5
        });

        it("should be false if wallet has insufficient funds", () => {
            senderWallet.balance = Utils.BigNumber.ZERO;
            expect(() => handler.canBeApplied(instance, senderWallet, walletManager)).toThrow(InsufficientBalanceError);
        });
    });
});<|MERGE_RESOLUTION|>--- conflicted
+++ resolved
@@ -219,21 +219,12 @@
 
 describe("SecondSignatureRegistrationTransaction", () => {
     beforeEach(() => {
-<<<<<<< HEAD
         senderWallet = new Wallets.Wallet("DSD9Wi2rfqzDb3REUB5MELQGrsUAjY67gj");
         senderWallet.balance = Utils.BigNumber.make("6453530000000");
         senderWallet.publicKey = "03cba4fd60f856ad034ee0a9146432757ae35956b640c26fb6674061924b05a5c9";
-        senderWallet.secondPublicKey = null;
+        senderWallet.secondPublicKey = undefined;
 
         walletManager.reindex(senderWallet);
-=======
-        wallet = {
-            address: "DSD9Wi2rfqzDb3REUB5MELQGrsUAjY67gj",
-            balance: Utils.BigNumber.make("6453530000000"),
-            publicKey: "03cba4fd60f856ad034ee0a9146432757ae35956b640c26fb6674061924b05a5c9",
-            secondPublicKey: undefined,
-        } as Wallets.Wallet;
->>>>>>> f119e9d5
 
         transaction = {
             version: 1,
@@ -304,26 +295,16 @@
 
     describe("revert", () => {
         it("should be ok", () => {
-<<<<<<< HEAD
-            expect(senderWallet.secondPublicKey).toBeNull();
-            expect(handler.canBeApplied(instance, senderWallet, walletManager)).toBeTrue();
-=======
-            expect(wallet.secondPublicKey).toBeUndefined();
-            expect(handler.canBeApplied(instance, wallet)).toBeTrue();
->>>>>>> f119e9d5
+            expect(senderWallet.secondPublicKey).toBeUndefined();
+            expect(handler.canBeApplied(instance, senderWallet, walletManager)).toBeTrue();
 
             handler.apply(instance, walletManager);
             expect(senderWallet.secondPublicKey).toBe(
                 "02d5cfcbc4920d041d2a54b29e1f69173536796fd50f62af0f88ad6adc6df07cb8",
             );
 
-<<<<<<< HEAD
             handler.revert(instance, walletManager);
-            expect(senderWallet.secondPublicKey).toBeNull();
-=======
-            handler.revertForSender(instance, wallet);
-            expect(wallet.secondPublicKey).toBeUndefined();
->>>>>>> f119e9d5
+            expect(senderWallet.secondPublicKey).toBeUndefined();
         });
     });
 });
@@ -388,13 +369,8 @@
 
     describe("revert", () => {
         it("should unset username", () => {
-<<<<<<< HEAD
             handler.revert(instance, walletManager);
-            expect(senderWallet.username).toBeNull();
-=======
-            handler.revertForSender(instance, wallet);
-            expect(wallet.username).toBeUndefined();
->>>>>>> f119e9d5
+            expect(senderWallet.username).toBeUndefined();
         });
     });
 });
@@ -405,11 +381,10 @@
     let delegateWallet;
 
     beforeEach(() => {
-<<<<<<< HEAD
         senderWallet = new Wallets.Wallet("DQ7VAW7u171hwDW75R1BqfHbA9yiKRCBSh");
         senderWallet.balance = Utils.BigNumber.make("6453530000000");
         senderWallet.publicKey = "02a47a2f594635737d2ce9898680812ff7fa6aaa64ddea1360474c110e9985a087";
-        senderWallet.vote = null;
+        senderWallet.vote = undefined;
 
         const delegatePublicKey = "02d0d835266297f15c192be2636eb3fbc30b39b87fc583ff112062ef8ae1a1f2af";
         delegateWallet = new Wallets.Wallet(Identities.Address.fromPublicKey(delegatePublicKey));
@@ -418,14 +393,6 @@
 
         walletManager.reindex(senderWallet);
         walletManager.reindex(delegateWallet);
-=======
-        wallet = {
-            address: "DQ7VAW7u171hwDW75R1BqfHbA9yiKRCBSh",
-            balance: Utils.BigNumber.make("6453530000000"),
-            publicKey: "02a47a2f594635737d2ce9898680812ff7fa6aaa64ddea1360474c110e9985a087",
-            vote: undefined,
-        } as Wallets.Wallet;
->>>>>>> f119e9d5
 
         voteTransaction = {
             id: "73cbce62d69308ff7e69f1a7836106a16dc59907198aea4bb80d340232e53041",
@@ -497,35 +464,20 @@
     describe("apply", () => {
         describe("vote", () => {
             it("should be ok", () => {
-<<<<<<< HEAD
-                expect(senderWallet.vote).toBeNull();
+                expect(senderWallet.vote).toBeUndefined();
 
                 handler.apply(instance, walletManager);
-                expect(senderWallet.vote).not.toBeNull();
-=======
-                expect(wallet.vote).toBeUndefined();
-
-                handler.applyToSender(instance, wallet);
-                expect(wallet.vote).not.toBeUndefined();
->>>>>>> f119e9d5
+                expect(senderWallet.vote).not.toBeUndefined();
             });
 
             it("should not be ok", () => {
                 senderWallet.vote = "02d0d835266297f15c192be2636eb3fbc30b39b87fc583ff112062ef8ae1a1f2af";
 
-<<<<<<< HEAD
-                expect(senderWallet.vote).not.toBeNull();
-=======
-                expect(wallet.vote).not.toBeUndefined();
->>>>>>> f119e9d5
+                expect(senderWallet.vote).not.toBeUndefined();
 
                 handler.apply(instance, walletManager);
 
-<<<<<<< HEAD
-                expect(senderWallet.vote).not.toBeNull();
-=======
-                expect(wallet.vote).not.toBeUndefined();
->>>>>>> f119e9d5
+                expect(senderWallet.vote).not.toBeUndefined();
             });
         });
 
@@ -533,20 +485,12 @@
             it("should remove the vote from the wallet", () => {
                 senderWallet.vote = "02d0d835266297f15c192be2636eb3fbc30b39b87fc583ff112062ef8ae1a1f2af";
 
-<<<<<<< HEAD
-                expect(senderWallet.vote).not.toBeNull();
-=======
-                expect(wallet.vote).not.toBeUndefined();
->>>>>>> f119e9d5
+                expect(senderWallet.vote).not.toBeUndefined();
 
                 instance = Transactions.TransactionFactory.fromData(unvoteTransaction);
                 handler.apply(instance, walletManager);
 
-<<<<<<< HEAD
-                expect(senderWallet.vote).toBeNull();
-=======
-                expect(wallet.vote).toBeUndefined();
->>>>>>> f119e9d5
+                expect(senderWallet.vote).toBeUndefined();
             });
         });
     });
@@ -556,29 +500,17 @@
             it("should remove the vote from the wallet", () => {
                 senderWallet.vote = "02d0d835266297f15c192be2636eb3fbc30b39b87fc583ff112062ef8ae1a1f2af";
 
-<<<<<<< HEAD
-                expect(senderWallet.vote).not.toBeNull();
-=======
-                expect(wallet.vote).not.toBeUndefined();
->>>>>>> f119e9d5
+                expect(senderWallet.vote).not.toBeUndefined();
 
                 handler.revert(instance, walletManager);
 
-<<<<<<< HEAD
-                expect(senderWallet.vote).toBeNull();
-=======
-                expect(wallet.vote).toBeUndefined();
->>>>>>> f119e9d5
+                expect(senderWallet.vote).toBeUndefined();
             });
         });
 
         describe("unvote", () => {
             it("should add the vote to the wallet", () => {
-<<<<<<< HEAD
-                expect(senderWallet.vote).toBeNull();
-=======
-                expect(wallet.vote).toBeUndefined();
->>>>>>> f119e9d5
+                expect(senderWallet.vote).toBeUndefined();
 
                 instance = Transactions.TransactionFactory.fromData(unvoteTransaction);
                 handler.revert(instance, walletManager);
@@ -670,16 +602,10 @@
 
     describe("apply", () => {
         it("should be ok", () => {
-<<<<<<< HEAD
-            recipientWallet.multisignature = null;
-
-            expect(senderWallet.multisignature).toBeNull();
-            expect(recipientWallet.multisignature).toBeNull();
-=======
-            wallet.multisignature = undefined;
-
-            expect(wallet.multisignature).toBeUndefined();
->>>>>>> f119e9d5
+            recipientWallet.multisignature = undefined;
+
+            expect(senderWallet.multisignature).toBeUndefined();
+            expect(recipientWallet.multisignature).toBeUndefined();
 
             expect(senderWallet.balance).toEqual(Utils.BigNumber.make(100390000000));
             expect(recipientWallet.balance).toEqual(Utils.BigNumber.ZERO);
@@ -689,7 +615,7 @@
             expect(senderWallet.balance).toEqual(Utils.BigNumber.make(98390000000));
             expect(recipientWallet.balance).toEqual(Utils.BigNumber.ZERO);
 
-            expect(senderWallet.multisignature).toBeNull();
+            expect(senderWallet.multisignature).toBeUndefined();
             expect(recipientWallet.multisignature).toEqual(transaction.asset.multiSignature);
         });
     });
@@ -698,12 +624,8 @@
         it("should be ok", () => {
             handler.revert(instance, walletManager);
 
-<<<<<<< HEAD
-            expect(senderWallet.multisignature).toBeNull();
-            expect(recipientWallet.multisignature).toBeNull();
-=======
-            expect(wallet.multisignature).toBeUndefined();
->>>>>>> f119e9d5
+            expect(senderWallet.multisignature).toBeUndefined();
+            expect(recipientWallet.multisignature).toBeUndefined();
         });
     });
 });
@@ -842,13 +764,8 @@
         });
 
         it.skip("should be false if wallet has no registered username", () => {
-<<<<<<< HEAD
-            senderWallet.username = null;
+            senderWallet.username = undefined;
             expect(() => handler.canBeApplied(instance, senderWallet, walletManager)).toThrow(WalletNoUsernameError);
-=======
-            wallet.username = undefined;
-            expect(() => handler.canBeApplied(instance, wallet)).toThrow(WalletNoUsernameError);
->>>>>>> f119e9d5
         });
 
         it("should be false if wallet has insufficient funds", () => {
