import "jest-extended";

<<<<<<< HEAD
import { Wallet, WalletManager } from "@arkecosystem/core-database";
import { Database } from "@arkecosystem/core-interfaces";
import { Constants, Crypto, Interfaces, Managers, Transactions, Utils } from "@arkecosystem/crypto";
=======
import { Wallet } from "@arkecosystem/core-database";
import { Constants, Interfaces, Managers, Transactions, Utils } from "@arkecosystem/crypto";
>>>>>>> 43c4129b
import {
    AlreadyVotedError,
    InsufficientBalanceError,
    InvalidMultiSignatureError,
    InvalidSecondSignatureError,
    MultiSignatureAlreadyRegisteredError,
    MultiSignatureKeyCountMismatchError,
    MultiSignatureMinimumKeysError,
    NoVoteError,
    SecondSignatureAlreadyRegisteredError,
    SenderWalletMismatchError,
    UnexpectedSecondSignatureError,
    UnvoteMismatchError,
    WalletNoUsernameError,
    WalletUsernameNotEmptyError,
} from "../../../packages/core-transactions/src/errors";
import { TransactionHandler } from "../../../packages/core-transactions/src/handlers/transaction";
import { TransactionHandlerRegistry } from "../../../packages/core-transactions/src/index";
import { TransactionFactory } from "../../helpers";
import { transaction as transactionFixture } from "../crypto/transactions/__fixtures__/transaction";
import { wallet as walletFixture } from "../crypto/transactions/__fixtures__/wallet";

let wallet: Wallet;
let transaction: Interfaces.ITransactionData;
let transactionWithSecondSignature: Interfaces.ITransactionData;
let handler: TransactionHandler;
let instance: Interfaces.ITransaction;
let walletManager: Database.IWalletManager;

beforeEach(() => {
    walletManager = new WalletManager();

    wallet = {
        address: "D5q7YfEFDky1JJVQQEy4MGyiUhr5cGg47F",
        balance: Utils.BigNumber.make(4527654310),
        publicKey: "02a47a2f594635737d2ce9898680812ff7fa6aaa64ddea1360474c110e9985a087",
    } as Wallet;

    walletManager.reindex(wallet);

    transaction = {
        id: "65a4f09a3a19d212a65d27de05d1ae7e0c461e088a35499996667f98d2a3897c",
        signature:
            "304402206974568da7c363155decbc20ddc17746a2e7e663901c426f5a41411374cc6d18022052f4353ec93227713f9907f2bb2549e6bc42584b736aa5f9ff36e2c239154648",
        timestamp: 54836734,
        type: 0,
        fee: Utils.BigNumber.make(10000000),
        senderPublicKey: "02a47a2f594635737d2ce9898680812ff7fa6aaa64ddea1360474c110e9985a087",
        amount: Utils.BigNumber.make(10000000),
        recipientId: "D5q7YfEFDky1JJVQQEy4MGyiUhr5cGg47F",
    };

    transactionWithSecondSignature = {
        id: "e3b29bba60d5f1f2aad2087dea44644f166b00ae3db1a16a99b622dc4f3900f8",
        signature:
            "304402206974568da7c363155decbc20ddc17746a2e7e663901c426f5a41411374cc6d18022052f4353ec93227713f9907f2bb2549e6bc42584b736aa5f9ff36e2c239154648",
        secondSignature:
            "304402202d0ae57c6a0afb225443b56c6e049cb08df48b5813362f7e11574b96f225738f0220055b5a941cc70100404a7788c57b37e2e806acf58c4284c567dc53477f546540",
        timestamp: 54836734,
        type: 0,
        fee: Utils.BigNumber.make(10000000),
        senderPublicKey: "02a47a2f594635737d2ce9898680812ff7fa6aaa64ddea1360474c110e9985a087",
        amount: Utils.BigNumber.make(10000000),
        recipientId: "D5q7YfEFDky1JJVQQEy4MGyiUhr5cGg47F",
    };
});

describe("General Tests", () => {
    beforeEach(() => {
        handler = TransactionHandlerRegistry.get(transaction.type);
        instance = Transactions.TransactionFactory.fromData(transaction);
    });

    describe("canBeApplied", () => {
        it("should be true", () => {
            expect(handler.canBeApplied(instance, wallet, walletManager)).toBeTrue();
        });

        it("should be true if the transaction has a second signature but wallet does not, when ignoreInvalidSecondSignatureField=true", () => {
            Managers.configManager.getMilestone().ignoreInvalidSecondSignatureField = true;
            instance = Transactions.TransactionFactory.fromData(transactionWithSecondSignature);
            expect(handler.canBeApplied(instance, wallet, walletManager)).toBeTrue();
        });

        it("should be false if wallet publicKey does not match tx senderPublicKey", () => {
            instance.data.senderPublicKey = "a".repeat(66);
            expect(() => handler.canBeApplied(instance, wallet, walletManager)).toThrow(SenderWalletMismatchError);
        });

        it("should be false if the transaction has a second signature but wallet does not", () => {
            delete Managers.configManager.getMilestone().ignoreInvalidSecondSignatureField;
            instance = Transactions.TransactionFactory.fromData(transactionWithSecondSignature);
            expect(() => handler.canBeApplied(instance, wallet, walletManager)).toThrow(UnexpectedSecondSignatureError);
        });

        it("should be false if the wallet has a second public key but the transaction second signature does not match", () => {
            wallet.secondPublicKey = "invalid-public-key";
            expect(() => handler.canBeApplied(instance, wallet, walletManager)).toThrow(InvalidSecondSignatureError);
        });

        it("should be false if wallet has not enough balance", () => {
            // 1 arktoshi short
            wallet.balance = transaction.amount.plus(transaction.fee).minus(1);
            expect(() => handler.canBeApplied(instance, wallet, walletManager)).toThrow(InsufficientBalanceError);
        });

        it("should be true even with publicKey case mismatch", () => {
            transaction.senderPublicKey = transaction.senderPublicKey.toUpperCase();
            wallet.publicKey = wallet.publicKey.toLowerCase();
            instance = Transactions.TransactionFactory.fromData(transaction);
            expect(handler.canBeApplied(instance, wallet, walletManager)).toBeTrue();
        });
    });

    describe("applyTransactionToSender", () => {
        it("should be ok", () => {
            const initialBalance = 1000 * Constants.ARKTOSHI;
            wallet.balance = Utils.BigNumber.make(initialBalance);
            handler.applyToSender(instance, wallet);
            expect(wallet.balance).toEqual(
                Utils.BigNumber.make(initialBalance)
                    .minus(transaction.amount)
                    .minus(transaction.fee),
            );
        });

        it("should not be ok", () => {
            const initialBalance = 1000 * Constants.ARKTOSHI;
            wallet.balance = Utils.BigNumber.make(initialBalance);
            instance.data.senderPublicKey = "a".repeat(66);

            handler.applyToSender(instance, wallet);
            expect(wallet.balance).toEqual(Utils.BigNumber.make(initialBalance));
        });

        it("should not fail due to case mismatch", () => {
            const initialBalance = 1000 * Constants.ARKTOSHI;
            wallet.balance = Utils.BigNumber.make(initialBalance);

            transaction.senderPublicKey = transaction.senderPublicKey.toUpperCase();
            const instance = Transactions.TransactionFactory.fromData(transaction);
            wallet.publicKey = wallet.publicKey.toLowerCase();

            handler.applyToSender(instance, wallet);
            expect(wallet.balance).toEqual(
                Utils.BigNumber.make(initialBalance)
                    .minus(transaction.amount)
                    .minus(transaction.fee),
            );
        });
    });

    describe("revertTransactionForSender", () => {
        it("should be ok", () => {
            const initialBalance = 1000 * Constants.ARKTOSHI;
            wallet.balance = Utils.BigNumber.make(initialBalance);

            handler.revertForSender(instance, wallet);
            expect(wallet.balance).toEqual(
                Utils.BigNumber.make(initialBalance)
                    .plus(transaction.amount)
                    .plus(transaction.fee),
            );
        });

        it("should not be ok", () => {
            const initialBalance = 1000 * Constants.ARKTOSHI;
            wallet.balance = Utils.BigNumber.make(initialBalance);
            transaction.senderPublicKey = "a".repeat(66);

            handler.revertForSender(instance, wallet);
            expect(wallet.balance).toEqual(Utils.BigNumber.make(initialBalance));
        });
    });

    describe("applyTransactionToRecipient", () => {
        it("should be ok", () => {
            const initialBalance = 1000 * Constants.ARKTOSHI;
            wallet.balance = Utils.BigNumber.make(initialBalance);

            handler.applyToRecipient(instance, wallet);
            expect(wallet.balance).toEqual(Utils.BigNumber.make(initialBalance).plus(transaction.amount));
        });

        it("should not be ok", () => {
            const initialBalance = 1000 * Constants.ARKTOSHI;
            wallet.balance = Utils.BigNumber.make(initialBalance);
            transaction.recipientId = "invalid-recipientId";

            handler.applyToRecipient(instance, wallet);
            expect(wallet.balance).toEqual(Utils.BigNumber.make(initialBalance));
        });
    });

    describe("revertTransactionForRecipient", () => {
        it("should be ok", () => {
            const initialBalance = 1000 * Constants.ARKTOSHI;
            wallet.balance = Utils.BigNumber.make(initialBalance);

            handler.revertForRecipient(instance, wallet);
            expect(wallet.balance).toEqual(Utils.BigNumber.make(initialBalance).minus(transaction.amount));
        });

        it("should not be ok", () => {
            const initialBalance = 1000 * Constants.ARKTOSHI;
            wallet.balance = Utils.BigNumber.make(initialBalance);

            transaction.recipientId = "invalid-recipientId";

            handler.revertForRecipient(instance, wallet);
            expect(wallet.balance).toEqual(Utils.BigNumber.make(initialBalance));
        });
    });
});

describe("TransferTransaction", () => {
    beforeEach(() => {
        wallet = walletFixture;
        transaction = transactionFixture;
        handler = TransactionHandlerRegistry.get(transaction.type);
        instance = Transactions.TransactionFactory.fromData(transaction);
    });

    describe("canApply", () => {
        it("should be true", () => {
            expect(handler.canBeApplied(instance, wallet, walletManager)).toBeTrue();
        });

        it("should be false", () => {
            instance.data.senderPublicKey = "a".repeat(66);
            expect(() => handler.canBeApplied(instance, wallet, walletManager)).toThrow(SenderWalletMismatchError);
        });
    });
});

describe("SecondSignatureRegistrationTransaction", () => {
    beforeEach(() => {
        wallet = {
            address: "DSD9Wi2rfqzDb3REUB5MELQGrsUAjY67gj",
            balance: Utils.BigNumber.make("6453530000000"),
            publicKey: "03cba4fd60f856ad034ee0a9146432757ae35956b640c26fb6674061924b05a5c9",
            secondPublicKey: null,
        } as Wallet;

        transaction = {
            version: 1,
            network: 30,
            type: 1,
            timestamp: 53995738,
            senderPublicKey: "03cba4fd60f856ad034ee0a9146432757ae35956b640c26fb6674061924b05a5c9",
            fee: Utils.BigNumber.make(500000000),
            asset: {
                signature: {
                    publicKey: "02d5cfcbc4920d041d2a54b29e1f69173536796fd50f62af0f88ad6adc6df07cb8",
                },
            },
            signature:
                "3044022064e7abe87c186b201eaeeb9587097432816c94b52b85520a70da1d78b93456aa0220205e263a278c64771d46038f116c37dc16c86e73664e7e829951d7c5544c6d3e",
            amount: Utils.BigNumber.ZERO,
            recipientId: "DSD9Wi2rfqzDb3REUB5MELQGrsUAjY67gj",
            id: "e5a4cf622a24d459987f093e14a14c6b0492834358f86099afe1a2d14457cf31",
        };

        handler = TransactionHandlerRegistry.get(transaction.type);
        instance = Transactions.TransactionFactory.fromData(transaction);
    });

    describe("canApply", () => {
        it("should be true", () => {
            expect(handler.canBeApplied(instance, wallet, walletManager)).toBeTrue();
        });

        it("should be false if wallet already has a second signature", () => {
            wallet.secondPublicKey = "02d5cfcbc4920d041d2a54b29e1f69173536796fd50f62af0f88ad6adc6df07cb8";

            expect(() => handler.canBeApplied(instance, wallet, walletManager)).toThrow(
                SecondSignatureAlreadyRegisteredError,
            );
        });

        it("should be false if wallet has insufficient funds", () => {
            wallet.balance = Utils.BigNumber.ZERO;

            expect(() => handler.canBeApplied(instance, wallet, walletManager)).toThrow(InsufficientBalanceError);
        });
    });

    describe("apply", () => {
        it("should apply second signature registration", () => {
            expect(handler.canBeApplied(instance, wallet, walletManager)).toBeTrue();

            handler.applyToSender(instance, wallet);
            expect(wallet.secondPublicKey).toBe("02d5cfcbc4920d041d2a54b29e1f69173536796fd50f62af0f88ad6adc6df07cb8");
        });

        it("should be invalid to apply a second signature registration twice", () => {
            expect(handler.canBeApplied(instance, wallet, walletManager)).toBeTrue();

            handler.applyToSender(instance, wallet);
            expect(wallet.secondPublicKey).toBe("02d5cfcbc4920d041d2a54b29e1f69173536796fd50f62af0f88ad6adc6df07cb8");

            expect(() => handler.canBeApplied(instance, wallet, walletManager)).toThrow(
                SecondSignatureAlreadyRegisteredError,
            );
        });
    });

    describe("revert", () => {
        it("should be ok", () => {
            expect(wallet.secondPublicKey).toBeNull();
            expect(handler.canBeApplied(instance, wallet, walletManager)).toBeTrue();

            handler.applyToSender(instance, wallet);
            expect(wallet.secondPublicKey).toBe("02d5cfcbc4920d041d2a54b29e1f69173536796fd50f62af0f88ad6adc6df07cb8");

            handler.revertForSender(instance, wallet);
            expect(wallet.secondPublicKey).toBeNull();
        });
    });
});

describe("DelegateRegistrationTransaction", () => {
    beforeEach(() => {
        wallet = walletFixture;

        transaction = {
            version: 1,
            id: "943c220691e711c39c79d437ce185748a0018940e1a4144293af9d05627d2eb4",
            type: 2,
            timestamp: 36482198,
            amount: Utils.BigNumber.ZERO,
            fee: Utils.BigNumber.make(10000000),
            recipientId: "DTRdbaUW3RQQSL5By4G43JVaeHiqfVp9oh",
            senderPublicKey: "034da006f958beba78ec54443df4a3f52237253f7ae8cbdb17dccf3feaa57f3126",
            signature:
                "304402205881204c6e515965098099b0e20a7bf104cd1bad6cfe8efd1641729fcbfdbf1502203cfa3bd9efb2ad250e2709aaf719ac0db04cb85d27a96bc8149aeaab224de82b",
            asset: {
                delegate: {
                    username: "dummy",
                    publicKey: ("a" as any).repeat(66),
                },
            },
        };

        handler = TransactionHandlerRegistry.get(transaction.type);
        instance = Transactions.TransactionFactory.fromData(transaction);
    });

    describe("canApply", () => {
        it("should be true", () => {
            expect(handler.canBeApplied(instance, wallet, walletManager)).toBeTrue();
        });

        it("should be false if wallet already registered a username", () => {
            wallet.username = "dummy";

            expect(() => handler.canBeApplied(instance, wallet, walletManager)).toThrow(WalletUsernameNotEmptyError);
        });

        it("should be false if wallet has insufficient funds", () => {
            wallet.username = "";
            wallet.balance = Utils.BigNumber.ZERO;

            expect(() => handler.canBeApplied(instance, wallet, walletManager)).toThrow(InsufficientBalanceError);
        });
    });

    describe("apply", () => {
        it("should set username", () => {
            handler.applyToSender(instance, wallet);
            expect(wallet.username).toBe("dummy");
        });
    });

    describe("revert", () => {
        it("should unset username", () => {
            handler.revertForSender(instance, wallet);
            expect(wallet.username).toBeNull();
        });
    });
});

describe("VoteTransaction", () => {
    let voteTransaction;
    let unvoteTransaction;
    let delegateWallet;

    beforeEach(() => {
        wallet = {
            address: "DQ7VAW7u171hwDW75R1BqfHbA9yiKRCBSh",
            balance: Utils.BigNumber.make("6453530000000"),
            publicKey: "02a47a2f594635737d2ce9898680812ff7fa6aaa64ddea1360474c110e9985a087",
            vote: null,
        } as Wallet;

        delegateWallet = {
            publicKey: "02d0d835266297f15c192be2636eb3fbc30b39b87fc583ff112062ef8ae1a1f2af",
            username: "test",
        } as Wallet;

        walletManager.reindex(delegateWallet);

        voteTransaction = {
            id: "73cbce62d69308ff7e69f1a7836106a16dc59907198aea4bb80d340232e53041",
            signature:
                "3045022100f53da6eb18ca7954bb7c620ceeaf5cb3433685d173401146aea35ee8e5f5c95002204ea57f573745c8f5c57b256e38397d3e1977bdbfac295128320401c6117bb2f3",
            timestamp: 54833694,
            type: 3,
            fee: Utils.BigNumber.make(100000000),
            senderPublicKey: "02a47a2f594635737d2ce9898680812ff7fa6aaa64ddea1360474c110e9985a087",
            amount: Utils.BigNumber.ZERO,
            recipientId: "DLvBAvLePTJ9DfDzby5AAkqPqwCVDCT647",
            asset: {
                votes: ["+02d0d835266297f15c192be2636eb3fbc30b39b87fc583ff112062ef8ae1a1f2af"],
            },
        };

        unvoteTransaction = {
            id: "d714bc0443208f9281ad83f9f3d941628b875c84f65a09601148ce87ca879cb9",
            signature:
                "3045022100957106a924eb40df6ff530cff80fede0195c30284fdb5671e736c7d0b57696f6022072b0fd80af235d79701e9aea74ef48366ef9f5aecedbb5d502e6392569c059c8",
            timestamp: 54833718,
            type: 3,
            fee: Utils.BigNumber.make(100000000),
            senderPublicKey: "02a47a2f594635737d2ce9898680812ff7fa6aaa64ddea1360474c110e9985a087",
            amount: Utils.BigNumber.ZERO,
            recipientId: "DLvBAvLePTJ9DfDzby5AAkqPqwCVDCT647",
            asset: {
                votes: ["-02d0d835266297f15c192be2636eb3fbc30b39b87fc583ff112062ef8ae1a1f2af"],
            },
        };

        handler = TransactionHandlerRegistry.get(voteTransaction.type);
        instance = Transactions.TransactionFactory.fromData(voteTransaction);
    });

    describe("canApply", () => {
        it("should be true if the vote is valid and the wallet has not voted", () => {
            expect(handler.canBeApplied(instance, wallet, walletManager)).toBeTrue();
        });

        it("should be true if the unvote is valid and the wallet has voted", () => {
            wallet.vote = "02d0d835266297f15c192be2636eb3fbc30b39b87fc583ff112062ef8ae1a1f2af";
            instance = Transactions.TransactionFactory.fromData(unvoteTransaction);
            expect(handler.canBeApplied(instance, wallet, walletManager)).toBeTrue();
        });

        it("should be false if wallet has already voted", () => {
            wallet.vote = "02d0d835266297f15c192be2636eb3fbc30b39b87fc583ff112062ef8ae1a1f2af";
            expect(() => handler.canBeApplied(instance, wallet, walletManager)).toThrow(AlreadyVotedError);
        });

        it("should be false if the asset public key differs from the currently voted one", () => {
            wallet.vote = "a310ad026647eed112d1a46145eed58b8c19c67c505a67f1199361a511ce7860c0";
            instance = Transactions.TransactionFactory.fromData(unvoteTransaction);
            expect(() => handler.canBeApplied(instance, wallet, walletManager)).toThrow(UnvoteMismatchError);
        });

        it("should be false if unvoting a non-voted wallet", () => {
            instance = Transactions.TransactionFactory.fromData(unvoteTransaction);
            expect(() => handler.canBeApplied(instance, wallet, walletManager)).toThrow(NoVoteError);
        });

        it("should be false if wallet has insufficient funds", () => {
            wallet.balance = Utils.BigNumber.ZERO;
            expect(() => handler.canBeApplied(instance, wallet, walletManager)).toThrow(InsufficientBalanceError);
        });
    });

    describe("apply", () => {
        describe("vote", () => {
            it("should be ok", () => {
                expect(wallet.vote).toBeNull();

                handler.applyToSender(instance, wallet);
                expect(wallet.vote).not.toBeNull();
            });

            it("should not be ok", () => {
                wallet.vote = "02d0d835266297f15c192be2636eb3fbc30b39b87fc583ff112062ef8ae1a1f2af";

                expect(wallet.vote).not.toBeNull();

                handler.applyToSender(instance, wallet);

                expect(wallet.vote).not.toBeNull();
            });
        });

        describe("unvote", () => {
            it("should remove the vote from the wallet", () => {
                wallet.vote = "02d0d835266297f15c192be2636eb3fbc30b39b87fc583ff112062ef8ae1a1f2af";

                expect(wallet.vote).not.toBeNull();

                instance = Transactions.TransactionFactory.fromData(unvoteTransaction);
                handler.applyToSender(instance, wallet);

                expect(wallet.vote).toBeNull();
            });
        });
    });

    describe("revert", () => {
        describe("vote", () => {
            it("should remove the vote from the wallet", () => {
                wallet.vote = "02d0d835266297f15c192be2636eb3fbc30b39b87fc583ff112062ef8ae1a1f2af";

                expect(wallet.vote).not.toBeNull();

                handler.revertForSender(instance, wallet);

                expect(wallet.vote).toBeNull();
            });
        });

        describe("unvote", () => {
            it("should add the vote to the wallet", () => {
                expect(wallet.vote).toBeNull();

                instance = Transactions.TransactionFactory.fromData(unvoteTransaction);
                handler.revertForSender(instance, wallet);

                expect(wallet.vote).toBe("02d0d835266297f15c192be2636eb3fbc30b39b87fc583ff112062ef8ae1a1f2af");
            });
        });
    });
});

describe("MultiSignatureRegistrationTransaction", () => {
    let recipientWallet;

    beforeEach(() => {
        transaction = TransactionFactory.multiSignature().create()[0];

        handler = TransactionHandlerRegistry.get(transaction.type);
        instance = Transactions.TransactionFactory.fromData(transaction);

        wallet = new Wallet("ANBkoGqWeTSiaEVgVzSKZd3jS7UWzv9PSo");
        wallet.balance = Utils.BigNumber.make(100390000000);
        wallet.publicKey = transaction.senderPublicKey;

        recipientWallet = new Wallet("ARUejF6aYhoY9n6iwmAykPbx47F7wuc86J");
        recipientWallet.balance = Utils.BigNumber.make(0);

        walletManager.reindex(wallet);
        walletManager.reindex(recipientWallet);
    });

    describe("canApply", () => {
        it("should be true", () => {
            expect(handler.canBeApplied(instance, wallet, walletManager)).toBeTrue();
        });

        it("should be false if the wallet already has multisignatures", () => {
            recipientWallet.multisignature = instance.data.asset.multiSignature;
            expect(() => handler.canBeApplied(instance, wallet, walletManager)).toThrow(
                MultiSignatureAlreadyRegisteredError,
            );
        });

        it("should be false if failure to verify signatures", () => {
            wallet.verifySignatures = jest.fn(() => false);
            delete wallet.multisignature;

            expect(() => handler.canBeApplied(instance, wallet, walletManager)).toThrow(InvalidMultiSignatureError);
        });

        it("should be false if failure to verify signatures in asset", () => {
            instance.data.signatures[0] = instance.data.signatures[0].replace("00", "02");
            expect(() => handler.canBeApplied(instance, wallet, walletManager)).toThrow(InvalidMultiSignatureError);
        });

        it("should be false if the number of keys is less than minimum", () => {
<<<<<<< HEAD
            instance.data.asset.multiSignature.publicKeys.splice(0, 5);
            expect(() => handler.canBeApplied(instance, wallet, walletManager)).toThrow(MultiSignatureMinimumKeysError);
=======
            delete wallet.multisignature;

            wallet.verifySignatures = jest.fn(() => true);
            Transactions.Transaction.verifySecondSignature = jest.fn(() => true);

            instance.data.asset.multisignature.keysgroup.splice(0, 5);
            expect(() => handler.canBeApplied(instance, wallet)).toThrow(MultiSignatureMinimumKeysError);
>>>>>>> 43c4129b
        });

        it("should be false if the number of keys does not equal the signature count", () => {
            delete wallet.multisignature;

            wallet.verifySignatures = jest.fn(() => true);
            Transactions.Transaction.verifySecondSignature = jest.fn(() => true);

            instance.data.signatures.splice(0, 2);
            expect(() => handler.canBeApplied(instance, wallet, walletManager)).toThrow(
                MultiSignatureKeyCountMismatchError,
            );
        });

        it("should be false if wallet has insufficient funds", () => {
            delete wallet.multisignature;
            wallet.balance = Utils.BigNumber.ZERO;

            expect(() => handler.canBeApplied(instance, wallet, walletManager)).toThrow(InsufficientBalanceError);
        });
    });

    describe("apply", () => {
        it("should be ok", () => {
            recipientWallet.multiSignature = null;
            expect(wallet.multisignature).toBeNull();
            expect(recipientWallet.multisignature).toBeNull();

            expect(wallet.balance).toEqual(Utils.BigNumber.make(100390000000));
            expect(recipientWallet.balance).toEqual(Utils.BigNumber.ZERO);

            handler.applyToSender(instance, wallet);

            expect(wallet.balance).toEqual(Utils.BigNumber.make(98390000000));
            expect(recipientWallet.balance).toEqual(Utils.BigNumber.ZERO);

            expect(wallet.multisignature).toBeNull();
            expect(recipientWallet.multisignature).toBeNull();

            handler.applyToRecipient(instance, recipientWallet);

            expect(wallet.multisignature).toBeNull();
            expect(recipientWallet.multisignature).toEqual(transaction.asset.multiSignature);
        });
    });

    describe("revert", () => {
        it("should be ok", () => {
            handler.revertForSender(instance, wallet);

            expect(wallet.multisignature).toBeNull();
        });
    });
});

describe.skip("IpfsTransaction", () => {
    beforeEach(() => {
        transaction = transactionFixture;
        wallet = walletFixture;
        wallet.balance = transaction.amount.plus(transaction.fee);
        handler = TransactionHandlerRegistry.get(transaction.type);
        instance = Transactions.TransactionFactory.fromData(transaction);
    });

    describe("canApply", () => {
        it("should be true", () => {
            expect(handler.canBeApplied(instance, wallet, walletManager)).toBeTrue();
        });

        it("should be false", () => {
            instance.data.senderPublicKey = "a".repeat(66);
            expect(() => handler.canBeApplied(instance, wallet, walletManager)).toThrow(SenderWalletMismatchError);
        });

        it("should be false if wallet has insufficient funds", () => {
            wallet.balance = Utils.BigNumber.ZERO;
            expect(() => handler.canBeApplied(instance, wallet, walletManager)).toThrow(InsufficientBalanceError);
        });
    });
});

describe.skip("TimelockTransferTransaction", () => {
    beforeEach(() => {
        transaction = transactionFixture;
        wallet = walletFixture;
        wallet.balance = transaction.amount.plus(transaction.fee);
        handler = TransactionHandlerRegistry.get(transaction.type);
        instance = Transactions.TransactionFactory.fromData(transaction);
    });

    describe("canApply", () => {
        it("should be true", () => {
            expect(handler.canBeApplied(instance, wallet, walletManager)).toBeTrue();
        });

        it("should be false", () => {
            instance.data.senderPublicKey = "a".repeat(66);
            expect(() => handler.canBeApplied(instance, wallet, walletManager)).toThrow(SenderWalletMismatchError);
        });

        it("should be false if wallet has insufficient funds", () => {
            wallet.balance = Utils.BigNumber.ZERO;
            expect(() => handler.canBeApplied(instance, wallet, walletManager)).toThrow(InsufficientBalanceError);
        });
    });
});

describe.skip("MultiPaymentTransaction", () => {
    beforeEach(() => {
        transaction = {
            version: 1,
            id: "943c220691e711c39c79d437ce185748a0018940e1a4144293af9d05627d2eb4",
            type: 7,
            timestamp: 36482198,
            amount: Utils.BigNumber.make(0),
            fee: Utils.BigNumber.make(10000000),
            recipientId: "DTRdbaUW3RQQSL5By4G43JVaeHiqfVp9oh",
            senderPublicKey: "034da006f958beba78ec54443df4a3f52237253f7ae8cbdb17dccf3feaa57f3126",
            signature:
                "304402205881204c6e515965098099b0e20a7bf104cd1bad6cfe8efd1641729fcbfdbf1502203cfa3bd9efb2ad250e2709aaf719ac0db04cb85d27a96bc8149aeaab224de82b",
            asset: {
                payments: [
                    {
                        amount: Utils.BigNumber.make(10),
                        recipientId: "a",
                    },
                    {
                        amount: Utils.BigNumber.make(20),
                        recipientId: "b",
                    },
                    {
                        amount: Utils.BigNumber.make(30),
                        recipientId: "c",
                    },
                    {
                        amount: Utils.BigNumber.make(40),
                        recipientId: "d",
                    },
                    {
                        amount: Utils.BigNumber.make(50),
                        recipientId: "e",
                    },
                ],
            },
        };

        wallet = walletFixture;
        wallet.balance = transaction.amount.plus(transaction.fee);
        handler = TransactionHandlerRegistry.get(transaction.type);
        instance = Transactions.TransactionFactory.fromData(transaction);
    });

    describe("canApply", () => {
        it("should be true", () => {
            expect(handler.canBeApplied(instance, wallet, walletManager)).toBeTrue();
        });

        it("should be false if wallet has insufficient funds", () => {
            wallet.balance = Utils.BigNumber.ZERO;
            expect(() => handler.canBeApplied(instance, wallet, walletManager)).toThrow(InsufficientBalanceError);
        });

        it("should be false if wallet has insufficient funds send all payouts", () => {
            wallet.balance = Utils.BigNumber.ZERO;
            expect(() => handler.canBeApplied(instance, wallet, walletManager)).toThrow(InsufficientBalanceError);
        });
    });
});

describe.skip("DelegateResignationTransaction", () => {
    beforeEach(() => {
        transaction = transactionFixture;
        wallet = walletFixture;
        wallet.balance = transaction.amount.plus(transaction.fee);
        handler = TransactionHandlerRegistry.get(transaction.type);
        instance = Transactions.TransactionFactory.fromData(transaction);
    });

    describe("canApply", () => {
        it("should be truth", () => {
            wallet.username = "dummy";
            expect(handler.canBeApplied(instance, wallet, walletManager)).toBeTrue();
        });

        it.skip("should be false if wallet has no registered username", () => {
            wallet.username = null;
            expect(() => handler.canBeApplied(instance, wallet, walletManager)).toThrow(WalletNoUsernameError);
        });

        it("should be false if wallet has insufficient funds", () => {
            wallet.balance = Utils.BigNumber.ZERO;
            expect(() => handler.canBeApplied(instance, wallet, walletManager)).toThrow(InsufficientBalanceError);
        });
    });
});<|MERGE_RESOLUTION|>--- conflicted
+++ resolved
@@ -1,13 +1,8 @@
 import "jest-extended";
 
-<<<<<<< HEAD
 import { Wallet, WalletManager } from "@arkecosystem/core-database";
 import { Database } from "@arkecosystem/core-interfaces";
-import { Constants, Crypto, Interfaces, Managers, Transactions, Utils } from "@arkecosystem/crypto";
-=======
-import { Wallet } from "@arkecosystem/core-database";
 import { Constants, Interfaces, Managers, Transactions, Utils } from "@arkecosystem/crypto";
->>>>>>> 43c4129b
 import {
     AlreadyVotedError,
     InsufficientBalanceError,
@@ -582,18 +577,13 @@
         });
 
         it("should be false if the number of keys is less than minimum", () => {
-<<<<<<< HEAD
+            delete wallet.multisignature;
+
+            wallet.verifySignatures = jest.fn(() => true);
+            Transactions.Transaction.verifySecondSignature = jest.fn(() => true);
+
             instance.data.asset.multiSignature.publicKeys.splice(0, 5);
             expect(() => handler.canBeApplied(instance, wallet, walletManager)).toThrow(MultiSignatureMinimumKeysError);
-=======
-            delete wallet.multisignature;
-
-            wallet.verifySignatures = jest.fn(() => true);
-            Transactions.Transaction.verifySecondSignature = jest.fn(() => true);
-
-            instance.data.asset.multisignature.keysgroup.splice(0, 5);
-            expect(() => handler.canBeApplied(instance, wallet)).toThrow(MultiSignatureMinimumKeysError);
->>>>>>> 43c4129b
         });
 
         it("should be false if the number of keys does not equal the signature count", () => {
