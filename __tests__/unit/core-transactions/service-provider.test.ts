--- conflicted
+++ resolved
@@ -1,11 +1,8 @@
 import "jest-extended";
 
-<<<<<<< HEAD
-=======
 import { Application, Container } from "@arkecosystem/core-kernel";
 import { ServiceProvider } from "@arkecosystem/core-transactions/src";
 
->>>>>>> b8146567
 let app: Application;
 
 beforeEach(() => {
