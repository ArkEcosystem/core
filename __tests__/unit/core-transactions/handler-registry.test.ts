--- conflicted
+++ resolved
@@ -106,17 +106,8 @@
 
     it("should register a custom type", () => {
         expect(() => Registry.registerCustomTransactionHandler(TestTransactionHandler)).not.toThrowError();
-<<<<<<< HEAD
-        const a = { a: 23 };
-        const y = [a].map(({ a }) => a);
-
         expect(Registry.get(TEST_TRANSACTION_TYPE)).toBeInstanceOf(TestTransactionHandler);
         expect(Transactions.TransactionTypeFactory.get(TEST_TRANSACTION_TYPE)).toBe(TestTransaction);
-=======
-
-        expect(Registry.get(TEST_TRANSACTION_TYPE)).toBeInstanceOf(TestTransactionHandler);
-        expect(Transactions.TransactionRegistry.get(TEST_TRANSACTION_TYPE)).toBe(TestTransaction);
->>>>>>> 4e174f41
     });
 
     it("should be able to instantiate a custom transaction", () => {
