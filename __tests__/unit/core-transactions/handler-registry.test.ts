import "jest-extended";

import { Database, State, TransactionPool } from "@arkecosystem/core-interfaces";
import { Crypto, Enums, Identities, Interfaces, Managers, Transactions, Utils } from "@arkecosystem/crypto";
import ByteBuffer from "bytebuffer";
import { Errors } from "../../../packages/core-transactions/src";
import { Registry, TransactionHandler } from "../../../packages/core-transactions/src/handlers";

import { testnet } from "../../../packages/crypto/src/networks";

const { transactionBaseSchema, extend } = Transactions.schemas;
const { TransactionTypes } = Enums;
const { Slots } = Crypto;

const TEST_TRANSACTION_TYPE = 100;

class TestTransaction extends Transactions.Transaction {
    public static type = TEST_TRANSACTION_TYPE;

    public static getSchema(): Transactions.schemas.TransactionSchema {
        return extend(transactionBaseSchema, {
            $id: "test",
            required: ["recipientId", "asset"],
            properties: {
                type: { transactionType: TEST_TRANSACTION_TYPE },
                recipientId: { $ref: "address" },
                asset: {
                    type: "object",
                    required: ["test"],
                    properties: {
                        test: {
                            type: "number",
                        },
                    },
                },
            },
        });
    }

    public serialize(): ByteBuffer {
        const { data } = this;
        const buffer = new ByteBuffer(24, true);
        buffer.writeUint64(+data.amount);
        buffer.writeUint32(data.expiration || 0);
        buffer.append(Utils.Base58.decodeCheck(data.recipientId));
        buffer.writeInt32(data.asset.test);

        return buffer;
    }

    public deserialize(buf: ByteBuffer): void {
        const { data } = this;
        data.amount = Utils.BigNumber.make(buf.readUint64().toString());
        data.expiration = buf.readUint32();
        data.recipientId = Utils.Base58.encodeCheck(buf.readBytes(21).toBuffer());
        data.asset = {
            test: buf.readInt32(),
        };
    }
}

// tslint:disable-next-line:max-classes-per-file
class TestTransactionHandler extends TransactionHandler {
    public async bootstrap(connection: Database.IConnection, walletManager: State.IWalletManager): Promise<void> {
        return;
    }

    public getConstructor(): Transactions.TransactionConstructor {
        return TestTransaction;
    }

    public apply(transaction: Transactions.Transaction, walletManager: State.IWalletManager): void {
        return;
    }
    public revert(transaction: Transactions.Transaction, wallet: State.IWalletManager): void {
        return;
    }

    public canEnterTransactionPool(
        data: Interfaces.ITransactionData,
        pool: TransactionPool.IConnection,
        processor: TransactionPool.IProcessor,
    ): boolean {
        return true;
    }

<<<<<<< HEAD
    public applyToRecipient(transaction: Interfaces.ITransaction, walletManager: State.IWalletManager): void {
        return;
    }

    public revertForRecipient(transaction: Interfaces.ITransaction, walletManager: State.IWalletManager): void {
        return;
    }
=======
    // tslint:disable-next-line: no-empty
    public applyToRecipient(transaction: Interfaces.ITransaction, walletManager: State.IWalletManager): void {}

    // tslint:disable-next-line: no-empty
    public revertForRecipient(transaction: Interfaces.ITransaction, walletManager: State.IWalletManager): void {}
>>>>>>> c70b6fb7
}

beforeAll(() => {
    // @ts-ignore
    testnet.milestones[0].fees.staticFees.test = 1234;

    Managers.configManager.setConfig(testnet);
});

afterEach(() => {
    Registry.deregisterCustomTransactionHandler(TestTransactionHandler);
});

describe("Registry", () => {
    it("should register core transaction types", () => {
        expect(() => {
            Registry.get(TransactionTypes.Transfer);
            Registry.get(TransactionTypes.SecondSignature);
            Registry.get(TransactionTypes.DelegateRegistration);
            Registry.get(TransactionTypes.Vote);
            Registry.get(TransactionTypes.MultiSignature);
            Registry.get(TransactionTypes.Ipfs);
            Registry.get(TransactionTypes.MultiPayment);
        }).not.toThrow(Errors.InvalidTransactionTypeError);
    });

    it("should register a custom type", () => {
        expect(() => Registry.registerCustomTransactionHandler(TestTransactionHandler)).not.toThrowError();
        expect(Registry.get(TEST_TRANSACTION_TYPE)).toBeInstanceOf(TestTransactionHandler);
        expect(Transactions.TransactionTypeFactory.get(TEST_TRANSACTION_TYPE)).toBe(TestTransaction);
    });

    it("should be able to instantiate a custom transaction", () => {
        Registry.registerCustomTransactionHandler(TestTransactionHandler);

        const keys = Identities.Keys.fromPassphrase("secret");
        const data: Interfaces.ITransactionData = {
            type: TEST_TRANSACTION_TYPE,
            timestamp: Slots.getTime(),
            senderPublicKey: keys.publicKey,
            fee: Utils.BigNumber.make("10000000"),
            amount: Utils.BigNumber.make("200000000"),
            recipientId: "APyFYXxXtUrvZFnEuwLopfst94GMY5Zkeq",
            asset: {
                test: 256,
            },
        };

        data.signature = Transactions.Signer.sign(data, keys);
        data.id = Transactions.Utils.getId(data);

        const transaction = Transactions.TransactionFactory.fromData(data);
        expect(transaction).toBeInstanceOf(TestTransaction);
        expect(transaction.verified).toBeTrue();

        const bytes = Transactions.Utils.toBytes(transaction.data);
        const deserialized = Transactions.TransactionFactory.fromBytes(bytes);
        expect(deserialized.verified);
        expect(deserialized.data.asset.test).toBe(256);
    });

    it("should not be ok when registering the same type again", () => {
        expect(() => Registry.registerCustomTransactionHandler(TestTransactionHandler)).not.toThrowError(
            Errors.TransactionHandlerAlreadyRegisteredError,
        );

        expect(() => Registry.registerCustomTransactionHandler(TestTransactionHandler)).toThrowError(
            Errors.TransactionHandlerAlreadyRegisteredError,
        );
    });
});<|MERGE_RESOLUTION|>--- conflicted
+++ resolved
@@ -84,21 +84,11 @@
         return true;
     }
 
-<<<<<<< HEAD
-    public applyToRecipient(transaction: Interfaces.ITransaction, walletManager: State.IWalletManager): void {
-        return;
-    }
-
-    public revertForRecipient(transaction: Interfaces.ITransaction, walletManager: State.IWalletManager): void {
-        return;
-    }
-=======
     // tslint:disable-next-line: no-empty
     public applyToRecipient(transaction: Interfaces.ITransaction, walletManager: State.IWalletManager): void {}
 
     // tslint:disable-next-line: no-empty
     public revertForRecipient(transaction: Interfaces.ITransaction, walletManager: State.IWalletManager): void {}
->>>>>>> c70b6fb7
 }
 
 beforeAll(() => {
