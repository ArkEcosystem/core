--- conflicted
+++ resolved
@@ -1,26 +1,14 @@
 import "jest-extended";
 
-<<<<<<< HEAD
 import { CryptoSuite } from "@packages/core-crypto";
-import { Models } from "@packages/core-database";
-=======
->>>>>>> dafd569a
 import passphrases from "@packages/core-test-framework/src/internal/passphrases.json";
 import { BlockRepository } from "@packages/core-test-framework/src/mocks";
 
-<<<<<<< HEAD
-let block: Partial<Models.Block>;
 let delegateForgedBlock: BlockRepository.DelegateForgedBlock;
 let lastForgedBlock: BlockRepository.LastForgedBlock;
 
 beforeAll(() => {
     const crypto = new CryptoSuite.CryptoSuite();
-
-    block = {
-        id: "717093ac984e1a82a2de1fb334e92bda648547955417bc830d7825c515b5f2f9",
-        version: 2,
-        timestamp: 123132,
-    };
 
     delegateForgedBlock = {
         generatorPublicKey: crypto.CryptoManager.Identities.PublicKey.fromPassphrase(passphrases[0]),
@@ -36,21 +24,6 @@
         timestamp: 1,
     };
 });
-=======
-const delegateForgedBlock: BlockRepository.DelegateForgedBlock = {
-    generatorPublicKey: Identities.PublicKey.fromPassphrase(passphrases[0]),
-    totalRewards: "2",
-    totalFees: "2",
-    totalProduced: 1,
-};
-
-const lastForgedBlock: BlockRepository.LastForgedBlock = {
-    generatorPublicKey: Identities.PublicKey.fromPassphrase(passphrases[0]),
-    id: "717093ac984e1a82a2de1fb334e92bda648547955417bc830d7825c515b5f2f9",
-    height: "1",
-    timestamp: 1,
-};
->>>>>>> dafd569a
 
 const clear = () => {
     BlockRepository.setDelegateForgedBlocks([]);
