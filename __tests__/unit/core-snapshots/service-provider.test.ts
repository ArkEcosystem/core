--- conflicted
+++ resolved
@@ -79,21 +79,7 @@
             expect(result.error).toBeUndefined();
 
             expect(result.value.updateStep).toBeNumber();
-<<<<<<< HEAD
-
-            expect(result.value.connection.type).toEqual("postgres");
-            expect(result.value.connection.host).toEqual("localhost");
-            expect(result.value.connection.port).toEqual(5432);
-            expect(result.value.connection.database).toEqual("ark_testnet");
-            expect(result.value.connection.username).toEqual("ark");
-            expect(result.value.connection.password).toBeString();
-            expect(result.value.connection.entityPrefix).toBeString();
-            expect(result.value.connection.synchronize).toBeFalse();
-            expect(result.value.connection.logging).toBeFalse();
-
             expect(result.value.cryptoPackages).toEqual(["@arkecosystem/core-magistrate-crypto"]);
-=======
->>>>>>> ab7d013b
         });
 
         it("should allow configuration extension", async () => {
@@ -143,142 +129,6 @@
 
                 expect(result.error!.message).toEqual('"updateStep" is required');
             });
-<<<<<<< HEAD
-
-            it("connection is required && is object", async () => {
-                defaults.connection = true;
-                let result = (serviceProvider.configSchema() as AnySchema).validate(defaults);
-
-                expect(result.error!.message).toEqual('"connection" must be of type object');
-
-                delete defaults.connection;
-                result = (serviceProvider.configSchema() as AnySchema).validate(defaults);
-
-                expect(result.error!.message).toEqual('"connection" is required');
-            });
-
-            it("connection.type is required && is string", async () => {
-                defaults.connection.type = false;
-                let result = (serviceProvider.configSchema() as AnySchema).validate(defaults);
-
-                expect(result.error!.message).toEqual('"connection.type" must be a string');
-
-                delete defaults.connection.type;
-                result = (serviceProvider.configSchema() as AnySchema).validate(defaults);
-
-                expect(result.error!.message).toEqual('"connection.type" is required');
-            });
-
-            it("connection.host is required && is string", async () => {
-                defaults.connection.host = false;
-                let result = (serviceProvider.configSchema() as AnySchema).validate(defaults);
-
-                expect(result.error!.message).toEqual('"connection.host" must be a string');
-
-                delete defaults.connection.host;
-                result = (serviceProvider.configSchema() as AnySchema).validate(defaults);
-
-                expect(result.error!.message).toEqual('"connection.host" is required');
-            });
-
-            it("connection.port is required && is integer && >= 1 && <= 65535", async () => {
-                defaults.connection.port = false;
-                let result = (serviceProvider.configSchema() as AnySchema).validate(defaults);
-
-                expect(result.error!.message).toEqual('"connection.port" must be a number');
-
-                defaults.connection.port = 1.12;
-                result = (serviceProvider.configSchema() as AnySchema).validate(defaults);
-
-                expect(result.error!.message).toEqual('"connection.port" must be an integer');
-
-                defaults.connection.port = 0;
-                result = (serviceProvider.configSchema() as AnySchema).validate(defaults);
-
-                expect(result.error!.message).toEqual('"connection.port" must be greater than or equal to 1');
-
-                defaults.connection.port = 65536;
-                result = (serviceProvider.configSchema() as AnySchema).validate(defaults);
-
-                expect(result.error!.message).toEqual('"connection.port" must be less than or equal to 65535');
-
-                delete defaults.connection.port;
-                result = (serviceProvider.configSchema() as AnySchema).validate(defaults);
-
-                expect(result.error!.message).toEqual('"connection.port" is required');
-            });
-
-            it("connection.database is required && is string", async () => {
-                defaults.connection.database = false;
-                let result = (serviceProvider.configSchema() as AnySchema).validate(defaults);
-
-                expect(result.error!.message).toEqual('"connection.database" must be a string');
-
-                delete defaults.connection.database;
-                result = (serviceProvider.configSchema() as AnySchema).validate(defaults);
-
-                expect(result.error!.message).toEqual('"connection.database" is required');
-            });
-
-            it("connection.username is required && is string", async () => {
-                defaults.connection.username = false;
-                let result = (serviceProvider.configSchema() as AnySchema).validate(defaults);
-
-                expect(result.error!.message).toEqual('"connection.username" must be a string');
-
-                delete defaults.connection.username;
-                result = (serviceProvider.configSchema() as AnySchema).validate(defaults);
-
-                expect(result.error!.message).toEqual('"connection.username" is required');
-            });
-
-            it("connection.password is required && is string", async () => {
-                defaults.connection.password = false;
-                let result = (serviceProvider.configSchema() as AnySchema).validate(defaults);
-
-                expect(result.error!.message).toEqual('"connection.password" must be a string');
-
-                delete defaults.connection.password;
-                result = (serviceProvider.configSchema() as AnySchema).validate(defaults);
-
-                expect(result.error!.message).toEqual('"connection.password" is required');
-            });
-
-            it("connection.entityPrefix is required && is string", async () => {
-                defaults.connection.entityPrefix = false;
-                let result = (serviceProvider.configSchema() as AnySchema).validate(defaults);
-
-                expect(result.error!.message).toEqual('"connection.entityPrefix" must be a string');
-
-                delete defaults.connection.entityPrefix;
-                result = (serviceProvider.configSchema() as AnySchema).validate(defaults);
-
-                expect(result.error!.message).toEqual('"connection.entityPrefix" is required');
-            });
-
-            it("connection.synchronize is required && is boolean", async () => {
-                defaults.connection.synchronize = 123;
-                let result = (serviceProvider.configSchema() as AnySchema).validate(defaults);
-
-                expect(result.error!.message).toEqual('"connection.synchronize" must be a boolean');
-
-                delete defaults.connection.synchronize;
-                result = (serviceProvider.configSchema() as AnySchema).validate(defaults);
-
-                expect(result.error!.message).toEqual('"connection.synchronize" is required');
-            });
-
-            it("connection.logging is required && is boolean", async () => {
-                defaults.connection.logging = 123;
-                let result = (serviceProvider.configSchema() as AnySchema).validate(defaults);
-
-                expect(result.error!.message).toEqual('"connection.logging" must be a boolean');
-
-                delete defaults.connection.logging;
-                result = (serviceProvider.configSchema() as AnySchema).validate(defaults);
-
-                expect(result.error!.message).toEqual('"connection.logging" is required');
-            });
 
             it("cryptoPackages is required && is array && contain strings", async () => {
                 defaults.cryptoPackages = false;
@@ -296,8 +146,6 @@
 
                 expect(result.error!.message).toEqual('"cryptoPackages" is required');
             });
-=======
->>>>>>> ab7d013b
         });
     });
 });