--- conflicted
+++ resolved
@@ -2,11 +2,7 @@
 
 import { Container } from "@packages/core-kernel";
 import { ServiceProvider } from "@packages/core-snapshots/src";
-<<<<<<< HEAD
 import { Sandbox } from "@packages/core-test-framework/src";
-=======
-import { Sandbox } from "@packages/core-test-framework";
->>>>>>> 666ba678
 import * as typeorm from "typeorm";
 
 let sandbox: Sandbox;
