--- conflicted
+++ resolved
@@ -1,12 +1,8 @@
 import "jest-extended";
 
 import { Controller } from "@packages/core-api/src/controllers/controller";
-<<<<<<< HEAD
-import { BlockResource } from "@packages/core-api/src/resources";
+import { BlockResource, BlockWithTransactionsResource } from "@packages/core-api/src/resources";
 import { CryptoSuite } from "@packages/core-crypto";
-=======
-import { BlockResource, BlockWithTransactionsResource } from "@packages/core-api/src/resources";
->>>>>>> 666ba678
 import { Application } from "@packages/core-kernel";
 import { Identifiers } from "@packages/core-kernel/src/ioc";
 import { Transactions as MagistrateTransactions } from "@packages/core-magistrate-crypto";
@@ -86,28 +82,17 @@
         it("should return transformed data", async () => {
             const resources = [
                 {
-<<<<<<< HEAD
-                    id: "17184958558311101492",
-                    version: 2,
-                    height: 2,
-                    timestamp: 2,
-                    reward: crypto.CryptoManager.LibraryManager.Libraries.BigNumber.make("100"),
-                    totalFee: crypto.CryptoManager.LibraryManager.Libraries.BigNumber.make("200"),
-                    totalAmount: crypto.CryptoManager.LibraryManager.Libraries.BigNumber.make("300"),
-                    generatorPublicKey: crypto.CryptoManager.Identities.PublicKey.fromPassphrase(passphrases[0]),
-=======
                     data: {
                         id: "17184958558311101492",
                         version: 2,
                         height: 2,
                         timestamp: 2,
-                        reward: Utils.BigNumber.make("100"),
-                        totalFee: Utils.BigNumber.make("200"),
-                        totalAmount: Utils.BigNumber.make("300"),
-                        generatorPublicKey: Identities.PublicKey.fromPassphrase(passphrases[0]),
+                        reward: crypto.CryptoManager.LibraryManager.Libraries.BigNumber.make("100"),
+                        totalFee: crypto.CryptoManager.LibraryManager.Libraries.BigNumber.make("200"),
+                        totalAmount: crypto.CryptoManager.LibraryManager.Libraries.BigNumber.make("300"),
+                        generatorPublicKey: crypto.CryptoManager.Identities.PublicKey.fromPassphrase(passphrases[0]),
                     },
                     transactions: [],
->>>>>>> 666ba678
                 },
             ];
 
