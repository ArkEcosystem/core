--- conflicted
+++ resolved
@@ -135,7 +135,6 @@
                 ).rejects.toThrowError(BridgechainAlreadyRegisteredError);
             });
 
-<<<<<<< HEAD
             it("should not throw when bridgechain is registered by another wallet", async () => {
                 const otherBridgechainRegistration = bridgechainRegistrationBuilder
                     .bridgechainRegistrationAsset(bridgechainRegistrationAsset1)
@@ -152,7 +151,7 @@
                     bridgechainRegistrationHandler.throwIfCannotBeApplied(actual.build(), senderWallet, walletManager),
                 ).toResolve();
             });
-=======
+
             it.each([["@invalid/UPPERCASE"], ["@invalid/char)"]])(
                 "should throw because ports contains invalid package name",
                 async invalidName => {
@@ -176,7 +175,6 @@
                     ).rejects.toThrowError(PortKeyMustBeValidPackageNameError);
                 },
             );
->>>>>>> 239f12e1
         });
 
         describe("applyToSender tests", () => {
