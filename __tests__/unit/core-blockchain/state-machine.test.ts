import "../../utils";
import "./mocks/";
<<<<<<< HEAD
=======

import { roundCalculator } from "@arkecosystem/core-utils";
import { slots } from "@arkecosystem/crypto";
import { Block } from "@arkecosystem/crypto/dist/models";
import { config as localConfig } from "../../../packages/core-blockchain/src/config";
import { stateStorage } from "../../../packages/core-blockchain/src/state-storage";
import genesisBlockJSON from "../../utils/config/testnet/genesisBlock.json";
>>>>>>> b60364c6
import { blockchain } from "./mocks/blockchain";
import { config } from "./mocks/config";
import { container } from "./mocks/container";
import { logger } from "./mocks/logger";
import { getMonitor } from "./mocks/p2p/network-monitor";

import "../../utils";

import { roundCalculator } from "@arkecosystem/core-utils";
import { Blocks, Crypto } from "@arkecosystem/crypto";
import { defaults } from "../../../packages/core-blockchain/src/defaults";
import { stateStorage } from "../../../packages/core-blockchain/src/state-storage";
import { genesisBlock } from "../../utils/config/testnet/genesisBlock";

const { Block } = Blocks;

let stateMachine;

beforeAll(async () => {
    ({ stateMachine } = require("../../../packages/core-blockchain/src/state-machine"));

    process.env.CORE_ENV = "";

    container.app.resolveOptions = jest.fn(() => defaults);
});

describe("State Machine", () => {
    describe("actionMap", () => {
        let actionMap;

        beforeEach(() => {
            actionMap = stateMachine.actionMap(blockchain);
        });

        describe("checkLater", () => {
            it("should call blockchain.setWakeUp", async () => {
                const setWakeUp = jest.spyOn(blockchain, "setWakeUp").mockReturnValueOnce(null);
                actionMap.checkLater();

                expect(setWakeUp).toHaveBeenCalledTimes(1);
            });
        });

        describe("checkLastBlockSynced", () => {
            it('should dispatch the event "SYNCED" if the blockchain is synced', () => {
                blockchain.isSynced = jest.fn(() => true);
                expect(actionMap.checkLastBlockSynced).toDispatch(blockchain, "SYNCED");
            });

            it('should dispatch the event "NOTSYNCED" if the blockchain is not synced', () => {
                blockchain.isSynced = jest.fn(() => false);
                expect(() => actionMap.checkLastBlockSynced()).toDispatch(blockchain, "NOTSYNCED");
            });
        });

        describe("checkLastDownloadedBlockSynced", () => {
            it('should dispatch the event "NOTSYNCED" by default', async () => {
                blockchain.isSynced = jest.fn(() => false);
                blockchain.queue.length = jest.fn(() => 1);
                await expect(actionMap.checkLastDownloadedBlockSynced).toDispatch(blockchain, "NOTSYNCED");
            });

            it('should dispatch the event "PAUSED" if the blockchain process queue is more than 10000 long', async () => {
                blockchain.isSynced = jest.fn(() => false);
                blockchain.queue.length = jest.fn(() => 10001);
                await expect(actionMap.checkLastDownloadedBlockSynced).toDispatch(blockchain, "PAUSED");
            });

            it('should dispatch the event "NETWORKHALTED" if stateStorage.noBlockCounter > 5 and process queue is empty', async () => {
                blockchain.isSynced = jest.fn(() => false);
                blockchain.queue.length = jest.fn(() => 0);
                stateStorage.noBlockCounter = 6;
                await expect(actionMap.checkLastDownloadedBlockSynced).toDispatch(blockchain, "NETWORKHALTED");
            });

            it(`should dispatch the event "FORK" if
                    - stateStorage.noBlockCounter > 5 and process queue is empty
                    - stateStorage.p2pUpdateCounter + 1 > 3 (network keeps missing blocks)
                    - blockchain.p2p.checkNetworkHealth() returns a forked network status`, async () => {
                blockchain.isSynced = jest.fn(() => false);
                blockchain.queue.length = jest.fn(() => 0);
                stateStorage.noBlockCounter = 6;
                stateStorage.p2pUpdateCounter = 3;

                jest.spyOn(getMonitor, "checkNetworkHealth").mockImplementation(() => ({
                    forked: true,
                }));

                await expect(actionMap.checkLastDownloadedBlockSynced).toDispatch(blockchain, "FORK");
            });

            it('should dispatch the event "SYNCED" if stateStorage.networkStart is true', async () => {
                blockchain.isSynced = jest.fn(() => false);
                stateStorage.noBlockCounter = 0;
                stateStorage.networkStart = true;
                await expect(actionMap.checkLastDownloadedBlockSynced).toDispatch(blockchain, "SYNCED");
            });

            it('should dispatch the event "TEST" if process.env.CORE_ENV === "test"', async () => {
                const coreEnv = process.env.CORE_ENV;
                process.env.CORE_ENV = "test";
                blockchain.isSynced = jest.fn(() => false);
                await expect(actionMap.checkLastDownloadedBlockSynced).toDispatch(blockchain, "TEST");

                process.env.CORE_ENV = coreEnv;
            });
        });

        describe("downloadFinished", () => {
            describe("if the network has started", () => {
                it('should dispatch the event "SYNCFINISHED"', () => {
                    stateMachine.state.networkStart = true;
                    expect(actionMap.downloadFinished).toDispatch(blockchain, "SYNCFINISHED");
                });

                it("should toggle its state", () => {
                    stateMachine.state.networkStart = true;
                    actionMap.downloadFinished();
                    expect(stateMachine.state.networkStart).toBe(false);
                });
            });

            describe("if the network has not started", () => {
                it("should not do anything", () => {
                    stateMachine.state.networkStart = false;
                    expect(() => actionMap.downloadFinished()).not.toDispatch(blockchain, "SYNCFINISHED");
                    expect(stateMachine.state.networkStart).toBe(false);
                });
            });
        });

        describe("downloadPaused", () => {
            it('should log the info message "Blockchain download paused"', () => {
                const loggerInfo = jest.spyOn(logger, "info");
                actionMap.downloadPaused();
                expect(loggerInfo).lastCalledWith("Blockchain download paused");
            });
        });

        describe("syncingComplete", () => {
            it('should dispatch the event "SYNCFINISHED"', () => {
                expect(() => actionMap.syncingComplete()).toDispatch(blockchain, "SYNCFINISHED");
            });
        });

        describe("stopped", () => {
            it('should log the info message "The blockchain has been stopped"', () => {
                const loggerInfo = jest.spyOn(logger, "info");
                actionMap.stopped();
                expect(loggerInfo).lastCalledWith("The blockchain has been stopped");
            });
        });

        describe("exitApp", () => {
            it("should call container forceExit with error message", () => {
                const forceExit = jest.spyOn(container.app, "forceExit").mockImplementationOnce(() => null);
                actionMap.exitApp();
                expect(forceExit).lastCalledWith("Failed to startup blockchain. Exiting ARK Core!");
            });
        });

        describe("init", () => {
            let databaseMocks: any = {};
            let loggerInfo;
            let loggerError;
            let loggerWarn;

            beforeEach(() => {
                const config = container.app.getConfig();
                jest.spyOn(config, "get").mockImplementation(key => (key === "genesisBlock" ? genesisBlock : ""));

                loggerInfo = jest.spyOn(logger, "info");
                loggerError = jest.spyOn(logger, "error");
                loggerWarn = jest.spyOn(logger, "warn");

                databaseMocks = {
                    getLastBlock: jest
                        .spyOn(blockchain.database, "getLastBlock")
                        .mockReturnValue(Block.fromData(genesisBlock)),
                    // @ts-ignore
                    saveBlock: jest.spyOn(blockchain.database, "saveBlock").mockReturnValue(true),
                    verifyBlockchain: jest.spyOn(blockchain.database, "verifyBlockchain").mockReturnValue({
                        // @ts-ignore
                        valid: true,
                    }),
                    // @ts-ignore
                    deleteRound: jest.spyOn(blockchain.database, "deleteRound").mockReturnValue(true),
                    // @ts-ignore
                    buildWallets: jest.spyOn(blockchain.database, "buildWallets").mockReturnValue(true),
                    // @ts-ignore
                    applyRound: jest.spyOn(blockchain.database, "applyRound").mockReturnValue(true),
                    // @ts-ignore
                    restoreCurrentRound: jest.spyOn(blockchain.database, "restoreCurrentRound").mockReturnValue(true),
                };
            });

            afterEach(() => jest.restoreAllMocks());
            afterAll(() => {
                jest.restoreAllMocks();

                process.env.NODE_ENV = "TEST";
            });

            it("should dispatch FAILURE if there is no last block in database and genesis block payload hash != configured nethash", async () => {
                jest.spyOn(blockchain.database, "getLastBlock").mockReturnValue(null);
                const backupConfig = { ...config };
                config["network.nethash"] = null;

                await expect(() => actionMap.init()).toDispatch(blockchain, "FAILURE");

                config["network.nethash"] = backupConfig["network.nethash"];
            });

            it("should verify database integrity if database recovery was not successful (!restoredDatabaseIntegrity)", async () => {
                blockchain.database.restoredDatabaseIntegrity = false;

                await expect(() => actionMap.init()).toDispatch(blockchain, "STARTED");
                expect(loggerInfo).nthCalledWith(1, "Verifying database integrity");
                expect(loggerInfo).nthCalledWith(2, "Verified database integrity");

                blockchain.database.restoredDatabaseIntegrity = true;
            });

            it("should dispatch ROLLBACK if database recovery was not successful and verifyBlockchain failed", async () => {
                blockchain.database.restoredDatabaseIntegrity = false;

                jest.spyOn(blockchain.database, "verifyBlockchain").mockReturnValue({
                    // @ts-ignore
                    valid: false,
                });

                await expect(() => actionMap.init()).toDispatch(blockchain, "ROLLBACK");
                expect(loggerError).nthCalledWith(1, "FATAL: The database is corrupted");

                blockchain.database.restoredDatabaseIntegrity = true;
            });

            it("should skip database integrity check if database recovery was successful (restoredDatabaseIntegrity)", async () => {
                blockchain.database.restoredDatabaseIntegrity = true;

                await expect(() => actionMap.init()).toDispatch(blockchain, "STARTED");
                expect(loggerInfo).nthCalledWith(
                    1,
                    "Skipping database integrity check after successful database recovery",
                );
            });

            it("should dispatch STARTED if networkStart is enabled", async () => {
                stateStorage.networkStart = true;

                await expect(() => actionMap.init()).toDispatch(blockchain, "STARTED");
                expect(databaseMocks.buildWallets).toHaveBeenCalled();
                expect(databaseMocks.applyRound).toHaveBeenCalledWith(1);

                stateStorage.networkStart = false; // reset to default value
            });

            it('should dispatch STARTED if NODE_ENV === "test"', async () => {
                process.env.NODE_ENV = "test";
                const loggerVerbose = jest.spyOn(logger, "verbose");

                await expect(() => actionMap.init()).toDispatch(blockchain, "STARTED");
                expect(databaseMocks.buildWallets).toHaveBeenCalled();
                expect(loggerVerbose).toHaveBeenCalledWith(
                    "TEST SUITE DETECTED! SYNCING WALLETS AND STARTING IMMEDIATELY.",
                );
            });

            it("should rebuild wallets table and dispatch STARTED if database.buildWallets() failed", async () => {
                process.env.NODE_ENV = "";
                jest.spyOn(blockchain.database, "getLastBlock").mockReturnValue({
                    // @ts-ignore
                    data: {
                        height: 2,
                        timestamp: Crypto.slots.getTime(),
                    },
                });
                // @ts-ignore
                jest.spyOn(blockchain.database, "buildWallets").mockReturnValue(false);

                await expect(() => actionMap.init()).toDispatch(blockchain, "STARTED");
            });

            it("should clean round data if new round starts at block.height + 1 (and dispatch STARTED)", async () => {
                process.env.NODE_ENV = "";
                const spyIsNewRound = jest.spyOn(roundCalculator, "isNewRound").mockReturnValue(true);

                await expect(() => actionMap.init()).toDispatch(blockchain, "STARTED");
                expect(databaseMocks.deleteRound).toHaveBeenCalled();
                expect(loggerInfo).toHaveBeenCalledWith(
                    "New round 1 detected. Cleaning calculated data before restarting!",
                );

                spyIsNewRound.mockRestore();
            });

            it("should log error and dispatch FAILURE if an exception was thrown", async () => {
                jest.spyOn(blockchain.database, "getLastBlock").mockImplementation(() => {
                    throw new Error("oops");
                });

                await expect(() => actionMap.init()).toDispatch(blockchain, "FAILURE");
                expect(loggerError.mock.calls[0][0]).toContain("Error: oops");
            });
        });

        describe("downloadBlocks", () => {
            let loggerInfo;
            let loggerWarn;

            beforeAll(() => {
                loggerInfo = jest.spyOn(logger, "info");
                loggerWarn = jest.spyOn(logger, "warn");
            });

            beforeEach(() => {
                stateStorage.lastDownloadedBlock = Block.fromData(genesisBlock);
            });

            afterEach(() => jest.resetAllMocks());

            it("should just return if blockchain isStopped", async () => {
                blockchain.isStopped = true;
                expect(await actionMap.downloadBlocks()).toBe(undefined);

                blockchain.isStopped = false; // reset to original value
            });

            it("should dispatch DOWNLOADED if new blocks downloaded are chained", async () => {
                jest.spyOn(getMonitor, "syncWithNetwork").mockReturnValue([
                    {
                        numberOfTransactions: 2,
                        previousBlock: genesisBlock.id,
                        height: 2,
                        timestamp: genesisBlock.timestamp + 115,
                    },
                ]);
                // @ts-ignore
                const enQueueBlocks = jest.spyOn(blockchain, "enqueueBlocks").mockReturnValue(true);

                await expect(() => actionMap.downloadBlocks()).toDispatch(blockchain, "DOWNLOADED");
                expect(loggerInfo).toHaveBeenCalledWith(
                    "Downloaded 1 new block accounting for a total of 2 transactions",
                );
                expect(enQueueBlocks).toHaveBeenCalled();

                enQueueBlocks.mockRestore();
            });

            it("should dispatch NOBLOCK if new blocks downloaded are not chained", async () => {
                const downloadedBlock = {
                    numberOfTransactions: 2,
                    previousBlock: genesisBlock.id,
                    height: 3,
                    timestamp: genesisBlock.timestamp + 115,
                };
                jest.spyOn(getMonitor, "syncWithNetwork").mockReturnValue([downloadedBlock]);
                await expect(() => actionMap.downloadBlocks()).toDispatch(blockchain, "NOBLOCK");
                expect(loggerWarn).toHaveBeenCalledWith(
                    `Downloaded block not accepted: ${JSON.stringify(downloadedBlock)}`,
                );
            });

            it("should dispatch NOBLOCK if new blocks downloaded are empty", async () => {
                jest.spyOn(getMonitor, "syncWithNetwork").mockReturnValue([]);
                await expect(() => actionMap.downloadBlocks()).toDispatch(blockchain, "NOBLOCK");
                expect(loggerInfo).toHaveBeenCalledWith("No new block found on this peer");
            });
        });

        describe("analyseFork", () => {
            it("should log 'analysing fork' message", () => {
                const loggerInfo = jest.spyOn(logger, "info");

                actionMap.analyseFork();

                expect(loggerInfo).toHaveBeenCalledWith("Analysing fork");
            });
        });

        describe("startForkRecovery", () => {
            it("should proceed to fork recovery and dispatch SUCCESS", async () => {
                const loggerInfo = jest.spyOn(logger, "info");

                const methodsCalled = [
                    // @ts-ignore
                    jest.spyOn(blockchain.database, "commitQueuedQueries").mockReturnValue(true),
                    // @ts-ignore
                    jest.spyOn(blockchain.transactionPool, "buildWallets").mockReturnValue(true),
                    // @ts-ignore
                    jest.spyOn(getMonitor, "refreshPeersAfterFork").mockReturnValue(true),
                    jest.spyOn(blockchain, "clearAndStopQueue"),
                    // @ts-ignore
                    jest.spyOn(blockchain, "removeBlocks").mockReturnValue(true),
                ];
                await expect(() => actionMap.startForkRecovery()).toDispatch(blockchain, "SUCCESS");

                expect(loggerInfo).toHaveBeenCalledWith("Starting fork recovery");
                methodsCalled.forEach(method => {
                    expect(method).toHaveBeenCalled();
                });
            });
        });

        describe("rollbackDatabase", () => {
            afterEach(() => jest.restoreAllMocks());

            it("should try to remove X blocks based on databaseRollback config until database.verifyBlockchain() passes - and dispatch SUCCESS", async () => {
                const loggerInfo = jest.spyOn(logger, "info");

                jest.spyOn(container.app, "resolveOptions").mockReturnValue({
                    databaseRollback: {
                        maxBlockRewind: 14,
                        steps: 3,
                    },
                });
                // @ts-ignore
                const removeTopBlocks = jest.spyOn(blockchain, "removeTopBlocks").mockReturnValue(true);
                jest.spyOn(blockchain.database, "verifyBlockchain")
                    // @ts-ignore
                    .mockReturnValue({ valid: true }) // default
                    .mockReturnValueOnce({ valid: false }) // first call
                    .mockReturnValueOnce({ valid: false }); // 2nd call
                jest.spyOn(blockchain.database, "getLastBlock").mockReturnValue({
                    // @ts-ignore
                    data: {
                        height: 1,
                    },
                });

                await expect(() => actionMap.rollbackDatabase()).toDispatch(blockchain, "SUCCESS");

                expect(loggerInfo).toHaveBeenCalledWith("Database integrity verified again after rollback to height 1");
                expect(removeTopBlocks).toHaveBeenCalledTimes(3); // because the 3rd time verifyBlockchain returned true
            });

            it(`should try to remove X blocks based on databaseRollback config until database.verifyBlockchain() passes
                    and dispatch FAILURE as verifyBlockchain never passed`, async () => {
                const loggerError = jest.spyOn(logger, "error");

                jest.spyOn(container.app, "resolveOptions").mockReturnValue({
                    databaseRollback: {
                        maxBlockRewind: 14,
                        steps: 3,
                    },
                });
                // @ts-ignore
                const removeTopBlocks = jest.spyOn(blockchain, "removeTopBlocks").mockReturnValue(true);
                // @ts-ignore
                jest.spyOn(blockchain.database, "verifyBlockchain").mockReturnValue({ valid: false });
                jest.spyOn(blockchain.database, "getLastBlock").mockReturnValue({
                    // @ts-ignore
                    data: {
                        height: 1,
                    },
                });

                await expect(() => actionMap.rollbackDatabase()).toDispatch(blockchain, "FAILURE");

                expect(loggerError).toHaveBeenCalledWith("FATAL: Failed to restore database integrity");
                expect(removeTopBlocks).toHaveBeenCalledTimes(5); // because after 5 times we get past maxBlockRewind
            });
        });
    });
});<|MERGE_RESOLUTION|>--- conflicted
+++ resolved
@@ -1,15 +1,4 @@
-import "../../utils";
 import "./mocks/";
-<<<<<<< HEAD
-=======
-
-import { roundCalculator } from "@arkecosystem/core-utils";
-import { slots } from "@arkecosystem/crypto";
-import { Block } from "@arkecosystem/crypto/dist/models";
-import { config as localConfig } from "../../../packages/core-blockchain/src/config";
-import { stateStorage } from "../../../packages/core-blockchain/src/state-storage";
-import genesisBlockJSON from "../../utils/config/testnet/genesisBlock.json";
->>>>>>> b60364c6
 import { blockchain } from "./mocks/blockchain";
 import { config } from "./mocks/config";
 import { container } from "./mocks/container";
