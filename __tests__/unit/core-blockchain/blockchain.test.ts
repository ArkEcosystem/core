/* tslint:disable:max-line-length */
<<<<<<< HEAD
import "./mocks/";
import { logger } from "./mocks/logger";
import { config } from "./mocks/config";

import { models, slots } from "@arkecosystem/crypto";
import delay from "delay";
import { Blockchain } from "../../../packages/core-blockchain/src/blockchain";
import { stateMachine } from "../../../packages/core-blockchain/src/state-machine";
import { config as localConfig } from "../../../packages/core-blockchain/src/config";
import "../../utils";
import { blocks101to155 } from "../../utils/fixtures/testnet/blocks101to155";
import { blocks2to100 } from "../../utils/fixtures/testnet/blocks2to100";
=======
import { crypto, models, slots } from "@arkecosystem/crypto";
import { asValue } from "awilix";
import delay from "delay";
import { Blockchain } from "../../../packages/core-blockchain/src/blockchain";
import { defaults } from "../../../packages/core-blockchain/src/defaults";
import "../../utils";
import { blocks101to155 } from "../../utils/fixtures/testnet/blocks101to155";
import { blocks2to100 } from "../../utils/fixtures/testnet/blocks2to100";
import { setUp, tearDown } from "./__support__/setup";
>>>>>>> 477db4c2

const { Block } = models;

let genesisBlock;

const blockchain = new Blockchain({});

describe("Blockchain", () => {
    beforeAll(async () => {
        // Create the genesis block after the setup has finished or else it uses a potentially
        // wrong network config.
        genesisBlock = new Block(require("../../utils/config/testnet/genesisBlock.json"));

        // Workaround: Add genesis transactions to the exceptions list, because they have a fee of 0
        // and otherwise don't pass validation.
        config["exceptions.transactions"] = genesisBlock.transactions.map(tx => tx.id);
    });

    describe("dispatch", () => {
        it("should be ok", () => {
            jest.spyOn(stateMachine, "transition").mockReturnValueOnce({ actions: [] });
            const nextState = blockchain.dispatch("START");

            expect(blockchain.state.blockchain).toEqual(nextState);
        });

        it("should log an error if no action is found", () => {
            const loggerError = jest.spyOn(logger, "error");

            // @ts-ignore
            jest.spyOn(stateMachine, "transition").mockReturnValueOnce({
                actions: ["yooo"],
            });

            blockchain.dispatch("STOP");
            expect(loggerError).toHaveBeenCalledWith("No action 'yooo' found");
        });
    });

    describe("start", () => {
        it("should be ok", async () => {
            jest.spyOn(stateMachine, "transition").mockReturnValueOnce({ actions: [] });
            process.env.CORE_SKIP_BLOCKCHAIN = "false";

            const started = await blockchain.start(true);

            expect(started).toBeTrue();
        });
    });

    describe("checkNetwork", () => {
        it("should throw an exception", () => {
            expect(() => blockchain.checkNetwork()).toThrow("Method [checkNetwork] not implemented!");
        });
    });

    describe("updateNetworkStatus", () => {
        it("should call p2p updateNetworkStatus", async () => {
            const p2pUpdateNetworkStatus = jest.spyOn(blockchain.p2p, "updateNetworkStatus");

            await blockchain.updateNetworkStatus();

            expect(p2pUpdateNetworkStatus).toHaveBeenCalled();
        });
    });

    describe("enqueueBlocks", () => {
        it("should just return if blocks provided are an empty array", async () => {
            const processQueuePush = jest.spyOn(blockchain.queue, "push");

            blockchain.enqueueBlocks([]);
            expect(processQueuePush).not.toHaveBeenCalled();
        });

        it("should enqueue the blocks provided", async () => {
            const processQueuePush = jest.spyOn(blockchain.queue, "push");

            const blocksToEnqueue = [blocks101to155[54]];
            blockchain.enqueueBlocks(blocksToEnqueue);
            expect(processQueuePush).toHaveBeenCalledWith(blocksToEnqueue);
        });
    });

<<<<<<< HEAD
    describe("rebuildBlock", () => {
        const block3 = new Block(blocks2to100[1]);
        let getLastBlock;
        let setLastBlock;
        beforeEach(() => {
            getLastBlock = jest.fn(() => block3);
            setLastBlock = jest.fn(() => null);
            jest.spyOn(blockchain, "state", "get").mockReturnValue({
                getLastBlock,
                setLastBlock,
            } as any);
        });
        afterAll(() => {
            jest.restoreAllMocks();
        });

        it("should rebuild with a known block", async () => {
            const mockCallback = jest.fn(() => true);
            const lastBlock = blockchain.getLastBlock();

            await blockchain.rebuildBlock(lastBlock, mockCallback);
            await delay(200);

            expect(mockCallback.mock.calls.length).toBe(1);
        });

        it("should rebuild with a new chained block", async () => {
            const mockCallback = jest.fn(() => true);

            const chainedBlock = new Block(blocks2to100[2]);
            await blockchain.rebuildBlock(chainedBlock, mockCallback);
            await delay(200);

            expect(mockCallback.mock.calls.length).toBe(1);
            expect(setLastBlock).nthCalledWith(1, chainedBlock);
        });

        it("should disregard block with height == last height but different id", async () => {
            const mockCallback = jest.fn(() => true);
            const lastBlock = blockchain.getLastBlock();
            const lastBlockCopy = new Block(lastBlock.data);
            lastBlockCopy.data.id = "123456";

            const loggerInfo = jest.spyOn(logger, "info");

            await blockchain.rebuildBlock(lastBlockCopy, mockCallback);
            await delay(200);

            expect(mockCallback.mock.calls.length).toBe(1);
            expect(loggerInfo).toHaveBeenCalledWith(
                `Block ${lastBlockCopy.data.height.toLocaleString()} disregarded because on a fork`,
            );
        });

        it("should disregard block with height > last height + 1", async () => {
            const mockCallback = jest.fn(() => true);
            const lastBlock = blockchain.getLastBlock();
            const lastBlockCopy = new Block(lastBlock.data);
            lastBlockCopy.data.height += 2;

            await blockchain.rebuildBlock(lastBlockCopy, mockCallback);
            await delay(200);

            expect(mockCallback.mock.calls.length).toBe(1);
            expect(blockchain.state.lastDownloadedBlock).toBe(lastBlock);
        });

        it("should disregard block not verified", async () => {
            const mockCallback = jest.fn(() => true);
            const lastBlock = blockchain.getLastBlock();
            const lastBlockCopy = new Block(lastBlock.data);
            lastBlockCopy.verification.verified = false;

            const loggerWarn = jest.spyOn(logger, "warn");

            await blockchain.rebuildBlock(lastBlockCopy, mockCallback);
            await delay(200);

            expect(mockCallback.mock.calls.length).toBe(1);
            expect(loggerWarn).toHaveBeenCalledWith(
                `Block ${lastBlockCopy.data.height.toLocaleString()} disregarded because verification failed`,
            );
        });

        it("should commitQueuedQueries if block height % 20 000 == 0", async () => {
            const mockCallback = jest.fn(() => true);
            const lastBlock = blockchain.getLastBlock();
            const nextBlock = new Block(blocks2to100[2]);
            lastBlock.data.height = 19999;
            nextBlock.data.height = 20000;

            const commitQueuedQueries = jest
                .spyOn(blockchain.database, "commitQueuedQueries")
                // @ts-ignore
                .mockReturnValueOnce(true);
            // @ts-ignore
            jest.spyOn(blockchain.database, "enqueueSaveBlock").mockReturnValueOnce(true);

            await blockchain.rebuildBlock(nextBlock, mockCallback);
            await delay(200);

            expect(mockCallback.mock.calls.length).toBe(1);
            expect(commitQueuedQueries).toHaveBeenCalled();
        });
    });

=======
>>>>>>> 477db4c2
    describe("processBlock", () => {
        const block3 = new Block(blocks2to100[1]);
        let getLastBlock;
        let setLastBlock;
        beforeEach(() => {
            getLastBlock = jest.fn(() => block3);
            setLastBlock = jest.fn(() => null);
            jest.spyOn(blockchain, "state", "get").mockReturnValue({
                getLastBlock,
                setLastBlock,
            } as any);
        });
        afterAll(() => {
            jest.restoreAllMocks();
        });

        it("should process a new chained block", async () => {
            const mockCallback = jest.fn(() => true);

            await blockchain.processBlock(new Block(blocks2to100[2]), mockCallback);
            await delay(200);

            expect(mockCallback.mock.calls.length).toBe(1);
        });

        it("should process a valid block already known", async () => {
            const mockCallback = jest.fn(() => true);
            const lastBlock = blockchain.getLastBlock();

            await blockchain.processBlock(lastBlock, mockCallback);
            await delay(200);

            expect(mockCallback.mock.calls.length).toBe(1);
            expect(blockchain.getLastBlock()).toEqual(lastBlock);
        });

        it("should broadcast a block if (slots.getSlotNumber() * blocktime <= block.data.timestamp)", async () => {
            const mockCallback = jest.fn(() => true);
            const lastBlock = blockchain.getLastBlock();
            lastBlock.data.timestamp = slots.getSlotNumber() * 8000;

            const broadcastBlock = jest.spyOn(blockchain.p2p, "broadcastBlock");

            await blockchain.processBlock(lastBlock, mockCallback);
            await delay(200);

            expect(mockCallback.mock.calls.length).toBe(1);
            expect(broadcastBlock).toHaveBeenCalled();
        });
    });

    describe("getLastBlock", () => {
        it("should be ok", () => {
            jest.spyOn(localConfig, "get").mockReturnValueOnce(50);
            blockchain.state.setLastBlock(genesisBlock);

            expect(blockchain.getLastBlock()).toEqual(genesisBlock);
        });
    });

    describe("handleIncomingBlock", () => {
        it("should be ok", () => {
            blockchain.state.started = true;
            const dispatch = blockchain.dispatch;
            const enqueueBlocks = blockchain.enqueueBlocks;
            blockchain.dispatch = jest.fn(() => true);
            blockchain.enqueueBlocks = jest.fn(() => true);

            const block = {
                height: 100,
                timestamp: slots.getEpochTime(),
            };

            blockchain.handleIncomingBlock(block);

            expect(blockchain.dispatch).toHaveBeenCalled();
            expect(blockchain.enqueueBlocks).toHaveBeenCalled();

            blockchain.dispatch = dispatch;
            blockchain.enqueueBlocks = enqueueBlocks;
        });

        it("should not handle block from future slot", () => {
            blockchain.state.started = true;
            const dispatch = blockchain.dispatch;
            const enqueueBlocks = blockchain.enqueueBlocks;
            blockchain.dispatch = jest.fn(() => true);
            blockchain.enqueueBlocks = jest.fn(() => true);

            const block = {
                height: 100,
                timestamp: slots.getSlotTime(slots.getNextSlot()),
            };

            blockchain.handleIncomingBlock(block);

            expect(blockchain.dispatch).not.toHaveBeenCalled();
            expect(blockchain.enqueueBlocks).not.toHaveBeenCalled();

            blockchain.dispatch = dispatch;
            blockchain.enqueueBlocks = enqueueBlocks;
        });

        it("should disregard block when blockchain is not ready", async () => {
            blockchain.state.started = false;
            const loggerInfo = jest.spyOn(logger, "info");

            const mockGetSlotNumber = jest
                .spyOn(slots, "getSlotNumber")
                .mockReturnValueOnce(1)
                .mockReturnValueOnce(1);

            await blockchain.handleIncomingBlock(blocks101to155[54]);

            expect(loggerInfo).toHaveBeenCalledWith("Block disregarded because blockchain is not ready");
            blockchain.state.started = true;

            mockGetSlotNumber.mockRestore();
        });
    });

    describe("forceWakeup", () => {
        it("should dispatch WAKEUP", () => {
            expect(() => blockchain.forceWakeup()).toDispatch(blockchain, "WAKEUP");
        });
    });

    describe("forkBlock", () => {
        it("should dispatch FORK and set state.forkedBlock", () => {
            const forkedBlock = new Block(blocks2to100[11]);
            expect(() => blockchain.forkBlock(forkedBlock)).toDispatch(blockchain, "FORK");
            expect(blockchain.state.forkedBlock).toBe(forkedBlock);

            blockchain.state.forkedBlock = null; // reset
        });
    });

    describe("isSynced", () => {
        describe("with a block param", () => {
            it("should be ok", () => {
                expect(
                    blockchain.isSynced({
                        data: {
                            timestamp: slots.getTime(),
                            height: genesisBlock.height,
                        },
                    } as models.IBlock),
                ).toBeTrue();
            });
        });

        describe("without a block param", () => {
            it("should use the last block", () => {
                jest.spyOn(blockchain.p2p, "hasPeers").mockReturnValueOnce(true);
                const getLastBlock = jest.spyOn(blockchain, "getLastBlock").mockReturnValueOnce({
                    // @ts-ignore
                    data: {
                        timestamp: slots.getTime(),
                        height: genesisBlock.height,
                    },
                });
                expect(blockchain.isSynced()).toBeTrue();
                expect(getLastBlock).toHaveBeenCalled();
            });
        });
    });

    describe("getBlockPing", () => {
        it("should return state.blockPing", () => {
            const blockPing = {
                count: 1,
                first: new Date().getTime(),
                last: new Date().getTime(),
                block: {},
            };
            blockchain.state.blockPing = blockPing;

            expect(blockchain.getBlockPing()).toBe(blockPing);
        });
    });

    describe("pingBlock", () => {
        it("should call state.pingBlock", () => {
            blockchain.state.blockPing = null;

            // returns false if no state.blockPing
            expect(blockchain.pingBlock(blocks2to100[3])).toBeFalse();
        });
    });

    describe("pushPingBlock", () => {
        it("should call state.pushPingBlock", () => {
            blockchain.state.blockPing = null;

            blockchain.pushPingBlock(blocks2to100[3]);
            expect(blockchain.state.blockPing).toBeObject();
            expect(blockchain.state.blockPing.block).toBe(blocks2to100[3]);
        });
    });

    describe("getEvents", () => {
        it("should return the events", () => {
            expect(blockchain.getEvents()).toEqual([
                "block.applied",
                "block.forged",
                "block.reverted",
                "delegate.registered",
                "delegate.resigned",
                "forger.failed",
                "forger.missing",
                "forger.started",
                "peer.added",
                "peer.removed",
                "round.created",
                "state:started",
                "transaction.applied",
                "transaction.expired",
                "transaction.forged",
                "transaction.reverted",
                "wallet.saved",
                "wallet.created.cold",
            ]);
        });
    });
<<<<<<< HEAD

    describe("__registerQueue", () => {
        it("should be ok", () => {
            blockchain.__registerQueue();

            expect(blockchain).toHaveProperty("queue");
            expect(blockchain).toHaveProperty("processQueue");
            expect(blockchain).toHaveProperty("rebuildQueue");
        });
    });
=======
});
>>>>>>> 477db4c2

    describe("constructor - networkStart", () => {
        it("should output log messages if launched in networkStart mode", async () => {
            const loggerWarn = jest.spyOn(logger, "warn");
            const loggerInfo = jest.spyOn(logger, "info");

            const blockchainNetworkStart = new Blockchain({ networkStart: true });

            expect(loggerWarn).toHaveBeenCalledWith(
                "Ark Core is launched in Genesis Start mode. This is usually for starting the first node on the blockchain. Unless you know what you are doing, this is likely wrong.",
            );
            expect(loggerInfo).toHaveBeenCalledWith("Starting Ark Core for a new world, welcome aboard");
        });
    });
<<<<<<< HEAD
});
=======

    await container.register(
        "blockchain",
        asValue({
            name: "blockchain",
            version: "0.1.0",
            plugin: blockchain,
            options: {},
        }),
    );

    if (networkStart) {
        return;
    }

    await __resetToHeight1();

    await blockchain.start();
    await __addBlocks(5);
}

async function __resetBlocksInCurrentRound() {
    await blockchain.database.loadBlocksFromCurrentRound();
}

async function __resetToHeight1() {
    const lastBlock = await blockchain.database.getLastBlock();
    if (lastBlock) {
        // Make sure the wallet manager has been fed or else revertRound
        // cannot determine the previous delegates. This is only necessary, because
        // the database is not dropped after the unit tests are done.
        await blockchain.database.buildWallets();

        // Index the genesis wallet or else revert block at height 1 fails
        const generator = crypto.getAddress(genesisBlock.data.generatorPublicKey);
        const genesis = new Wallet(generator);
        genesis.publicKey = genesisBlock.data.generatorPublicKey;
        genesis.username = "genesis";
        blockchain.database.walletManager.reindex(genesis);

        blockchain.state.clear();

        blockchain.state.setLastBlock(lastBlock);
        await __resetBlocksInCurrentRound();
        await blockchain.removeBlocks(lastBlock.data.height - 1);
    }
}

async function __addBlocks(untilHeight) {
    const allBlocks = [...blocks2to100, ...blocks101to155];
    const lastHeight = blockchain.getLastHeight();

    for (let height = lastHeight + 1; height < untilHeight && height < 155; height++) {
        const blockToProcess = new Block(allBlocks[height - 2]);
        await blockchain.processBlock(blockToProcess, () => null);
    }
}
>>>>>>> 477db4c2
<|MERGE_RESOLUTION|>--- conflicted
+++ resolved
@@ -1,28 +1,15 @@
 /* tslint:disable:max-line-length */
-<<<<<<< HEAD
-import "./mocks/";
-import { logger } from "./mocks/logger";
-import { config } from "./mocks/config";
-
 import { models, slots } from "@arkecosystem/crypto";
 import delay from "delay";
 import { Blockchain } from "../../../packages/core-blockchain/src/blockchain";
+import { config as localConfig } from "../../../packages/core-blockchain/src/config";
 import { stateMachine } from "../../../packages/core-blockchain/src/state-machine";
-import { config as localConfig } from "../../../packages/core-blockchain/src/config";
 import "../../utils";
 import { blocks101to155 } from "../../utils/fixtures/testnet/blocks101to155";
 import { blocks2to100 } from "../../utils/fixtures/testnet/blocks2to100";
-=======
-import { crypto, models, slots } from "@arkecosystem/crypto";
-import { asValue } from "awilix";
-import delay from "delay";
-import { Blockchain } from "../../../packages/core-blockchain/src/blockchain";
-import { defaults } from "../../../packages/core-blockchain/src/defaults";
-import "../../utils";
-import { blocks101to155 } from "../../utils/fixtures/testnet/blocks101to155";
-import { blocks2to100 } from "../../utils/fixtures/testnet/blocks2to100";
-import { setUp, tearDown } from "./__support__/setup";
->>>>>>> 477db4c2
+import "./mocks/";
+import { config } from "./mocks/config";
+import { logger } from "./mocks/logger";
 
 const { Block } = models;
 
@@ -106,115 +93,6 @@
         });
     });
 
-<<<<<<< HEAD
-    describe("rebuildBlock", () => {
-        const block3 = new Block(blocks2to100[1]);
-        let getLastBlock;
-        let setLastBlock;
-        beforeEach(() => {
-            getLastBlock = jest.fn(() => block3);
-            setLastBlock = jest.fn(() => null);
-            jest.spyOn(blockchain, "state", "get").mockReturnValue({
-                getLastBlock,
-                setLastBlock,
-            } as any);
-        });
-        afterAll(() => {
-            jest.restoreAllMocks();
-        });
-
-        it("should rebuild with a known block", async () => {
-            const mockCallback = jest.fn(() => true);
-            const lastBlock = blockchain.getLastBlock();
-
-            await blockchain.rebuildBlock(lastBlock, mockCallback);
-            await delay(200);
-
-            expect(mockCallback.mock.calls.length).toBe(1);
-        });
-
-        it("should rebuild with a new chained block", async () => {
-            const mockCallback = jest.fn(() => true);
-
-            const chainedBlock = new Block(blocks2to100[2]);
-            await blockchain.rebuildBlock(chainedBlock, mockCallback);
-            await delay(200);
-
-            expect(mockCallback.mock.calls.length).toBe(1);
-            expect(setLastBlock).nthCalledWith(1, chainedBlock);
-        });
-
-        it("should disregard block with height == last height but different id", async () => {
-            const mockCallback = jest.fn(() => true);
-            const lastBlock = blockchain.getLastBlock();
-            const lastBlockCopy = new Block(lastBlock.data);
-            lastBlockCopy.data.id = "123456";
-
-            const loggerInfo = jest.spyOn(logger, "info");
-
-            await blockchain.rebuildBlock(lastBlockCopy, mockCallback);
-            await delay(200);
-
-            expect(mockCallback.mock.calls.length).toBe(1);
-            expect(loggerInfo).toHaveBeenCalledWith(
-                `Block ${lastBlockCopy.data.height.toLocaleString()} disregarded because on a fork`,
-            );
-        });
-
-        it("should disregard block with height > last height + 1", async () => {
-            const mockCallback = jest.fn(() => true);
-            const lastBlock = blockchain.getLastBlock();
-            const lastBlockCopy = new Block(lastBlock.data);
-            lastBlockCopy.data.height += 2;
-
-            await blockchain.rebuildBlock(lastBlockCopy, mockCallback);
-            await delay(200);
-
-            expect(mockCallback.mock.calls.length).toBe(1);
-            expect(blockchain.state.lastDownloadedBlock).toBe(lastBlock);
-        });
-
-        it("should disregard block not verified", async () => {
-            const mockCallback = jest.fn(() => true);
-            const lastBlock = blockchain.getLastBlock();
-            const lastBlockCopy = new Block(lastBlock.data);
-            lastBlockCopy.verification.verified = false;
-
-            const loggerWarn = jest.spyOn(logger, "warn");
-
-            await blockchain.rebuildBlock(lastBlockCopy, mockCallback);
-            await delay(200);
-
-            expect(mockCallback.mock.calls.length).toBe(1);
-            expect(loggerWarn).toHaveBeenCalledWith(
-                `Block ${lastBlockCopy.data.height.toLocaleString()} disregarded because verification failed`,
-            );
-        });
-
-        it("should commitQueuedQueries if block height % 20 000 == 0", async () => {
-            const mockCallback = jest.fn(() => true);
-            const lastBlock = blockchain.getLastBlock();
-            const nextBlock = new Block(blocks2to100[2]);
-            lastBlock.data.height = 19999;
-            nextBlock.data.height = 20000;
-
-            const commitQueuedQueries = jest
-                .spyOn(blockchain.database, "commitQueuedQueries")
-                // @ts-ignore
-                .mockReturnValueOnce(true);
-            // @ts-ignore
-            jest.spyOn(blockchain.database, "enqueueSaveBlock").mockReturnValueOnce(true);
-
-            await blockchain.rebuildBlock(nextBlock, mockCallback);
-            await delay(200);
-
-            expect(mockCallback.mock.calls.length).toBe(1);
-            expect(commitQueuedQueries).toHaveBeenCalled();
-        });
-    });
-
-=======
->>>>>>> 477db4c2
     describe("processBlock", () => {
         const block3 = new Block(blocks2to100[1]);
         let getLastBlock;
@@ -439,20 +317,6 @@
             ]);
         });
     });
-<<<<<<< HEAD
-
-    describe("__registerQueue", () => {
-        it("should be ok", () => {
-            blockchain.__registerQueue();
-
-            expect(blockchain).toHaveProperty("queue");
-            expect(blockchain).toHaveProperty("processQueue");
-            expect(blockchain).toHaveProperty("rebuildQueue");
-        });
-    });
-=======
-});
->>>>>>> 477db4c2
 
     describe("constructor - networkStart", () => {
         it("should output log messages if launched in networkStart mode", async () => {
@@ -467,64 +331,4 @@
             expect(loggerInfo).toHaveBeenCalledWith("Starting Ark Core for a new world, welcome aboard");
         });
     });
-<<<<<<< HEAD
-});
-=======
-
-    await container.register(
-        "blockchain",
-        asValue({
-            name: "blockchain",
-            version: "0.1.0",
-            plugin: blockchain,
-            options: {},
-        }),
-    );
-
-    if (networkStart) {
-        return;
-    }
-
-    await __resetToHeight1();
-
-    await blockchain.start();
-    await __addBlocks(5);
-}
-
-async function __resetBlocksInCurrentRound() {
-    await blockchain.database.loadBlocksFromCurrentRound();
-}
-
-async function __resetToHeight1() {
-    const lastBlock = await blockchain.database.getLastBlock();
-    if (lastBlock) {
-        // Make sure the wallet manager has been fed or else revertRound
-        // cannot determine the previous delegates. This is only necessary, because
-        // the database is not dropped after the unit tests are done.
-        await blockchain.database.buildWallets();
-
-        // Index the genesis wallet or else revert block at height 1 fails
-        const generator = crypto.getAddress(genesisBlock.data.generatorPublicKey);
-        const genesis = new Wallet(generator);
-        genesis.publicKey = genesisBlock.data.generatorPublicKey;
-        genesis.username = "genesis";
-        blockchain.database.walletManager.reindex(genesis);
-
-        blockchain.state.clear();
-
-        blockchain.state.setLastBlock(lastBlock);
-        await __resetBlocksInCurrentRound();
-        await blockchain.removeBlocks(lastBlock.data.height - 1);
-    }
-}
-
-async function __addBlocks(untilHeight) {
-    const allBlocks = [...blocks2to100, ...blocks101to155];
-    const lastHeight = blockchain.getLastHeight();
-
-    for (let height = lastHeight + 1; height < untilHeight && height < 155; height++) {
-        const blockToProcess = new Block(allBlocks[height - 2]);
-        await blockchain.processBlock(blockToProcess, () => null);
-    }
-}
->>>>>>> 477db4c2
+});