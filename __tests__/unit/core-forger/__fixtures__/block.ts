--- conflicted
+++ resolved
@@ -2,11 +2,7 @@
 
 client.getConfigManager().setFromPreset("unitnet");
 
-<<<<<<< HEAD
-export const sampleBlock = new blocks.Block({
-=======
-export const sampleBlock = models.Block.fromData({
->>>>>>> 37ea8a34
+export const sampleBlock = blocks.Block.fromData({
     id: "4398082439836560423",
     version: 0,
     timestamp: 35751416,
