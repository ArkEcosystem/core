--- conflicted
+++ resolved
@@ -127,7 +127,6 @@
         });
     });
 
-<<<<<<< HEAD
     describe("GetRemainingSlotTime", () => {
         it("should return undefined", async () => {
             forgerService.register({ hosts: [mockHost] });
@@ -137,13 +136,14 @@
             spyGetNetworkState.mockResolvedValue(mockNetworkState);
 
             await expect(forgerService.getRemainingSlotTime()).resolves.toBeNumber();
-=======
-    describe("GetLastForgedBlock", () => {
+        });
+    });
+
+  describe("GetLastForgedBlock", () => {
         it("should return undefined", async () => {
             forgerService.register({ hosts: [mockHost] });
 
             expect(forgerService.getLastForgedBlock()).toBeUndefined();
->>>>>>> 8bd81173
         });
     });
 
