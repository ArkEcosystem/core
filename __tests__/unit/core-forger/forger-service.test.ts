import "jest-extended";

import { HostNoResponseError, RelayCommunicationError } from "@packages/core-forger/src/errors";
import { ForgerService } from "@packages/core-forger/src/forger-service";
import { Container, Enums, Services, Utils } from "@packages/core-kernel";
import { NetworkStateStatus } from "@packages/core-p2p";
import { Crypto, Managers } from "@packages/crypto";
import { Address } from "@packages/crypto/src/identities";
import { BuilderFactory } from "@packages/crypto/src/transactions";

import { calculateActiveDelegates } from "./__utils__/calculate-active-delegates";
import { Sandbox } from "@arkecosystem/core-test-framework";
import { GetActiveDelegatesAction } from "@packages/core-database/src/actions";
import { ForgeNewBlockAction, IsForgingAllowedAction } from "@arkecosystem/core-forger/src/actions";
import { Contracts } from "@arkecosystem/core-kernel";
import { Interfaces } from "@arkecosystem/crypto";

let sandbox: Sandbox;
const logger = {
    error: jest.fn(),
    debug: jest.fn(),
    info: jest.fn(),
    warning: jest.fn(),
};
const client = {
    register: jest.fn(),
    dispose: jest.fn(),
    broadcastBlock: jest.fn(),
    syncWithNetwork: jest.fn(),
    getRound: jest.fn(),
    getNetworkState: jest.fn(),
    getTransactions: jest.fn(),
    emitEvent: jest.fn(),
    selectHost: jest.fn(),
};

beforeEach(() => {
<<<<<<< HEAD
    app = new Application(new Container.Container());
    app.bind(Container.Identifiers.LogService).toConstantValue(logger);

    const getTimeStampForBlock = (height: number) => {
        switch (height) {
            case 1:
                return 0;
            default:
                throw new Error(`Test scenarios should not hit this line`);
        }
    };

    jest.spyOn(Utils.forgingInfoCalculator, "getBlockTimeLookup").mockResolvedValue(getTimeStampForBlock);
=======
    sandbox = new Sandbox();
    sandbox.app.bind(Container.Identifiers.LogService).toConstantValue(logger);

    sandbox.app.bind(Container.Identifiers.TriggerService).to(Services.Triggers.Triggers).inSingletonScope();

    sandbox.app
        .get<Services.Triggers.Triggers>(Container.Identifiers.TriggerService)
        .bind("getActiveDelegates", new GetActiveDelegatesAction(sandbox.app));

    sandbox.app
        .get<Services.Triggers.Triggers>(Container.Identifiers.TriggerService)
        .bind("forgeNewBlock", new ForgeNewBlockAction());

    sandbox.app
        .get<Services.Triggers.Triggers>(Container.Identifiers.TriggerService)
        .bind("isForgingAllowed", new IsForgingAllowedAction());
>>>>>>> f6312182
});

afterEach(() => {
    jest.resetAllMocks();
});

describe("ForgerService", () => {
    let forgerService: ForgerService;
    let mockHost = { hostname: "127.0.0.1", port: 4000 };
    let delegates;
    let mockNetworkState;
    let mockTransaction;
    let transaction;
    let mockRound;
    let round;

    beforeEach(() => {
        forgerService = sandbox.app.resolve<ForgerService>(ForgerService);
        
        jest.spyOn(sandbox.app, "resolve").mockReturnValueOnce(client); // forger-service only resolves Client

        const slotSpy = jest.spyOn(Crypto.Slots, "getTimeInMsUntilNextSlot");
        slotSpy.mockReturnValue(0);

        delegates = calculateActiveDelegates();

        round = { data: { delegates, timestamp: 50, reward: 0 }, canForge: false };

        mockNetworkState = {
            status: NetworkStateStatus.Default,
            getOverHeightBlockHeaders: () => [],
            getQuorum: () => 0.7,
            toJson: () => "test json",
            nodeHeight: 10,
            lastBlockId: "11111111",
        };

        const recipientAddress = Address.fromPassphrase("recipient's secret");
        transaction = BuilderFactory.transfer()
            .version(1)
            .amount("100")
            .recipientId(recipientAddress)
            .sign("sender's secret")
            .build();

        mockTransaction = {
            transactions: [transaction.serialized.toString("hex")],
            poolSize: 10,
            count: 10,
        };

        mockRound = {
            timestamp: 0,
            reward: 0,
        };
    });

    describe("Register", () => {
        it("should register an associated client", async () => {
            forgerService.register({ hosts: [mockHost] });

            expect(client.register).toBeCalledTimes(1);
            expect(client.register).toBeCalledWith([mockHost]);
        });
    });

    describe("Dispose", () => {
        it("should dispose of an associated client", async () => {
            forgerService.register({ hosts: [mockHost] });
            const spyDisposeClient = jest.spyOn((forgerService as any).client, "dispose");
            // @ts-ignore
            expect(forgerService.isStopped).toEqual(false);
            forgerService.dispose();
            expect(spyDisposeClient).toHaveBeenCalled();
            // @ts-ignore
            expect(forgerService.isStopped).toEqual(true);
        });
    });

    describe("Boot", () => {
        it("should set delegates and log active delegates info message", async () => {
            forgerService.register({ hosts: [mockHost] });
            client.getRound.mockReturnValueOnce({ delegates });

            await expect(forgerService.boot(delegates)).toResolve();

            expect((forgerService as any).delegates).toEqual(delegates);

            const expectedInfoMessage = `Loaded ${Utils.pluralize(
                "active delegate",
                delegates.length,
                true,
            )}: ${delegates.map((wallet) => `${wallet.delegate.username} (${wallet.publicKey})`).join(", ")}`;

            expect(logger.info).toHaveBeenCalledWith(expectedInfoMessage);
        });

        it("should skip logging when the service is already initialised", async () => {
            forgerService.register({ hosts: [mockHost] });
            client.getRound.mockReturnValueOnce({ delegates });
            (forgerService as any).initialized = true;

            await expect(forgerService.boot(delegates)).toResolve();
            expect(logger.info).not.toHaveBeenCalledWith(`Forger Manager started.`);
        });

        it("should not log when there are no active delegates", async () => {
            forgerService.register({ hosts: [mockHost] });
            client.getRound.mockReturnValueOnce({ delegates });

            await expect(forgerService.boot([])).toResolve();
            expect(logger.info).toHaveBeenCalledTimes(1);
            expect(logger.info).toHaveBeenCalledWith(`Forger Manager started.`);
        });

        it("should log inactive delegates correctly", async () => {
            const numberActive = 10;

            const round = { data: { delegates: delegates.slice(0, numberActive) } };

            client.getRound.mockResolvedValueOnce(round.data as Contracts.P2P.CurrentRound);

            const expectedInactiveDelegatesMessage = `Loaded ${Utils.pluralize(
                "inactive delegate",
                delegates.length - numberActive,
                true,
            )}: ${delegates
                .slice(numberActive)
                .map((delegate) => delegate.publicKey)
                .join(", ")}`;

            forgerService.register({ hosts: [mockHost] });
            await expect(forgerService.boot(delegates)).toResolve();

            expect(logger.info).toHaveBeenCalledWith(expectedInactiveDelegatesMessage);
        });

        it("should catch and log errors", async () => {
            client.getRound.mockRejectedValueOnce(new Error("oops"));

            forgerService.register({ hosts: [mockHost] });
            await expect(forgerService.boot(delegates)).toResolve();

            expect(logger.warning).toHaveBeenCalledWith(`Waiting for a responsive host`);
        });

        it("should set correct timeout to check slots", async () => {
            const timeout = 500;
            const slotSpy = jest.spyOn(Crypto.Slots, "getTimeInMsUntilNextSlot");
            slotSpy.mockReturnValue(timeout);

            jest.useFakeTimers();
            client.getRound.mockReturnValueOnce({ delegates });

            forgerService.register({ hosts: [mockHost] });
            await expect(forgerService.boot(delegates)).toResolve();

            expect(setTimeout).toHaveBeenCalledWith(expect.any(Function), timeout);

            jest.useRealTimers();
        });
    });

    describe("GetTransactionsForForging", () => {
        it("should log error when transactions are empty", async () => {
            forgerService.register({ hosts: [mockHost] });

            // @ts-ignore
            const spyGetTransactions = jest.spyOn(forgerService.client, "getTransactions");
            // @ts-ignore
            spyGetTransactions.mockResolvedValue([]);
            await expect(forgerService.getTransactionsForForging()).resolves.toEqual([]);
            expect(logger.error).toHaveBeenCalledWith(`Could not get unconfirmed transactions from transaction pool.`);
        });

        it("should log and return valid transactions", async () => {
            forgerService.register({ hosts: [mockHost] });

            // @ts-ignore
            const spyGetTransactions = jest.spyOn(forgerService.client, "getTransactions");

            const recipientAddress = Address.fromPassphrase("recipient's secret");
            const transaction = BuilderFactory.transfer()
                .version(1)
                .amount("100")
                .recipientId(recipientAddress)
                .sign("sender's secret")
                .build();

            const mockTransaction = {
                transactions: [transaction.serialized.toString("hex")],
                poolSize: 10,
                count: 10,
            };
            // @ts-ignore
            spyGetTransactions.mockResolvedValue(mockTransaction);
            await expect(forgerService.getTransactionsForForging()).resolves.toEqual([transaction.data]);
            expect(logger.error).not.toHaveBeenCalled();
            const expectedLogInfo =
                `Received ${Utils.pluralize("transaction", 1, true)} ` +
                `from the pool containing ${Utils.pluralize("transaction", mockTransaction.poolSize, true)} total`;
            expect(logger.debug).toHaveBeenCalledWith(expectedLogInfo);
        });
    });

    describe("isForgingAllowed", () => {
        it("should not allow forging when network status is unknown", async () => {
            expect(
                // @ts-ignore
                forgerService.isForgingAllowed({ status: NetworkStateStatus.Unknown }, delegates[0]),
            ).toEqual(false);
            expect(logger.info).toHaveBeenCalledWith("Failed to get network state from client. Will not forge.");
        });

        it("should not allow forging when network status is a cold start", async () => {
            expect(
                // @ts-ignore
                forgerService.isForgingAllowed({ status: NetworkStateStatus.ColdStart }, delegates[0]),
            ).toEqual(false);
            expect(logger.info).toHaveBeenCalledWith("Skipping slot because of cold start. Will not forge.");
        });

        it("should not allow forging when network status is below minimum peers", async () => {
            expect(
                // @ts-ignore
                forgerService.isForgingAllowed({ status: NetworkStateStatus.BelowMinimumPeers }, delegates[0]),
            ).toEqual(false);
            expect(logger.info).toHaveBeenCalledWith("Network reach is not sufficient to get quorum. Will not forge.");
        });

        it("should log double forge warning for any overheight block headers", async () => {
            client.getRound.mockReturnValueOnce({ delegates });
            forgerService.register({ hosts: [mockHost] });
            await forgerService.boot(delegates);

            const overHeightBlockHeaders: Array<{
                [id: string]: any;
            }> = [
                {
                    generatorPublicKey: delegates[0].publicKey,
                    id: 1,
                },
            ];

            mockNetworkState.getQuorum = () => 0.99;
            mockNetworkState.getOverHeightBlockHeaders = () => overHeightBlockHeaders;

            expect(
                // @ts-ignore
                forgerService.isForgingAllowed(mockNetworkState, delegates[0]),
            ).toEqual(true);
            const expectedOverHeightInfo = `Detected ${Utils.pluralize(
                "distinct overheight block header",
                overHeightBlockHeaders.length,
                true,
            )}.`;
            expect(logger.info).toHaveBeenCalledWith(expectedOverHeightInfo);

            const expectedDoubleForgeWarning = `Possible double forging delegate: ${delegates[0].delegate.username} (${delegates[0].publicKey}) - Block: ${overHeightBlockHeaders[0].id}.`;

            expect(logger.warning).toHaveBeenCalledWith(expectedDoubleForgeWarning);
        });

        it("should not allow forging if quorum is not met", async () => {
            client.getRound.mockReturnValueOnce({ delegates });
            forgerService.register({ hosts: [mockHost] });
            await forgerService.boot(delegates);

            (mockNetworkState.getQuorum = () => 0.6),
                expect(
                    // @ts-ignore
                    forgerService.isForgingAllowed(mockNetworkState, delegates[0]),
                ).toEqual(false);

            expect(logger.info).toHaveBeenCalledWith("Fork 6 - Not enough quorum to forge next block. Will not forge.");

            expect(logger.debug).toHaveBeenCalledWith(`Network State: ${mockNetworkState.toJson()}`);

            expect(logger.warning).not.toHaveBeenCalled();
        });

        it("should allow forging if quorum is met", async () => {
            client.getRound.mockReturnValueOnce({ delegates });
            forgerService.register({ hosts: [mockHost] });
            await forgerService.boot(delegates);

            expect(
                // @ts-ignore
                forgerService.isForgingAllowed(mockNetworkState, delegates[0]),
            ).toEqual(true);

            expect(logger.debug).not.toHaveBeenCalled();

            expect(logger.warning).not.toHaveBeenCalled();
        });

        it("should allow forging if quorum is met, not log warning if overheight delegate is not the same", async () => {
            client.getRound.mockReturnValueOnce({ delegates });
            forgerService.register({ hosts: [mockHost] });
            await forgerService.boot(delegates);

            const overHeightBlockHeaders: Array<{
                [id: string]: any;
            }> = [
                {
                    generatorPublicKey: delegates[0].publicKey,
                    id: 1,
                },
            ];

            mockNetworkState.getOverHeightBlockHeaders = () => overHeightBlockHeaders;

            expect(
                // @ts-ignore
                forgerService.isForgingAllowed(mockNetworkState, delegates[1]),
            ).toEqual(true);

            expect(logger.debug).not.toHaveBeenCalled();

            expect(logger.warning).not.toHaveBeenCalled();
        });
    });


    describe("checkSlot", () => {
        it("should do nothing when the forging service is stopped", async () => {
            forgerService.register({ hosts: [mockHost] });

            await forgerService.dispose();

            await expect(forgerService.checkSlot()).toResolve();

            expect(logger.info).not.toHaveBeenCalled();
            expect(logger.warning).not.toHaveBeenCalled();
            expect(logger.error).not.toHaveBeenCalled();
            expect(logger.debug).not.toHaveBeenCalled();
        });

        it("should set timer if forging is not yet allowed", async () => {
            forgerService.register({ hosts: [mockHost] });
            (forgerService as any).initialized = true;

            client.getRound.mockReturnValueOnce({ delegates });
            await expect(forgerService.boot(delegates)).toResolve();
            expect(logger.info).not.toHaveBeenCalledWith(`Forger Manager started.`);

            jest.useFakeTimers();

            client.getRound.mockReturnValueOnce({ delegates });
            await expect(forgerService.checkSlot()).toResolve();
            expect(setTimeout).toHaveBeenCalledWith(expect.any(Function), 200);

            expect(logger.info).not.toHaveBeenCalled();
            expect(logger.warning).not.toHaveBeenCalled();
            expect(logger.error).not.toHaveBeenCalled();
            expect(logger.debug).not.toHaveBeenCalled();

            jest.useRealTimers();
        });

        it("should set timer and log nextForger which is active on node", async () => {
            const slotSpy = jest.spyOn(Crypto.Slots, "getTimeInMsUntilNextSlot");
            slotSpy.mockReturnValue(0);

            const round = {
                data: {
                    delegates,
                    canForge: true,
                    currentForger: {
                        publicKey: delegates[delegates.length - 1].publicKey,
                    },
                    nextForger: { publicKey: delegates[delegates.length - 3].publicKey },
                },
            };

            client.getRound.mockResolvedValueOnce(round.data as Contracts.P2P.CurrentRound);

            forgerService.register({ hosts: [mockHost] });
            (forgerService as any).initialized = true;

            await expect(forgerService.boot(delegates.slice(0, delegates.length - 2))).toResolve();
            expect(logger.info).not.toHaveBeenCalledWith(`Forger Manager started.`);

            jest.useFakeTimers();
            // @ts-ignore
            const spyClientSyncWithNetwork = jest.spyOn(forgerService.client, "syncWithNetwork");

            client.getRound.mockResolvedValueOnce(round.data as Contracts.P2P.CurrentRound);
            await expect(forgerService.checkSlot()).toResolve();
            expect(setTimeout).toHaveBeenCalledWith(expect.any(Function), 0);

            expect(spyClientSyncWithNetwork).toHaveBeenCalled();

            const expectedInfoMessage = `Next forging delegate ${delegates[delegates.length - 3].delegate.username} (${
                delegates[delegates.length - 3].publicKey
            }) is active on this node.`;

            expect(logger.info).toHaveBeenCalledWith(expectedInfoMessage);
            expect(logger.warning).not.toHaveBeenCalled();
            expect(logger.error).not.toHaveBeenCalled();

            jest.useRealTimers();
        });

        it("should set timer and not log message if nextForger is not active", async () => {
            const slotSpy = jest.spyOn(Crypto.Slots, "getTimeInMsUntilNextSlot");
            slotSpy.mockReturnValue(0);

            const round = {
                data: {
                    delegates,
                    canForge: true,
                    currentForger: {
                        publicKey: delegates[delegates.length - 2].publicKey,
                    },
                    nextForger: { publicKey: delegates[delegates.length - 1].publicKey },
                },
            };

            client.getRound.mockResolvedValueOnce(round.data as Contracts.P2P.CurrentRound);

            forgerService.register({ hosts: [mockHost] });
            (forgerService as any).initialized = true;

            await expect(forgerService.boot(delegates.slice(0, delegates.length - 3))).toResolve();
            expect(logger.info).not.toHaveBeenCalledWith(`Forger Manager started.`);

            jest.useFakeTimers();
            // @ts-ignore
            const spyClientSyncWithNetwork = jest.spyOn(forgerService.client, "syncWithNetwork");
            spyClientSyncWithNetwork.mockReset();

            client.getRound.mockResolvedValueOnce(round.data as Contracts.P2P.CurrentRound);
            await expect(forgerService.checkSlot()).toResolve();
            expect(setTimeout).toHaveBeenCalledWith(expect.any(Function), 0);

            expect(spyClientSyncWithNetwork).not.toHaveBeenCalled();

            const expectedInfoMessage = `Next forging delegate ${delegates[delegates.length - 3].delegate.username} (${
                delegates[delegates.length - 3].publicKey
            }) is active on this node.`;

            expect(logger.info).not.toHaveBeenCalledWith(expectedInfoMessage);
            expect(logger.warning).not.toHaveBeenCalled();
            expect(logger.error).not.toHaveBeenCalled();
            expect(logger.debug).not.toHaveBeenCalledWith(`Sending wake-up check to relay node ${mockHost.hostname}`);
            
            jest.useRealTimers();
        });

        it("should forge valid blocks when forging is allowed", async () => {
            const slotSpy = jest.spyOn(Crypto.Slots, "getTimeInMsUntilNextSlot");
            slotSpy.mockReturnValue(0);

            const mockBlock = { data: {} } as Interfaces.IBlock;
            const nextDelegateToForge = {
                publicKey: delegates[2].publicKey,
                forge: jest.fn().mockReturnValue(mockBlock)
            }
            delegates[delegates.length - 2] = Object.assign(nextDelegateToForge, delegates[delegates.length - 2]);

            const round = {
                data: {
                    delegates,
                    canForge: true,
                    currentForger: {
                        publicKey: delegates[delegates.length - 2].publicKey,
                    },
                    nextForger: { publicKey: delegates[delegates.length - 3].publicKey },
                    lastBlock: {
                        height: 3,
                    },
                    timestamp: 0,
                    reward: "0",
                    current: 1
                },
            };

            client.getRound.mockResolvedValueOnce(round.data as Contracts.P2P.CurrentRound);

            forgerService.register({ hosts: [mockHost] });

            // @ts-ignore
            const spyGetTransactions = jest.spyOn(forgerService.client, "getTransactions");
            // @ts-ignore
            spyGetTransactions.mockResolvedValue([]);

            const spyForgeNewBlock = jest.spyOn(forgerService, "forgeNewBlock");

            // @ts-ignore
            const spyGetNetworkState = jest.spyOn(forgerService.client, "getNetworkState");
            // @ts-ignore
            spyGetNetworkState.mockResolvedValue(mockNetworkState);

            await expect(forgerService.boot(delegates)).toResolve();

            client.getRound.mockResolvedValueOnce(round.data as Contracts.P2P.CurrentRound);
            jest.useFakeTimers();
            // @ts-ignore
            await expect(forgerService.checkSlot()).toResolve();

            expect(setTimeout).toHaveBeenCalledWith(expect.any(Function), 0);

            expect(spyForgeNewBlock).toHaveBeenCalledWith(
                delegates[delegates.length - 2],
                round.data,
                mockNetworkState,
            );

            const loggerWarningMessage = `The NetworkState height (${mockNetworkState.nodeHeight}) and round height (${round.data.lastBlock.height}) are out of sync. This indicates delayed blocks on the network.`;
            expect(logger.warning).toHaveBeenCalledWith(loggerWarningMessage);
            
            jest.useRealTimers();
        });

        it("should not log warning message when nodeHeight does not equal last block height", async () => {
            const slotSpy = jest.spyOn(Crypto.Slots, "getTimeInMsUntilNextSlot");
            slotSpy.mockReturnValue(0);

            const mockBlock = { data: {} } as Interfaces.IBlock;
            const nextDelegateToForge = {
                publicKey: delegates[2].publicKey,
                forge: jest.fn().mockReturnValue(mockBlock)
            }
            delegates[delegates.length - 2] = Object.assign(nextDelegateToForge, delegates[delegates.length - 2]);

            const round = {
                data: {
                    delegates,
                    canForge: true,
                    currentForger: {
                        publicKey: delegates[delegates.length - 2].publicKey,
                    },
                    nextForger: { publicKey: delegates[delegates.length - 3].publicKey },
                    lastBlock: {
                        height: 10,
                    },
                    timestamp: 0,
                    reward: "0",
                },
            };

            client.getRound.mockResolvedValueOnce(round.data as Contracts.P2P.CurrentRound);

            forgerService.register({ hosts: [mockHost] });

            // @ts-ignore
            const spyGetTransactions = jest.spyOn(forgerService.client, "getTransactions");
            // @ts-ignore
            spyGetTransactions.mockResolvedValue([]);

            const spyForgeNewBlock = jest.spyOn(forgerService, "forgeNewBlock");

            // @ts-ignore
            const spyGetNetworkState = jest.spyOn(forgerService.client, "getNetworkState");
            // @ts-ignore
            spyGetNetworkState.mockResolvedValue(mockNetworkState);

            await expect(forgerService.boot(delegates)).toResolve();

            client.getRound.mockResolvedValueOnce(round.data as Contracts.P2P.CurrentRound);
            jest.useFakeTimers();
            // @ts-ignore
            await forgerService.checkSlot();

            expect(setTimeout).toHaveBeenCalledWith(expect.any(Function), 0);

            expect(spyForgeNewBlock).toHaveBeenCalledWith(
                delegates[delegates.length - 2],
                round.data,
                mockNetworkState,
            );

            const loggerWarningMessage = `The NetworkState height (${mockNetworkState.nodeHeight}) and round height (${round.data.lastBlock.height}) are out of sync. This indicates delayed blocks on the network.`;
            expect(logger.warning).not.toHaveBeenCalledWith(loggerWarningMessage);
            
            jest.useRealTimers();
        });

        it("should not allow forging when blocked by network status", async () => {
            const slotSpy = jest.spyOn(Crypto.Slots, "getTimeInMsUntilNextSlot");
            slotSpy.mockReturnValue(0);

            const mockBlock = { data: {} } as Interfaces.IBlock;
            const nextDelegateToForge = {
                publicKey: delegates[2].publicKey,
                forge: jest.fn().mockReturnValue(mockBlock)
            }
            delegates[delegates.length - 2] = Object.assign(nextDelegateToForge, delegates[delegates.length - 2]);

            const round = {
                data: {
                    delegates,
                    canForge: true,
                    currentForger: {
                        publicKey: delegates[delegates.length - 2].publicKey,
                    },
                    nextForger: { publicKey: delegates[delegates.length - 3].publicKey },
                    lastBlock: {
                        height: 10,
                    },
                    timestamp: 0,
                    reward: "0",
                },
            };

            client.getRound.mockResolvedValueOnce(round.data as Contracts.P2P.CurrentRound);

            forgerService.register({ hosts: [mockHost] });

            // @ts-ignore
            const spyGetTransactions = jest.spyOn(forgerService.client, "getTransactions");
            // @ts-ignore
            spyGetTransactions.mockResolvedValue([]);

            const spyForgeNewBlock = jest.spyOn(forgerService, "forgeNewBlock");

            mockNetworkState.status = NetworkStateStatus.Unknown;

            // @ts-ignore
            const spyGetNetworkState = jest.spyOn(forgerService.client, "getNetworkState");
            // @ts-ignore
            spyGetNetworkState.mockResolvedValue(mockNetworkState);

            await expect(forgerService.boot(delegates)).toResolve();

            client.getRound.mockResolvedValueOnce(round.data as Contracts.P2P.CurrentRound);
            // @ts-ignore
            await expect(forgerService.checkSlot()).toResolve();

            expect(spyForgeNewBlock).not.toHaveBeenCalled();
        });

        it("should catch network errors and set timeout to check slot later", async () => {
            const slotSpy = jest.spyOn(Crypto.Slots, "getTimeInMsUntilNextSlot");
            slotSpy.mockReturnValue(0);

            const mockBlock = { data: {} } as Interfaces.IBlock;
            const nextDelegateToForge = {
                publicKey: delegates[2].publicKey,
                forge: jest.fn().mockReturnValue(mockBlock)
            }
            delegates[delegates.length - 2] = Object.assign(nextDelegateToForge, delegates[delegates.length - 2]);

            const round = {
                data: {
                    delegates,
                    canForge: true,
                    currentForger: {
                        publicKey: delegates[delegates.length - 2].publicKey,
                    },
                    nextForger: { publicKey: delegates[delegates.length - 3].publicKey },
                    lastBlock: {
                        height: 10,
                    },
                    timestamp: 0,
                    reward: "0",
                },
            };

            client.getRound.mockResolvedValueOnce(round.data as Contracts.P2P.CurrentRound);

            forgerService.register({ hosts: [mockHost] });

            // @ts-ignore
            const spyGetTransactions = jest.spyOn(forgerService.client, "getTransactions");
            // @ts-ignore
            spyGetTransactions.mockResolvedValue([]);

            const spyForgeNewBlock = jest.spyOn(forgerService, "forgeNewBlock");

            // @ts-ignore
            const spyGetNetworkState = jest.spyOn(forgerService.client, "getNetworkState");
            // @ts-ignore
            spyGetNetworkState.mockImplementation(() => {
                throw new HostNoResponseError(`blockchain isn't ready`);
            });

            await expect(forgerService.boot(delegates)).toResolve();

            client.getRound.mockResolvedValueOnce(round.data as Contracts.P2P.CurrentRound);
            jest.useFakeTimers();
            // @ts-ignore
            await expect(forgerService.checkSlot()).toResolve();

            expect(setTimeout).toHaveBeenCalledWith(expect.any(Function), 2000);

            expect(spyForgeNewBlock).not.toHaveBeenCalled();

            expect(logger.info).toHaveBeenCalledWith(`Waiting for relay to become ready.`);
            
            jest.useRealTimers();
        });

        it("should log warning when error isn't a network error", async () => {
            const slotSpy = jest.spyOn(Crypto.Slots, "getTimeInMsUntilNextSlot");
            slotSpy.mockReturnValue(0);

            const mockBlock = { data: {} } as Interfaces.IBlock;
            const nextDelegateToForge = {
                publicKey: delegates[2].publicKey,
                forge: jest.fn().mockReturnValue(mockBlock)
            }
            delegates[delegates.length - 2] = Object.assign(nextDelegateToForge, delegates[delegates.length - 2]);

            const round = {
                data: {
                    delegates,
                    canForge: true,
                    currentForger: {
                        publicKey: delegates[delegates.length - 2].publicKey,
                    },
                    nextForger: { publicKey: delegates[delegates.length - 3].publicKey },
                    lastBlock: {
                        height: 10,
                    },
                    timestamp: 0,
                    reward: "0",
                },
            };

            client.getRound.mockResolvedValueOnce(round.data as Contracts.P2P.CurrentRound);

            forgerService.register({ hosts: [mockHost] });

            // @ts-ignore
            const spyGetTransactions = jest.spyOn(forgerService.client, "getTransactions");
            // @ts-ignore
            spyGetTransactions.mockResolvedValue([]);

            const spyForgeNewBlock = jest.spyOn(forgerService, "forgeNewBlock");

            // @ts-ignore
            const spyGetNetworkState = jest.spyOn(forgerService.client, "getNetworkState");
            const mockEndpoint = `Test - Endpoint`;
            const mockError = `custom error`;
            // @ts-ignore
            spyGetNetworkState.mockImplementation(() => {
                throw new RelayCommunicationError(mockEndpoint, mockError);
            });

            await expect(forgerService.boot(delegates)).toResolve();

            client.getRound.mockResolvedValueOnce(round.data as Contracts.P2P.CurrentRound);
            jest.useFakeTimers();
            // @ts-ignore
            await expect(forgerService.checkSlot()).toResolve();

            expect(setTimeout).toHaveBeenCalledWith(expect.any(Function), 2000);

            expect(spyForgeNewBlock).not.toHaveBeenCalled();

            expect(logger.warning).toHaveBeenCalledWith(
                `Request to ${mockEndpoint} failed, because of '${mockError}'.`,
            );

            jest.useRealTimers();
        });

        it("should log error when error thrown during attempted forge isn't a network error", async () => {
            const slotSpy = jest.spyOn(Crypto.Slots, "getTimeInMsUntilNextSlot");
            slotSpy.mockReturnValue(0);

            const mockBlock = { data: {} } as Interfaces.IBlock;
            const nextDelegateToForge = {
                publicKey: delegates[2].publicKey,
                forge: jest.fn().mockReturnValue(mockBlock)
            }
            delegates[delegates.length - 2] = Object.assign(nextDelegateToForge, delegates[delegates.length - 2]);

            const round = {
                data: {
                    delegates,
                    canForge: true,
                    currentForger: {
                        publicKey: delegates[delegates.length - 2].publicKey,
                    },
                    nextForger: { publicKey: delegates[delegates.length - 3].publicKey },
                    lastBlock: {
                        height: 10,
                    },
                    timestamp: 0,
                    reward: "0",
                    current: 9,
                },
            };

            client.getRound.mockResolvedValueOnce(round.data as Contracts.P2P.CurrentRound);

            forgerService.register({ hosts: [mockHost] });

            // @ts-ignore
            const spyGetTransactions = jest.spyOn(forgerService.client, "getTransactions");
            // @ts-ignore
            spyGetTransactions.mockResolvedValue([]);

            // @ts-ignore
            const spyClientEmitEvent = jest.spyOn(forgerService.client, "emitEvent");

            const spyForgeNewBlock = jest.spyOn(forgerService, "forgeNewBlock");

            // @ts-ignore
            const spyGetNetworkState = jest.spyOn(forgerService.client, "getNetworkState");
            const mockError = `custom error`;
            // @ts-ignore
            spyGetNetworkState.mockImplementation(() => {
                throw new Error(mockError);
            });

            await expect(forgerService.boot(delegates)).toResolve();

            client.getRound.mockResolvedValueOnce(round.data as Contracts.P2P.CurrentRound);
            jest.useFakeTimers();
            // @ts-ignore
            await expect(forgerService.checkSlot()).toResolve();

            expect(setTimeout).toHaveBeenCalledWith(expect.any(Function), 2000);

            expect(spyForgeNewBlock).not.toHaveBeenCalled();

            expect(logger.error).toHaveBeenCalled();

            expect(spyClientEmitEvent).toHaveBeenCalledWith(Enums.ForgerEvent.Failed, { error: mockError });
            const infoMessage = `Round: ${round.data.current.toLocaleString()}, height: ${round.data.lastBlock.height.toLocaleString()}`;
            expect(logger.info).toHaveBeenCalledWith(infoMessage);
            
            jest.useRealTimers();
        });

        it("should not error when there is no round info", async () => {
            const slotSpy = jest.spyOn(Crypto.Slots, "getTimeInMsUntilNextSlot");
            slotSpy.mockReturnValue(0);

            const mockBlock = { data: {} } as Interfaces.IBlock;
            const nextDelegateToForge = {
                publicKey: delegates[2].publicKey,
                forge: jest.fn().mockReturnValue(mockBlock)
            }
            delegates[delegates.length - 2] = Object.assign(nextDelegateToForge, delegates[delegates.length - 2]);

            const round = undefined;

            client.getRound.mockResolvedValueOnce(round as Contracts.P2P.CurrentRound);

            forgerService.register({ hosts: [mockHost] });

            // @ts-ignore
            const spyGetTransactions = jest.spyOn(forgerService.client, "getTransactions");
            // @ts-ignore
            spyGetTransactions.mockResolvedValue([]);

            // @ts-ignore
            const spyClientEmitEvent = jest.spyOn(forgerService.client, "emitEvent");

            const spyForgeNewBlock = jest.spyOn(forgerService, "forgeNewBlock");

            await expect(forgerService.boot(delegates)).toResolve();

            client.getRound.mockResolvedValueOnce(round as Contracts.P2P.CurrentRound);
            jest.useFakeTimers();
            // @ts-ignore
            await expect(forgerService.checkSlot()).toResolve();

            expect(setTimeout).toHaveBeenCalledWith(expect.any(Function), 2000);

            expect(spyForgeNewBlock).not.toHaveBeenCalled();

            expect(logger.error).toHaveBeenCalled();

            expect(spyClientEmitEvent).toHaveBeenCalledWith(Enums.ForgerEvent.Failed, { error: expect.any(String) });
            expect(logger.info).not.toHaveBeenCalled();
            
            jest.useRealTimers();
        });
    });
    
    describe("ForgeNewBlock", () => {
        it("should fail to forge when delegate is already in next slot", async () => {
            client.getRound.mockReturnValueOnce({ delegates });
            forgerService.register({ hosts: [mockHost] });

            client.getTransactions.mockResolvedValueOnce(mockTransaction);

            await forgerService.boot(delegates);

            const address = `Delegate-Wallet-${2}`;

            const mockBlock = { data: {} } as Interfaces.IBlock;
            const nextDelegateToForge = {
                publicKey: delegates[2].publicKey,
                forge: jest.fn().mockReturnValue(mockBlock)
            }

            // @ts-ignore
            await expect(forgerService.forgeNewBlock(nextDelegateToForge, mockRound, mockNetworkState)).toResolve();

            const prettyName = `Username: ${address} (${nextDelegateToForge.publicKey})`;

            const failedForgeMessage = `Failed to forge new block by delegate ${prettyName}, because already in next slot.`;

            expect(logger.warning).toHaveBeenCalledWith(failedForgeMessage);
        });

        it("should fail to forge when there is not enough time left in slot", async () => {
            client.getRound.mockReturnValueOnce({ delegates });
            const timeLeftInMs = 1000;
            const spyTimeTillNextSlot = jest.spyOn(Crypto.Slots, "getTimeInMsUntilNextSlot");
            spyTimeTillNextSlot.mockReturnValue(timeLeftInMs);

            forgerService.register({ hosts: [mockHost] });

            client.getTransactions.mockResolvedValueOnce(mockTransaction);

            await forgerService.boot(delegates);

            const address = `Delegate-Wallet-${2}`;

            const mockBlock = { data: {} } as Interfaces.IBlock;
            const nextDelegateToForge = {
                publicKey: delegates[2].publicKey,
                forge: jest.fn().mockReturnValue(mockBlock)
            }

            const spyNextSlot = jest.spyOn(Crypto.Slots, "getSlotNumber");
            spyNextSlot.mockReturnValue(0);

            // @ts-ignore
            await expect(forgerService.forgeNewBlock(nextDelegateToForge, mockRound, mockNetworkState)).toResolve();

            const prettyName = `Username: ${address} (${nextDelegateToForge.publicKey})`;

            const minimumMs = 2000;

            const failedForgeMessage = `Failed to forge new block by delegate ${prettyName}, because there were ${timeLeftInMs}ms left in the current slot (less than ${minimumMs}ms).`;

            expect(logger.warning).toHaveBeenCalledWith(failedForgeMessage);
        });

        it("should forge valid new blocks", async () => {
            client.getRound.mockReturnValueOnce({ delegates });
            const timeLeftInMs = 3000;
            const spyTimeTillNextSlot = jest.spyOn(Crypto.Slots, "getTimeInMsUntilNextSlot");
            spyTimeTillNextSlot.mockReturnValue(timeLeftInMs);

            forgerService.register({ hosts: [mockHost] });

            client.getTransactions.mockResolvedValueOnce(mockTransaction);

            await forgerService.boot(delegates);

            const address = `Delegate-Wallet-${2}`;

            const mockBlock = { data: {} } as Interfaces.IBlock;
            const nextDelegateToForge = {
                publicKey: delegates[2].publicKey,
                forge: jest.fn().mockReturnValue(mockBlock)
            }

            const spyNextSlot = jest.spyOn(Crypto.Slots, "getSlotNumber");
            spyNextSlot.mockReturnValue(0);

            client.emitEvent.mockReset();
            // @ts-ignore
            await expect(forgerService.forgeNewBlock(nextDelegateToForge, mockRound, mockNetworkState)).toResolve();

            const prettyName = `Username: ${address} (${nextDelegateToForge.publicKey})`;

            const infoForgeMessageOne = `Forged new block`;
            const infoForgeMessageTwo = ` by delegate ${prettyName}`;

            expect(logger.info).toHaveBeenCalledWith(expect.stringContaining(infoForgeMessageOne));
            expect(logger.info).toHaveBeenCalledWith(expect.stringContaining(infoForgeMessageTwo));

            expect(client.broadcastBlock).toHaveBeenCalledWith(mockBlock);

            expect(client.emitEvent).toHaveBeenNthCalledWith(1, Enums.BlockEvent.Forged, expect.anything());

            expect(client.emitEvent).toHaveBeenNthCalledWith(2, Enums.TransactionEvent.Forged, transaction.data);
        });

        it("should forge valid new blocks when passed specific milestones", async () => {
            client.getRound.mockReturnValueOnce({ delegates });
            const spyMilestone = jest.spyOn(Managers.configManager, "getMilestone");
            spyMilestone.mockReturnValueOnce({ block: { idFullSha256: true, version: 0 }, reward: 0 });

            const timeLeftInMs = 3000;
            const spyTimeTillNextSlot = jest.spyOn(Crypto.Slots, "getTimeInMsUntilNextSlot");
            spyTimeTillNextSlot.mockReturnValueOnce(timeLeftInMs).mockReturnValueOnce(timeLeftInMs);

            forgerService.register({ hosts: [mockHost] });

            client.getTransactions.mockResolvedValueOnce(mockTransaction);

            mockNetworkState.lastBlockId = "c2fa2d400b4c823873d476f6e0c9e423cf925e9b48f1b5706c7e2771d4095538";

            jest.useFakeTimers();
            await forgerService.boot(delegates);

            const address = `Delegate-Wallet-${2}`;

            const mockBlock = { data: {} } as Interfaces.IBlock;
            const nextDelegateToForge = {
                publicKey: delegates[2].publicKey,
                forge: jest.fn().mockReturnValue(mockBlock)
            }

            const spyNextSlot = jest.spyOn(Crypto.Slots, "getSlotNumber");
            spyNextSlot.mockReturnValueOnce(0).mockReturnValueOnce(0);

            client.emitEvent.mockReset();
            // @ts-ignore
            await forgerService.forgeNewBlock(nextDelegateToForge, round.data, mockNetworkState);

            const prettyName = `Username: ${address} (${nextDelegateToForge.publicKey})`;

            const infoForgeMessageOne = `Forged new block`;
            const infoForgeMessageTwo = ` by delegate ${prettyName}`;

            expect(logger.info).toHaveBeenCalledWith(expect.stringContaining(infoForgeMessageOne));
            expect(logger.info).toHaveBeenCalledWith(expect.stringContaining(infoForgeMessageTwo));

            expect(client.broadcastBlock).toHaveBeenCalledWith(mockBlock);

            expect(client.emitEvent).toHaveBeenNthCalledWith(1, Enums.BlockEvent.Forged, expect.anything());

            expect(client.emitEvent).toHaveBeenNthCalledWith(2, Enums.TransactionEvent.Forged, transaction.data);
            jest.useRealTimers();
        });
    });

});<|MERGE_RESOLUTION|>--- conflicted
+++ resolved
@@ -1,5 +1,10 @@
 import "jest-extended";
 
+import { ForgeNewBlockAction, IsForgingAllowedAction } from "@arkecosystem/core-forger/src/actions";
+import { Contracts } from "@arkecosystem/core-kernel";
+import { Sandbox } from "@arkecosystem/core-test-framework";
+import { Interfaces } from "@arkecosystem/crypto";
+import { GetActiveDelegatesAction } from "@packages/core-database/src/actions";
 import { HostNoResponseError, RelayCommunicationError } from "@packages/core-forger/src/errors";
 import { ForgerService } from "@packages/core-forger/src/forger-service";
 import { Container, Enums, Services, Utils } from "@packages/core-kernel";
@@ -9,11 +14,6 @@
 import { BuilderFactory } from "@packages/crypto/src/transactions";
 
 import { calculateActiveDelegates } from "./__utils__/calculate-active-delegates";
-import { Sandbox } from "@arkecosystem/core-test-framework";
-import { GetActiveDelegatesAction } from "@packages/core-database/src/actions";
-import { ForgeNewBlockAction, IsForgingAllowedAction } from "@arkecosystem/core-forger/src/actions";
-import { Contracts } from "@arkecosystem/core-kernel";
-import { Interfaces } from "@arkecosystem/crypto";
 
 let sandbox: Sandbox;
 const logger = {
@@ -35,9 +35,22 @@
 };
 
 beforeEach(() => {
-<<<<<<< HEAD
-    app = new Application(new Container.Container());
-    app.bind(Container.Identifiers.LogService).toConstantValue(logger);
+    sandbox = new Sandbox();
+    sandbox.app.bind(Container.Identifiers.LogService).toConstantValue(logger);
+
+    sandbox.app.bind(Container.Identifiers.TriggerService).to(Services.Triggers.Triggers).inSingletonScope();
+
+    sandbox.app
+        .get<Services.Triggers.Triggers>(Container.Identifiers.TriggerService)
+        .bind("getActiveDelegates", new GetActiveDelegatesAction(sandbox.app));
+
+    sandbox.app
+        .get<Services.Triggers.Triggers>(Container.Identifiers.TriggerService)
+        .bind("forgeNewBlock", new ForgeNewBlockAction());
+
+    sandbox.app
+        .get<Services.Triggers.Triggers>(Container.Identifiers.TriggerService)
+        .bind("isForgingAllowed", new IsForgingAllowedAction());
 
     const getTimeStampForBlock = (height: number) => {
         switch (height) {
@@ -49,24 +62,6 @@
     };
 
     jest.spyOn(Utils.forgingInfoCalculator, "getBlockTimeLookup").mockResolvedValue(getTimeStampForBlock);
-=======
-    sandbox = new Sandbox();
-    sandbox.app.bind(Container.Identifiers.LogService).toConstantValue(logger);
-
-    sandbox.app.bind(Container.Identifiers.TriggerService).to(Services.Triggers.Triggers).inSingletonScope();
-
-    sandbox.app
-        .get<Services.Triggers.Triggers>(Container.Identifiers.TriggerService)
-        .bind("getActiveDelegates", new GetActiveDelegatesAction(sandbox.app));
-
-    sandbox.app
-        .get<Services.Triggers.Triggers>(Container.Identifiers.TriggerService)
-        .bind("forgeNewBlock", new ForgeNewBlockAction());
-
-    sandbox.app
-        .get<Services.Triggers.Triggers>(Container.Identifiers.TriggerService)
-        .bind("isForgingAllowed", new IsForgingAllowedAction());
->>>>>>> f6312182
 });
 
 afterEach(() => {
@@ -75,7 +70,7 @@
 
 describe("ForgerService", () => {
     let forgerService: ForgerService;
-    let mockHost = { hostname: "127.0.0.1", port: 4000 };
+    const mockHost = { hostname: "127.0.0.1", port: 4000 };
     let delegates;
     let mockNetworkState;
     let mockTransaction;
@@ -85,7 +80,7 @@
 
     beforeEach(() => {
         forgerService = sandbox.app.resolve<ForgerService>(ForgerService);
-        
+
         jest.spyOn(sandbox.app, "resolve").mockReturnValueOnce(client); // forger-service only resolves Client
 
         const slotSpy = jest.spyOn(Crypto.Slots, "getTimeInMsUntilNextSlot");
@@ -390,7 +385,6 @@
         });
     });
 
-
     describe("checkSlot", () => {
         it("should do nothing when the forging service is stopped", async () => {
             forgerService.register({ hosts: [mockHost] });
@@ -513,7 +507,7 @@
             expect(logger.warning).not.toHaveBeenCalled();
             expect(logger.error).not.toHaveBeenCalled();
             expect(logger.debug).not.toHaveBeenCalledWith(`Sending wake-up check to relay node ${mockHost.hostname}`);
-            
+
             jest.useRealTimers();
         });
 
@@ -524,8 +518,8 @@
             const mockBlock = { data: {} } as Interfaces.IBlock;
             const nextDelegateToForge = {
                 publicKey: delegates[2].publicKey,
-                forge: jest.fn().mockReturnValue(mockBlock)
-            }
+                forge: jest.fn().mockReturnValue(mockBlock),
+            };
             delegates[delegates.length - 2] = Object.assign(nextDelegateToForge, delegates[delegates.length - 2]);
 
             const round = {
@@ -541,7 +535,7 @@
                     },
                     timestamp: 0,
                     reward: "0",
-                    current: 1
+                    current: 1,
                 },
             };
 
@@ -578,7 +572,7 @@
 
             const loggerWarningMessage = `The NetworkState height (${mockNetworkState.nodeHeight}) and round height (${round.data.lastBlock.height}) are out of sync. This indicates delayed blocks on the network.`;
             expect(logger.warning).toHaveBeenCalledWith(loggerWarningMessage);
-            
+
             jest.useRealTimers();
         });
 
@@ -589,8 +583,8 @@
             const mockBlock = { data: {} } as Interfaces.IBlock;
             const nextDelegateToForge = {
                 publicKey: delegates[2].publicKey,
-                forge: jest.fn().mockReturnValue(mockBlock)
-            }
+                forge: jest.fn().mockReturnValue(mockBlock),
+            };
             delegates[delegates.length - 2] = Object.assign(nextDelegateToForge, delegates[delegates.length - 2]);
 
             const round = {
@@ -642,7 +636,7 @@
 
             const loggerWarningMessage = `The NetworkState height (${mockNetworkState.nodeHeight}) and round height (${round.data.lastBlock.height}) are out of sync. This indicates delayed blocks on the network.`;
             expect(logger.warning).not.toHaveBeenCalledWith(loggerWarningMessage);
-            
+
             jest.useRealTimers();
         });
 
@@ -653,8 +647,8 @@
             const mockBlock = { data: {} } as Interfaces.IBlock;
             const nextDelegateToForge = {
                 publicKey: delegates[2].publicKey,
-                forge: jest.fn().mockReturnValue(mockBlock)
-            }
+                forge: jest.fn().mockReturnValue(mockBlock),
+            };
             delegates[delegates.length - 2] = Object.assign(nextDelegateToForge, delegates[delegates.length - 2]);
 
             const round = {
@@ -707,8 +701,8 @@
             const mockBlock = { data: {} } as Interfaces.IBlock;
             const nextDelegateToForge = {
                 publicKey: delegates[2].publicKey,
-                forge: jest.fn().mockReturnValue(mockBlock)
-            }
+                forge: jest.fn().mockReturnValue(mockBlock),
+            };
             delegates[delegates.length - 2] = Object.assign(nextDelegateToForge, delegates[delegates.length - 2]);
 
             const round = {
@@ -757,7 +751,7 @@
             expect(spyForgeNewBlock).not.toHaveBeenCalled();
 
             expect(logger.info).toHaveBeenCalledWith(`Waiting for relay to become ready.`);
-            
+
             jest.useRealTimers();
         });
 
@@ -768,8 +762,8 @@
             const mockBlock = { data: {} } as Interfaces.IBlock;
             const nextDelegateToForge = {
                 publicKey: delegates[2].publicKey,
-                forge: jest.fn().mockReturnValue(mockBlock)
-            }
+                forge: jest.fn().mockReturnValue(mockBlock),
+            };
             delegates[delegates.length - 2] = Object.assign(nextDelegateToForge, delegates[delegates.length - 2]);
 
             const round = {
@@ -833,8 +827,8 @@
             const mockBlock = { data: {} } as Interfaces.IBlock;
             const nextDelegateToForge = {
                 publicKey: delegates[2].publicKey,
-                forge: jest.fn().mockReturnValue(mockBlock)
-            }
+                forge: jest.fn().mockReturnValue(mockBlock),
+            };
             delegates[delegates.length - 2] = Object.assign(nextDelegateToForge, delegates[delegates.length - 2]);
 
             const round = {
@@ -892,7 +886,7 @@
             expect(spyClientEmitEvent).toHaveBeenCalledWith(Enums.ForgerEvent.Failed, { error: mockError });
             const infoMessage = `Round: ${round.data.current.toLocaleString()}, height: ${round.data.lastBlock.height.toLocaleString()}`;
             expect(logger.info).toHaveBeenCalledWith(infoMessage);
-            
+
             jest.useRealTimers();
         });
 
@@ -903,8 +897,8 @@
             const mockBlock = { data: {} } as Interfaces.IBlock;
             const nextDelegateToForge = {
                 publicKey: delegates[2].publicKey,
-                forge: jest.fn().mockReturnValue(mockBlock)
-            }
+                forge: jest.fn().mockReturnValue(mockBlock),
+            };
             delegates[delegates.length - 2] = Object.assign(nextDelegateToForge, delegates[delegates.length - 2]);
 
             const round = undefined;
@@ -938,11 +932,11 @@
 
             expect(spyClientEmitEvent).toHaveBeenCalledWith(Enums.ForgerEvent.Failed, { error: expect.any(String) });
             expect(logger.info).not.toHaveBeenCalled();
-            
+
             jest.useRealTimers();
         });
     });
-    
+
     describe("ForgeNewBlock", () => {
         it("should fail to forge when delegate is already in next slot", async () => {
             client.getRound.mockReturnValueOnce({ delegates });
@@ -957,8 +951,8 @@
             const mockBlock = { data: {} } as Interfaces.IBlock;
             const nextDelegateToForge = {
                 publicKey: delegates[2].publicKey,
-                forge: jest.fn().mockReturnValue(mockBlock)
-            }
+                forge: jest.fn().mockReturnValue(mockBlock),
+            };
 
             // @ts-ignore
             await expect(forgerService.forgeNewBlock(nextDelegateToForge, mockRound, mockNetworkState)).toResolve();
@@ -987,8 +981,8 @@
             const mockBlock = { data: {} } as Interfaces.IBlock;
             const nextDelegateToForge = {
                 publicKey: delegates[2].publicKey,
-                forge: jest.fn().mockReturnValue(mockBlock)
-            }
+                forge: jest.fn().mockReturnValue(mockBlock),
+            };
 
             const spyNextSlot = jest.spyOn(Crypto.Slots, "getSlotNumber");
             spyNextSlot.mockReturnValue(0);
@@ -1022,8 +1016,8 @@
             const mockBlock = { data: {} } as Interfaces.IBlock;
             const nextDelegateToForge = {
                 publicKey: delegates[2].publicKey,
-                forge: jest.fn().mockReturnValue(mockBlock)
-            }
+                forge: jest.fn().mockReturnValue(mockBlock),
+            };
 
             const spyNextSlot = jest.spyOn(Crypto.Slots, "getSlotNumber");
             spyNextSlot.mockReturnValue(0);
@@ -1070,8 +1064,8 @@
             const mockBlock = { data: {} } as Interfaces.IBlock;
             const nextDelegateToForge = {
                 publicKey: delegates[2].publicKey,
-                forge: jest.fn().mockReturnValue(mockBlock)
-            }
+                forge: jest.fn().mockReturnValue(mockBlock),
+            };
 
             const spyNextSlot = jest.spyOn(Crypto.Slots, "getSlotNumber");
             spyNextSlot.mockReturnValueOnce(0).mockReturnValueOnce(0);
@@ -1096,5 +1090,4 @@
             jest.useRealTimers();
         });
     });
-
 });