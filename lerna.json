{
    "lerna": "3.5.0",
    "npmClient": "yarn",
    "packages": ["packages/*", "plugins/*"],
    "useWorkspaces": true,
<<<<<<< HEAD
    "version": "3.0.0-next.38"
=======
    "version": "2.7.26"
>>>>>>> c9d089e3
}<|MERGE_RESOLUTION|>--- conflicted
+++ resolved
@@ -3,9 +3,5 @@
     "npmClient": "yarn",
     "packages": ["packages/*", "plugins/*"],
     "useWorkspaces": true,
-<<<<<<< HEAD
     "version": "3.0.0-next.38"
-=======
-    "version": "2.7.26"
->>>>>>> c9d089e3
 }