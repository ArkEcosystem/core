--- conflicted
+++ resolved
@@ -2,14 +2,13 @@
 
 on:
     schedule:
-        - cron: '0 10 * * *'
+        - cron: "0 10 * * *"
 
 jobs:
     devnet-sync:
         runs-on: ubuntu-latest
 
         steps:
-<<<<<<< HEAD
             - uses: actions/checkout@v2
               with:
                   ref: develop
@@ -21,14 +20,10 @@
                   restore-keys: ${{ runner.os }}-node-
             - name: Use Node.js ${{ matrix.node-version }}
               uses: actions/setup-node@v1
-=======
-            - name: executing remote ssh commands using password
-              uses: appleboy/ssh-action@master
->>>>>>> c9d089e3
               with:
-                host: ${{ secrets.SYNC_HOST }}
-                username: ${{ secrets.SYNC_USERNAME }}
-                password: ${{ secrets.SYNC_PASSWORD }}
-                port: ${{ secrets.SYNC_PORT }}
-                script_stop: true
-                script: bash devnet-sync-result.sh+                  host: ${{ secrets.SYNC_HOST }}
+                  username: ${{ secrets.SYNC_USERNAME }}
+                  password: ${{ secrets.SYNC_PASSWORD }}
+                  port: ${{ secrets.SYNC_PORT }}
+                  script_stop: true
+                  script: bash devnet-sync-result.sh