name: Functional Testing

on:
    push:
        branches:
            - "master"
            - "develop"
    pull_request:
        types: [ready_for_review, synchronize, opened]

jobs:
    codecov:
        needs:
            - core-database
            - bridgechain-registration
            - bridgechain-resignation
            - bridgechain-update
            - business-registration
            - business-resignation
            - business-update
            - delegate-registration
            - delegate-resignation
            - htlc-claim
            - htlc-lock
            - htlc-refund
            - ipfs
            - multi-payment
            - multi-signature-registration
            - second-signature-registration
            - transfer
            - vote
            - entity-register
            - entity-resign
            - entity-update

        runs-on: ubuntu-latest

        strategy:
            matrix:
                node-version: [12.x]

        steps:
            - uses: actions/checkout@v1

            - name: Download code coverage
              uses: actions/download-artifact@v2
              with:
                  path: .artifacts

            - name: Upload code coverage to codecov.io
              uses: codecov/codecov-action@v1
              with:
                  file: .artifacts/*-coverage/lcov.info
                  flags: functional
                  fail_ci_if_error: true

    core-database:
        runs-on: ubuntu-latest

        services:
            postgres:
                image: postgres:12
                env:
                    POSTGRES_USER: ark
                    POSTGRES_PASSWORD: password
                    POSTGRES_DB: ark_unitnet
                ports:
                    - 5432:5432
                options: --health-cmd pg_isready --health-interval 10s --health-timeout 5s --health-retries 5

        strategy:
            matrix:
                node-version: [12.x]

        env:
            CORE_DB_DATABASE: ark_unitnet
            CORE_DB_USERNAME: ark
            POSTGRES_USER: ark
            POSTGRES_PASSWORD: password
            POSTGRES_DB: ark_unitnet

        steps:
            - uses: actions/checkout@v2
            - name: Set up Python 2.7
              uses: actions/setup-python@v2
              with:
                  python-version: '2.7'
            - name: Cache node modules
              uses: actions/cache@v1
              with:
                  path: node_modules
                  key: ${{ runner.os }}-node-${{ hashFiles('**/yarn.lock') }}
                  restore-keys: ${{ runner.os }}-node-
            - name: Use Node.js ${{ matrix.node-version }}
              uses: actions/setup-node@v1
              with:
                  node-version: ${{ matrix.node-version }}

            - name: Update system
              run: sudo apt-get update -y

            - name: Install xsel & postgresql-client
              run: sudo apt-get install -q xsel postgresql-client

            - name: Install and build packages
              run: yarn setup

            - name: Create .core/database directory
              run: mkdir -p $HOME/.core/database

            - name: Functional tests
              run: yarn test __tests__/functional/core-database/ --coverage --coverageDirectory .coverage/functional/${{ github.job }}

            - name: Archive code coverage
              uses: actions/upload-artifact@v2
              with:
                  name: ${{ github.job }}-coverage
                  path: .coverage/functional/${{ github.job }}/lcov.info

    bridgechain-registration:
        runs-on: ubuntu-latest

        services:
            postgres:
                image: postgres:12
                env:
                    POSTGRES_USER: ark
                    POSTGRES_PASSWORD: password
                    POSTGRES_DB: ark_unitnet
                ports:
                    - 5432:5432
                options: --health-cmd pg_isready --health-interval 10s --health-timeout 5s --health-retries 5

        strategy:
            matrix:
                node-version: [12.x]

        steps:
            - uses: actions/checkout@v2
            - name: Set up Python 2.7
              uses: actions/setup-python@v2
              with:
                  python-version: '2.7'
            - name: Cache node modules
              uses: actions/cache@v1
              with:
                  path: node_modules
                  key: ${{ runner.os }}-node-${{ hashFiles('**/yarn.lock') }}
                  restore-keys: ${{ runner.os }}-node-
            - name: Use Node.js ${{ matrix.node-version }}
              uses: actions/setup-node@v1
              with:
                  node-version: ${{ matrix.node-version }}

            - name: Update system
              run: sudo apt-get update -y

            - name: Install xsel & postgresql-client
              run: sudo apt-get install -q xsel postgresql-client

            - name: Install and build packages
              run: yarn setup

            - name: Create .core/database directory
              run: mkdir -p $HOME/.core/database

            - name: Functional tests
              run: yarn test __tests__/functional/transaction-forging/bridgechain-registration.test.ts --coverage --coverageDirectory .coverage/functional/${{ github.job }}
              env:
                  CORE_DB_DATABASE: ark_unitnet
                  CORE_DB_USERNAME: ark

            - name: Archive code coverage
              uses: actions/upload-artifact@v2
              with:
                  name: ${{ github.job }}-coverage
                  path: .coverage/functional/${{ github.job }}/lcov.info

    bridgechain-resignation:
        runs-on: ubuntu-latest

        services:
            postgres:
                image: postgres:12
                env:
                    POSTGRES_USER: ark
                    POSTGRES_PASSWORD: password
                    POSTGRES_DB: ark_unitnet
                ports:
                    - 5432:5432
                options: --health-cmd pg_isready --health-interval 10s --health-timeout 5s --health-retries 5

        strategy:
            matrix:
                node-version: [12.x]

        steps:
            - uses: actions/checkout@v2
            - name: Set up Python 2.7
              uses: actions/setup-python@v2
              with:
                  python-version: '2.7'
            - name: Cache node modules
              uses: actions/cache@v1
              with:
                  path: node_modules
                  key: ${{ runner.os }}-node-${{ hashFiles('**/yarn.lock') }}
                  restore-keys: ${{ runner.os }}-node-
            - name: Use Node.js ${{ matrix.node-version }}
              uses: actions/setup-node@v1
              with:
                  node-version: ${{ matrix.node-version }}

            - name: Update system
              run: sudo apt-get update -y

            - name: Install xsel & postgresql-client
              run: sudo apt-get install -q xsel postgresql-client

            - name: Install and build packages
              run: yarn setup

            - name: Create .core/database directory
              run: mkdir -p $HOME/.core/database

            - name: Functional tests
              run: yarn test __tests__/functional/transaction-forging/bridgechain-resignation.test.ts --coverage --coverageDirectory .coverage/functional/${{ github.job }}
              env:
                  CORE_DB_DATABASE: ark_unitnet
                  CORE_DB_USERNAME: ark

            - name: Archive code coverage
              uses: actions/upload-artifact@v2
              with:
                  name: ${{ github.job }}-coverage
                  path: .coverage/functional/${{ github.job }}/lcov.info

    bridgechain-update:
        runs-on: ubuntu-latest

        services:
            postgres:
                image: postgres:12
                env:
                    POSTGRES_USER: ark
                    POSTGRES_PASSWORD: password
                    POSTGRES_DB: ark_unitnet
                ports:
                    - 5432:5432
                options: --health-cmd pg_isready --health-interval 10s --health-timeout 5s --health-retries 5

        strategy:
            matrix:
                node-version: [12.x]

        steps:
            - uses: actions/checkout@v2
            - name: Set up Python 2.7
              uses: actions/setup-python@v2
              with:
                  python-version: '2.7'
            - name: Cache node modules
              uses: actions/cache@v1
              with:
                  path: node_modules
                  key: ${{ runner.os }}-node-${{ hashFiles('**/yarn.lock') }}
                  restore-keys: ${{ runner.os }}-node-
            - name: Use Node.js ${{ matrix.node-version }}
              uses: actions/setup-node@v1
              with:
                  node-version: ${{ matrix.node-version }}

            - name: Update system
              run: sudo apt-get update -y

            - name: Install xsel & postgresql-client
              run: sudo apt-get install -q xsel postgresql-client

            - name: Install and build packages
              run: yarn setup

            - name: Create .core/database directory
              run: mkdir -p $HOME/.core/database

            - name: Functional tests
              run: yarn test __tests__/functional/transaction-forging/bridgechain-update.test.ts --coverage --coverageDirectory .coverage/functional/${{ github.job }}
              env:
                  CORE_DB_DATABASE: ark_unitnet
                  CORE_DB_USERNAME: ark

            - name: Archive code coverage
              uses: actions/upload-artifact@v2
              with:
                  name: ${{ github.job }}-coverage
                  path: .coverage/functional/${{ github.job }}/lcov.info

    business-registration:
        runs-on: ubuntu-latest

        services:
            postgres:
                image: postgres:12
                env:
                    POSTGRES_USER: ark
                    POSTGRES_PASSWORD: password
                    POSTGRES_DB: ark_unitnet
                ports:
                    - 5432:5432
                options: --health-cmd pg_isready --health-interval 10s --health-timeout 5s --health-retries 5

        strategy:
            matrix:
                node-version: [12.x]

        steps:
            - uses: actions/checkout@v2
            - name: Set up Python 2.7
              uses: actions/setup-python@v2
              with:
                  python-version: '2.7'
            - name: Cache node modules
              uses: actions/cache@v1
              with:
                  path: node_modules
                  key: ${{ runner.os }}-node-${{ hashFiles('**/yarn.lock') }}
                  restore-keys: ${{ runner.os }}-node-
            - name: Use Node.js ${{ matrix.node-version }}
              uses: actions/setup-node@v1
              with:
                  node-version: ${{ matrix.node-version }}

            - name: Update system
              run: sudo apt-get update -y

            - name: Install xsel & postgresql-client
              run: sudo apt-get install -q xsel postgresql-client

            - name: Install and build packages
              run: yarn setup

            - name: Create .core/database directory
              run: mkdir -p $HOME/.core/database

            - name: Functional tests
              run: yarn test __tests__/functional/transaction-forging/business-registration.test.ts --coverage --coverageDirectory .coverage/functional/${{ github.job }}
              env:
                  CORE_DB_DATABASE: ark_unitnet
                  CORE_DB_USERNAME: ark

            - name: Archive code coverage
              uses: actions/upload-artifact@v2
              with:
                  name: ${{ github.job }}-coverage
                  path: .coverage/functional/${{ github.job }}/lcov.info

    business-resignation:
        runs-on: ubuntu-latest

        services:
            postgres:
                image: postgres:12
                env:
                    POSTGRES_USER: ark
                    POSTGRES_PASSWORD: password
                    POSTGRES_DB: ark_unitnet
                ports:
                    - 5432:5432
                options: --health-cmd pg_isready --health-interval 10s --health-timeout 5s --health-retries 5

        strategy:
            matrix:
                node-version: [12.x]

        steps:
            - uses: actions/checkout@v2
            - name: Set up Python 2.7
              uses: actions/setup-python@v2
              with:
                  python-version: '2.7'
            - name: Cache node modules
              uses: actions/cache@v1
              with:
                  path: node_modules
                  key: ${{ runner.os }}-node-${{ hashFiles('**/yarn.lock') }}
                  restore-keys: ${{ runner.os }}-node-
            - name: Use Node.js ${{ matrix.node-version }}
              uses: actions/setup-node@v1
              with:
                  node-version: ${{ matrix.node-version }}

            - name: Update system
              run: sudo apt-get update -y

            - name: Install xsel & postgresql-client
              run: sudo apt-get install -q xsel postgresql-client

            - name: Install and build packages
              run: yarn setup

            - name: Create .core/database directory
              run: mkdir -p $HOME/.core/database

            - name: Functional tests
              run: yarn test __tests__/functional/transaction-forging/business-resignation.test.ts --coverage --coverageDirectory .coverage/functional/${{ github.job }}
              env:
                  CORE_DB_DATABASE: ark_unitnet
                  CORE_DB_USERNAME: ark

            - name: Archive code coverage
              uses: actions/upload-artifact@v2
              with:
                  name: ${{ github.job }}-coverage
                  path: .coverage/functional/${{ github.job }}/lcov.info

    business-update:
        runs-on: ubuntu-latest

        services:
            postgres:
                image: postgres:12
                env:
                    POSTGRES_USER: ark
                    POSTGRES_PASSWORD: password
                    POSTGRES_DB: ark_unitnet
                ports:
                    - 5432:5432
                options: --health-cmd pg_isready --health-interval 10s --health-timeout 5s --health-retries 5

        strategy:
            matrix:
                node-version: [12.x]

        steps:
            - uses: actions/checkout@v2
            - name: Set up Python 2.7
              uses: actions/setup-python@v2
              with:
                  python-version: '2.7'
            - name: Cache node modules
              uses: actions/cache@v1
              with:
                  path: node_modules
                  key: ${{ runner.os }}-node-${{ hashFiles('**/yarn.lock') }}
                  restore-keys: ${{ runner.os }}-node-
            - name: Use Node.js ${{ matrix.node-version }}
              uses: actions/setup-node@v1
              with:
                  node-version: ${{ matrix.node-version }}

            - name: Update system
              run: sudo apt-get update -y

            - name: Install xsel & postgresql-client
              run: sudo apt-get install -q xsel postgresql-client

            - name: Install and build packages
              run: yarn setup

            - name: Create .core/database directory
              run: mkdir -p $HOME/.core/database

            - name: Functional tests
              run: yarn test __tests__/functional/transaction-forging/business-update.test.ts --coverage --coverageDirectory .coverage/functional/${{ github.job }}
              env:
                  CORE_DB_DATABASE: ark_unitnet
                  CORE_DB_USERNAME: ark

            - name: Archive code coverage
              uses: actions/upload-artifact@v2
              with:
                  name: ${{ github.job }}-coverage
                  path: .coverage/functional/${{ github.job }}/lcov.info

    delegate-registration:
        runs-on: ubuntu-latest

        services:
            postgres:
                image: postgres:12
                env:
                    POSTGRES_USER: ark
                    POSTGRES_PASSWORD: password
                    POSTGRES_DB: ark_unitnet
                ports:
                    - 5432:5432
                options: --health-cmd pg_isready --health-interval 10s --health-timeout 5s --health-retries 5

        strategy:
            matrix:
                node-version: [12.x]

        steps:
            - uses: actions/checkout@v2
            - name: Set up Python 2.7
              uses: actions/setup-python@v2
              with:
                  python-version: '2.7'
            - name: Cache node modules
              uses: actions/cache@v1
              with:
                  path: node_modules
                  key: ${{ runner.os }}-node-${{ hashFiles('**/yarn.lock') }}
                  restore-keys: ${{ runner.os }}-node-
            - name: Use Node.js ${{ matrix.node-version }}
              uses: actions/setup-node@v1
              with:
                  node-version: ${{ matrix.node-version }}

            - name: Update system
              run: sudo apt-get update -y

            - name: Install xsel & postgresql-client
              run: sudo apt-get install -q xsel postgresql-client

            - name: Install and build packages
              run: yarn setup

            - name: Create .core/database directory
              run: mkdir -p $HOME/.core/database

            - name: Functional tests
              run: yarn test __tests__/functional/transaction-forging/delegate-registration.test.ts --coverage --coverageDirectory .coverage/functional/${{ github.job }}
              env:
                  CORE_DB_DATABASE: ark_unitnet
                  CORE_DB_USERNAME: ark

            - name: Archive code coverage
              uses: actions/upload-artifact@v2
              with:
                  name: ${{ github.job }}-coverage
                  path: .coverage/functional/${{ github.job }}/lcov.info

    delegate-resignation:
        runs-on: ubuntu-latest

        services:
            postgres:
                image: postgres:12
                env:
                    POSTGRES_USER: ark
                    POSTGRES_PASSWORD: password
                    POSTGRES_DB: ark_unitnet
                ports:
                    - 5432:5432
                options: --health-cmd pg_isready --health-interval 10s --health-timeout 5s --health-retries 5

        strategy:
            matrix:
                node-version: [12.x]

        steps:
            - uses: actions/checkout@v2
            - name: Set up Python 2.7
              uses: actions/setup-python@v2
              with:
                  python-version: '2.7'
            - name: Cache node modules
              uses: actions/cache@v1
              with:
                  path: node_modules
                  key: ${{ runner.os }}-node-${{ hashFiles('**/yarn.lock') }}
                  restore-keys: ${{ runner.os }}-node-
            - name: Use Node.js ${{ matrix.node-version }}
              uses: actions/setup-node@v1
              with:
                  node-version: ${{ matrix.node-version }}

            - name: Update system
              run: sudo apt-get update -y

            - name: Install xsel & postgresql-client
              run: sudo apt-get install -q xsel postgresql-client

            - name: Install and build packages
              run: yarn setup

            - name: Create .core/database directory
              run: mkdir -p $HOME/.core/database

            - name: Functional tests
              run: yarn test __tests__/functional/transaction-forging/delegate-resignation.test.ts --coverage --coverageDirectory .coverage/functional/${{ github.job }}
              env:
                  CORE_DB_DATABASE: ark_unitnet
                  CORE_DB_USERNAME: ark

            - name: Archive code coverage
              uses: actions/upload-artifact@v2
              with:
                  name: ${{ github.job }}-coverage
                  path: .coverage/functional/${{ github.job }}/lcov.info

    htlc-claim:
        runs-on: ubuntu-latest

        services:
            postgres:
                image: postgres:12
                env:
                    POSTGRES_USER: ark
                    POSTGRES_PASSWORD: password
                    POSTGRES_DB: ark_unitnet
                ports:
                    - 5432:5432
                options: --health-cmd pg_isready --health-interval 10s --health-timeout 5s --health-retries 5

        strategy:
            matrix:
                node-version: [12.x]

        steps:
            - uses: actions/checkout@v2
            - name: Set up Python 2.7
              uses: actions/setup-python@v2
              with:
                  python-version: '2.7'
            - name: Cache node modules
              uses: actions/cache@v1
              with:
                  path: node_modules
                  key: ${{ runner.os }}-node-${{ hashFiles('**/yarn.lock') }}
                  restore-keys: ${{ runner.os }}-node-
            - name: Use Node.js ${{ matrix.node-version }}
              uses: actions/setup-node@v1
              with:
                  node-version: ${{ matrix.node-version }}

            - name: Update system
              run: sudo apt-get update -y

            - name: Install xsel & postgresql-client
              run: sudo apt-get install -q xsel postgresql-client

            - name: Install and build packages
              run: yarn setup

            - name: Create .core/database directory
              run: mkdir -p $HOME/.core/database

            - name: Functional tests
              run: yarn test __tests__/functional/transaction-forging/htlc-claim.test.ts --coverage --coverageDirectory .coverage/functional/${{ github.job }}
              env:
                  CORE_DB_DATABASE: ark_unitnet
                  CORE_DB_USERNAME: ark

            - name: Archive code coverage
              uses: actions/upload-artifact@v2
              with:
                  name: ${{ github.job }}-coverage
                  path: .coverage/functional/${{ github.job }}/lcov.info

    htlc-lock:
        runs-on: ubuntu-latest

        services:
            postgres:
                image: postgres:12
                env:
                    POSTGRES_USER: ark
                    POSTGRES_PASSWORD: password
                    POSTGRES_DB: ark_unitnet
                ports:
                    - 5432:5432
                options: --health-cmd pg_isready --health-interval 10s --health-timeout 5s --health-retries 5

        strategy:
            matrix:
                node-version: [12.x]

        steps:
            - uses: actions/checkout@v2
            - name: Set up Python 2.7
              uses: actions/setup-python@v2
              with:
                  python-version: '2.7'
            - name: Cache node modules
              uses: actions/cache@v1
              with:
                  path: node_modules
                  key: ${{ runner.os }}-node-${{ hashFiles('**/yarn.lock') }}
                  restore-keys: ${{ runner.os }}-node-
            - name: Use Node.js ${{ matrix.node-version }}
              uses: actions/setup-node@v1
              with:
                  node-version: ${{ matrix.node-version }}

            - name: Update system
              run: sudo apt-get update -y

            - name: Install xsel & postgresql-client
              run: sudo apt-get install -q xsel postgresql-client

            - name: Install and build packages
              run: yarn setup

            - name: Create .core/database directory
              run: mkdir -p $HOME/.core/database

            - name: Functional tests
              run: yarn test __tests__/functional/transaction-forging/htlc-lock.test.ts --coverage --coverageDirectory .coverage/functional/${{ github.job }}
              env:
                  CORE_DB_DATABASE: ark_unitnet
                  CORE_DB_USERNAME: ark

            - name: Archive code coverage
              uses: actions/upload-artifact@v2
              with:
                  name: ${{ github.job }}-coverage
                  path: .coverage/functional/${{ github.job }}/lcov.info

    htlc-refund:
        runs-on: ubuntu-latest

        services:
            postgres:
                image: postgres:12
                env:
                    POSTGRES_USER: ark
                    POSTGRES_PASSWORD: password
                    POSTGRES_DB: ark_unitnet
                ports:
                    - 5432:5432
                options: --health-cmd pg_isready --health-interval 10s --health-timeout 5s --health-retries 5

        strategy:
            matrix:
                node-version: [12.x]

        steps:
            - uses: actions/checkout@v2
            - name: Set up Python 2.7
              uses: actions/setup-python@v2
              with:
                  python-version: '2.7'
            - name: Cache node modules
              uses: actions/cache@v1
              with:
                  path: node_modules
                  key: ${{ runner.os }}-node-${{ hashFiles('**/yarn.lock') }}
                  restore-keys: ${{ runner.os }}-node-
            - name: Use Node.js ${{ matrix.node-version }}
              uses: actions/setup-node@v1
              with:
                  node-version: ${{ matrix.node-version }}

            - name: Update system
              run: sudo apt-get update -y

            - name: Install xsel & postgresql-client
              run: sudo apt-get install -q xsel postgresql-client

            - name: Install and build packages
              run: yarn setup

            - name: Create .core/database directory
              run: mkdir -p $HOME/.core/database

            - name: Functional tests
              run: yarn test __tests__/functional/transaction-forging/htlc-refund.test.ts --coverage --coverageDirectory .coverage/functional/${{ github.job }}
              env:
                  CORE_DB_DATABASE: ark_unitnet
                  CORE_DB_USERNAME: ark

            - name: Archive code coverage
              uses: actions/upload-artifact@v2
              with:
                  name: ${{ github.job }}-coverage
                  path: .coverage/functional/${{ github.job }}/lcov.info

    ipfs:
        runs-on: ubuntu-latest

        services:
            postgres:
                image: postgres:12
                env:
                    POSTGRES_USER: ark
                    POSTGRES_PASSWORD: password
                    POSTGRES_DB: ark_unitnet
                ports:
                    - 5432:5432
                options: --health-cmd pg_isready --health-interval 10s --health-timeout 5s --health-retries 5

        strategy:
            matrix:
                node-version: [12.x]

        steps:
            - uses: actions/checkout@v2
            - name: Set up Python 2.7
              uses: actions/setup-python@v2
              with:
                  python-version: '2.7'
            - name: Cache node modules
              uses: actions/cache@v1
              with:
                  path: node_modules
                  key: ${{ runner.os }}-node-${{ hashFiles('**/yarn.lock') }}
                  restore-keys: ${{ runner.os }}-node-
            - name: Use Node.js ${{ matrix.node-version }}
              uses: actions/setup-node@v1
              with:
                  node-version: ${{ matrix.node-version }}

            - name: Update system
              run: sudo apt-get update -y

            - name: Install xsel & postgresql-client
              run: sudo apt-get install -q xsel postgresql-client

            - name: Install and build packages
              run: yarn setup

            - name: Create .core/database directory
              run: mkdir -p $HOME/.core/database

            - name: Functional tests
              run: yarn test __tests__/functional/transaction-forging/ipfs.test.ts --coverage --coverageDirectory .coverage/functional/${{ github.job }}
              env:
                  CORE_DB_DATABASE: ark_unitnet
                  CORE_DB_USERNAME: ark

            - name: Archive code coverage
              uses: actions/upload-artifact@v2
              with:
                  name: ${{ github.job }}-coverage
                  path: .coverage/functional/${{ github.job }}/lcov.info

    multi-payment:
        runs-on: ubuntu-latest

        services:
            postgres:
                image: postgres:12
                env:
                    POSTGRES_USER: ark
                    POSTGRES_PASSWORD: password
                    POSTGRES_DB: ark_unitnet
                ports:
                    - 5432:5432
                options: --health-cmd pg_isready --health-interval 10s --health-timeout 5s --health-retries 5

        strategy:
            matrix:
                node-version: [12.x]

        steps:
            - uses: actions/checkout@v2
            - name: Set up Python 2.7
              uses: actions/setup-python@v2
              with:
                  python-version: '2.7'
            - name: Cache node modules
              uses: actions/cache@v1
              with:
                  path: node_modules
                  key: ${{ runner.os }}-node-${{ hashFiles('**/yarn.lock') }}
                  restore-keys: ${{ runner.os }}-node-
            - name: Use Node.js ${{ matrix.node-version }}
              uses: actions/setup-node@v1
              with:
                  node-version: ${{ matrix.node-version }}

            - name: Update system
              run: sudo apt-get update -y

            - name: Install xsel & postgresql-client
              run: sudo apt-get install -q xsel postgresql-client

            - name: Install and build packages
              run: yarn setup

            - name: Create .core/database directory
              run: mkdir -p $HOME/.core/database

            - name: Functional tests
              run: yarn test __tests__/functional/transaction-forging/multi-payment.test.ts --coverage --coverageDirectory .coverage/functional/${{ github.job }}
              env:
                  CORE_DB_DATABASE: ark_unitnet
                  CORE_DB_USERNAME: ark

            - name: Archive code coverage
              uses: actions/upload-artifact@v2
              with:
                  name: ${{ github.job }}-coverage
                  path: .coverage/functional/${{ github.job }}/lcov.info

    multi-signature-registration:
        runs-on: ubuntu-latest

        services:
            postgres:
                image: postgres:12
                env:
                    POSTGRES_USER: ark
                    POSTGRES_PASSWORD: password
                    POSTGRES_DB: ark_unitnet
                ports:
                    - 5432:5432
                options: --health-cmd pg_isready --health-interval 10s --health-timeout 5s --health-retries 5

        strategy:
            matrix:
                node-version: [12.x]

        steps:
            - uses: actions/checkout@v2
            - name: Set up Python 2.7
              uses: actions/setup-python@v2
              with:
                  python-version: '2.7'
            - name: Cache node modules
              uses: actions/cache@v1
              with:
                  path: node_modules
                  key: ${{ runner.os }}-node-${{ hashFiles('**/yarn.lock') }}
                  restore-keys: ${{ runner.os }}-node-
            - name: Use Node.js ${{ matrix.node-version }}
              uses: actions/setup-node@v1
              with:
                  node-version: ${{ matrix.node-version }}

            - name: Update system
              run: sudo apt-get update -y

            - name: Install xsel & postgresql-client
              run: sudo apt-get install -q xsel postgresql-client

            - name: Install and build packages
              run: yarn setup

            - name: Create .core/database directory
              run: mkdir -p $HOME/.core/database

            - name: Functional tests
              run: yarn test __tests__/functional/transaction-forging/multi-signature-registration.test.ts --coverage --coverageDirectory .coverage/functional/${{ github.job }}
              env:
                  CORE_DB_DATABASE: ark_unitnet
                  CORE_DB_USERNAME: ark

            - name: Archive code coverage
              uses: actions/upload-artifact@v2
              with:
                  name: codecov-fun${{ github.job }}-ctional
                  path: .coverage/functional/${{ github.job }}/lcov.info

    second-signature-registration:
        runs-on: ubuntu-latest

        services:
            postgres:
                image: postgres:12
                env:
                    POSTGRES_USER: ark
                    POSTGRES_PASSWORD: password
                    POSTGRES_DB: ark_unitnet
                ports:
                    - 5432:5432
                options: --health-cmd pg_isready --health-interval 10s --health-timeout 5s --health-retries 5

        strategy:
            matrix:
                node-version: [12.x]

        steps:
            - uses: actions/checkout@v2
            - name: Set up Python 2.7
              uses: actions/setup-python@v2
              with:
                  python-version: '2.7'
            - name: Cache node modules
              uses: actions/cache@v1
              with:
                  path: node_modules
                  key: ${{ runner.os }}-node-${{ hashFiles('**/yarn.lock') }}
                  restore-keys: ${{ runner.os }}-node-
            - name: Use Node.js ${{ matrix.node-version }}
              uses: actions/setup-node@v1
              with:
                  node-version: ${{ matrix.node-version }}

            - name: Update system
              run: sudo apt-get update -y

            - name: Install xsel & postgresql-client
              run: sudo apt-get install -q xsel postgresql-client

            - name: Install and build packages
              run: yarn setup

            - name: Create .core/database directory
              run: mkdir -p $HOME/.core/database

            - name: Functional tests
              run: yarn test __tests__/functional/transaction-forging/second-signature-registration.test.ts --coverage --coverageDirectory .coverage/functional/${{ github.job }}
              env:
                  CORE_DB_DATABASE: ark_unitnet
                  CORE_DB_USERNAME: ark

            - name: Archive code coverage
              uses: actions/upload-artifact@v2
              with:
                  name: codecov-fun${{ github.job }}-ctional
                  path: .coverage/functional/${{ github.job }}/lcov.info

    transfer:
        runs-on: ubuntu-latest

        services:
            postgres:
                image: postgres:12
                env:
                    POSTGRES_USER: ark
                    POSTGRES_PASSWORD: password
                    POSTGRES_DB: ark_unitnet
                ports:
                    - 5432:5432
                options: --health-cmd pg_isready --health-interval 10s --health-timeout 5s --health-retries 5

        strategy:
            matrix:
                node-version: [12.x]

        steps:
            - uses: actions/checkout@v2
            - name: Set up Python 2.7
              uses: actions/setup-python@v2
              with:
                  python-version: '2.7'
            - name: Cache node modules
              uses: actions/cache@v1
              with:
                  path: node_modules
                  key: ${{ runner.os }}-node-${{ hashFiles('**/yarn.lock') }}
                  restore-keys: ${{ runner.os }}-node-
            - name: Use Node.js ${{ matrix.node-version }}
              uses: actions/setup-node@v1
              with:
                  node-version: ${{ matrix.node-version }}

            - name: Update system
              run: sudo apt-get update -y

            - name: Install xsel & postgresql-client
              run: sudo apt-get install -q xsel postgresql-client

            - name: Install and build packages
              run: yarn setup

            - name: Create .core/database directory
              run: mkdir -p $HOME/.core/database

            - name: Functional tests
              run: yarn test __tests__/functional/transaction-forging/transfer.test.ts --coverage --coverageDirectory .coverage/functional/${{ github.job }}
              env:
                  CORE_DB_DATABASE: ark_unitnet
                  CORE_DB_USERNAME: ark

            - name: Archive code coverage
              uses: actions/upload-artifact@v2
              with:
                  name: codecov-fun${{ github.job }}-ctional
                  path: .coverage/functional/${{ github.job }}/lcov.info

    vote:
        runs-on: ubuntu-latest

        services:
            postgres:
                image: postgres:12
                env:
                    POSTGRES_USER: ark
                    POSTGRES_PASSWORD: password
                    POSTGRES_DB: ark_unitnet
                ports:
                    - 5432:5432
                options: --health-cmd pg_isready --health-interval 10s --health-timeout 5s --health-retries 5

        strategy:
            matrix:
                node-version: [12.x]

        steps:
<<<<<<< HEAD
            - uses: actions/checkout@v2
=======
            - uses: actions/checkout@v1
            - name: Set up Python 2.7
              uses: actions/setup-python@v2
              with:
                  python-version: '2.7'
>>>>>>> c9d089e3
            - name: Cache node modules
              uses: actions/cache@v1
              with:
                  path: node_modules
                  key: ${{ runner.os }}-node-${{ hashFiles('**/yarn.lock') }}
                  restore-keys: ${{ runner.os }}-node-
            - name: Use Node.js ${{ matrix.node-version }}
              uses: actions/setup-node@v1
              with:
                  node-version: ${{ matrix.node-version }}

            - name: Update system
              run: sudo apt-get update -y

            - name: Install xsel & postgresql-client
              run: sudo apt-get install -q xsel postgresql-client

            - name: Install and build packages
              run: yarn setup

            - name: Create .core/database directory
              run: mkdir -p $HOME/.core/database

            - name: Functional tests
              run: yarn test __tests__/functional/transaction-forging/vote.test.ts --coverage --coverageDirectory .coverage/functional/${{ github.job }}
              env:
                  CORE_DB_DATABASE: ark_unitnet
                  CORE_DB_USERNAME: ark

            - name: Archive code coverage
              uses: actions/upload-artifact@v2
              with:
                  name: codecov-fun${{ github.job }}-ctional
                  path: .coverage/functional/${{ github.job }}/lcov.info

    entity-register:
        runs-on: ubuntu-latest

        services:
            postgres:
                image: postgres:12
                env:
                    POSTGRES_USER: ark
                    POSTGRES_PASSWORD: password
                    POSTGRES_DB: ark_unitnet
                ports:
                    - 5432:5432
                options: --health-cmd pg_isready --health-interval 10s --health-timeout 5s --health-retries 5

        strategy:
            matrix:
                node-version: [12.x]

        steps:
<<<<<<< HEAD
            - uses: actions/checkout@v2
=======
            - uses: actions/checkout@v1
            - name: Set up Python 2.7
              uses: actions/setup-python@v2
              with:
                  python-version: '2.7'
>>>>>>> c9d089e3
            - name: Cache node modules
              uses: actions/cache@v1
              with:
                  path: node_modules
                  key: ${{ runner.os }}-node-${{ hashFiles('**/yarn.lock') }}
                  restore-keys: ${{ runner.os }}-node-
            - name: Use Node.js ${{ matrix.node-version }}
              uses: actions/setup-node@v1
              with:
                  node-version: ${{ matrix.node-version }}

            - name: Update system
              run: sudo apt-get update -y

            - name: Install xsel & postgresql-client
              run: sudo apt-get install -q xsel postgresql-client

            - name: Install and build packages
              run: yarn setup

            - name: Create .core/database directory
              run: mkdir -p $HOME/.core/database

            - name: Functional tests
              run: yarn test __tests__/functional/transaction-forging/entity-register.test.ts --coverage --coverageDirectory .coverage/functional/${{ github.job }}
              env:
                  CORE_DB_DATABASE: ark_unitnet
                  CORE_DB_USERNAME: ark

            - name: Archive code coverage
              uses: actions/upload-artifact@v2
              with:
                  name: codecov-fun${{ github.job }}-ctional
                  path: .coverage/functional/${{ github.job }}/lcov.info

    entity-resign:
        runs-on: ubuntu-latest

        services:
            postgres:
                image: postgres:12
                env:
                    POSTGRES_USER: ark
                    POSTGRES_PASSWORD: password
                    POSTGRES_DB: ark_unitnet
                ports:
                    - 5432:5432
                options: --health-cmd pg_isready --health-interval 10s --health-timeout 5s --health-retries 5

        strategy:
            matrix:
                node-version: [12.x]

        steps:
<<<<<<< HEAD
            - uses: actions/checkout@v2
=======
            - uses: actions/checkout@v1
            - name: Set up Python 2.7
              uses: actions/setup-python@v2
              with:
                  python-version: '2.7'
>>>>>>> c9d089e3
            - name: Cache node modules
              uses: actions/cache@v1
              with:
                  path: node_modules
                  key: ${{ runner.os }}-node-${{ hashFiles('**/yarn.lock') }}
                  restore-keys: ${{ runner.os }}-node-
            - name: Use Node.js ${{ matrix.node-version }}
              uses: actions/setup-node@v1
              with:
                  node-version: ${{ matrix.node-version }}

            - name: Update system
              run: sudo apt-get update -y

            - name: Install xsel & postgresql-client
              run: sudo apt-get install -q xsel postgresql-client

            - name: Install and build packages
              run: yarn setup

            - name: Create .core/database directory
              run: mkdir -p $HOME/.core/database

            - name: Functional tests
              run: yarn test __tests__/functional/transaction-forging/entity-resign.test.ts --coverage --coverageDirectory .coverage/functional/${{ github.job }}
              env:
                  CORE_DB_DATABASE: ark_unitnet
                  CORE_DB_USERNAME: ark

            - name: Archive code coverage
              uses: actions/upload-artifact@v2
              with:
                  name: codecov-fun${{ github.job }}-ctional
                  path: .coverage/functional/${{ github.job }}/lcov.info

    entity-update:
        runs-on: ubuntu-latest

        services:
            postgres:
                image: postgres:12
                env:
                    POSTGRES_USER: ark
                    POSTGRES_PASSWORD: password
                    POSTGRES_DB: ark_unitnet
                ports:
                    - 5432:5432
                options: --health-cmd pg_isready --health-interval 10s --health-timeout 5s --health-retries 5

        strategy:
            matrix:
                node-version: [12.x]

        steps:
            - uses: actions/checkout@v1
            - name: Set up Python 2.7
              uses: actions/setup-python@v2
              with:
                  python-version: '2.7'
            - name: Cache node modules
              uses: actions/cache@v1
              with:
                  path: node_modules
                  key: ${{ runner.os }}-node-${{ hashFiles('**/yarn.lock') }}
                  restore-keys: ${{ runner.os }}-node-
            - name: Use Node.js ${{ matrix.node-version }}
              uses: actions/setup-node@v1
              with:
                  node-version: ${{ matrix.node-version }}

            - name: Update system
              run: sudo apt-get update -y

            - name: Install xsel & postgresql-client
              run: sudo apt-get install -q xsel postgresql-client

            - name: Install and build packages
              run: yarn setup

            - name: Create .core/database directory
              run: mkdir -p $HOME/.core/database

            - name: Functional tests
              run: yarn test __tests__/functional/transaction-forging/entity-update.test.ts --coverage --coverageDirectory .coverage/functional/${{ github.job }}
              env:
                  CORE_DB_DATABASE: ark_unitnet
                  CORE_DB_USERNAME: ark

            - name: Archive code coverage
              uses: actions/upload-artifact@v2
              with:
                  name: codecov-fun${{ github.job }}-ctional
                  path: .coverage/functional/${{ github.job }}/lcov.info<|MERGE_RESOLUTION|>--- conflicted
+++ resolved
@@ -84,7 +84,7 @@
             - name: Set up Python 2.7
               uses: actions/setup-python@v2
               with:
-                  python-version: '2.7'
+                  python-version: "2.7"
             - name: Cache node modules
               uses: actions/cache@v1
               with:
@@ -140,7 +140,7 @@
             - name: Set up Python 2.7
               uses: actions/setup-python@v2
               with:
-                  python-version: '2.7'
+                  python-version: "2.7"
             - name: Cache node modules
               uses: actions/cache@v1
               with:
@@ -199,7 +199,7 @@
             - name: Set up Python 2.7
               uses: actions/setup-python@v2
               with:
-                  python-version: '2.7'
+                  python-version: "2.7"
             - name: Cache node modules
               uses: actions/cache@v1
               with:
@@ -258,7 +258,7 @@
             - name: Set up Python 2.7
               uses: actions/setup-python@v2
               with:
-                  python-version: '2.7'
+                  python-version: "2.7"
             - name: Cache node modules
               uses: actions/cache@v1
               with:
@@ -317,7 +317,7 @@
             - name: Set up Python 2.7
               uses: actions/setup-python@v2
               with:
-                  python-version: '2.7'
+                  python-version: "2.7"
             - name: Cache node modules
               uses: actions/cache@v1
               with:
@@ -376,7 +376,7 @@
             - name: Set up Python 2.7
               uses: actions/setup-python@v2
               with:
-                  python-version: '2.7'
+                  python-version: "2.7"
             - name: Cache node modules
               uses: actions/cache@v1
               with:
@@ -435,7 +435,7 @@
             - name: Set up Python 2.7
               uses: actions/setup-python@v2
               with:
-                  python-version: '2.7'
+                  python-version: "2.7"
             - name: Cache node modules
               uses: actions/cache@v1
               with:
@@ -494,7 +494,7 @@
             - name: Set up Python 2.7
               uses: actions/setup-python@v2
               with:
-                  python-version: '2.7'
+                  python-version: "2.7"
             - name: Cache node modules
               uses: actions/cache@v1
               with:
@@ -553,7 +553,7 @@
             - name: Set up Python 2.7
               uses: actions/setup-python@v2
               with:
-                  python-version: '2.7'
+                  python-version: "2.7"
             - name: Cache node modules
               uses: actions/cache@v1
               with:
@@ -612,7 +612,7 @@
             - name: Set up Python 2.7
               uses: actions/setup-python@v2
               with:
-                  python-version: '2.7'
+                  python-version: "2.7"
             - name: Cache node modules
               uses: actions/cache@v1
               with:
@@ -671,7 +671,7 @@
             - name: Set up Python 2.7
               uses: actions/setup-python@v2
               with:
-                  python-version: '2.7'
+                  python-version: "2.7"
             - name: Cache node modules
               uses: actions/cache@v1
               with:
@@ -730,7 +730,7 @@
             - name: Set up Python 2.7
               uses: actions/setup-python@v2
               with:
-                  python-version: '2.7'
+                  python-version: "2.7"
             - name: Cache node modules
               uses: actions/cache@v1
               with:
@@ -789,7 +789,7 @@
             - name: Set up Python 2.7
               uses: actions/setup-python@v2
               with:
-                  python-version: '2.7'
+                  python-version: "2.7"
             - name: Cache node modules
               uses: actions/cache@v1
               with:
@@ -848,7 +848,7 @@
             - name: Set up Python 2.7
               uses: actions/setup-python@v2
               with:
-                  python-version: '2.7'
+                  python-version: "2.7"
             - name: Cache node modules
               uses: actions/cache@v1
               with:
@@ -907,7 +907,7 @@
             - name: Set up Python 2.7
               uses: actions/setup-python@v2
               with:
-                  python-version: '2.7'
+                  python-version: "2.7"
             - name: Cache node modules
               uses: actions/cache@v1
               with:
@@ -966,7 +966,7 @@
             - name: Set up Python 2.7
               uses: actions/setup-python@v2
               with:
-                  python-version: '2.7'
+                  python-version: "2.7"
             - name: Cache node modules
               uses: actions/cache@v1
               with:
@@ -1025,7 +1025,7 @@
             - name: Set up Python 2.7
               uses: actions/setup-python@v2
               with:
-                  python-version: '2.7'
+                  python-version: "2.7"
             - name: Cache node modules
               uses: actions/cache@v1
               with:
@@ -1080,200 +1080,176 @@
                 node-version: [12.x]
 
         steps:
-<<<<<<< HEAD
-            - uses: actions/checkout@v2
-=======
+            - uses: actions/checkout@v2
+            - name: Cache node modules
+              uses: actions/cache@v1
+              with:
+                  path: node_modules
+                  key: ${{ runner.os }}-node-${{ hashFiles('**/yarn.lock') }}
+                  restore-keys: ${{ runner.os }}-node-
+            - name: Use Node.js ${{ matrix.node-version }}
+              uses: actions/setup-node@v1
+              with:
+                  node-version: ${{ matrix.node-version }}
+
+            - name: Update system
+              run: sudo apt-get update -y
+
+            - name: Install xsel & postgresql-client
+              run: sudo apt-get install -q xsel postgresql-client
+
+            - name: Install and build packages
+              run: yarn setup
+
+            - name: Create .core/database directory
+              run: mkdir -p $HOME/.core/database
+
+            - name: Functional tests
+              run: yarn test __tests__/functional/transaction-forging/vote.test.ts --coverage --coverageDirectory .coverage/functional/${{ github.job }}
+              env:
+                  CORE_DB_DATABASE: ark_unitnet
+                  CORE_DB_USERNAME: ark
+
+            - name: Archive code coverage
+              uses: actions/upload-artifact@v2
+              with:
+                  name: codecov-fun${{ github.job }}-ctional
+                  path: .coverage/functional/${{ github.job }}/lcov.info
+
+    entity-register:
+        runs-on: ubuntu-latest
+
+        services:
+            postgres:
+                image: postgres:12
+                env:
+                    POSTGRES_USER: ark
+                    POSTGRES_PASSWORD: password
+                    POSTGRES_DB: ark_unitnet
+                ports:
+                    - 5432:5432
+                options: --health-cmd pg_isready --health-interval 10s --health-timeout 5s --health-retries 5
+
+        strategy:
+            matrix:
+                node-version: [12.x]
+
+        steps:
+            - uses: actions/checkout@v2
+            - name: Cache node modules
+              uses: actions/cache@v1
+              with:
+                  path: node_modules
+                  key: ${{ runner.os }}-node-${{ hashFiles('**/yarn.lock') }}
+                  restore-keys: ${{ runner.os }}-node-
+            - name: Use Node.js ${{ matrix.node-version }}
+              uses: actions/setup-node@v1
+              with:
+                  node-version: ${{ matrix.node-version }}
+
+            - name: Update system
+              run: sudo apt-get update -y
+
+            - name: Install xsel & postgresql-client
+              run: sudo apt-get install -q xsel postgresql-client
+
+            - name: Install and build packages
+              run: yarn setup
+
+            - name: Create .core/database directory
+              run: mkdir -p $HOME/.core/database
+
+            - name: Functional tests
+              run: yarn test __tests__/functional/transaction-forging/entity-register.test.ts --coverage --coverageDirectory .coverage/functional/${{ github.job }}
+              env:
+                  CORE_DB_DATABASE: ark_unitnet
+                  CORE_DB_USERNAME: ark
+
+            - name: Archive code coverage
+              uses: actions/upload-artifact@v2
+              with:
+                  name: codecov-fun${{ github.job }}-ctional
+                  path: .coverage/functional/${{ github.job }}/lcov.info
+
+    entity-resign:
+        runs-on: ubuntu-latest
+
+        services:
+            postgres:
+                image: postgres:12
+                env:
+                    POSTGRES_USER: ark
+                    POSTGRES_PASSWORD: password
+                    POSTGRES_DB: ark_unitnet
+                ports:
+                    - 5432:5432
+                options: --health-cmd pg_isready --health-interval 10s --health-timeout 5s --health-retries 5
+
+        strategy:
+            matrix:
+                node-version: [12.x]
+
+        steps:
+            - uses: actions/checkout@v2
+            - name: Cache node modules
+              uses: actions/cache@v1
+              with:
+                  path: node_modules
+                  key: ${{ runner.os }}-node-${{ hashFiles('**/yarn.lock') }}
+                  restore-keys: ${{ runner.os }}-node-
+            - name: Use Node.js ${{ matrix.node-version }}
+              uses: actions/setup-node@v1
+              with:
+                  node-version: ${{ matrix.node-version }}
+
+            - name: Update system
+              run: sudo apt-get update -y
+
+            - name: Install xsel & postgresql-client
+              run: sudo apt-get install -q xsel postgresql-client
+
+            - name: Install and build packages
+              run: yarn setup
+
+            - name: Create .core/database directory
+              run: mkdir -p $HOME/.core/database
+
+            - name: Functional tests
+              run: yarn test __tests__/functional/transaction-forging/entity-resign.test.ts --coverage --coverageDirectory .coverage/functional/${{ github.job }}
+              env:
+                  CORE_DB_DATABASE: ark_unitnet
+                  CORE_DB_USERNAME: ark
+
+            - name: Archive code coverage
+              uses: actions/upload-artifact@v2
+              with:
+                  name: codecov-fun${{ github.job }}-ctional
+                  path: .coverage/functional/${{ github.job }}/lcov.info
+
+    entity-update:
+        runs-on: ubuntu-latest
+
+        services:
+            postgres:
+                image: postgres:12
+                env:
+                    POSTGRES_USER: ark
+                    POSTGRES_PASSWORD: password
+                    POSTGRES_DB: ark_unitnet
+                ports:
+                    - 5432:5432
+                options: --health-cmd pg_isready --health-interval 10s --health-timeout 5s --health-retries 5
+
+        strategy:
+            matrix:
+                node-version: [12.x]
+
+        steps:
             - uses: actions/checkout@v1
             - name: Set up Python 2.7
               uses: actions/setup-python@v2
               with:
-                  python-version: '2.7'
->>>>>>> c9d089e3
-            - name: Cache node modules
-              uses: actions/cache@v1
-              with:
-                  path: node_modules
-                  key: ${{ runner.os }}-node-${{ hashFiles('**/yarn.lock') }}
-                  restore-keys: ${{ runner.os }}-node-
-            - name: Use Node.js ${{ matrix.node-version }}
-              uses: actions/setup-node@v1
-              with:
-                  node-version: ${{ matrix.node-version }}
-
-            - name: Update system
-              run: sudo apt-get update -y
-
-            - name: Install xsel & postgresql-client
-              run: sudo apt-get install -q xsel postgresql-client
-
-            - name: Install and build packages
-              run: yarn setup
-
-            - name: Create .core/database directory
-              run: mkdir -p $HOME/.core/database
-
-            - name: Functional tests
-              run: yarn test __tests__/functional/transaction-forging/vote.test.ts --coverage --coverageDirectory .coverage/functional/${{ github.job }}
-              env:
-                  CORE_DB_DATABASE: ark_unitnet
-                  CORE_DB_USERNAME: ark
-
-            - name: Archive code coverage
-              uses: actions/upload-artifact@v2
-              with:
-                  name: codecov-fun${{ github.job }}-ctional
-                  path: .coverage/functional/${{ github.job }}/lcov.info
-
-    entity-register:
-        runs-on: ubuntu-latest
-
-        services:
-            postgres:
-                image: postgres:12
-                env:
-                    POSTGRES_USER: ark
-                    POSTGRES_PASSWORD: password
-                    POSTGRES_DB: ark_unitnet
-                ports:
-                    - 5432:5432
-                options: --health-cmd pg_isready --health-interval 10s --health-timeout 5s --health-retries 5
-
-        strategy:
-            matrix:
-                node-version: [12.x]
-
-        steps:
-<<<<<<< HEAD
-            - uses: actions/checkout@v2
-=======
-            - uses: actions/checkout@v1
-            - name: Set up Python 2.7
-              uses: actions/setup-python@v2
-              with:
-                  python-version: '2.7'
->>>>>>> c9d089e3
-            - name: Cache node modules
-              uses: actions/cache@v1
-              with:
-                  path: node_modules
-                  key: ${{ runner.os }}-node-${{ hashFiles('**/yarn.lock') }}
-                  restore-keys: ${{ runner.os }}-node-
-            - name: Use Node.js ${{ matrix.node-version }}
-              uses: actions/setup-node@v1
-              with:
-                  node-version: ${{ matrix.node-version }}
-
-            - name: Update system
-              run: sudo apt-get update -y
-
-            - name: Install xsel & postgresql-client
-              run: sudo apt-get install -q xsel postgresql-client
-
-            - name: Install and build packages
-              run: yarn setup
-
-            - name: Create .core/database directory
-              run: mkdir -p $HOME/.core/database
-
-            - name: Functional tests
-              run: yarn test __tests__/functional/transaction-forging/entity-register.test.ts --coverage --coverageDirectory .coverage/functional/${{ github.job }}
-              env:
-                  CORE_DB_DATABASE: ark_unitnet
-                  CORE_DB_USERNAME: ark
-
-            - name: Archive code coverage
-              uses: actions/upload-artifact@v2
-              with:
-                  name: codecov-fun${{ github.job }}-ctional
-                  path: .coverage/functional/${{ github.job }}/lcov.info
-
-    entity-resign:
-        runs-on: ubuntu-latest
-
-        services:
-            postgres:
-                image: postgres:12
-                env:
-                    POSTGRES_USER: ark
-                    POSTGRES_PASSWORD: password
-                    POSTGRES_DB: ark_unitnet
-                ports:
-                    - 5432:5432
-                options: --health-cmd pg_isready --health-interval 10s --health-timeout 5s --health-retries 5
-
-        strategy:
-            matrix:
-                node-version: [12.x]
-
-        steps:
-<<<<<<< HEAD
-            - uses: actions/checkout@v2
-=======
-            - uses: actions/checkout@v1
-            - name: Set up Python 2.7
-              uses: actions/setup-python@v2
-              with:
-                  python-version: '2.7'
->>>>>>> c9d089e3
-            - name: Cache node modules
-              uses: actions/cache@v1
-              with:
-                  path: node_modules
-                  key: ${{ runner.os }}-node-${{ hashFiles('**/yarn.lock') }}
-                  restore-keys: ${{ runner.os }}-node-
-            - name: Use Node.js ${{ matrix.node-version }}
-              uses: actions/setup-node@v1
-              with:
-                  node-version: ${{ matrix.node-version }}
-
-            - name: Update system
-              run: sudo apt-get update -y
-
-            - name: Install xsel & postgresql-client
-              run: sudo apt-get install -q xsel postgresql-client
-
-            - name: Install and build packages
-              run: yarn setup
-
-            - name: Create .core/database directory
-              run: mkdir -p $HOME/.core/database
-
-            - name: Functional tests
-              run: yarn test __tests__/functional/transaction-forging/entity-resign.test.ts --coverage --coverageDirectory .coverage/functional/${{ github.job }}
-              env:
-                  CORE_DB_DATABASE: ark_unitnet
-                  CORE_DB_USERNAME: ark
-
-            - name: Archive code coverage
-              uses: actions/upload-artifact@v2
-              with:
-                  name: codecov-fun${{ github.job }}-ctional
-                  path: .coverage/functional/${{ github.job }}/lcov.info
-
-    entity-update:
-        runs-on: ubuntu-latest
-
-        services:
-            postgres:
-                image: postgres:12
-                env:
-                    POSTGRES_USER: ark
-                    POSTGRES_PASSWORD: password
-                    POSTGRES_DB: ark_unitnet
-                ports:
-                    - 5432:5432
-                options: --health-cmd pg_isready --health-interval 10s --health-timeout 5s --health-retries 5
-
-        strategy:
-            matrix:
-                node-version: [12.x]
-
-        steps:
-            - uses: actions/checkout@v1
-            - name: Set up Python 2.7
-              uses: actions/setup-python@v2
-              with:
-                  python-version: '2.7'
+                  python-version: "2.7"
             - name: Cache node modules
               uses: actions/cache@v1
               with:
