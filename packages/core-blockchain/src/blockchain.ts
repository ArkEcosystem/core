/* tslint:disable:max-line-length */
import { app } from "@arkecosystem/core-container";
import {
    Blockchain as blockchain,
    Database,
    EventEmitter,
    Logger,
    P2P,
    TransactionPool,
} from "@arkecosystem/core-interfaces";
import { models, slots, Transaction } from "@arkecosystem/crypto";

import delay from "delay";
import pluralize from "pluralize";
import { BlockProcessor, BlockProcessorResult } from "./processor";
import { ProcessQueue, Queue, RebuildQueue } from "./queue";
import { stateMachine } from "./state-machine";
import { StateStorage } from "./state-storage";
import { isBlockChained } from "./utils";

const logger = app.resolvePlugin<Logger.ILogger>("logger");
const config = app.getConfig();
const emitter = app.resolvePlugin<EventEmitter.EventEmitter>("event-emitter");
const { Block } = models;

export class Blockchain implements blockchain.IBlockchain {
    /**
     * Get the state of the blockchain.
     * @return {IStateStorage}
     */
    get state(): StateStorage {
        return stateMachine.state;
    }

    /**
     * Get the network (p2p) interface.
     * @return {P2PInterface}
     */
    get p2p() {
        return app.resolvePlugin<P2P.IMonitor>("p2p");
    }

    /**
     * Get the transaction handler.
     * @return {TransactionPool}
     */
    get transactionPool() {
        return app.resolvePlugin<TransactionPool.ITransactionPool>("transactionPool");
    }

    /**
     * Get the database connection.
     * @return {ConnectionInterface}
     */
    get database() {
        return app.resolvePlugin<Database.IDatabaseService>("database");
    }

    public isStopped: boolean;
    public options: any;
    public processQueue: ProcessQueue;
    public rebuildQueue: RebuildQueue;
    private actions: any;
    private queue: Queue;
    private blockProcessor: BlockProcessor;

    /**
     * Create a new blockchain manager instance.
     * @param  {Object} options
     * @return {void}
     */
    constructor(options) {
        // flag to force a network start
        this.state.networkStart = !!options.networkStart;

        if (this.state.networkStart) {
            logger.warn(
                "Ark Core is launched in Genesis Start mode. This is usually for starting the first node on the blockchain. Unless you know what you are doing, this is likely wrong.",
            );
            logger.info("Starting Ark Core for a new world, welcome aboard");
        }

        this.actions = stateMachine.actionMap(this);
        this.blockProcessor = new BlockProcessor(this);

        this.__registerQueue();
    }

    /**
     * Dispatch an event to transition the state machine.
     * @param  {String} event
     * @return {void}
     */
    public dispatch(event) {
        const nextState = stateMachine.transition(this.state.blockchain, event);

        if (nextState.actions.length > 0) {
            logger.debug(
                `event '${event}': ${JSON.stringify(this.state.blockchain.value)} -> ${JSON.stringify(
                    nextState.value,
                )} -> actions: [${nextState.actions.map(a => a.type).join(", ")}]`,
            );
        }

        this.state.blockchain = nextState;

        nextState.actions.forEach(actionKey => {
            const action = this.actions[actionKey];

            if (action) {
                setTimeout(() => action.call(this, event), 0);
            } else {
                logger.error(`No action '${actionKey}' found`);
            }
        });

        return nextState;
    }

    /**
     * Start the blockchain and wait for it to be ready.
     * @return {void}
     */
    public async start(skipStartedCheck = false) {
        logger.info("Starting Blockchain Manager :chains:");

        this.dispatch("START");

        emitter.once("shutdown", () => {
            this.stop();
        });

        if (skipStartedCheck || process.env.CORE_SKIP_BLOCKCHAIN_STARTED_CHECK) {
            return true;
        }

        // TODO: this state needs to be set after state.getLastBlock() is available if CORE_ENV=test
        while (!this.state.started && !this.isStopped) {
            await delay(1000);
        }

        return true;
    }

    public async stop() {
        if (!this.isStopped) {
            logger.info("Stopping Blockchain Manager :chains:");

            this.isStopped = true;
            this.state.clearWakeUpTimeout();

            this.dispatch("STOP");

            this.queue.destroy();
        }
    }

    public checkNetwork() {
        throw new Error("Method [checkNetwork] not implemented!");
    }

    /**
     * Set wakeup timeout to check the network for new blocks.
     */
    public setWakeUp() {
        this.state.wakeUpTimeout = setTimeout(() => {
            this.state.wakeUpTimeout = null;
            return this.dispatch("WAKEUP");
        }, 60000);
    }

    /**
     * Reset the wakeup timeout.
     */
    public resetWakeUp() {
        this.state.clearWakeUpTimeout();
        this.setWakeUp();
    }

    /**
     * Update network status.
     * @return {void}
     */
    public async updateNetworkStatus() {
        return this.p2p.updateNetworkStatus();
    }

    /**
     * Rebuild N blocks in the blockchain.
     * @param  {Number} nblocks
     * @return {void}
     */
    public rebuild(nblocks?: number) {
        throw new Error("Method [rebuild] not implemented!");
    }

    /**
     * Reset the state of the blockchain.
     * @return {void}
     */
    public resetState() {
        this.clearAndStopQueue();
        this.state.reset();
    }

    /**
     * Clear and stop the queue.
     * @return {void}
     */
    public clearAndStopQueue() {
        this.queue.pause();
        this.queue.clear();
    }

    /**
     * Hand the given transactions to the transaction handler.
     */
<<<<<<< HEAD
    public async postTransactions(transactions) {
        logger.info(`Received ${transactions.length} new ${pluralize("transaction", transactions.length)}`);
=======
    public async postTransactions(transactions: Transaction[]) {
        logger.info(`Received ${transactions.length} new ${pluralize("transaction", transactions.length)} :moneybag:`);
>>>>>>> fd70671c

        await this.transactionPool.addTransactions(transactions);
    }

    /**
     * Push a block to the process queue.
     * @param  {Block} block
     * @return {void}
     */
    public handleIncomingBlock(block) {
        logger.info(
            `Received new block at height ${block.height.toLocaleString()} with ${pluralize(
                "transaction",
                block.numberOfTransactions,
                true,
            )} from ${block.ip}`,
        );

        const currentSlot = slots.getSlotNumber();
        const receivedSlot = slots.getSlotNumber(block.timestamp);
        if (receivedSlot > currentSlot) {
            logger.info(`Discarded block ${block.height.toLocaleString()} because it takes a future slot.`);
            return;
        }

        if (this.state.started) {
            this.dispatch("NEWBLOCK");
            this.enqueueBlocks([block]);
        } else {
            logger.info(`Block disregarded because blockchain is not ready`);
        }
    }

    /**
     * Enqueue blocks in process queue and set last downloaded block to last item in list.
     */
    public enqueueBlocks(blocks: any[]) {
        if (blocks.length === 0) {
            return;
        }

        this.processQueue.push(blocks);
        this.state.lastDownloadedBlock = new Block(blocks.slice(-1)[0]);
    }

    /**
     * Rollback all blocks up to the previous round.
     * @return {void}
     */
    public async rollbackCurrentRound() {
        const height = this.state.getLastBlock().data.height;
        const maxDelegates = config.getMilestone(height).activeDelegates;
        const previousRound = Math.floor((height - 1) / maxDelegates);

        if (previousRound < 2) {
            return;
        }

        const newHeight = previousRound * maxDelegates;
        // If the current chain height is H and we will be removing blocks [N, H],
        // then blocksToRemove[] will contain blocks [N - 1, H - 1].
        const blocksToRemove = await this.database.getBlocks(newHeight, height - newHeight);
        const deleteLastBlock = async () => {
            const lastBlock = this.state.getLastBlock();
            await this.database.enqueueDeleteBlock(lastBlock);

            const newLastBlock = new Block(blocksToRemove.pop());

            this.state.setLastBlock(newLastBlock);
            this.state.lastDownloadedBlock = newLastBlock;
        };

        logger.info(`Removing ${pluralize("block", height - newHeight, true)} to reset current round`);

        let count = 0;
        const max = this.state.getLastBlock().data.height - newHeight;

        while (this.state.getLastBlock().data.height >= newHeight + 1) {
            const removalBlockId = this.state.getLastBlock().data.id;
            const removalBlockHeight = this.state.getLastBlock().data.height.toLocaleString();

            logger.info(`Removing block ${count++} of ${max} - ID: ${removalBlockId}, height: ${removalBlockHeight}`);

            await deleteLastBlock();
        }

        // Commit delete blocks
        await this.database.commitQueuedQueries();

        logger.info(`Removed ${count} ${pluralize("block", max, true)}`);

        await this.database.deleteRound(previousRound + 1);
    }

    /**
     * Remove N number of blocks.
     * @param  {Number} nblocks
     * @return {void}
     */
    public async removeBlocks(nblocks) {
        this.clearAndStopQueue();

        // If the current chain height is H and we will be removing blocks [N, H],
        // then blocksToRemove[] will contain blocks [N - 1, H - 1].
        const blocksToRemove = await this.database.getBlocks(this.state.getLastBlock().data.height - nblocks, nblocks);

        const revertLastBlock = async () => {
            // tslint:disable-next-line:no-shadowed-variable
            const lastBlock = this.state.getLastBlock();

            // TODO: if revertBlock Failed, it might corrupt the database because one block could be left stored
            await this.database.revertBlock(lastBlock);
            this.database.enqueueDeleteBlock(lastBlock);

            if (this.transactionPool) {
                await this.transactionPool.addTransactions(lastBlock.transactions);
            }

            const newLastBlock = new Block(blocksToRemove.pop());

            this.state.setLastBlock(newLastBlock);
            this.state.lastDownloadedBlock = newLastBlock;
        };

        // tslint:disable-next-line:variable-name
        const __removeBlocks = async numberOfBlocks => {
            if (numberOfBlocks < 1) {
                return;
            }

            logger.info(`Undoing block ${this.state.getLastBlock().data.height.toLocaleString()}`);

            await revertLastBlock();
            await __removeBlocks(numberOfBlocks - 1);
        };

        const lastBlock = this.state.getLastBlock();
        if (nblocks >= lastBlock.data.height) {
            nblocks = lastBlock.data.height - 1;
        }

        const resetHeight = lastBlock.data.height - nblocks;
        logger.info(`Removing ${pluralize("block", nblocks, true)}. Reset to height ${resetHeight.toLocaleString()}`);

        this.state.lastDownloadedBlock = lastBlock;

        await __removeBlocks(nblocks);

        // Commit delete blocks
        await this.database.commitQueuedQueries();

        this.queue.resume();
    }

    /**
     * Remove the top blocks from database.
     * NOTE: Only used when trying to restore database integrity.
     * @param  {Number} count
     * @return {void}
     */
    public async removeTopBlocks(count) {
        const blocks = await this.database.getTopBlocks(count);

        logger.info(
            `Removing ${pluralize(
                "block",
                blocks.length,
                true,
            )} from height ${(blocks[0] as any).height.toLocaleString()}`,
        );

        for (let block of blocks) {
            block = new Block(block);

            this.database.enqueueDeleteRound(block.data.height);
            this.database.enqueueDeleteBlock(block);
        }

        await this.database.commitQueuedQueries();
        await this.database.loadBlocksFromCurrentRound();
    }

    /**
     * Hande a block during a rebuild.
     * NOTE: We should be sure this is fail safe (ie callback() is being called only ONCE)
     * @param  {Block} block
     * @param  {Function} callback
     * @return {Object}
     */
    public async rebuildBlock(block, callback) {
        const lastBlock = this.state.getLastBlock();

        if (block.verification.verified) {
            if (isBlockChained(lastBlock, block)) {
                // save block on database
                this.database.enqueueSaveBlock(block);

                // committing to db every 20,000 blocks
                if (block.data.height % 20000 === 0) {
                    await this.database.commitQueuedQueries();
                }

                this.state.setLastBlock(block);

                return callback();
            }
            if (block.data.height > lastBlock.data.height + 1) {
                this.state.lastDownloadedBlock = lastBlock;
                return callback();
            }
            if (
                block.data.height < lastBlock.data.height ||
                (block.data.height === lastBlock.data.height && block.data.id === lastBlock.data.id)
            ) {
                this.state.lastDownloadedBlock = lastBlock;
                return callback();
            }
            this.state.lastDownloadedBlock = lastBlock;
            logger.info(`Block ${block.data.height.toLocaleString()} disregarded because on a fork`);
            return callback();
        }
        logger.warn(`Block ${block.data.height.toLocaleString()} disregarded because verification failed`);
        logger.warn(JSON.stringify(block.verification, null, 4));
        return callback();
    }

    /**
     * Process the given block.
     */
    public async processBlock(block: models.Block, callback) {
        const result = await this.blockProcessor.process(block);

        if (result === BlockProcessorResult.Accepted || result === BlockProcessorResult.DiscardedButCanBeBroadcasted) {
            // broadcast only current block
            const blocktime = config.getMilestone(block.data.height).blocktime;
            if (slots.getSlotNumber() * blocktime <= block.data.timestamp) {
                this.p2p.broadcastBlock(block);
            }
        }

        return callback();
    }

    /**
     * Reset the last downloaded block to last chained block.
     */
    public resetLastDownloadedBlock() {
        this.state.lastDownloadedBlock = this.getLastBlock();
    }

    /**
     * Called by forger to wake up and sync with the network.
     * It clears the wakeUpTimeout if set.
     */
    public forceWakeup() {
        this.state.clearWakeUpTimeout();
        this.dispatch("WAKEUP");
    }

    /**
     * Fork the chain at the given block.
     */
    public forkBlock(block: models.Block, numberOfBlockToRollback?: number): void {
        this.state.forkedBlock = block;

        if (numberOfBlockToRollback) {
            this.state.numberOfBlocksToRollback = numberOfBlockToRollback;
        }

        this.dispatch("FORK");
    }

    /**
     * Get unconfirmed transactions for the specified block size.
     * @param  {Number}  blockSize
     * @param  {Boolean} forForging
     * @return {Object}
     */
    public getUnconfirmedTransactions(blockSize) {
        const transactions = this.transactionPool.getTransactionsForForging(blockSize);

        return {
            transactions,
            poolSize: this.transactionPool.getPoolSize(),
            count: transactions ? transactions.length : -1,
        };
    }

    /**
     * Determine if the blockchain is synced.
     */
    public isSynced(block?: models.IBlock): boolean {
        if (!this.p2p.hasPeers()) {
            return true;
        }

        block = block || this.getLastBlock();

        return slots.getTime() - block.data.timestamp < 3 * config.getMilestone(block.data.height).blocktime;
    }

    /**
     * Determine if the blockchain is synced after a rebuild.
     */
    public isRebuildSynced(block?: models.IBlock): boolean {
        if (!this.p2p.hasPeers()) {
            return true;
        }

        block = block || this.getLastBlock();

        const remaining = slots.getTime() - block.data.timestamp;
        logger.info(`Remaining block timestamp ${remaining}`);

        // stop fast rebuild 7 days before the last network block
        return slots.getTime() - block.data.timestamp < 3600 * 24 * 7;
        // return slots.getTime() - block.data.timestamp < 100 * config.getMilestone(block.data.height).blocktime
    }

    /**
     * Get the last block of the blockchain.
     */
    public getLastBlock(): models.Block {
        return this.state.getLastBlock();
    }

    /**
     * Get the last height of the blockchain.
     */
    public getLastHeight(): number {
        return this.state.getLastBlock().data.height;
    }

    /**
     * Get the last downloaded block of the blockchain.
     */
    public getLastDownloadedBlock(): { data: models.IBlockData } {
        return this.state.lastDownloadedBlock;
    }

    /**
     * Get the block ping.
     */
    public getBlockPing() {
        return this.state.blockPing;
    }

    /**
     * Ping a block.
     */
    public pingBlock(incomingBlock: models.IBlockData): boolean {
        return this.state.pingBlock(incomingBlock);
    }

    /**
     * Push ping block.
     */
    public pushPingBlock(block: models.IBlockData) {
        this.state.pushPingBlock(block);
    }

    /**
     * Get the list of events that are available.
     * @return {Array}
     */
    public getEvents() {
        return [
            "block.applied",
            "block.forged",
            "block.reverted",
            "delegate.registered",
            "delegate.resigned",
            "forger.failed",
            "forger.missing",
            "forger.started",
            "peer.added",
            "peer.removed",
            "round.created",
            "state:started",
            "transaction.applied",
            "transaction.expired",
            "transaction.forged",
            "transaction.reverted",
            "wallet.saved",
            "wallet.created.cold",
        ];
    }

    /**
     * Register the block queue.
     * @return {void}
     */
    public __registerQueue() {
        this.queue = new Queue(this, {
            process: "PROCESSFINISHED",
            rebuild: "REBUILDFINISHED",
        });

        this.processQueue = this.queue.process;
        this.rebuildQueue = this.queue.rebuild;
    }
}<|MERGE_RESOLUTION|>--- conflicted
+++ resolved
@@ -215,13 +215,8 @@
     /**
      * Hand the given transactions to the transaction handler.
      */
-<<<<<<< HEAD
-    public async postTransactions(transactions) {
+    public async postTransactions(transactions: Transaction[]) {
         logger.info(`Received ${transactions.length} new ${pluralize("transaction", transactions.length)}`);
-=======
-    public async postTransactions(transactions: Transaction[]) {
-        logger.info(`Received ${transactions.length} new ${pluralize("transaction", transactions.length)} :moneybag:`);
->>>>>>> fd70671c
 
         await this.transactionPool.addTransactions(transactions);
     }
