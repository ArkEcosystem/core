import { DatabaseService, Repositories } from "@arkecosystem/core-database";
import { Container, Contracts, Enums, Utils } from "@arkecosystem/core-kernel";
import { Blocks, Crypto, Interfaces, Managers, Utils as CryptoUtils } from "@arkecosystem/crypto";
import async from "async";

import { BlockProcessor, BlockProcessorResult } from "./processor";
import { StateMachine } from "./state-machine";

// todo: reduce the overall complexity of this class and remove all helpers and getters that just serve as proxies
@Container.injectable()
export class Blockchain implements Contracts.Blockchain.Blockchain {
    @Container.inject(Container.Identifiers.Application)
    public readonly app!: Contracts.Kernel.Application;

    // todo: make this private
    public isStopped!: boolean;
    // todo: make this private
    public options: any;
    // todo: make this private and use a queue instance from core-kernel
    // @ts-ignore
    public queue: async.AsyncQueue<any>;
    // todo: make this private
    // @ts-ignore
    protected blockProcessor: BlockProcessor;

    @Container.inject(Container.Identifiers.StateStore)
    private readonly state!: Contracts.State.StateStore;

    @Container.inject(Container.Identifiers.DatabaseService)
    private readonly database!: DatabaseService;

    @Container.inject(Container.Identifiers.BlockRepository)
    private readonly blockRepository!: Repositories.BlockRepository;

<<<<<<< HEAD
    @Container.inject(Container.Identifiers.TransactionPoolService)
    private readonly transactionPool!: Contracts.TransactionPool.Connection;

    @Container.inject(Container.Identifiers.StateMachine)
    private readonly stateMachine!: StateMachine;
=======
    public isStopped: boolean;
    public options: any;
    public queue: async.AsyncQueue<any>;
    protected blockProcessor: BlockProcessor;
    private actions: any;
    private missedBlocks: number = 0;
>>>>>>> 239f12e1

    /**
     * Create a new blockchain manager instance.
     * @param  {Object} options
     * @return {void}
     */
    public initialize(options: { networkStart?: boolean }): this {
        this.isStopped = true;

        // flag to force a network start
        this.state.networkStart = !!options.networkStart;

        if (this.state.networkStart) {
            this.app.log.warning(
                "ARK Core is launched in Genesis Start mode. This is usually for starting the first node on the blockchain. Unless you know what you are doing, this is likely wrong.",
            );
        }

        this.blockProcessor = this.app.resolve<BlockProcessor>(BlockProcessor);

        this.queue = async.queue((blockList: { blocks: Interfaces.IBlockData[] }, cb) => {
            try {
<<<<<<< HEAD
                return this.processBlocks(
                    blockList.blocks.map(b => {
                        const block: Interfaces.IBlock | undefined = Blocks.BlockFactory.fromData(b);

                        Utils.assert.defined<Interfaces.IBlock>(block);

                        return block;
                    }),
                    cb,
                );
=======
                return this.processBlocks(blockList.blocks, cb);
>>>>>>> 239f12e1
            } catch (error) {
                this.app.log.error(
                    `Failed to process ${blockList.blocks.length} blocks from height ${blockList.blocks[0].height} in queue.`,
                );

                this.app.log.error(error.stack);

                return cb();
            }
        }, 1);

        // @ts-ignore
        this.queue.drain(() => this.dispatch("PROCESSFINISHED"));

        return this;
    }

    /**
     * Dispatch an event to transition the state machine.
     * @param  {String} event
     * @return {void}
     */
    public dispatch(event: string): void {
        return this.stateMachine.transition(event);
    }

    /**
     * Start the blockchain and wait for it to be ready.
     * @return {void}
     */
    public async boot(skipStartedCheck = false): Promise<boolean> {
        this.app.log.info("Starting Blockchain Manager :chains:");

        this.dispatch("START");

        if (skipStartedCheck || process.env.CORE_SKIP_BLOCKCHAIN_STARTED_CHECK) {
            return true;
        }

        while (!this.state.started && !this.isStopped) {
            await Utils.sleep(1000);
        }

        this.app.get<Contracts.P2P.NetworkMonitor>(Container.Identifiers.PeerNetworkMonitor).cleansePeers({
            forcePing: true,
            peerCount: 10,
        });

        emitter.on(ApplicationEvents.ForgerMissing, () => {
            this.checkMissingBlocks();
        });

        emitter.on(ApplicationEvents.RoundApplied, () => {
            this.missedBlocks = 0;
        });

        return true;
    }

    public async dispose(): Promise<void> {
        if (!this.isStopped) {
            this.app.log.info("Stopping Blockchain Manager :chains:");

            this.isStopped = true;
            this.state.clearWakeUpTimeout();

            this.dispatch("STOP");

            this.queue.kill();
        }
    }

    /**
     * Set wakeup timeout to check the network for new blocks.
     */
    public setWakeUp(): void {
        this.state.wakeUpTimeout = setTimeout(() => {
            this.state.wakeUpTimeout = undefined;
            return this.dispatch("WAKEUP");
        }, 60000);
    }

    /**
     * Reset the wakeup timeout.
     */
    public resetWakeUp(): void {
        this.state.clearWakeUpTimeout();
        this.setWakeUp();
    }

    /**
     * Update network status.
     * @return {void}
     */
    public async updateNetworkStatus(): Promise<void> {
        await this.app
            .get<Contracts.P2P.NetworkMonitor>(Container.Identifiers.PeerNetworkMonitor)
            .updateNetworkStatus();
    }

    /**
     * Clear and stop the queue.
     * @return {void}
     */
    public clearAndStopQueue(): void {
        this.state.lastDownloadedBlock = this.getLastBlock().data;

        this.queue.pause();
        this.clearQueue();
    }

    /**
     * Clear the queue.
     * @return {void}
     */
    public clearQueue(): void {
        this.queue.remove(() => true);
    }

    /**
     * Push a block to the process queue.
     */
    public handleIncomingBlock(block: Interfaces.IBlockData, fromForger = false): void {
        this.pushPingBlock(block, fromForger);

        const currentSlot: number = Crypto.Slots.getSlotNumber();
        const receivedSlot: number = Crypto.Slots.getSlotNumber(block.timestamp);

        if (receivedSlot > currentSlot) {
            this.app.log.info(`Discarded block ${block.height.toLocaleString()} because it takes a future slot.`);
            return;
        }

        if (this.state.started) {
            this.dispatch("NEWBLOCK");
            this.enqueueBlocks([block]);

            this.app.events.dispatch(Enums.BlockEvent.Received, block);
        } else {
            this.app.log.info(`Block disregarded because blockchain is not ready`);

            this.app.events.dispatch(Enums.BlockEvent.Disregarded, block);
        }
    }

    /**
     * Enqueue blocks in process queue and set last downloaded block to last item in list.
     */
    public enqueueBlocks(blocks: Interfaces.IBlockData[]): void {
        if (blocks.length === 0) {
            return;
        }

        const lastDownloadedHeight: number = this.getLastDownloadedBlock().height;
        const milestoneHeights: number[] = Managers.configManager
            .getMilestones()
            .map(milestone => milestone.height)
            .sort((a, b) => a - b)
            .filter(height => height >= lastDownloadedHeight);

        // divide blocks received into chunks depending on number of transactions
        // this is to avoid blocking the application when processing "heavy" blocks
        let currentBlocksChunk: any[] = [];
        let currentTransactionsCount = 0;
        for (const block of blocks) {
            Utils.assert.defined<Interfaces.IBlockData>(block);

            currentBlocksChunk.push(block);
            currentTransactionsCount += block.numberOfTransactions;

            const nextMilestone = milestoneHeights[0] && milestoneHeights[0] === block.height;
            if (currentTransactionsCount >= 150 || currentBlocksChunk.length > 100 || nextMilestone) {
                this.queue.push({ blocks: currentBlocksChunk });
                currentBlocksChunk = [];
                currentTransactionsCount = 0;
                if (nextMilestone) {
                    milestoneHeights.shift();
                }
            }
        }
        this.queue.push({ blocks: currentBlocksChunk });

        this.state.lastDownloadedBlock = blocks.slice(-1)[0];
    }

    /**
     * Remove N number of blocks.
     * @param  {Number} nblocks
     * @return {void}
     */
    public async removeBlocks(nblocks: number): Promise<void> {
        this.clearAndStopQueue();

        const lastBlock: Interfaces.IBlock = this.state.getLastBlock();

        // If the current chain height is H and we will be removing blocks [N, H],
        // then blocksToRemove[] will contain blocks [N - 1, H - 1].
        const blocksToRemove: Interfaces.IBlockData[] = await this.database.getBlocks(
            lastBlock.data.height - nblocks,
            nblocks,
        );

        const removedBlocks: Interfaces.IBlockData[] = [];
        const removedTransactions: Interfaces.ITransaction[] = [];

        const revertLastBlock = async () => {
            const lastBlock: Interfaces.IBlock = this.state.getLastBlock();

            await this.database.revertBlock(lastBlock);
            removedBlocks.push(lastBlock.data);
            removedTransactions.push(...[...lastBlock.transactions].reverse());

            let newLastBlock: Interfaces.IBlock;
            if (blocksToRemove[blocksToRemove.length - 1].height === 1) {
                newLastBlock = this.app.get<any>(Container.Identifiers.StateStore).getGenesisBlock();
            } else {
                const tempNewLastBlockData: Interfaces.IBlockData | undefined = blocksToRemove.pop();

                Utils.assert.defined<Interfaces.IBlockData>(tempNewLastBlockData);

                const tempNewLastBlock: Interfaces.IBlock | undefined = Blocks.BlockFactory.fromData(
                    tempNewLastBlockData,
                    {
                        deserializeTransactionsUnchecked: true,
                    },
                );

                Utils.assert.defined<Interfaces.IBlockData>(tempNewLastBlock);

                newLastBlock = tempNewLastBlock;
            }

            this.state.setLastBlock(newLastBlock);
            this.state.lastDownloadedBlock = newLastBlock.data;
        };

        const __removeBlocks = async numberOfBlocks => {
            if (numberOfBlocks < 1) {
                return;
            }

            const lastBlock: Interfaces.IBlock = this.state.getLastBlock();

            this.app.log.info(`Undoing block ${lastBlock.data.height.toLocaleString()}`);

            await revertLastBlock();
            await __removeBlocks(numberOfBlocks - 1);
        };

        if (nblocks >= lastBlock.data.height) {
            nblocks = lastBlock.data.height - 1;
        }

        const resetHeight: number = lastBlock.data.height - nblocks;
        this.app.log.info(
            `Removing ${Utils.pluralize("block", nblocks, true)}. Reset to height ${resetHeight.toLocaleString()}`,
        );

        this.state.lastDownloadedBlock = lastBlock.data;

        await __removeBlocks(nblocks);

        await this.blockRepository.deleteBlocks(removedBlocks);

        if (this.transactionPool) {
            await this.transactionPool.replay(removedTransactions.reverse());
        }
    }

    /**
     * Remove the top blocks from database.
     * NOTE: Only used when trying to restore database integrity.
     * @param  {Number} count
     * @return {void}
     */
    public async removeTopBlocks(count: number): Promise<void> {
        const blocks: Interfaces.IBlockData[] = await this.database.getTopBlocks(count);

        this.app.log.info(
            `Removing ${Utils.pluralize(
                "block",
                blocks.length,
                true,
            )} from height ${(blocks[0] as any).height.toLocaleString()}`,
        );

        try {
            await this.blockRepository.deleteBlocks(blocks);
            await this.database.loadBlocksFromCurrentRound();
        } catch (error) {
            this.app.log.error(`Encountered error while removing blocks: ${error.message}`);
        }
    }

    /**
     * Process the given block.
     */
    public async processBlocks(blocks: Interfaces.IBlockData[], callback): Promise<Interfaces.IBlock[]> {
        const acceptedBlocks: Interfaces.IBlock[] = [];
        let lastProcessResult: BlockProcessorResult | undefined;

        if (
            blocks[0] &&
<<<<<<< HEAD
            !Utils.isBlockChained(this.getLastBlock().data, blocks[0].data, this.app.log) &&
            !CryptoUtils.isException(blocks[0].data.id)
=======
            !isBlockChained(this.getLastBlock().data, blocks[0], logger) &&
            !Utils.isException(blocks[0])
>>>>>>> 239f12e1
        ) {
            // Discard remaining blocks as it won't go anywhere anyway.
            this.clearQueue();
            this.resetLastDownloadedBlock();
            return callback();
        }

<<<<<<< HEAD
        let forkBlock: Interfaces.IBlock | undefined = undefined;
=======
        let forkBlock: Interfaces.IBlock;
        let lastProcessedBlock: Interfaces.IBlock;
>>>>>>> 239f12e1
        for (const block of blocks) {
            const blockInstance = Blocks.BlockFactory.fromData(block);
            lastProcessResult = await this.blockProcessor.process(blockInstance);
            lastProcessedBlock = blockInstance;

            if (lastProcessResult === BlockProcessorResult.Accepted) {
                acceptedBlocks.push(blockInstance);
            } else {
                if (lastProcessResult === BlockProcessorResult.Rollback) {
<<<<<<< HEAD
                    forkBlock = block;
                }
=======
                    forkBlock = blockInstance;
                }

>>>>>>> 239f12e1
                break; // if one block is not accepted, the other ones won't be chained anyway
            }
        }

        if (acceptedBlocks.length > 0) {
            try {
                await this.blockRepository.saveBlocks(acceptedBlocks);
            } catch (error) {
                this.app.log.error(`Could not save ${acceptedBlocks.length} blocks to database : ${error.stack}`);

                this.clearQueue();

                // Rounds are saved while blocks are being processed and may now be out of sync with the last
                // block that was written into the database.

                const lastBlock: Interfaces.IBlock = await this.database.getLastBlock();
                const lastHeight: number = lastBlock.data.height;
                const deleteRoundsAfter: number = Utils.roundCalculator.calculateRound(lastHeight).round;

                this.app.log.info(
                    `Reverting ${Utils.pluralize(
                        "block",
                        acceptedBlocks.length,
                        true,
                    )} back to last height: ${lastHeight}`,
                );

                for (const block of acceptedBlocks.reverse()) {
                    await this.database.revertBlock(block);
                }

                this.state.setLastBlock(lastBlock);
                this.resetLastDownloadedBlock();

                await this.database.deleteRound(deleteRoundsAfter + 1);
                await this.database.loadBlocksFromCurrentRound();

                return callback();
            }
        }

        if (
            lastProcessResult === BlockProcessorResult.Accepted ||
            lastProcessResult === BlockProcessorResult.DiscardedButCanBeBroadcasted
        ) {
<<<<<<< HEAD
            const currentBlock: Interfaces.IBlock = blocks[blocks.length - 1];
            const blocktime: number = Managers.configManager.getMilestone(currentBlock.data.height).blocktime;

            if (this.state.started && Crypto.Slots.getSlotNumber() * blocktime <= currentBlock.data.timestamp) {
                this.app
                    .get<Contracts.P2P.NetworkMonitor>(Container.Identifiers.PeerNetworkMonitor)
                    .broadcastBlock(currentBlock);
=======
            // broadcast last processed block
            const blocktime: number = config.getMilestone(lastProcessedBlock.data.height).blocktime;

            if (this.state.started && Crypto.Slots.getSlotNumber() * blocktime <= lastProcessedBlock.data.timestamp) {
                this.p2p.getMonitor().broadcastBlock(lastProcessedBlock);
>>>>>>> 239f12e1
            }
        } else if (forkBlock) {
            this.forkBlock(forkBlock);
        }

        return callback(acceptedBlocks);
    }

    /**
     * Reset the last downloaded block to last chained block.
     */
    public resetLastDownloadedBlock(): void {
        this.state.lastDownloadedBlock = this.getLastBlock().data;
    }

    /**
     * Called by forger to wake up and sync with the network.
     * It clears the wakeUpTimeout if set.
     */
    public forceWakeup(): void {
        this.state.clearWakeUpTimeout();

        this.dispatch("WAKEUP");
    }

    /**
     * Fork the chain at the given block.
     */
    public forkBlock(block: Interfaces.IBlock, numberOfBlockToRollback?: number): void {
        this.state.forkedBlock = block;

        this.clearAndStopQueue();

        if (numberOfBlockToRollback) {
            this.state.numberOfBlocksToRollback = numberOfBlockToRollback;
        }

        this.dispatch("FORK");
    }

    /**
     * Determine if the blockchain is synced.
     */
    public isSynced(block?: Interfaces.IBlockData): boolean {
        if (!this.app.get<Contracts.P2P.PeerStorage>(Container.Identifiers.PeerStorage).hasPeers()) {
            return true;
        }

        block = block || this.getLastBlock().data;

        return (
            Crypto.Slots.getTime() - block.timestamp < 3 * Managers.configManager.getMilestone(block.height).blocktime
        );
    }

    /**
     * Get the last block of the blockchain.
     */
    public getLastBlock(): Interfaces.IBlock {
        return this.state.getLastBlock();
    }

    /**
     * Get the last height of the blockchain.
     */
    public getLastHeight(): number {
        return this.getLastBlock().data.height;
    }

    /**
     * Get the last downloaded block of the blockchain.
     */
    public getLastDownloadedBlock(): Interfaces.IBlockData {
        return this.state.lastDownloadedBlock || this.getLastBlock().data;
    }

    /**
     * Get the block ping.
     */
    public getBlockPing(): {
        count: number;
        first: number;
        last: number;
        block: Interfaces.IBlockData;
    } {
        return this.state.blockPing;
    }

    /**
     * Ping a block.
     */
    public pingBlock(incomingBlock: Interfaces.IBlockData): boolean {
        return this.state.pingBlock(incomingBlock);
    }

    /**
     * Push ping block.
     */
    public pushPingBlock(block: Interfaces.IBlockData, fromForger = false): void {
        this.state.pushPingBlock(block, fromForger);
    }

    /**
     * Check if the blockchain should roll back due to missing blocks.
     */
    public async checkMissingBlocks(): Promise<void> {
        this.missedBlocks++;
        if (
            this.missedBlocks >= Managers.configManager.getMilestone().activeDelegates / 3 - 1 &&
            Math.random() <= 0.8
        ) {
            const networkStatus = await this.p2p.getMonitor().checkNetworkHealth();
            if (networkStatus.forked) {
                this.state.numberOfBlocksToRollback = networkStatus.blocksToRollback;
                this.dispatch("FORK");
            }

            this.missedBlocks = 0;
        }
    }
}<|MERGE_RESOLUTION|>--- conflicted
+++ resolved
@@ -32,20 +32,16 @@
     @Container.inject(Container.Identifiers.BlockRepository)
     private readonly blockRepository!: Repositories.BlockRepository;
 
-<<<<<<< HEAD
     @Container.inject(Container.Identifiers.TransactionPoolService)
     private readonly transactionPool!: Contracts.TransactionPool.Connection;
 
     @Container.inject(Container.Identifiers.StateMachine)
     private readonly stateMachine!: StateMachine;
-=======
-    public isStopped: boolean;
-    public options: any;
-    public queue: async.AsyncQueue<any>;
-    protected blockProcessor: BlockProcessor;
-    private actions: any;
+
+    @Container.inject(Container.Identifiers.EventDispatcherService)
+    private readonly emitter!: Contracts.Kernel.EventDispatcher;
+    
     private missedBlocks: number = 0;
->>>>>>> 239f12e1
 
     /**
      * Create a new blockchain manager instance.
@@ -68,20 +64,7 @@
 
         this.queue = async.queue((blockList: { blocks: Interfaces.IBlockData[] }, cb) => {
             try {
-<<<<<<< HEAD
-                return this.processBlocks(
-                    blockList.blocks.map(b => {
-                        const block: Interfaces.IBlock | undefined = Blocks.BlockFactory.fromData(b);
-
-                        Utils.assert.defined<Interfaces.IBlock>(block);
-
-                        return block;
-                    }),
-                    cb,
-                );
-=======
                 return this.processBlocks(blockList.blocks, cb);
->>>>>>> 239f12e1
             } catch (error) {
                 this.app.log.error(
                     `Failed to process ${blockList.blocks.length} blocks from height ${blockList.blocks[0].height} in queue.`,
@@ -130,11 +113,11 @@
             peerCount: 10,
         });
 
-        emitter.on(ApplicationEvents.ForgerMissing, () => {
+        this.emitter.on(Enums.ForgerEvent.Missing, () => {
             this.checkMissingBlocks();
         });
 
-        emitter.on(ApplicationEvents.RoundApplied, () => {
+        this.emitter.on(Enums.RoundEvent.Applied, () => {
             this.missedBlocks = 0;
         });
 
@@ -385,13 +368,8 @@
 
         if (
             blocks[0] &&
-<<<<<<< HEAD
-            !Utils.isBlockChained(this.getLastBlock().data, blocks[0].data, this.app.log) &&
-            !CryptoUtils.isException(blocks[0].data.id)
-=======
-            !isBlockChained(this.getLastBlock().data, blocks[0], logger) &&
-            !Utils.isException(blocks[0])
->>>>>>> 239f12e1
+            !Utils.isBlockChained(this.getLastBlock().data, blocks[0], this.app.log) &&
+            !CryptoUtils.isException(blocks[0].id)
         ) {
             // Discard remaining blocks as it won't go anywhere anyway.
             this.clearQueue();
@@ -399,12 +377,8 @@
             return callback();
         }
 
-<<<<<<< HEAD
         let forkBlock: Interfaces.IBlock | undefined = undefined;
-=======
-        let forkBlock: Interfaces.IBlock;
-        let lastProcessedBlock: Interfaces.IBlock;
->>>>>>> 239f12e1
+        let lastProcessedBlock: Interfaces.IBlock | undefined = undefined;
         for (const block of blocks) {
             const blockInstance = Blocks.BlockFactory.fromData(block);
             lastProcessResult = await this.blockProcessor.process(blockInstance);
@@ -414,14 +388,9 @@
                 acceptedBlocks.push(blockInstance);
             } else {
                 if (lastProcessResult === BlockProcessorResult.Rollback) {
-<<<<<<< HEAD
-                    forkBlock = block;
-                }
-=======
                     forkBlock = blockInstance;
                 }
 
->>>>>>> 239f12e1
                 break; // if one block is not accepted, the other ones won't be chained anyway
             }
         }
@@ -467,21 +436,13 @@
             lastProcessResult === BlockProcessorResult.Accepted ||
             lastProcessResult === BlockProcessorResult.DiscardedButCanBeBroadcasted
         ) {
-<<<<<<< HEAD
-            const currentBlock: Interfaces.IBlock = blocks[blocks.length - 1];
-            const blocktime: number = Managers.configManager.getMilestone(currentBlock.data.height).blocktime;
-
-            if (this.state.started && Crypto.Slots.getSlotNumber() * blocktime <= currentBlock.data.timestamp) {
+            // broadcast last processed block
+            const blocktime: number = Managers.configManager.getMilestone(lastProcessedBlock.data.height).blocktime;
+
+            if (this.state.started && Crypto.Slots.getSlotNumber() * blocktime <= lastProcessedBlock.data.timestamp) {
                 this.app
                     .get<Contracts.P2P.NetworkMonitor>(Container.Identifiers.PeerNetworkMonitor)
-                    .broadcastBlock(currentBlock);
-=======
-            // broadcast last processed block
-            const blocktime: number = config.getMilestone(lastProcessedBlock.data.height).blocktime;
-
-            if (this.state.started && Crypto.Slots.getSlotNumber() * blocktime <= lastProcessedBlock.data.timestamp) {
-                this.p2p.getMonitor().broadcastBlock(lastProcessedBlock);
->>>>>>> 239f12e1
+                    .broadcastBlock(lastProcessedBlock);
             }
         } else if (forkBlock) {
             this.forkBlock(forkBlock);
@@ -593,7 +554,7 @@
             this.missedBlocks >= Managers.configManager.getMilestone().activeDelegates / 3 - 1 &&
             Math.random() <= 0.8
         ) {
-            const networkStatus = await this.p2p.getMonitor().checkNetworkHealth();
+            const networkStatus = await this.app.get<Contracts.P2P.NetworkMonitor>(Container.Identifiers.PeerNetworkMonitor).checkNetworkHealth();
             if (networkStatus.forked) {
                 this.state.numberOfBlocksToRollback = networkStatus.blocksToRollback;
                 this.dispatch("FORK");
