import { Blocks, CryptoSuite, Interfaces } from "@arkecosystem/core-crypto";
import { DatabaseService, Repositories } from "@arkecosystem/core-database";
import { Container, Contracts, Enums, Services, Utils } from "@arkecosystem/core-kernel";
<<<<<<< HEAD
import { Interfaces as TransactionInterfaces } from "@arkecosystem/crypto";
=======
import { Blocks, Crypto, Interfaces, Managers, Utils as CryptoUtils } from "@arkecosystem/crypto";
>>>>>>> dafd569a
import async from "async";

import { BlockProcessor, BlockProcessorResult } from "./processor";
import { StateMachine } from "./state-machine";

// todo: reduce the overall complexity of this class and remove all helpers and getters that just serve as proxies
@Container.injectable()
export class Blockchain implements Contracts.Blockchain.Blockchain {
    @Container.inject(Container.Identifiers.Application)
    public readonly app!: Contracts.Kernel.Application;

    // todo: make this private
    public isStopped!: boolean;
    // todo: make this private
    public options: any;
    // todo: make this private and use a queue instance from core-kernel
    // @ts-ignore
    public queue: async.AsyncQueue<any>;
    // todo: make this private
    // @ts-ignore
    protected blockProcessor: BlockProcessor;

    @Container.inject(Container.Identifiers.CryptoManager)
    private readonly cryptoManager!: CryptoSuite.CryptoManager;

    @Container.inject(Container.Identifiers.BlockFactory)
    private readonly blockFactory!: Blocks.BlockFactory;

    @Container.inject(Container.Identifiers.StateStore)
    private readonly state!: Contracts.State.StateStore;

    @Container.inject(Container.Identifiers.DatabaseService)
    private readonly database!: DatabaseService;

    @Container.inject(Container.Identifiers.DatabaseBlockRepository)
    private readonly blockRepository!: Repositories.BlockRepository;

    @Container.inject(Container.Identifiers.TransactionPoolService)
    private readonly transactionPool!: Contracts.TransactionPool.Service;

    @Container.inject(Container.Identifiers.StateMachine)
    private readonly stateMachine!: StateMachine;

    @Container.inject(Container.Identifiers.EventDispatcherService)
    private readonly emitter!: Contracts.Kernel.EventDispatcher;

    private missedBlocks: number = 0;

    /**
     * Create a new blockchain manager instance.
     * @param  {Object} options
     * @return {void}
     */
    public initialize(options: { networkStart?: boolean }): this {
        this.isStopped = false;

        // flag to force a network start
        this.state.networkStart = !!options.networkStart;

        if (this.state.networkStart) {
            this.app.log.warning(
                "ARK Core is launched in Genesis Start mode. This is usually for starting the first node on the blockchain. Unless you know what you are doing, this is likely wrong.",
            );
        }

        this.blockProcessor = this.app.get<BlockProcessor>(Container.Identifiers.BlockProcessor);

        this.queue = async.queue(async (blockList: { blocks: Interfaces.IBlockData[] }) => {
            try {
                return await this.processBlocks(blockList.blocks);
            } catch (error) {
                this.app.log.error(
                    `Failed to process ${blockList.blocks.length} blocks from height ${blockList.blocks[0].height} in queue.`,
                );

                this.app.log.error(error.stack);
                return undefined;
            }
        }, 1);

        // @ts-ignore
        this.queue.drain(() => this.dispatch("PROCESSFINISHED"));

        return this;
    }

    /**
     * Dispatch an event to transition the state machine.
     * @param  {String} event
     * @return {void}
     */
    public dispatch(event: string): void {
        return this.stateMachine.transition(event);
    }

    /**
     * Start the blockchain and wait for it to be ready.
     * @return {void}
     */
    public async boot(skipStartedCheck = false): Promise<boolean> {
        this.app.log.info("Starting Blockchain Manager :chains:");

        this.dispatch("START");

        if (skipStartedCheck || process.env.CORE_SKIP_BLOCKCHAIN_STARTED_CHECK) {
            return true;
        }

        while (!this.state.started && !this.isStopped) {
            await Utils.sleep(1000);
        }

        this.app.get<Contracts.P2P.NetworkMonitor>(Container.Identifiers.PeerNetworkMonitor).cleansePeers({
            forcePing: true,
            peerCount: 10,
        });

        this.emitter.listen(Enums.ForgerEvent.Missing, { handle: this.checkMissingBlocks });

        this.emitter.listen(Enums.RoundEvent.Applied, { handle: this.resetMissedBlocks });

        return true;
    }

    public async dispose(): Promise<void> {
        if (!this.isStopped) {
            this.app.log.info("Stopping Blockchain Manager :chains:");

            this.isStopped = true;
            this.state.clearWakeUpTimeout();

            this.dispatch("STOP");

            this.queue.kill();
        }
    }

    /**
     * Set wakeup timeout to check the network for new blocks.
     */
    public setWakeUp(): void {
        this.state.wakeUpTimeout = setTimeout(() => {
            this.state.wakeUpTimeout = undefined;
            return this.dispatch("WAKEUP");
        }, 60000);
    }

    /**
     * Reset the wakeup timeout.
     */
    public resetWakeUp(): void {
        this.state.clearWakeUpTimeout();
        this.setWakeUp();
    }

    /**
     * Update network status.
     * @return {void}
     */
    public async updateNetworkStatus(): Promise<void> {
        await this.app
            .get<Contracts.P2P.NetworkMonitor>(Container.Identifiers.PeerNetworkMonitor)
            .updateNetworkStatus();
    }

    /**
     * Clear and stop the queue.
     * @return {void}
     */
    public clearAndStopQueue(): void {
        this.state.lastDownloadedBlock = this.getLastBlock().data;

        this.queue.pause();
        this.clearQueue();
    }

    /**
     * Clear the queue.
     * @return {void}
     */
    public clearQueue(): void {
        this.queue.remove(() => true);
    }

    /**
     * Push a block to the process queue.
     */
    public async handleIncomingBlock(block: Interfaces.IBlockData, fromForger = false): Promise<void> {
        const blockTimeLookup = await Utils.forgingInfoCalculator.getBlockTimeLookup(this.app, block.height);

        this.pushPingBlock(block, fromForger);

<<<<<<< HEAD
        const currentSlot: number = this.cryptoManager.LibraryManager.Crypto.Slots.getSlotNumber();
        const receivedSlot: number = this.cryptoManager.LibraryManager.Crypto.Slots.getSlotNumber(block.timestamp);
=======
        const currentSlot: number = Crypto.Slots.getSlotNumber(blockTimeLookup);
        const receivedSlot: number = Crypto.Slots.getSlotNumber(blockTimeLookup, block.timestamp);
>>>>>>> dafd569a

        if (receivedSlot > currentSlot) {
            this.app.log.info(`Discarded block ${block.height.toLocaleString()} because it takes a future slot.`);
            return;
        }

        if (this.state.started) {
            this.dispatch("NEWBLOCK");
            this.enqueueBlocks([block]);

            this.app.events.dispatch(Enums.BlockEvent.Received, block);
        } else {
            this.app.log.info(`Block disregarded because blockchain is not ready`);

            this.app.events.dispatch(Enums.BlockEvent.Disregarded, block);
        }
    }

    /**
     * Enqueue blocks in process queue and set last downloaded block to last item in list.
     */
    public enqueueBlocks(blocks: Interfaces.IBlockData[]): void {
        if (blocks.length === 0) {
            return;
        }

        const lastDownloadedHeight: number = this.getLastDownloadedBlock().height;
        const milestoneHeights: number[] = this.cryptoManager.MilestoneManager.getMilestones()
            .map((milestone) => milestone.height)
            .sort((a, b) => a - b)
            .filter((height) => height >= lastDownloadedHeight);

        // divide blocks received into chunks depending on number of transactions
        // this is to avoid blocking the application when processing "heavy" blocks
        let currentBlocksChunk: any[] = [];
        let currentTransactionsCount = 0;
        for (const block of blocks) {
            Utils.assert.defined<Interfaces.IBlockData>(block);

            currentBlocksChunk.push(block);
            currentTransactionsCount += block.numberOfTransactions;

            const nextMilestone = milestoneHeights[0] && milestoneHeights[0] === block.height;
            if (currentTransactionsCount >= 150 || currentBlocksChunk.length > 100 || nextMilestone) {
                this.queue.push({ blocks: currentBlocksChunk });
                currentBlocksChunk = [];
                currentTransactionsCount = 0;
                if (nextMilestone) {
                    milestoneHeights.shift();
                }
            }
        }
        this.queue.push({ blocks: currentBlocksChunk });

        this.state.lastDownloadedBlock = blocks.slice(-1)[0];
    }

    /**
     * Remove N number of blocks.
     * @param  {Number} nblocks
     * @return {void}
     */
    public async removeBlocks(nblocks: number): Promise<void> {
        this.clearAndStopQueue();

        const lastBlock: Interfaces.IBlock = this.state.getLastBlock();

        // If the current chain height is H and we will be removing blocks [N, H],
        // then blocksToRemove[] will contain blocks [N - 1, H - 1].
        const blocksToRemove: Interfaces.IBlockData[] = await this.database.getBlocks(
            lastBlock.data.height - nblocks,
            nblocks,
        );

        const removedBlocks: Interfaces.IBlockData[] = [];
        const removedTransactions: TransactionInterfaces.ITransaction[] = [];

        const revertLastBlock = async () => {
            const lastBlock: Interfaces.IBlock = this.state.getLastBlock();

            await this.database.revertBlock(lastBlock);
            removedBlocks.push(lastBlock.data);
            removedTransactions.push(...[...lastBlock.transactions].reverse());

            let newLastBlock: Interfaces.IBlock;
            if (blocksToRemove[blocksToRemove.length - 1].height === 1) {
                newLastBlock = this.app.get<any>(Container.Identifiers.StateStore).getGenesisBlock();
            } else {
                const tempNewLastBlockData: Interfaces.IBlockData | undefined = blocksToRemove.pop();

                Utils.assert.defined<Interfaces.IBlockData>(tempNewLastBlockData);

<<<<<<< HEAD
                const tempNewLastBlock: Interfaces.IBlock | undefined = this.blockFactory.fromData(
=======
                const blockTimeLookup = await Utils.forgingInfoCalculator.getBlockTimeLookup(
                    this.app,
                    lastBlock.data.height,
                );

                const tempNewLastBlock: Interfaces.IBlock | undefined = Blocks.BlockFactory.fromData(
>>>>>>> dafd569a
                    tempNewLastBlockData,
                    blockTimeLookup,
                    {
                        deserializeTransactionsUnchecked: true,
                    },
                );

                Utils.assert.defined<Interfaces.IBlockData>(tempNewLastBlock);

                newLastBlock = tempNewLastBlock;
            }

            this.state.setLastBlock(newLastBlock);
            this.state.lastDownloadedBlock = newLastBlock.data;
        };

        const __removeBlocks = async (numberOfBlocks) => {
            if (numberOfBlocks < 1) {
                return;
            }

            const lastBlock: Interfaces.IBlock = this.state.getLastBlock();

            this.app.log.info(`Undoing block ${lastBlock.data.height.toLocaleString()}`);

            await revertLastBlock();
            await __removeBlocks(numberOfBlocks - 1);
        };

        if (nblocks >= lastBlock.data.height) {
            nblocks = lastBlock.data.height - 1;
        }

        const resetHeight: number = lastBlock.data.height - nblocks;
        this.app.log.info(
            `Removing ${Utils.pluralize("block", nblocks, true)}. Reset to height ${resetHeight.toLocaleString()}`,
        );

        this.state.lastDownloadedBlock = lastBlock.data;

        await __removeBlocks(nblocks);

        await this.blockRepository.deleteBlocks(removedBlocks);

        if (this.transactionPool) {
            this.transactionPool.readdTransactions(removedTransactions.reverse());
        }
    }

    /**
     * Remove the top blocks from database.
     * NOTE: Only used when trying to restore database integrity.
     * @param  {Number} count
     * @return {void}
     */
    public async removeTopBlocks(count: number): Promise<void> {
        const blocks: Interfaces.IBlockData[] = await this.database.getTopBlocks(count);

        this.app.log.info(
            `Removing ${Utils.pluralize(
                "block",
                blocks.length,
                true,
            )} from height ${(blocks[0] as any).height.toLocaleString()}`,
        );

        try {
            await this.blockRepository.deleteBlocks(blocks);
            await this.database.loadBlocksFromCurrentRound();
        } catch (error) {
            this.app.log.error(`Encountered error while removing blocks: ${error.message}`);
        }
    }

    /**
     * Process the given block.
     */
    public async processBlocks(blocks: Interfaces.IBlockData[]): Promise<Interfaces.IBlock[] | undefined> {
        const blockTimeLookup = await Utils.forgingInfoCalculator.getBlockTimeLookup(this.app, blocks[0].height);

        const acceptedBlocks: Interfaces.IBlock[] = [];
        let lastProcessResult: BlockProcessorResult | undefined;

        if (
            blocks[0] &&
<<<<<<< HEAD
            !Utils.isBlockChained(this.getLastBlock().data, blocks[0], this.cryptoManager) &&
            !this.cryptoManager.LibraryManager.Utils.isException(blocks[0].id)
        ) {
            this.app.log.warning(
                Utils.getBlockNotChainedErrorMessage(this.getLastBlock().data, blocks[0], this.cryptoManager),
=======
            !Utils.isBlockChained(this.getLastBlock().data, blocks[0], blockTimeLookup) &&
            !CryptoUtils.isException(blocks[0].id)
        ) {
            this.app.log.warning(
                Utils.getBlockNotChainedErrorMessage(this.getLastBlock().data, blocks[0], blockTimeLookup),
>>>>>>> dafd569a
            );
            // Discard remaining blocks as it won't go anywhere anyway.
            this.clearQueue();
            this.resetLastDownloadedBlock();
            return undefined;
        }

        let forkBlock: Interfaces.IBlock | undefined = undefined;
        let lastProcessedBlock: Interfaces.IBlock | undefined = undefined;
        for (const block of blocks) {
<<<<<<< HEAD
            const blockInstance = this.blockFactory.fromData(block);
=======
            const blockInstance = Blocks.BlockFactory.fromData(block, blockTimeLookup);
>>>>>>> dafd569a
            Utils.assert.defined<Interfaces.IBlock>(blockInstance);

            lastProcessResult = await this.app
                .get<Services.Triggers.Triggers>(Container.Identifiers.TriggerService)
                .call("processBlock", { blockProcessor: this.blockProcessor, block: blockInstance });
            lastProcessedBlock = blockInstance;

            if (lastProcessResult === BlockProcessorResult.Accepted) {
                acceptedBlocks.push(blockInstance);
            } else {
                if (lastProcessResult === BlockProcessorResult.Rollback) {
                    forkBlock = blockInstance;
                }

                break; // if one block is not accepted, the other ones won't be chained anyway
            }
        }

        if (acceptedBlocks.length > 0) {
            try {
                await this.blockRepository.saveBlocks(acceptedBlocks);
            } catch (error) {
                this.app.log.error(`Could not save ${acceptedBlocks.length} blocks to database : ${error.stack}`);

                this.clearQueue();

                // Rounds are saved while blocks are being processed and may now be out of sync with the last
                // block that was written into the database.

                const lastBlock: Interfaces.IBlock = await this.database.getLastBlock();
                const lastHeight: number = lastBlock.data.height;
                const deleteRoundsAfter: number = Utils.roundCalculator.calculateRound(
                    lastHeight,
                    this.cryptoManager.MilestoneManager.getMilestones(),
                ).round;

                this.app.log.info(
                    `Reverting ${Utils.pluralize(
                        "block",
                        acceptedBlocks.length,
                        true,
                    )} back to last height: ${lastHeight}`,
                );

                for (const block of acceptedBlocks.reverse()) {
                    await this.database.revertBlock(block);
                }

                this.state.setLastBlock(lastBlock);
                this.resetLastDownloadedBlock();

                await this.database.deleteRound(deleteRoundsAfter + 1);
                await this.database.loadBlocksFromCurrentRound();

                return undefined;
            }
        }

        if (
            (lastProcessResult === BlockProcessorResult.Accepted ||
                lastProcessResult === BlockProcessorResult.DiscardedButCanBeBroadcasted) &&
            lastProcessedBlock
        ) {
<<<<<<< HEAD
            // broadcast last processed block
            const blocktime: number = this.cryptoManager.MilestoneManager.getMilestone(lastProcessedBlock.data.height)
                .blocktime;

            if (
                this.state.started &&
                this.cryptoManager.LibraryManager.Crypto.Slots.getSlotNumber() * blocktime <=
                    lastProcessedBlock.data.timestamp
=======
            if (
                this.state.started &&
                Crypto.Slots.getSlotInfo(blockTimeLookup).startTime <= lastProcessedBlock.data.timestamp
>>>>>>> dafd569a
            ) {
                this.app
                    .get<Contracts.P2P.NetworkMonitor>(Container.Identifiers.PeerNetworkMonitor)
                    .broadcastBlock(lastProcessedBlock);
            }
        } else if (forkBlock) {
            this.forkBlock(forkBlock);
        }

        return acceptedBlocks;
    }

    /**
     * Reset the last downloaded block to last chained block.
     */
    public resetLastDownloadedBlock(): void {
        this.state.lastDownloadedBlock = this.getLastBlock().data;
    }

    /**
     * Called by forger to wake up and sync with the network.
     * It clears the wakeUpTimeout if set.
     */
    public forceWakeup(): void {
        this.state.clearWakeUpTimeout();

        this.dispatch("WAKEUP");
    }

    /**
     * Fork the chain at the given block.
     */
    public forkBlock(block: Interfaces.IBlock, numberOfBlockToRollback?: number): void {
        this.state.forkedBlock = block;

        this.clearAndStopQueue();

        if (numberOfBlockToRollback) {
            this.state.numberOfBlocksToRollback = numberOfBlockToRollback;
        }

        this.dispatch("FORK");
    }

    /**
     * Determine if the blockchain is synced.
     */
    public isSynced(block?: Interfaces.IBlockData): boolean {
        if (!this.app.get<Contracts.P2P.PeerStorage>(Container.Identifiers.PeerStorage).hasPeers()) {
            return true;
        }

        block = block || this.getLastBlock().data;

        return (
            this.cryptoManager.LibraryManager.Crypto.Slots.getTime() - block.timestamp <
            3 * this.cryptoManager.MilestoneManager.getMilestone(block.height).blocktime
        );
    }

    /**
     * Get the last block of the blockchain.
     */
    public getLastBlock(): Interfaces.IBlock {
        return this.state.getLastBlock();
    }

    /**
     * Get the last height of the blockchain.
     */
    public getLastHeight(): number {
        return this.getLastBlock().data.height;
    }

    /**
     * Get the last downloaded block of the blockchain.
     */
    public getLastDownloadedBlock(): Interfaces.IBlockData {
        return this.state.lastDownloadedBlock || this.getLastBlock().data;
    }

    /**
     * Get the block ping.
     */
    public getBlockPing(): {
        count: number;
        first: number;
        last: number;
        block: Interfaces.IBlockData;
    } {
        return this.state.blockPing;
    }

    /**
     * Ping a block.
     */
    public pingBlock(incomingBlock: Interfaces.IBlockData): boolean {
        return this.state.pingBlock(incomingBlock);
    }

    /**
     * Push ping block.
     */
    public pushPingBlock(block: Interfaces.IBlockData, fromForger = false): void {
        this.state.pushPingBlock(block, fromForger);
    }

    /**
     * Check if the blockchain should roll back due to missing blocks.
     */
    public async checkMissingBlocks(): Promise<void> {
        this.missedBlocks++;
        if (
            this.missedBlocks >= this.cryptoManager.MilestoneManager.getMilestone().activeDelegates / 3 - 1 &&
            Math.random() <= 0.8
        ) {
            const networkStatus = await this.app
                .get<Contracts.P2P.NetworkMonitor>(Container.Identifiers.PeerNetworkMonitor)
                .checkNetworkHealth();
            if (networkStatus.forked) {
                this.state.numberOfBlocksToRollback = networkStatus.blocksToRollback;
                this.dispatch("FORK");
            }

            this.resetMissedBlocks();
        }
    }

    private resetMissedBlocks(): void {
        this.missedBlocks = 0;
    }
}<|MERGE_RESOLUTION|>--- conflicted
+++ resolved
@@ -1,11 +1,7 @@
 import { Blocks, CryptoSuite, Interfaces } from "@arkecosystem/core-crypto";
 import { DatabaseService, Repositories } from "@arkecosystem/core-database";
 import { Container, Contracts, Enums, Services, Utils } from "@arkecosystem/core-kernel";
-<<<<<<< HEAD
 import { Interfaces as TransactionInterfaces } from "@arkecosystem/crypto";
-=======
-import { Blocks, Crypto, Interfaces, Managers, Utils as CryptoUtils } from "@arkecosystem/crypto";
->>>>>>> dafd569a
 import async from "async";
 
 import { BlockProcessor, BlockProcessorResult } from "./processor";
@@ -198,13 +194,11 @@
 
         this.pushPingBlock(block, fromForger);
 
-<<<<<<< HEAD
-        const currentSlot: number = this.cryptoManager.LibraryManager.Crypto.Slots.getSlotNumber();
-        const receivedSlot: number = this.cryptoManager.LibraryManager.Crypto.Slots.getSlotNumber(block.timestamp);
-=======
-        const currentSlot: number = Crypto.Slots.getSlotNumber(blockTimeLookup);
-        const receivedSlot: number = Crypto.Slots.getSlotNumber(blockTimeLookup, block.timestamp);
->>>>>>> dafd569a
+        const currentSlot: number = this.cryptoManager.LibraryManager.Crypto.Slots.getSlotNumber(blockTimeLookup);
+        const receivedSlot: number = this.cryptoManager.LibraryManager.Crypto.Slots.getSlotNumber(
+            blockTimeLookup,
+            block.timestamp,
+        );
 
         if (receivedSlot > currentSlot) {
             this.app.log.info(`Discarded block ${block.height.toLocaleString()} because it takes a future slot.`);
@@ -297,16 +291,12 @@
 
                 Utils.assert.defined<Interfaces.IBlockData>(tempNewLastBlockData);
 
-<<<<<<< HEAD
-                const tempNewLastBlock: Interfaces.IBlock | undefined = this.blockFactory.fromData(
-=======
                 const blockTimeLookup = await Utils.forgingInfoCalculator.getBlockTimeLookup(
                     this.app,
                     lastBlock.data.height,
                 );
 
-                const tempNewLastBlock: Interfaces.IBlock | undefined = Blocks.BlockFactory.fromData(
->>>>>>> dafd569a
+                const tempNewLastBlock: Interfaces.IBlock | undefined = this.blockFactory.fromData(
                     tempNewLastBlockData,
                     blockTimeLookup,
                     {
@@ -392,19 +382,16 @@
 
         if (
             blocks[0] &&
-<<<<<<< HEAD
-            !Utils.isBlockChained(this.getLastBlock().data, blocks[0], this.cryptoManager) &&
+            !Utils.isBlockChained(this.getLastBlock().data, blocks[0], this.cryptoManager, blockTimeLookup) &&
             !this.cryptoManager.LibraryManager.Utils.isException(blocks[0].id)
         ) {
             this.app.log.warning(
-                Utils.getBlockNotChainedErrorMessage(this.getLastBlock().data, blocks[0], this.cryptoManager),
-=======
-            !Utils.isBlockChained(this.getLastBlock().data, blocks[0], blockTimeLookup) &&
-            !CryptoUtils.isException(blocks[0].id)
-        ) {
-            this.app.log.warning(
-                Utils.getBlockNotChainedErrorMessage(this.getLastBlock().data, blocks[0], blockTimeLookup),
->>>>>>> dafd569a
+                Utils.getBlockNotChainedErrorMessage(
+                    this.getLastBlock().data,
+                    blocks[0],
+                    this.cryptoManager,
+                    blockTimeLookup,
+                ),
             );
             // Discard remaining blocks as it won't go anywhere anyway.
             this.clearQueue();
@@ -415,11 +402,7 @@
         let forkBlock: Interfaces.IBlock | undefined = undefined;
         let lastProcessedBlock: Interfaces.IBlock | undefined = undefined;
         for (const block of blocks) {
-<<<<<<< HEAD
-            const blockInstance = this.blockFactory.fromData(block);
-=======
-            const blockInstance = Blocks.BlockFactory.fromData(block, blockTimeLookup);
->>>>>>> dafd569a
+            const blockInstance = this.blockFactory.fromData(block, blockTimeLookup);
             Utils.assert.defined<Interfaces.IBlock>(blockInstance);
 
             lastProcessResult = await this.app
@@ -483,20 +466,10 @@
                 lastProcessResult === BlockProcessorResult.DiscardedButCanBeBroadcasted) &&
             lastProcessedBlock
         ) {
-<<<<<<< HEAD
-            // broadcast last processed block
-            const blocktime: number = this.cryptoManager.MilestoneManager.getMilestone(lastProcessedBlock.data.height)
-                .blocktime;
-
             if (
                 this.state.started &&
-                this.cryptoManager.LibraryManager.Crypto.Slots.getSlotNumber() * blocktime <=
+                this.cryptoManager.LibraryManager.Crypto.Slots.getSlotInfo(blockTimeLookup).startTime <=
                     lastProcessedBlock.data.timestamp
-=======
-            if (
-                this.state.started &&
-                Crypto.Slots.getSlotInfo(blockTimeLookup).startTime <= lastProcessedBlock.data.timestamp
->>>>>>> dafd569a
             ) {
                 this.app
                     .get<Contracts.P2P.NetworkMonitor>(Container.Identifiers.PeerNetworkMonitor)
