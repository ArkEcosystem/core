<<<<<<< HEAD
import { app, Container, Contracts, Enums, Utils } from "@arkecosystem/core-kernel";
import { Blocks, Crypto, Interfaces, Managers } from "@arkecosystem/crypto";
=======
/* tslint:disable:max-line-length */
import { app } from "@arkecosystem/core-container";
import { ApplicationEvents } from "@arkecosystem/core-event-emitter";
import {
    Blockchain as blockchain,
    Database,
    EventEmitter,
    Logger,
    P2P,
    State,
    TransactionPool,
} from "@arkecosystem/core-interfaces";
import { Blocks, Crypto, Interfaces, Managers, Utils } from "@arkecosystem/crypto";

import { isBlockChained, roundCalculator } from "@arkecosystem/core-utils";
>>>>>>> 38156bc8
import async from "async";
import delay from "delay";

import { BlockProcessor, BlockProcessorResult } from "./processor";
import { stateMachine } from "./state-machine";

const { BlockFactory } = Blocks;

// todo: reduce the overall complexity of this class and remove all helpers and getters that just serve as proxies
@Container.injectable()
export class Blockchain implements Contracts.Blockchain.Blockchain {
    // todo: make this private
    public isStopped: boolean;
    // todo: make this private
    public options: any;
    // todo: make this private and use a queue instance from core-kernel
    public queue: async.AsyncQueue<any>;
    // todo: make this private
    protected blockProcessor: BlockProcessor;
    // todo: add type
    private actions: any;

    // todo: make this private, only protected because of replay
    @Container.inject(Container.Identifiers.StateStore)
    protected readonly state: Contracts.State.StateStore;

    // todo: make this private, only protected because of replay
    @Container.inject(Container.Identifiers.DatabaseService)
    protected readonly database: Contracts.Database.DatabaseService;

    // todo: make this private, only protected because of replay
    @Container.inject(Container.Identifiers.TransactionPoolService)
    protected readonly transactionPool: Contracts.TransactionPool.Connection;

    /**
     * Create a new blockchain manager instance.
     * @param  {Object} options
     * @return {void}
     */
    init(options: { networkStart?: boolean }): this {
        // flag to force a network start
        this.state.networkStart = !!options.networkStart;

        if (this.state.networkStart) {
            app.log.warning(
                "ARK Core is launched in Genesis Start mode. This is usually for starting the first node on the blockchain. Unless you know what you are doing, this is likely wrong.",
            );
        }

        this.actions = stateMachine.actionMap(this);
        this.blockProcessor = app.resolve<BlockProcessor>(BlockProcessor);

        this.queue = async.queue((blockList: { blocks: Interfaces.IBlockData[] }, cb) => {
            try {
                return this.processBlocks(blockList.blocks.map(b => Blocks.BlockFactory.fromData(b)), cb);
            } catch (error) {
                app.log.error(
                    `Failed to process ${blockList.blocks.length} blocks from height ${blockList.blocks[0].height} in queue.`,
                );

                app.log.error(error.stack);

                return cb();
            }
        }, 1);

        // @ts-ignore
        this.queue.drain(() => this.dispatch("PROCESSFINISHED"));

        return this;
    }

    /**
     * Dispatch an event to transition the state machine.
     * @param  {String} event
     * @return {void}
     */
    public dispatch(event): void {
        const nextState = stateMachine.transition(this.state.blockchain, event);

        if (nextState.actions.length > 0) {
            app.log.debug(
                `event '${event}': ${JSON.stringify(this.state.blockchain.value)} -> ${JSON.stringify(
                    nextState.value,
                )} -> actions: [${nextState.actions.map(a => a.type).join(", ")}]`,
            );
        } else {
            app.log.debug(
                `event '${event}': ${JSON.stringify(this.state.blockchain.value)} -> ${JSON.stringify(
                    nextState.value,
                )}`,
            );
        }

        this.state.blockchain = nextState;

        for (const actionKey of nextState.actions) {
            const action = this.actions[actionKey];

            if (action) {
                setImmediate(() => action(event));
            } else {
                app.log.error(`No action '${actionKey}' found`);
            }
        }

        return nextState;
    }

    /**
     * Start the blockchain and wait for it to be ready.
     * @return {void}
     */
    public async start(skipStartedCheck = false): Promise<boolean> {
        app.log.info("Starting Blockchain Manager :chains:");

        this.dispatch("START");

        app.events.listenOnce("shutdown", () => this.stop());

        if (skipStartedCheck || process.env.CORE_SKIP_BLOCKCHAIN_STARTED_CHECK) {
            return true;
        }

        while (!this.state.started && !this.isStopped) {
            await delay(1000);
        }

        app.get<Contracts.P2P.NetworkMonitor>(Container.Identifiers.PeerNetworkMonitor).cleansePeers({
            forcePing: true,
            peerCount: 10,
        });

        return true;
    }

    public async stop(): Promise<void> {
        if (!this.isStopped) {
            app.log.info("Stopping Blockchain Manager :chains:");

            this.isStopped = true;
            this.state.clearWakeUpTimeout();

            this.dispatch("STOP");

            this.queue.kill();
        }
    }

    /**
     * Set wakeup timeout to check the network for new blocks.
     */
    public setWakeUp(): void {
        this.state.wakeUpTimeout = setTimeout(() => {
            this.state.wakeUpTimeout = undefined;
            return this.dispatch("WAKEUP");
        }, 60000);
    }

    /**
     * Reset the wakeup timeout.
     */
    public resetWakeUp(): void {
        this.state.clearWakeUpTimeout();
        this.setWakeUp();
    }

    /**
     * Update network status.
     * @return {void}
     */
    public async updateNetworkStatus(): Promise<void> {
        await app.get<Contracts.P2P.NetworkMonitor>(Container.Identifiers.PeerNetworkMonitor).updateNetworkStatus();
    }

    /**
     * Clear and stop the queue.
     * @return {void}
     */
    public clearAndStopQueue(): void {
        this.state.lastDownloadedBlock = this.getLastBlock().data;

        this.queue.pause();
        this.clearQueue();
    }

    /**
     * Clear the queue.
     * @return {void}
     */
    public clearQueue(): void {
        this.queue.remove(() => true);
    }

    /**
     * Push a block to the process queue.
     */
    public handleIncomingBlock(block: Interfaces.IBlockData, fromForger = false): void {
        this.pushPingBlock(block, fromForger);

        const currentSlot: number = Crypto.Slots.getSlotNumber();
        const receivedSlot: number = Crypto.Slots.getSlotNumber(block.timestamp);

        if (receivedSlot > currentSlot) {
            app.log.info(`Discarded block ${block.height.toLocaleString()} because it takes a future slot.`);
            return;
        }

        if (this.state.started) {
            this.dispatch("NEWBLOCK");
            this.enqueueBlocks([block]);

            app.events.dispatch(Enums.Events.State.BlockReceived, block);
        } else {
            app.log.info(`Block disregarded because blockchain is not ready`);

            app.events.dispatch(Enums.Events.State.BlockDisregarded, block);
        }
    }

    /**
     * Enqueue blocks in process queue and set last downloaded block to last item in list.
     */
    public enqueueBlocks(blocks: Interfaces.IBlockData[]): void {
        if (blocks.length === 0) {
            return;
        }

        const lastDownloadedHeight: number = this.getLastDownloadedBlock().height;
        const milestoneHeights: number[] = Managers.configManager
            .getMilestones()
            .map(milestone => milestone.height)
            .sort((a, b) => a - b)
            .filter(height => height >= lastDownloadedHeight);

        // divide blocks received into chunks depending on number of transactions
        // this is to avoid blocking the application when processing "heavy" blocks
        let currentBlocksChunk = [];
        let currentTransactionsCount = 0;
        for (const block of blocks) {
            currentBlocksChunk.push(block);
            currentTransactionsCount += block.numberOfTransactions;

            const nextMilestone = milestoneHeights[0] && milestoneHeights[0] === block.height;
            if (currentTransactionsCount >= 150 || currentBlocksChunk.length > 100 || nextMilestone) {
                this.queue.push({ blocks: currentBlocksChunk });
                currentBlocksChunk = [];
                currentTransactionsCount = 0;
                if (nextMilestone) {
                    milestoneHeights.shift();
                }
            }
        }
        this.queue.push({ blocks: currentBlocksChunk });

        this.state.lastDownloadedBlock = blocks.slice(-1)[0];
    }

    /**
     * Remove N number of blocks.
     * @param  {Number} nblocks
     * @return {void}
     */
    public async removeBlocks(nblocks: number): Promise<void> {
        this.clearAndStopQueue();

        // If the current chain height is H and we will be removing blocks [N, H],
        // then blocksToRemove[] will contain blocks [N - 1, H - 1].
        const blocksToRemove: Interfaces.IBlockData[] = await this.database.getBlocks(
            this.state.getLastBlock().data.height - nblocks,
            nblocks,
        );

        const removedBlocks: Interfaces.IBlockData[] = [];
        const revertLastBlock = async () => {
            const lastBlock: Interfaces.IBlock = this.state.getLastBlock();

            await this.database.revertBlock(lastBlock);
            removedBlocks.push(lastBlock.data);

            if (this.transactionPool) {
                await this.transactionPool.addTransactions(lastBlock.transactions);
            }

            let newLastBlock: Interfaces.IBlock;
            if (blocksToRemove[blocksToRemove.length - 1].height === 1) {
                newLastBlock = app
                    .resolvePlugin<State.IStateService>("state")
                    .getStore()
                    .getGenesisBlock();
            } else {
                newLastBlock = BlockFactory.fromData(blocksToRemove.pop(), { deserializeTransactionsUnchecked: true });
            }

            this.state.setLastBlock(newLastBlock);
            this.state.lastDownloadedBlock = newLastBlock.data;
        };

        const __removeBlocks = async numberOfBlocks => {
            if (numberOfBlocks < 1) {
                return;
            }

            app.log.info(`Undoing block ${this.state.getLastBlock().data.height.toLocaleString()}`);

            await revertLastBlock();
            await __removeBlocks(numberOfBlocks - 1);
        };

        const lastBlock: Interfaces.IBlock = this.state.getLastBlock();

        if (nblocks >= lastBlock.data.height) {
            nblocks = lastBlock.data.height - 1;
        }

        const resetHeight: number = lastBlock.data.height - nblocks;
        app.log.info(
            `Removing ${Utils.pluralize("block", nblocks, true)}. Reset to height ${resetHeight.toLocaleString()}`,
        );

        this.state.lastDownloadedBlock = lastBlock.data;

        await __removeBlocks(nblocks);

        await this.database.deleteBlocks(removedBlocks);

        this.queue.resume();
    }

    /**
     * Remove the top blocks from database.
     * NOTE: Only used when trying to restore database integrity.
     * @param  {Number} count
     * @return {void}
     */
    public async removeTopBlocks(count: number): Promise<void> {
        const blocks: Interfaces.IBlockData[] = await this.database.getTopBlocks(count);

        app.log.info(
            `Removing ${Utils.pluralize(
                "block",
                blocks.length,
                true,
            )} from height ${(blocks[0] as any).height.toLocaleString()}`,
        );

        try {
            await this.database.deleteBlocks(blocks);
            await this.database.loadBlocksFromCurrentRound();
        } catch (error) {
            app.log.error(`Encountered error while removing blocks: ${error.message}`);
        }
    }

    /**
     * Process the given block.
     */
    public async processBlocks(blocks: Interfaces.IBlock[], callback): Promise<Interfaces.IBlock[]> {
        const acceptedBlocks: Interfaces.IBlock[] = [];
        let lastProcessResult: BlockProcessorResult;

<<<<<<< HEAD
        if (blocks[0] && !Utils.isBlockChained(this.getLastBlock().data, blocks[0].data)) {
=======
        if (blocks[0] &&
            !isBlockChained(this.getLastBlock().data, blocks[0].data, logger) &&
            !Utils.isException(blocks[0].data)) {
            // Discard remaining blocks as it won't go anywhere anyway.
            this.clearQueue();
            this.resetLastDownloadedBlock();
>>>>>>> 38156bc8
            return callback();
        }

        for (const block of blocks) {
            lastProcessResult = await this.blockProcessor.process(block);

            if (lastProcessResult === BlockProcessorResult.Accepted) {
                acceptedBlocks.push(block);
            } else {
                break; // if one block is not accepted, the other ones won't be chained anyway
            }
        }

        if (acceptedBlocks.length > 0) {
            try {
                await this.database.saveBlocks(acceptedBlocks);
            } catch (error) {
                app.log.error(`Could not save ${acceptedBlocks.length} blocks to database : ${error.stack}`);

                this.clearQueue();

                // Rounds are saved while blocks are being processed and may now be out of sync with the last
                // block that was written into the database.

                const lastBlock: Interfaces.IBlock = await this.database.getLastBlock();
                const lastHeight: number = lastBlock.data.height;
                const deleteRoundsAfter: number = Utils.roundCalculator.calculateRound(lastHeight).round;

                app.log.info(
                    `Reverting ${Utils.pluralize(
                        "block",
                        acceptedBlocks.length,
                        true,
                    )} back to last height: ${lastHeight}`,
                );

                for (const block of acceptedBlocks.reverse()) {
                    await this.database.blockState.revertBlock(block);
                }

                this.state.setLastBlock(lastBlock);
                this.resetLastDownloadedBlock();

                await this.database.deleteRound(deleteRoundsAfter + 1);
                await this.database.loadBlocksFromCurrentRound();

                return callback();
            }
        }

        if (
            lastProcessResult === BlockProcessorResult.Accepted ||
            lastProcessResult === BlockProcessorResult.DiscardedButCanBeBroadcasted
        ) {
            const currentBlock: Interfaces.IBlock = blocks[blocks.length - 1];
            const blocktime: number = Managers.configManager.getMilestone(currentBlock.data.height).blocktime;

            if (this.state.started && Crypto.Slots.getSlotNumber() * blocktime <= currentBlock.data.timestamp) {
                app.get<Contracts.P2P.NetworkMonitor>(Container.Identifiers.PeerNetworkMonitor).broadcastBlock(
                    currentBlock,
                );
            }
        }

        return callback(acceptedBlocks);
    }

    /**
     * Reset the last downloaded block to last chained block.
     */
    public resetLastDownloadedBlock(): void {
        this.state.lastDownloadedBlock = this.getLastBlock().data;
    }

    /**
     * Called by forger to wake up and sync with the network.
     * It clears the wakeUpTimeout if set.
     */
    public forceWakeup(): void {
        this.state.clearWakeUpTimeout();

        this.dispatch("WAKEUP");
    }

    /**
     * Fork the chain at the given block.
     */
    public forkBlock(block: Interfaces.IBlock, numberOfBlockToRollback?: number): void {
        this.state.forkedBlock = block;

        if (numberOfBlockToRollback) {
            this.state.numberOfBlocksToRollback = numberOfBlockToRollback;
        }

        this.dispatch("FORK");
    }

    /**
     * Determine if the blockchain is synced.
     */
    public isSynced(block?: Interfaces.IBlockData): boolean {
        if (!app.get<Contracts.P2P.PeerStorage>(Container.Identifiers.PeerStorage).hasPeers()) {
            return true;
        }

        block = block || this.getLastBlock().data;

        return (
            Crypto.Slots.getTime() - block.timestamp < 3 * Managers.configManager.getMilestone(block.height).blocktime
        );
    }

    public async replay(targetHeight?: number): Promise<void> {
        return;
    }

    /**
     * Get the last block of the blockchain.
     */
    public getLastBlock(): Interfaces.IBlock {
        return this.state.getLastBlock();
    }

    /**
     * Get the last height of the blockchain.
     */
    public getLastHeight(): number {
        return this.state.getLastBlock().data.height;
    }

    /**
     * Get the last downloaded block of the blockchain.
     */
    public getLastDownloadedBlock(): Interfaces.IBlockData {
        return this.state.lastDownloadedBlock || this.getLastBlock().data;
    }

    /**
     * Get the block ping.
     */
    public getBlockPing(): {
        count: number;
        first: number;
        last: number;
        block: Interfaces.IBlockData;
    } {
        return this.state.blockPing;
    }

    /**
     * Ping a block.
     */
    public pingBlock(incomingBlock: Interfaces.IBlockData): boolean {
        return this.state.pingBlock(incomingBlock);
    }

    /**
     * Push ping block.
     */
    public pushPingBlock(block: Interfaces.IBlockData, fromForger = false): void {
        this.state.pushPingBlock(block, fromForger);
    }
}<|MERGE_RESOLUTION|>--- conflicted
+++ resolved
@@ -1,23 +1,5 @@
-<<<<<<< HEAD
 import { app, Container, Contracts, Enums, Utils } from "@arkecosystem/core-kernel";
 import { Blocks, Crypto, Interfaces, Managers } from "@arkecosystem/crypto";
-=======
-/* tslint:disable:max-line-length */
-import { app } from "@arkecosystem/core-container";
-import { ApplicationEvents } from "@arkecosystem/core-event-emitter";
-import {
-    Blockchain as blockchain,
-    Database,
-    EventEmitter,
-    Logger,
-    P2P,
-    State,
-    TransactionPool,
-} from "@arkecosystem/core-interfaces";
-import { Blocks, Crypto, Interfaces, Managers, Utils } from "@arkecosystem/crypto";
-
-import { isBlockChained, roundCalculator } from "@arkecosystem/core-utils";
->>>>>>> 38156bc8
 import async from "async";
 import delay from "delay";
 
@@ -379,16 +361,14 @@
         const acceptedBlocks: Interfaces.IBlock[] = [];
         let lastProcessResult: BlockProcessorResult;
 
-<<<<<<< HEAD
-        if (blocks[0] && !Utils.isBlockChained(this.getLastBlock().data, blocks[0].data)) {
-=======
-        if (blocks[0] &&
+        if (
+            blocks[0] &&
             !isBlockChained(this.getLastBlock().data, blocks[0].data, logger) &&
-            !Utils.isException(blocks[0].data)) {
+            !Utils.isException(blocks[0].data)
+        ) {
             // Discard remaining blocks as it won't go anywhere anyway.
             this.clearQueue();
             this.resetLastDownloadedBlock();
->>>>>>> 38156bc8
             return callback();
         }
 
