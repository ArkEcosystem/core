import { Blocks, CryptoSuite, Interfaces } from "@arkecosystem/core-crypto";
import { DatabaseService, Repositories } from "@arkecosystem/core-database";
import { Container, Contracts, Enums, Services, Utils } from "@arkecosystem/core-kernel";
import { Interfaces as TransactionInterfaces } from "@arkecosystem/crypto";
import async from "async";

import { BlockProcessor, BlockProcessorResult } from "./processor";
import { StateMachine } from "./state-machine";

// todo: reduce the overall complexity of this class and remove all helpers and getters that just serve as proxies
@Container.injectable()
export class Blockchain implements Contracts.Blockchain.Blockchain {
    @Container.inject(Container.Identifiers.Application)
    public readonly app!: Contracts.Kernel.Application;

<<<<<<< HEAD
    // todo: make this private
    public isStopped!: boolean;
    // todo: make this private
    public options: any;
    // todo: make this private and use a queue instance from core-kernel
    // @ts-ignore
    public queue: async.AsyncQueue<any>;
    // todo: make this private
    // @ts-ignore
    protected blockProcessor: BlockProcessor;

    @Container.inject(Container.Identifiers.CryptoManager)
    private readonly cryptoManager!: CryptoSuite.CryptoManager;

    @Container.inject(Container.Identifiers.BlockFactory)
    private readonly blockFactory!: Blocks.BlockFactory;

=======
>>>>>>> 4b68d5fa
    @Container.inject(Container.Identifiers.StateStore)
    private readonly state!: Contracts.State.StateStore;

    @Container.inject(Container.Identifiers.DatabaseService)
    private readonly database!: DatabaseService;

    @Container.inject(Container.Identifiers.DatabaseBlockRepository)
    private readonly blockRepository!: Repositories.BlockRepository;

    @Container.inject(Container.Identifiers.TransactionPoolService)
    private readonly transactionPool!: Contracts.TransactionPool.Service;

    @Container.inject(Container.Identifiers.StateMachine)
    private readonly stateMachine!: StateMachine;

    @Container.inject(Container.Identifiers.EventDispatcherService)
    private readonly emitter!: Contracts.Kernel.EventDispatcher;

    // todo: make this private
    public isStopped!: boolean;
    // todo: make this private
    public options: any;
    // todo: make this private and use a queue instance from core-kernel
    // @ts-ignore
    public queue: async.AsyncQueue<any>;
    // todo: make this private
    // @ts-ignore
    protected blockProcessor: BlockProcessor;

    private missedBlocks: number = 0;

    /**
     * Create a new blockchain manager instance.
     * @param  {Object} options
     * @return {void}
     */
    public initialize(options: { networkStart?: boolean }): this {
        this.isStopped = false;

        // flag to force a network start
        this.state.networkStart = !!options.networkStart;

        if (this.state.networkStart) {
            this.app.log.warning(
                "ARK Core is launched in Genesis Start mode. This is usually for starting the first node on the blockchain. Unless you know what you are doing, this is likely wrong.",
            );
        }

        this.blockProcessor = this.app.get<BlockProcessor>(Container.Identifiers.BlockProcessor);

        this.queue = async.queue(async (blockList: { blocks: Interfaces.IBlockData[] }) => {
            try {
                return await this.processBlocks(blockList.blocks);
            } catch (error) {
                this.app.log.error(
                    `Failed to process ${blockList.blocks.length} blocks from height ${blockList.blocks[0].height} in queue.`,
                );

                this.app.log.error(error.stack);
                return undefined;
            }
        }, 1);

        // @ts-ignore
        this.queue.drain(() => this.dispatch("PROCESSFINISHED"));

        return this;
    }

    /**
     * Dispatch an event to transition the state machine.
     * @param  {String} event
     * @return {void}
     */
    public dispatch(event: string): void {
        return this.stateMachine.transition(event);
    }

    /**
     * Start the blockchain and wait for it to be ready.
     * @return {void}
     */
    public async boot(skipStartedCheck = false): Promise<boolean> {
        this.app.log.info("Starting Blockchain Manager :chains:");

        this.dispatch("START");

        if (skipStartedCheck || process.env.CORE_SKIP_BLOCKCHAIN_STARTED_CHECK) {
            return true;
        }

        while (!this.state.started && !this.isStopped) {
            await Utils.sleep(1000);
        }

        this.app.get<Contracts.P2P.NetworkMonitor>(Container.Identifiers.PeerNetworkMonitor).cleansePeers({
            forcePing: true,
            peerCount: 10,
        });

        this.emitter.listen(Enums.ForgerEvent.Missing, { handle: this.checkMissingBlocks.bind(this) });

        this.emitter.listen(Enums.RoundEvent.Applied, { handle: this.resetMissedBlocks.bind(this) });

        return true;
    }

    public async dispose(): Promise<void> {
        if (!this.isStopped) {
            this.app.log.info("Stopping Blockchain Manager :chains:");

            this.isStopped = true;
            this.state.clearWakeUpTimeout();

            this.dispatch("STOP");

            this.queue.kill();
        }
    }

    /**
     * Set wakeup timeout to check the network for new blocks.
     */
    public setWakeUp(): void {
        this.state.wakeUpTimeout = setTimeout(() => {
            this.state.wakeUpTimeout = undefined;
            return this.dispatch("WAKEUP");
        }, 60000);
    }

    /**
     * Reset the wakeup timeout.
     */
    public resetWakeUp(): void {
        this.state.clearWakeUpTimeout();
        this.setWakeUp();
    }

    /**
     * Update network status.
     * @return {void}
     */
    public async updateNetworkStatus(): Promise<void> {
        await this.app
            .get<Contracts.P2P.NetworkMonitor>(Container.Identifiers.PeerNetworkMonitor)
            .updateNetworkStatus();
    }

    /**
     * Clear and stop the queue.
     * @return {void}
     */
    public clearAndStopQueue(): void {
        this.state.lastDownloadedBlock = this.getLastBlock().data;

        this.queue.pause();
        this.clearQueue();
    }

    /**
     * Clear the queue.
     * @return {void}
     */
    public clearQueue(): void {
        this.queue.remove(() => true);
    }

    /**
     * Push a block to the process queue.
     */
    public async handleIncomingBlock(block: Interfaces.IBlockData, fromForger = false): Promise<void> {
        const blockTimeLookup = await Utils.forgingInfoCalculator.getBlockTimeLookup(this.app, block.height);

        this.pushPingBlock(block, fromForger);

        const currentSlot: number = this.cryptoManager.LibraryManager.Crypto.Slots.getSlotNumber(blockTimeLookup);
        const receivedSlot: number = this.cryptoManager.LibraryManager.Crypto.Slots.getSlotNumber(
            blockTimeLookup,
            block.timestamp,
        );

        if (receivedSlot > currentSlot) {
            this.app.log.info(`Discarded block ${block.height.toLocaleString()} because it takes a future slot.`);
            return;
        }

        if (this.state.started) {
            this.dispatch("NEWBLOCK");
            this.enqueueBlocks([block]);

            this.app.events.dispatch(Enums.BlockEvent.Received, block);
        } else {
            this.app.log.info(`Block disregarded because blockchain is not ready`);

            this.app.events.dispatch(Enums.BlockEvent.Disregarded, block);
        }
    }

    /**
     * Enqueue blocks in process queue and set last downloaded block to last item in list.
     */
    public enqueueBlocks(blocks: Interfaces.IBlockData[]): void {
        if (blocks.length === 0) {
            return;
        }

        const lastDownloadedHeight: number = this.getLastDownloadedBlock().height;
        const milestoneHeights: number[] = this.cryptoManager.MilestoneManager.getMilestones()
            .map((milestone) => milestone.height)
            .sort((a, b) => a - b)
            .filter((height) => height >= lastDownloadedHeight);

        // divide blocks received into chunks depending on number of transactions
        // this is to avoid blocking the application when processing "heavy" blocks
        let currentBlocksChunk: any[] = [];
        let currentTransactionsCount = 0;
        for (const block of blocks) {
            Utils.assert.defined<Interfaces.IBlockData>(block);

            currentBlocksChunk.push(block);
            currentTransactionsCount += block.numberOfTransactions;

            const nextMilestone = milestoneHeights[0] && milestoneHeights[0] === block.height;
            if (currentTransactionsCount >= 150 || currentBlocksChunk.length > 100 || nextMilestone) {
                this.queue.push({ blocks: currentBlocksChunk });
                currentBlocksChunk = [];
                currentTransactionsCount = 0;
                if (nextMilestone) {
                    milestoneHeights.shift();
                }
            }
        }
        this.queue.push({ blocks: currentBlocksChunk });

        this.state.lastDownloadedBlock = blocks.slice(-1)[0];
    }

    /**
     * Remove N number of blocks.
     * @param  {Number} nblocks
     * @return {void}
     */
    public async removeBlocks(nblocks: number): Promise<void> {
        this.clearAndStopQueue();

        const lastBlock: Interfaces.IBlock = this.state.getLastBlock();

        // If the current chain height is H and we will be removing blocks [N, H],
        // then blocksToRemove[] will contain blocks [N - 1, H - 1].
        const blocksToRemove: Interfaces.IBlockData[] = await this.database.getBlocks(
            lastBlock.data.height - nblocks,
            nblocks,
        );

        const removedBlocks: Interfaces.IBlockData[] = [];
        const removedTransactions: TransactionInterfaces.ITransaction[] = [];

        const revertLastBlock = async () => {
            const lastBlock: Interfaces.IBlock = this.state.getLastBlock();

            await this.database.revertBlock(lastBlock);
            removedBlocks.push(lastBlock.data);
            removedTransactions.push(...[...lastBlock.transactions].reverse());

            let newLastBlock: Interfaces.IBlock;
            if (blocksToRemove[blocksToRemove.length - 1].height === 1) {
                newLastBlock = this.app.get<any>(Container.Identifiers.StateStore).getGenesisBlock();
            } else {
                const tempNewLastBlockData: Interfaces.IBlockData | undefined = blocksToRemove.pop();

                Utils.assert.defined<Interfaces.IBlockData>(tempNewLastBlockData);

                const blockTimeLookup = await Utils.forgingInfoCalculator.getBlockTimeLookup(
                    this.app,
                    lastBlock.data.height,
                );

                const tempNewLastBlock: Interfaces.IBlock | undefined = this.blockFactory.fromData(
                    tempNewLastBlockData,
                    blockTimeLookup,
                    {
                        deserializeTransactionsUnchecked: true,
                    },
                );

                Utils.assert.defined<Interfaces.IBlockData>(tempNewLastBlock);

                newLastBlock = tempNewLastBlock;
            }

            this.state.setLastBlock(newLastBlock);
            this.state.lastDownloadedBlock = newLastBlock.data;
        };

        const __removeBlocks = async (numberOfBlocks) => {
            if (numberOfBlocks < 1) {
                return;
            }

            const lastBlock: Interfaces.IBlock = this.state.getLastBlock();

            this.app.log.info(`Undoing block ${lastBlock.data.height.toLocaleString()}`);

            await revertLastBlock();
            await __removeBlocks(numberOfBlocks - 1);
        };

        if (nblocks >= lastBlock.data.height) {
            nblocks = lastBlock.data.height - 1;
        }

        const resetHeight: number = lastBlock.data.height - nblocks;
        this.app.log.info(
            `Removing ${Utils.pluralize("block", nblocks, true)}. Reset to height ${resetHeight.toLocaleString()}`,
        );

        this.state.lastDownloadedBlock = lastBlock.data;

        await __removeBlocks(nblocks);

        await this.blockRepository.deleteBlocks(removedBlocks, this.cryptoManager);

        if (this.transactionPool) {
            this.transactionPool.readdTransactions(removedTransactions.reverse());
        }
    }

    /**
     * Remove the top blocks from database.
     * NOTE: Only used when trying to restore database integrity.
     * @param  {Number} count
     * @return {void}
     */
    public async removeTopBlocks(count: number): Promise<void> {
        this.app.log.info(`Removing top ${Utils.pluralize("block", count, true)}`);

        await this.blockRepository.deleteTopBlocks(count, this.cryptoManager);
        await this.database.loadBlocksFromCurrentRound();
    }

    /**
     * Process the given block.
     */
    public async processBlocks(blocks: Interfaces.IBlockData[]): Promise<Interfaces.IBlock[] | undefined> {
        const blockTimeLookup = await Utils.forgingInfoCalculator.getBlockTimeLookup(this.app, blocks[0].height);

        const acceptedBlocks: Interfaces.IBlock[] = [];
        let lastProcessResult: BlockProcessorResult | undefined;

        if (
            blocks[0] &&
            !Utils.isBlockChained(this.getLastBlock().data, blocks[0], this.cryptoManager, blockTimeLookup) &&
            !this.cryptoManager.LibraryManager.Utils.isException(blocks[0].id)
        ) {
            this.app.log.warning(
                Utils.getBlockNotChainedErrorMessage(
                    this.getLastBlock().data,
                    blocks[0],
                    this.cryptoManager,
                    blockTimeLookup,
                ),
            );
            // Discard remaining blocks as it won't go anywhere anyway.
            this.clearQueue();
            this.resetLastDownloadedBlock();
            return undefined;
        }

        let forkBlock: Interfaces.IBlock | undefined = undefined;
        let lastProcessedBlock: Interfaces.IBlock | undefined = undefined;
        for (const block of blocks) {
            const blockInstance = this.blockFactory.fromData(block, blockTimeLookup);
            Utils.assert.defined<Interfaces.IBlock>(blockInstance);

            lastProcessResult = await this.app
                .get<Services.Triggers.Triggers>(Container.Identifiers.TriggerService)
                .call("processBlock", { blockProcessor: this.blockProcessor, block: blockInstance });
            lastProcessedBlock = blockInstance;

            if (lastProcessResult === BlockProcessorResult.Accepted) {
                acceptedBlocks.push(blockInstance);
            } else {
                if (lastProcessResult === BlockProcessorResult.Rollback) {
                    forkBlock = blockInstance;
                }

                break; // if one block is not accepted, the other ones won't be chained anyway
            }
        }

        if (acceptedBlocks.length > 0) {
            try {
                await this.blockRepository.saveBlocks(acceptedBlocks);
            } catch (error) {
                this.app.log.error(`Could not save ${acceptedBlocks.length} blocks to database : ${error.stack}`);

                this.clearQueue();

                // Rounds are saved while blocks are being processed and may now be out of sync with the last
                // block that was written into the database.

                const lastBlock: Interfaces.IBlock = await this.database.getLastBlock();
                const lastHeight: number = lastBlock.data.height;
                const deleteRoundsAfter: number = Utils.roundCalculator.calculateRound(
                    lastHeight,
                    this.cryptoManager.MilestoneManager.getMilestones(),
                ).round;

                this.app.log.info(
                    `Reverting ${Utils.pluralize(
                        "block",
                        acceptedBlocks.length,
                        true,
                    )} back to last height: ${lastHeight}`,
                );

                for (const block of acceptedBlocks.reverse()) {
                    await this.database.revertBlock(block);
                }

                this.state.setLastBlock(lastBlock);
                this.resetLastDownloadedBlock();

                await this.database.deleteRound(deleteRoundsAfter + 1);
                await this.database.loadBlocksFromCurrentRound();

                return undefined;
            }
        }

        if (
            (lastProcessResult === BlockProcessorResult.Accepted ||
                lastProcessResult === BlockProcessorResult.DiscardedButCanBeBroadcasted) &&
            lastProcessedBlock
        ) {
            if (
                this.state.started &&
                this.cryptoManager.LibraryManager.Crypto.Slots.getSlotInfo(blockTimeLookup).startTime <=
                    lastProcessedBlock.data.timestamp
            ) {
                this.app
                    .get<Contracts.P2P.NetworkMonitor>(Container.Identifiers.PeerNetworkMonitor)
                    .broadcastBlock(lastProcessedBlock);
            }
        } else if (forkBlock) {
            this.forkBlock(forkBlock);
        }

        return acceptedBlocks;
    }

    /**
     * Reset the last downloaded block to last chained block.
     */
    public resetLastDownloadedBlock(): void {
        this.state.lastDownloadedBlock = this.getLastBlock().data;
    }

    /**
     * Called by forger to wake up and sync with the network.
     * It clears the wakeUpTimeout if set.
     */
    public forceWakeup(): void {
        this.state.clearWakeUpTimeout();

        this.dispatch("WAKEUP");
    }

    /**
     * Fork the chain at the given block.
     */
    public forkBlock(block: Interfaces.IBlock, numberOfBlockToRollback?: number): void {
        this.state.forkedBlock = block;

        this.clearAndStopQueue();

        if (numberOfBlockToRollback) {
            this.state.numberOfBlocksToRollback = numberOfBlockToRollback;
        }

        this.dispatch("FORK");
    }

    /**
     * Determine if the blockchain is synced.
     */
    public isSynced(block?: Interfaces.IBlockData): boolean {
        if (!this.app.get<Contracts.P2P.PeerStorage>(Container.Identifiers.PeerStorage).hasPeers()) {
            return true;
        }

        block = block || this.getLastBlock().data;

        return (
            this.cryptoManager.LibraryManager.Crypto.Slots.getTime() - block.timestamp <
            3 * this.cryptoManager.MilestoneManager.getMilestone(block.height).blocktime
        );
    }

    /**
     * Get the last block of the blockchain.
     */
    public getLastBlock(): Interfaces.IBlock {
        return this.state.getLastBlock();
    }

    /**
     * Get the last height of the blockchain.
     */
    public getLastHeight(): number {
        return this.getLastBlock().data.height;
    }

    /**
     * Get the last downloaded block of the blockchain.
     */
    public getLastDownloadedBlock(): Interfaces.IBlockData {
        return this.state.lastDownloadedBlock || this.getLastBlock().data;
    }

    /**
     * Get the block ping.
     */
    public getBlockPing(): {
        count: number;
        first: number;
        last: number;
        block: Interfaces.IBlockData;
    } {
        return this.state.blockPing;
    }

    /**
     * Ping a block.
     */
    public pingBlock(incomingBlock: Interfaces.IBlockData): boolean {
        return this.state.pingBlock(incomingBlock);
    }

    /**
     * Push ping block.
     */
    public pushPingBlock(block: Interfaces.IBlockData, fromForger = false): void {
        this.state.pushPingBlock(block, fromForger);
    }

    /**
     * Check if the blockchain should roll back due to missing blocks.
     */
    public async checkMissingBlocks(): Promise<void> {
        this.missedBlocks++;
        if (
            this.missedBlocks >= this.cryptoManager.MilestoneManager.getMilestone().activeDelegates / 3 - 1 &&
            Math.random() <= 0.8
        ) {
            const networkStatus = await this.app
                .get<Contracts.P2P.NetworkMonitor>(Container.Identifiers.PeerNetworkMonitor)
                .checkNetworkHealth();
            if (networkStatus.forked) {
                this.state.numberOfBlocksToRollback = networkStatus.blocksToRollback;
                this.dispatch("FORK");
            }

            this.resetMissedBlocks();
        }
    }

    private resetMissedBlocks(): void {
        this.missedBlocks = 0;
    }
}<|MERGE_RESOLUTION|>--- conflicted
+++ resolved
@@ -10,10 +10,6 @@
 // todo: reduce the overall complexity of this class and remove all helpers and getters that just serve as proxies
 @Container.injectable()
 export class Blockchain implements Contracts.Blockchain.Blockchain {
-    @Container.inject(Container.Identifiers.Application)
-    public readonly app!: Contracts.Kernel.Application;
-
-<<<<<<< HEAD
     // todo: make this private
     public isStopped!: boolean;
     // todo: make this private
@@ -21,6 +17,10 @@
     // todo: make this private and use a queue instance from core-kernel
     // @ts-ignore
     public queue: async.AsyncQueue<any>;
+
+    @Container.inject(Container.Identifiers.Application)
+    public readonly app!: Contracts.Kernel.Application;
+
     // todo: make this private
     // @ts-ignore
     protected blockProcessor: BlockProcessor;
@@ -31,8 +31,6 @@
     @Container.inject(Container.Identifiers.BlockFactory)
     private readonly blockFactory!: Blocks.BlockFactory;
 
-=======
->>>>>>> 4b68d5fa
     @Container.inject(Container.Identifiers.StateStore)
     private readonly state!: Contracts.State.StateStore;
 
@@ -50,17 +48,6 @@
 
     @Container.inject(Container.Identifiers.EventDispatcherService)
     private readonly emitter!: Contracts.Kernel.EventDispatcher;
-
-    // todo: make this private
-    public isStopped!: boolean;
-    // todo: make this private
-    public options: any;
-    // todo: make this private and use a queue instance from core-kernel
-    // @ts-ignore
-    public queue: async.AsyncQueue<any>;
-    // todo: make this private
-    // @ts-ignore
-    protected blockProcessor: BlockProcessor;
 
     private missedBlocks: number = 0;
 
