--- conflicted
+++ resolved
@@ -8,11 +8,7 @@
     P2P,
     TransactionPool,
 } from "@arkecosystem/core-interfaces";
-<<<<<<< HEAD
 import { models, slots, Transaction } from "@arkecosystem/crypto";
-=======
-import { models, slots } from "@arkecosystem/crypto";
->>>>>>> e4d0658f
 
 import delay from "delay";
 import pluralize from "pluralize";
