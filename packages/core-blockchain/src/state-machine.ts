--- conflicted
+++ resolved
@@ -108,27 +108,6 @@
         }
     },
 
-<<<<<<< HEAD
-    async rebuildFinished() {
-        try {
-            logger.info("Blockchain rebuild finished");
-
-            stateStorage.rebuild = false;
-
-            await blockchain.database.commitQueuedQueries();
-            await blockchain.rollbackCurrentRound();
-            await blockchain.database.buildWallets();
-            await blockchain.transactionPool.buildWallets();
-
-            return blockchain.dispatch("PROCESSFINISHED");
-        } catch (error) {
-            logger.error(error.stack);
-            return blockchain.dispatch("FAILURE");
-        }
-    },
-
-=======
->>>>>>> d00d4710
     downloadPaused: () => logger.info("Blockchain download paused"),
 
     syncingComplete() {
