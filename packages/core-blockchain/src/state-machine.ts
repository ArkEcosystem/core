--- conflicted
+++ resolved
@@ -1,30 +1,10 @@
-<<<<<<< HEAD
 import { app, Container, Contracts, Utils as AppUtils } from "@arkecosystem/core-kernel";
 import { Blocks, Interfaces, Managers, Utils } from "@arkecosystem/crypto";
-=======
-/* tslint:disable:jsdoc-format max-line-length */
-
-import { app } from "@arkecosystem/core-container";
-import { ApplicationEvents } from "@arkecosystem/core-event-emitter";
-import { EventEmitter, Logger, State } from "@arkecosystem/core-interfaces";
-import { isBlockChained, roundCalculator } from "@arkecosystem/core-utils";
-import { Interfaces, Utils } from "@arkecosystem/crypto";
-
-import pluralize from "pluralize";
-import { blockchainMachine } from "./machines/blockchain";
->>>>>>> 38156bc8
 
 import { Blockchain } from "./blockchain";
 import { blockchainMachine } from "./machines/blockchain";
 
-<<<<<<< HEAD
 const { BlockFactory } = Blocks;
-=======
-const config = app.getConfig();
-const emitter = app.resolvePlugin<EventEmitter.EventEmitter>("event-emitter");
-const logger = app.resolvePlugin<Logger.ILogger>("logger");
-const stateStorage = app.resolvePlugin<State.IStateService>("state").getStore();
->>>>>>> 38156bc8
 
 // defer initialisation to "init" due to this being resolved before the container kicks in
 let logger;
@@ -42,11 +22,7 @@
     blockchainReady: () => {
         if (!stateStorage.started) {
             stateStorage.started = true;
-<<<<<<< HEAD
-            emitter.dispatch("state:started", true);
-=======
             emitter.emit(ApplicationEvents.StateStarted, true);
->>>>>>> 38156bc8
         }
     },
 
@@ -146,11 +122,7 @@
         blockchainMachine.state = stateStorage;
 
         try {
-<<<<<<< HEAD
-            const block: Interfaces.IBlock = await database.getLastBlock();
-=======
             const block: Interfaces.IBlock = blockchain.state.getLastBlock();
->>>>>>> 38156bc8
 
             if (!database.restoredDatabaseIntegrity) {
                 logger.info("Verifying database integrity");
@@ -185,17 +157,10 @@
             await database.deleteRound(roundInfo.round + 1);
 
             if (stateStorage.networkStart) {
-<<<<<<< HEAD
-                await database.buildWallets();
-                await database.applyRound(block.data.height);
-                await transactionPool.buildWallets();
-                await app.get<Contracts.P2P.NetworkMonitor>(Container.Identifiers.PeerNetworkMonitor).start();
-=======
                 await blockchain.database.buildWallets();
                 await blockchain.database.restoreCurrentRound(block.data.height);
                 await blockchain.transactionPool.buildWallets();
                 await blockchain.p2p.getMonitor().start();
->>>>>>> 38156bc8
 
                 return blockchain.dispatch("STARTED");
             }
@@ -203,14 +168,8 @@
             if (process.env.NODE_ENV === "test") {
                 logger.notice("TEST SUITE DETECTED! SYNCING WALLETS AND STARTING IMMEDIATELY.");
 
-<<<<<<< HEAD
-                stateStorage.setLastBlock(BlockFactory.fromJson(Managers.configManager.get("genesisBlock")));
-                await database.buildWallets();
-                await app.get<Contracts.P2P.NetworkMonitor>(Container.Identifiers.PeerNetworkMonitor).start();
-=======
                 await blockchain.database.buildWallets();
                 await blockchain.p2p.getMonitor().start();
->>>>>>> 38156bc8
 
                 return blockchain.dispatch("STARTED");
             }
@@ -309,11 +268,7 @@
 
         stateStorage.numberOfBlocksToRollback = undefined;
 
-<<<<<<< HEAD
-        logger.info(`Removed ${AppUtils.pluralize("block", random, true)}`);
-=======
         logger.info(`Removed ${pluralize("block", blocksToRemove, true)}`);
->>>>>>> 38156bc8
 
         await transactionPool.buildWallets();
         await app.get<Contracts.P2P.NetworkMonitor>(Container.Identifiers.PeerNetworkMonitor).refreshPeersAfterFork();
