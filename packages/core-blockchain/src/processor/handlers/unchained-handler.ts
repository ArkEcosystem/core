--- conflicted
+++ resolved
@@ -1,12 +1,8 @@
 // tslint:disable:max-classes-per-file
 
 import { app } from "@arkecosystem/core-container";
-<<<<<<< HEAD
+import { roundCalculator } from "@arkecosystem/core-utils";
 import { Blocks } from "@arkecosystem/crypto";
-=======
-import { roundCalculator } from "@arkecosystem/core-utils";
-import { models } from "@arkecosystem/crypto";
->>>>>>> b60364c6
 import { Blockchain } from "../../blockchain";
 import { BlockProcessorResult } from "../block-processor";
 import { BlockHandler } from "./block-handler";
