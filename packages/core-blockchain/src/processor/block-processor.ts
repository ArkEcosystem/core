import { Container, Contracts, Utils as AppUtils } from "@arkecosystem/core-kernel";
import { Handlers } from "@arkecosystem/core-transactions";
import { Interfaces, Utils } from "@arkecosystem/crypto";

import { validateGenerator } from "../utils/validate-generator";
import {
    AcceptBlockHandler,
    AlreadyForgedHandler,
    ExceptionHandler,
    IncompatibleTransactionsHandler,
    InvalidGeneratorHandler,
    NonceOutOfOrderHandler,
    UnchainedHandler,
    VerificationFailedHandler,
} from "./handlers";

export enum BlockProcessorResult {
    Accepted,
    DiscardedButCanBeBroadcasted,
    Rejected,
}

@Container.injectable()
export class BlockProcessor {
    @Container.inject(Container.Identifiers.Application)
    private readonly app: Contracts.Kernel.Application;

<<<<<<< HEAD
    @Container.inject(Container.Identifiers.LogService)
    private readonly logger: Contracts.Kernel.Log.Logger;
=======
    public constructor(private readonly blockchain: Blockchain) { }
>>>>>>> 38156bc8

    @Container.inject(Container.Identifiers.BlockchainService)
    private readonly blockchain: Contracts.Blockchain.Blockchain;

    @Container.inject(Container.Identifiers.DatabaseService)
    protected readonly database: Contracts.Database.DatabaseService;

    @Container.inject(Container.Identifiers.TransactionPoolService)
    protected readonly transactionPool: Contracts.TransactionPool.Connection;

    public async process(block: Interfaces.IBlock): Promise<BlockProcessorResult> {
        if (Utils.isException(block.data)) {
            return this.app.resolve<ExceptionHandler>(ExceptionHandler).execute(block);
        }

        if (!(await this.verifyBlock(block))) {
            return this.app.resolve<VerificationFailedHandler>(VerificationFailedHandler).execute(block);
        }

        if (this.blockContainsIncompatibleTransactions(block)) {
            return new IncompatibleTransactionsHandler(this.blockchain, block);
        }

        if (this.blockContainsOutOfOrderNonce(block)) {
            return new NonceOutOfOrderHandler(this.blockchain, block);
        }

        const isValidGenerator: boolean = await validateGenerator(block);
        const isChained: boolean = AppUtils.isBlockChained(this.blockchain.getLastBlock().data, block.data);
        if (!isChained) {
            return this.app
                .resolve<UnchainedHandler>(UnchainedHandler)
                .init(isValidGenerator)
                .execute(block);
        }

        if (!isValidGenerator) {
            return this.app.resolve<InvalidGeneratorHandler>(InvalidGeneratorHandler).execute(block);
        }

        const containsForgedTransactions: boolean = await this.checkBlockContainsForgedTransactions(block);
        if (containsForgedTransactions) {
            return this.app.resolve<AlreadyForgedHandler>(AlreadyForgedHandler).execute(block);
        }

        return this.app.resolve<AcceptBlockHandler>(AcceptBlockHandler).execute(block);
    }

    private async verifyBlock(block: Interfaces.IBlock): Promise<boolean> {
        if (block.verification.containsMultiSignatures) {
<<<<<<< HEAD
            for (const transaction of block.transactions) {
                const handler: Handlers.TransactionHandler = this.app
                    .get<any>("transactionHandlerRegistry")
                    .get(transaction.type, transaction.typeGroup);

                await handler.verify(transaction, this.database.walletRepository);
            }
=======
            try {
                for (const transaction of block.transactions) {
                    const handler: Handlers.TransactionHandler = await Handlers.Registry.get(
                        transaction.type,
                        transaction.typeGroup,
                    );
                    await handler.verify(transaction, this.blockchain.database.walletManager);
                }
>>>>>>> 38156bc8

                block.verification = block.verify();
            } catch (error) {
                this.logger.warn(`Failed to verify block, because: ${error.message}`);
                block.verification.verified = false;
            }
        }

        const { verified } = block.verification;
        if (!verified) {
            this.logger.warning(
                `Block ${block.data.height.toLocaleString()} (${
                block.data.id
                }) disregarded because verification failed`,
            );

            this.logger.warning(JSON.stringify(block.verification, undefined, 4));

            return false;
        }

        return true;
    }

    private async checkBlockContainsForgedTransactions(block: Interfaces.IBlock): Promise<boolean> {
        if (block.transactions.length > 0) {
            const forgedIds: string[] = await this.database.getForgedTransactionsIds(
                block.transactions.map(tx => tx.id),
            );

            if (forgedIds.length > 0) {
                if (this.transactionPool) {
                    this.transactionPool.removeTransactionsById(forgedIds);
                }

                this.logger.warning(
                    `Block ${block.data.height.toLocaleString()} disregarded, because it contains already forged transactions`,
                );

                this.logger.debug(`${JSON.stringify(forgedIds, undefined, 4)}`);

                return true;
            }
        }

        return false;
    }

    /**
     * Check if a block contains incompatible transactions and should thus be rejected.
     */
    private blockContainsIncompatibleTransactions(block: Interfaces.IBlock): boolean {
        for (let i = 1; i < block.transactions.length; i++) {
            if (block.transactions[i].data.version !== block.transactions[0].data.version) {
                return true;
            }
        }

        return false;
    }

    /**
     * For a given sender, v2 transactions must have strictly increasing nonce without gaps.
     */
    private blockContainsOutOfOrderNonce(block: Interfaces.IBlock): boolean {
        const nonceBySender = {};

        for (const transaction of block.transactions) {
            const data = transaction.data;

            if (data.version < 2) {
                break;
            }

            const sender: string = data.senderPublicKey;

            if (nonceBySender[sender] === undefined) {
                nonceBySender[sender] = this.blockchain.database.walletManager.getNonce(sender);
            }

            if (!nonceBySender[sender].plus(1).isEqualTo(data.nonce)) {
                this.logger.warn(
                    `Block { height: ${block.data.height.toLocaleString()}, id: ${block.data.id} } ` +
                    `not accepted: invalid nonce order for sender ${sender}: ` +
                    `preceding nonce: ${nonceBySender[sender].toFixed()}, ` +
                    `transaction ${data.id} has nonce ${data.nonce.toFixed()}.`,
                );
                return true;
            }

            nonceBySender[sender] = data.nonce;
        }

        return false;
    }
}<|MERGE_RESOLUTION|>--- conflicted
+++ resolved
@@ -25,12 +25,8 @@
     @Container.inject(Container.Identifiers.Application)
     private readonly app: Contracts.Kernel.Application;
 
-<<<<<<< HEAD
     @Container.inject(Container.Identifiers.LogService)
     private readonly logger: Contracts.Kernel.Log.Logger;
-=======
-    public constructor(private readonly blockchain: Blockchain) { }
->>>>>>> 38156bc8
 
     @Container.inject(Container.Identifiers.BlockchainService)
     private readonly blockchain: Contracts.Blockchain.Blockchain;
@@ -81,15 +77,6 @@
 
     private async verifyBlock(block: Interfaces.IBlock): Promise<boolean> {
         if (block.verification.containsMultiSignatures) {
-<<<<<<< HEAD
-            for (const transaction of block.transactions) {
-                const handler: Handlers.TransactionHandler = this.app
-                    .get<any>("transactionHandlerRegistry")
-                    .get(transaction.type, transaction.typeGroup);
-
-                await handler.verify(transaction, this.database.walletRepository);
-            }
-=======
             try {
                 for (const transaction of block.transactions) {
                     const handler: Handlers.TransactionHandler = await Handlers.Registry.get(
@@ -98,7 +85,6 @@
                     );
                     await handler.verify(transaction, this.blockchain.database.walletManager);
                 }
->>>>>>> 38156bc8
 
                 block.verification = block.verify();
             } catch (error) {
@@ -111,7 +97,7 @@
         if (!verified) {
             this.logger.warning(
                 `Block ${block.data.height.toLocaleString()} (${
-                block.data.id
+                    block.data.id
                 }) disregarded because verification failed`,
             );
 
@@ -182,9 +168,9 @@
             if (!nonceBySender[sender].plus(1).isEqualTo(data.nonce)) {
                 this.logger.warn(
                     `Block { height: ${block.data.height.toLocaleString()}, id: ${block.data.id} } ` +
-                    `not accepted: invalid nonce order for sender ${sender}: ` +
-                    `preceding nonce: ${nonceBySender[sender].toFixed()}, ` +
-                    `transaction ${data.id} has nonce ${data.nonce.toFixed()}.`,
+                        `not accepted: invalid nonce order for sender ${sender}: ` +
+                        `preceding nonce: ${nonceBySender[sender].toFixed()}, ` +
+                        `transaction ${data.id} has nonce ${data.nonce.toFixed()}.`,
                 );
                 return true;
             }
