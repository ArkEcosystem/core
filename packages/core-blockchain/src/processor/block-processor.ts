import { CryptoSuite, Interfaces } from "@arkecosystem/core-crypto";
import { Repositories } from "@arkecosystem/core-database";
import { Container, Contracts, Services, Utils as AppUtils } from "@arkecosystem/core-kernel";
import { Handlers } from "@arkecosystem/core-transactions";
<<<<<<< HEAD
import { Types } from "@arkecosystem/crypto";
=======
import { Interfaces, Utils } from "@arkecosystem/crypto";
>>>>>>> dafd569a

import {
    AcceptBlockHandler,
    AlreadyForgedHandler,
    ExceptionHandler,
    IncompatibleTransactionsHandler,
    InvalidGeneratorHandler,
    NonceOutOfOrderHandler,
    UnchainedHandler,
    VerificationFailedHandler,
} from "./handlers";

export enum BlockProcessorResult {
    Accepted,
    DiscardedButCanBeBroadcasted,
    Rejected,
    Rollback,
}

@Container.injectable()
export class BlockProcessor {
    @Container.inject(Container.Identifiers.Application)
    private readonly app!: Contracts.Kernel.Application;

    @Container.inject(Container.Identifiers.CryptoManager)
    private readonly cryptoManager!: CryptoSuite.CryptoManager;

    @Container.inject(Container.Identifiers.LogService)
    private readonly logger!: Contracts.Kernel.Logger;

    @Container.inject(Container.Identifiers.BlockchainService)
    private readonly blockchain!: Contracts.Blockchain.Blockchain;

    @Container.inject(Container.Identifiers.DatabaseTransactionRepository)
    private readonly transactionRepository!: Repositories.TransactionRepository;

    public async process(block: Interfaces.IBlock): Promise<BlockProcessorResult> {
        if (this.cryptoManager.LibraryManager.Utils.isException(block.data.id)) {
            return this.app.resolve<ExceptionHandler>(ExceptionHandler).execute(block);
        }

        if (!(await this.verifyBlock(block))) {
            return this.app.resolve<VerificationFailedHandler>(VerificationFailedHandler).execute(block);
        }

        if (this.blockContainsIncompatibleTransactions(block)) {
            return this.app.resolve<IncompatibleTransactionsHandler>(IncompatibleTransactionsHandler).execute();
        }

        if (this.blockContainsOutOfOrderNonce(block)) {
            return this.app.resolve<NonceOutOfOrderHandler>(NonceOutOfOrderHandler).execute();
        }

        const blockTimeLookup = await AppUtils.forgingInfoCalculator.getBlockTimeLookup(this.app, block.data.height);

        const isValidGenerator: boolean = await this.validateGenerator(block);
        const isChained: boolean = AppUtils.isBlockChained(
            this.blockchain.getLastBlock().data,
            block.data,
<<<<<<< HEAD
            this.cryptoManager,
=======
            blockTimeLookup,
>>>>>>> dafd569a
        );
        if (!isChained) {
            return this.app.resolve<UnchainedHandler>(UnchainedHandler).initialize(isValidGenerator).execute(block);
        }

        if (!isValidGenerator) {
            return this.app.resolve<InvalidGeneratorHandler>(InvalidGeneratorHandler).execute(block);
        }

        const containsForgedTransactions: boolean = await this.checkBlockContainsForgedTransactions(block);
        if (containsForgedTransactions) {
            return this.app.resolve<AlreadyForgedHandler>(AlreadyForgedHandler).execute(block);
        }

        return this.app.resolve<AcceptBlockHandler>(AcceptBlockHandler).execute(block);
    }

    private async verifyBlock(block: Interfaces.IBlock): Promise<boolean> {
        if (block.verification.containsMultiSignatures) {
            try {
                for (const transaction of block.transactions) {
                    const registry = this.app.getTagged<Handlers.Registry>(
                        Container.Identifiers.TransactionHandlerRegistry,
                        "state",
                        "blockchain",
                    );
                    const handler = await registry.getActivatedHandlerForData(transaction.data);
                    await handler.verify(transaction);
                }

                block.verification = block.verify();
            } catch (error) {
                this.logger.warning(`Failed to verify block, because: ${error.message}`);
                block.verification.verified = false;
            }
        }

        const { verified } = block.verification;
        if (!verified) {
            this.logger.warning(
                `Block ${block.data.height.toLocaleString()} (${
                    block.data.id
                }) disregarded because verification failed`,
            );

            this.logger.warning(JSON.stringify(block.verification, undefined, 4));

            return false;
        }

        return true;
    }

    private async checkBlockContainsForgedTransactions(block: Interfaces.IBlock): Promise<boolean> {
        if (block.transactions.length > 0) {
            const forgedIds: string[] = await this.transactionRepository.getForgedTransactionsIds(
                block.transactions.map((tx) => {
                    AppUtils.assert.defined<string>(tx.id);

                    return tx.id;
                }),
            );

            if (forgedIds.length > 0) {
                this.logger.warning(
                    `Block ${block.data.height.toLocaleString()} disregarded, because it contains already forged transactions`,
                );

                this.logger.debug(`${JSON.stringify(forgedIds, undefined, 4)}`);

                return true;
            }
        }

        return false;
    }

    /**
     * Check if a block contains incompatible transactions and should thus be rejected.
     */
    private blockContainsIncompatibleTransactions(block: Interfaces.IBlock): boolean {
        for (let i = 1; i < block.transactions.length; i++) {
            if (block.transactions[i].data.version !== block.transactions[0].data.version) {
                return true;
            }
        }

        return false;
    }

    /**
     * For a given sender, v2 transactions must have strictly increasing nonce without gaps.
     */
    private blockContainsOutOfOrderNonce(block: Interfaces.IBlock): boolean {
        const nonceBySender = {};

        for (const transaction of block.transactions) {
            const data = transaction.data;

            if (data.version && data.version < 2) {
                break;
            }

            AppUtils.assert.defined<string>(data.senderPublicKey);

            const sender: string = data.senderPublicKey;

            if (nonceBySender[sender] === undefined) {
                nonceBySender[sender] = this.app
                    .get<any>(Container.Identifiers.DatabaseService)
                    .walletRepository.getNonce(sender);
            }

            AppUtils.assert.defined<string>(data.nonce);

            const nonce: Types.BigNumber = data.nonce;

            if (!nonceBySender[sender].plus(1).isEqualTo(nonce)) {
                this.logger.warning(
                    `Block { height: ${block.data.height.toLocaleString()}, id: ${block.data.id} } ` +
                        `not accepted: invalid nonce order for sender ${sender}: ` +
                        `preceding nonce: ${nonceBySender[sender].toFixed()}, ` +
                        `transaction ${data.id} has nonce ${nonce.toFixed()}.`,
                );
                return true;
            }

            nonceBySender[sender] = nonce;
        }

        return false;
    }

    private async validateGenerator(block: Interfaces.IBlock): Promise<boolean> {
<<<<<<< HEAD
        const roundInfo: Contracts.Shared.RoundInfo = AppUtils.roundCalculator.calculateRound(
            block.data.height,
            this.cryptoManager.MilestoneManager.getMilestones(),
        );
=======
        const blockTimeLookup = await AppUtils.forgingInfoCalculator.getBlockTimeLookup(this.app, block.data.height);
>>>>>>> dafd569a

        const roundInfo: Contracts.Shared.RoundInfo = AppUtils.roundCalculator.calculateRound(block.data.height);
        const delegates: Contracts.State.Wallet[] = (await this.app
            .get<Services.Triggers.Triggers>(Container.Identifiers.TriggerService)
            .call("getActiveDelegates", { roundInfo })) as Contracts.State.Wallet[];

<<<<<<< HEAD
        const slot: number = this.cryptoManager.LibraryManager.Crypto.Slots.getSlotNumber(block.data.timestamp);
        const forgingDelegate: Contracts.State.Wallet = delegates[slot % delegates.length];
=======
        const forgingInfo: Contracts.Shared.ForgingInfo = AppUtils.forgingInfoCalculator.calculateForgingInfo(
            block.data.timestamp,
            block.data.height,
            blockTimeLookup,
        );

        const forgingDelegate: Contracts.State.Wallet = delegates[forgingInfo.currentForger];
>>>>>>> dafd569a

        const walletRepository = this.app.getTagged<Contracts.State.WalletRepository>(
            Container.Identifiers.WalletRepository,
            "state",
            "blockchain",
        );
        const generatorWallet: Contracts.State.Wallet = walletRepository.findByPublicKey(block.data.generatorPublicKey);

        let generatorUsername: string;
        try {
            generatorUsername = generatorWallet.getAttribute("delegate.username");
        } catch {
            return false;
        }

        if (!forgingDelegate) {
            this.logger.debug(
                `Could not decide if delegate ${generatorUsername} (${
                    block.data.generatorPublicKey
                }) is allowed to forge block ${block.data.height.toLocaleString()}`,
            );
        } else if (forgingDelegate.publicKey !== block.data.generatorPublicKey) {
            AppUtils.assert.defined<string>(forgingDelegate.publicKey);

            const forgingWallet: Contracts.State.Wallet = walletRepository.findByPublicKey(forgingDelegate.publicKey);
            const forgingUsername: string = forgingWallet.getAttribute("delegate.username");

            this.logger.warning(
                `Delegate ${generatorUsername} (${block.data.generatorPublicKey}) not allowed to forge, should be ${forgingUsername} (${forgingDelegate.publicKey})`,
            );

            return false;
        }

        this.logger.debug(
            `Delegate ${generatorUsername} (${
                block.data.generatorPublicKey
            }) allowed to forge block ${block.data.height.toLocaleString()}`,
        );

        return true;
    }
}<|MERGE_RESOLUTION|>--- conflicted
+++ resolved
@@ -2,11 +2,7 @@
 import { Repositories } from "@arkecosystem/core-database";
 import { Container, Contracts, Services, Utils as AppUtils } from "@arkecosystem/core-kernel";
 import { Handlers } from "@arkecosystem/core-transactions";
-<<<<<<< HEAD
 import { Types } from "@arkecosystem/crypto";
-=======
-import { Interfaces, Utils } from "@arkecosystem/crypto";
->>>>>>> dafd569a
 
 import {
     AcceptBlockHandler,
@@ -66,11 +62,8 @@
         const isChained: boolean = AppUtils.isBlockChained(
             this.blockchain.getLastBlock().data,
             block.data,
-<<<<<<< HEAD
             this.cryptoManager,
-=======
             blockTimeLookup,
->>>>>>> dafd569a
         );
         if (!isChained) {
             return this.app.resolve<UnchainedHandler>(UnchainedHandler).initialize(isValidGenerator).execute(block);
@@ -205,32 +198,24 @@
     }
 
     private async validateGenerator(block: Interfaces.IBlock): Promise<boolean> {
-<<<<<<< HEAD
+        const blockTimeLookup = await AppUtils.forgingInfoCalculator.getBlockTimeLookup(this.app, block.data.height);
+
         const roundInfo: Contracts.Shared.RoundInfo = AppUtils.roundCalculator.calculateRound(
             block.data.height,
             this.cryptoManager.MilestoneManager.getMilestones(),
         );
-=======
-        const blockTimeLookup = await AppUtils.forgingInfoCalculator.getBlockTimeLookup(this.app, block.data.height);
->>>>>>> dafd569a
-
-        const roundInfo: Contracts.Shared.RoundInfo = AppUtils.roundCalculator.calculateRound(block.data.height);
         const delegates: Contracts.State.Wallet[] = (await this.app
             .get<Services.Triggers.Triggers>(Container.Identifiers.TriggerService)
             .call("getActiveDelegates", { roundInfo })) as Contracts.State.Wallet[];
 
-<<<<<<< HEAD
-        const slot: number = this.cryptoManager.LibraryManager.Crypto.Slots.getSlotNumber(block.data.timestamp);
-        const forgingDelegate: Contracts.State.Wallet = delegates[slot % delegates.length];
-=======
         const forgingInfo: Contracts.Shared.ForgingInfo = AppUtils.forgingInfoCalculator.calculateForgingInfo(
             block.data.timestamp,
             block.data.height,
+            this.cryptoManager,
             blockTimeLookup,
         );
 
         const forgingDelegate: Contracts.State.Wallet = delegates[forgingInfo.currentForger];
->>>>>>> dafd569a
 
         const walletRepository = this.app.getTagged<Contracts.State.WalletRepository>(
             Container.Identifiers.WalletRepository,
