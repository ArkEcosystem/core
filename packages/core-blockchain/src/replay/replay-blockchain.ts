import { app, Container, Contracts, Utils as AppUtils } from "@arkecosystem/core-kernel";
import { Wallets } from "@arkecosystem/core-state";
import { Blocks, Enums, Interfaces, Managers, Utils } from "@arkecosystem/crypto";

import { Blockchain } from "../blockchain";
import { FailedToReplayBlocksError } from "./errors";
import { MemoryDatabaseService } from "./memory-database-service";

// todo: review the implementation
export class ReplayBlockchain extends Blockchain {
    private logger: Contracts.Kernel.Log.Logger;
    private localDatabase: Contracts.Database.DatabaseService;
    private walletRepository: Wallets.WalletRepository;
    private walletState: Wallets.WalletState; // @todo: review and/or remove
    private targetHeight: number;
    private chunkSize = 20000;

    private memoryDatabase: Contracts.Database.DatabaseService;

    public get database(): Contracts.Database.DatabaseService {
        return this.memoryDatabase;
    }

    public constructor() {
        super();

        this.walletRepository = new Wallets.WalletRepository();
        this.walletState = app.resolve<Wallets.WalletState>(Wallets.WalletState).init(this.walletRepository);
        this.memoryDatabase = new MemoryDatabaseService(this.walletRepository);

        this.logger = app.log;
        this.localDatabase = app.get<Contracts.Database.DatabaseService>(Container.Identifiers.DatabaseService);
        this.localDatabase.walletRepository = this.walletRepository;

        this.queue.kill();
        // @ts-ignore
        this.queue.drain(() => undefined);
    }

    public get transactionPool(): Contracts.TransactionPool.Connection {
        return undefined;
    }

    public resetLastDownloadedBlock(): void {
        return;
    }

    public resetWakeUp(): void {
        return;
    }

    public async replay(targetHeight = -1): Promise<void> {
        this.logger.info("Starting replay...");

        const lastBlock: Interfaces.IBlock = await this.localDatabase.getLastBlock();
        const startHeight = 2;

        if (targetHeight <= startHeight || targetHeight > lastBlock.data.height) {
            targetHeight = lastBlock.data.height;
        }

        this.targetHeight = targetHeight;

        await this.processGenesisBlock();

        const replayBatch = async (batch: number, lastAcceptedHeight = 1): Promise<void> => {
            if (lastAcceptedHeight === targetHeight) {
                this.logger.info("Successfully finished replay to target height.");
                return this.disconnect();
            }

            const blocks: Interfaces.IBlock[] = await this.fetchBatch(startHeight, batch, lastAcceptedHeight);

            this.processBlocks(blocks, async (acceptedBlocks: Interfaces.IBlock[]) => {
                if (acceptedBlocks.length !== blocks.length) {
                    throw new FailedToReplayBlocksError();
                }

                await replayBatch(batch + 1, acceptedBlocks[acceptedBlocks.length - 1].data.height);
            });
        };

        await replayBatch(1);
    }

    private async fetchBatch(
        startHeight: number,
        batch: number,
        lastAcceptedHeight: number,
    ): Promise<Interfaces.IBlock[]> {
        this.logger.info("Fetching blocks from database...");

        const offset: number = startHeight + (batch - 1) * this.chunkSize;
        const count: number = Math.min(this.targetHeight - lastAcceptedHeight, this.chunkSize);
        const blocks: Interfaces.IBlockData[] = await this.localDatabase.getBlocks(offset, count);

        return blocks.map((block: Interfaces.IBlockData) => Blocks.BlockFactory.fromData(block));
    }

    private async processGenesisBlock(): Promise<void> {
        const genesisBlock: Interfaces.IBlock = Blocks.BlockFactory.fromJson(
            Managers.configManager.get("genesisBlock"),
        );

        const { transactions }: Interfaces.IBlock = genesisBlock;
        for (const transaction of transactions) {
<<<<<<< HEAD
            if (transaction.type === Enums.TransactionType.Transfer) {
                const recipient: Contracts.State.Wallet = this.walletRepository.findByAddress(
                    transaction.data.recipientId,
                );
=======
            if (
                transaction.type === Enums.TransactionType.Transfer &&
                transaction.typeGroup === Enums.TransactionTypeGroup.Core
            ) {
                const recipient: State.IWallet = this.walletManager.findByAddress(transaction.data.recipientId);
>>>>>>> 38156bc8
                recipient.balance = new Utils.BigNumber(transaction.data.amount);
            }
        }

        for (const transaction of transactions) {
            const sender: Contracts.State.Wallet = this.walletRepository.findByPublicKey(
                transaction.data.senderPublicKey,
            );
            sender.balance = sender.balance.minus(transaction.data.amount).minus(transaction.data.fee);

<<<<<<< HEAD
            if (transaction.type === Enums.TransactionType.DelegateRegistration) {
                sender.setAttribute("delegate", {
                    username: transaction.data.asset.delegate.username,
                    voteBalance: Utils.BigNumber.ZERO,
                    forgedFees: Utils.BigNumber.ZERO,
                    forgedRewards: Utils.BigNumber.ZERO,
                    producedBlocks: 0,
                    round: 0,
                });
                this.walletRepository.reindex(sender);
            } else if (transaction.type === Enums.TransactionType.Vote) {
                const vote = transaction.data.asset.votes[0];
                sender.setAttribute("vote", vote.slice(1));
=======
            if (transaction.typeGroup === Enums.TransactionTypeGroup.Core) {
                if (transaction.type === Enums.TransactionType.DelegateRegistration) {
                    sender.setAttribute("delegate", {
                        username: transaction.data.asset.delegate.username,
                        voteBalance: Utils.BigNumber.ZERO,
                        forgedFees: Utils.BigNumber.ZERO,
                        forgedRewards: Utils.BigNumber.ZERO,
                        producedBlocks: 0,
                        round: 0,
                    });
                    this.walletManager.reindex(sender);
                } else if (transaction.type === Enums.TransactionType.Vote) {
                    const vote = transaction.data.asset.votes[0];
                    sender.setAttribute("vote", vote.slice(1));
                }
>>>>>>> 38156bc8
            }
        }

        this.walletState.buildVoteBalances();

        this.state.setLastBlock(genesisBlock);

        const roundInfo: Contracts.Shared.RoundInfo = AppUtils.roundCalculator.calculateRound(1);
        const delegates: Contracts.State.Wallet[] = this.walletState.loadActiveDelegateList(roundInfo);

        (this.localDatabase as any).forgingDelegates = await this.localDatabase.getActiveDelegates(
            roundInfo,
            delegates,
        );

        this.logger.info("Finished loading genesis block.");
    }

    private async disconnect(): Promise<void> {
        await this.localDatabase.connection.disconnect();
    }
}<|MERGE_RESOLUTION|>--- conflicted
+++ resolved
@@ -104,18 +104,11 @@
 
         const { transactions }: Interfaces.IBlock = genesisBlock;
         for (const transaction of transactions) {
-<<<<<<< HEAD
-            if (transaction.type === Enums.TransactionType.Transfer) {
-                const recipient: Contracts.State.Wallet = this.walletRepository.findByAddress(
-                    transaction.data.recipientId,
-                );
-=======
             if (
                 transaction.type === Enums.TransactionType.Transfer &&
                 transaction.typeGroup === Enums.TransactionTypeGroup.Core
             ) {
                 const recipient: State.IWallet = this.walletManager.findByAddress(transaction.data.recipientId);
->>>>>>> 38156bc8
                 recipient.balance = new Utils.BigNumber(transaction.data.amount);
             }
         }
@@ -126,21 +119,6 @@
             );
             sender.balance = sender.balance.minus(transaction.data.amount).minus(transaction.data.fee);
 
-<<<<<<< HEAD
-            if (transaction.type === Enums.TransactionType.DelegateRegistration) {
-                sender.setAttribute("delegate", {
-                    username: transaction.data.asset.delegate.username,
-                    voteBalance: Utils.BigNumber.ZERO,
-                    forgedFees: Utils.BigNumber.ZERO,
-                    forgedRewards: Utils.BigNumber.ZERO,
-                    producedBlocks: 0,
-                    round: 0,
-                });
-                this.walletRepository.reindex(sender);
-            } else if (transaction.type === Enums.TransactionType.Vote) {
-                const vote = transaction.data.asset.votes[0];
-                sender.setAttribute("vote", vote.slice(1));
-=======
             if (transaction.typeGroup === Enums.TransactionTypeGroup.Core) {
                 if (transaction.type === Enums.TransactionType.DelegateRegistration) {
                     sender.setAttribute("delegate", {
@@ -156,7 +134,6 @@
                     const vote = transaction.data.asset.votes[0];
                     sender.setAttribute("vote", vote.slice(1));
                 }
->>>>>>> 38156bc8
             }
         }
 
