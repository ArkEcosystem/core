--- conflicted
+++ resolved
@@ -1,24 +1,15 @@
 import { app } from "@arkecosystem/core-container";
 import { Logger } from "@arkecosystem/core-interfaces";
-<<<<<<< HEAD
+import { roundCalculator } from "@arkecosystem/core-utils";
 import { Blocks, Crypto } from "@arkecosystem/crypto";
-=======
-import { roundCalculator } from "@arkecosystem/core-utils";
-import { models, slots } from "@arkecosystem/crypto";
->>>>>>> b60364c6
 
 export const validateGenerator = async (block: Blocks.Block): Promise<boolean> => {
     const database = app.resolvePlugin("database");
     const logger = app.resolvePlugin<Logger.ILogger>("logger");
 
-<<<<<<< HEAD
-    const delegates = await database.getActiveDelegates(block.data.height);
-    const slot = Crypto.slots.getSlotNumber(block.data.timestamp);
-=======
     const roundInfo = roundCalculator.calculateRound(block.data.height);
     const delegates = await database.getActiveDelegates(roundInfo);
-    const slot = slots.getSlotNumber(block.data.timestamp);
->>>>>>> b60364c6
+    const slot = Crypto.slots.getSlotNumber(block.data.timestamp);
     const forgingDelegate = delegates[slot % delegates.length];
 
     const generatorUsername = database.walletManager.findByPublicKey(block.data.generatorPublicKey).username;
