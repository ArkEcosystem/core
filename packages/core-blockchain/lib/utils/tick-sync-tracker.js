const prettyMs = require('pretty-ms')
const container = require('@arkecosystem/core-container')
const logger = container.resolvePlugin('logger')
const database = container.resolvePlugin('database')

let tracker = null

module.exports = async block => {
  if (!tracker) {
    const { height } = await database.blocks.getLastHeight()

    tracker = {
      start: new Date().getTime(),
      networkHeight: container.resolvePlugin('p2p').getMonitor().getNetworkHeight(),
      downloadedBlocks: height,
      blockPerMs: 0,
      percent: 0,
      timeLeft: 0
    }
  }

<<<<<<< HEAD
  tracker.downloadedBlocks += block.data.height
=======
  tracker.downloadedBlocks = block.data.height
>>>>>>> c2327f5d
  tracker.percent = (tracker.downloadedBlocks * 100) / tracker.networkHeight
  tracker.blockPerMs = ((new Date().getTime()) - tracker.start) / tracker.downloadedBlocks
  tracker.timeLeft = Math.abs((tracker.networkHeight - tracker.downloadedBlocks) / tracker.blockPerMs)

  if (tracker.percent < 100 && isFinite(tracker.timeLeft)) {
    const downloadedBlocks = tracker.downloadedBlocks.toLocaleString()
    const networkHeight = tracker.networkHeight.toLocaleString()
    const timeLeft = prettyMs(tracker.timeLeft, { secDecimalDigits: 0 })

    logger.printTracker('Fast Sync', tracker.percent, 100, `(${downloadedBlocks} of ${networkHeight} blocks - Est. ${timeLeft})`)
  }

  if (tracker.percent === 100) {
    tracker = null
    logger.stopTracker('Fast Sync', 100, 100)
  }
}<|MERGE_RESOLUTION|>--- conflicted
+++ resolved
@@ -19,11 +19,7 @@
     }
   }
 
-<<<<<<< HEAD
-  tracker.downloadedBlocks += block.data.height
-=======
   tracker.downloadedBlocks = block.data.height
->>>>>>> c2327f5d
   tracker.percent = (tracker.downloadedBlocks * 100) / tracker.networkHeight
   tracker.blockPerMs = ((new Date().getTime()) - tracker.start) / tracker.downloadedBlocks
   tracker.timeLeft = Math.abs((tracker.networkHeight - tracker.downloadedBlocks) / tracker.blockPerMs)
