--- conflicted
+++ resolved
@@ -136,13 +136,8 @@
       expect(blockchain.state).toBeObject()
     })
 
-<<<<<<< HEAD
     it('should be an empty state object', () => {
-      expect(blockchain.getState()).toEqual({
-=======
-    it('should be an object', () => {
       expect(blockchain.state).toEqual({
->>>>>>> dcfa6421
         blockchain: {
           actions: [],
           activities: {},
