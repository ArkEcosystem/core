--- conflicted
+++ resolved
@@ -679,56 +679,8 @@
     const allBlocks = [...blocks2to100, ...blocks101to155];
     const lastHeight = blockchain.getLastHeight();
 
-<<<<<<< HEAD
-    axiosMock
-        .onGet(/.*\/peer\/blocks\/common.*/)
-        .reply(() => [200, { status: 200, success: true, common: true }, peerMock.headers]);
-    axiosMock.onGet(/.*\/peer\/blocks/).reply(config => {
-        let blocks = [];
-
-        if (config.params.lastBlockHeight === 1) {
-            blocks = blocks2to100;
-        } else if (config.params.lastBlockHeight === 100) {
-            blocks = blocks101to155;
-        }
-
-        return [200, { status: 200, success: true, blocks }, peerMock.headers];
-    });
-    axiosMock.onGet(/.*\/peer\/status/).reply(
-        () => [
-            200,
-            {
-                header: {
-                    height: 1,
-                    id: genesisBlock.data.id
-                },
-                height: 155,
-                status: 200,
-                success: true
-            },
-            peerMock.headers
-        ]
-    );
-    axiosMock.onGet(/.*\/peer\/list/).reply(() => [
-        200,
-        {
-            success: true,
-            peers: [
-                {
-                    status: 200,
-                    ip: peerMock.ip,
-                    port: 4002,
-                    height: 155,
-                    delay: 8,
-                },
-            ],
-        },
-        peerMock.headers,
-    ]);
-=======
     for (let height = lastHeight + 1; height < untilHeight && height < 155; height++) {
         const blockToProcess = new Block(allBlocks[height - 2]);
         await blockchain.processBlock(blockToProcess, () => null);
     }
->>>>>>> 9a09fd4f
 }