{
    "name": "@arkecosystem/core-blockchain",
<<<<<<< HEAD
    "version": "2.3.21",
    "description": "Blockchain Manager for ARK Core",
    "license": "MIT",
=======
    "description": "Blockchain Manager for ARK Core",
    "version": "2.3.22",
>>>>>>> 302000cc
    "contributors": [
        "François-Xavier Thoorens <fx@ark.io>",
        "Kristjan Košič <kristjan@ark.io>",
        "Brian Faust <brian@ark.io>"
    ],
    "files": [
        "dist"
    ],
    "main": "dist/index",
    "types": "dist/index",
    "scripts": {
        "build": "yarn clean && yarn compile",
        "build:watch": "yarn clean && yarn compile -w",
        "clean": "del dist",
        "compile": "../../node_modules/typescript/bin/tsc",
        "prepublishOnly": "yarn build",
        "pretest": "bash ../../scripts/pre-test.sh"
    },
    "dependencies": {
<<<<<<< HEAD
        "@arkecosystem/core-container": "^2.3.21",
        "@arkecosystem/core-interfaces": "^2.3.21",
        "@arkecosystem/core-transactions": "^2.3.21",
        "@arkecosystem/core-utils": "^2.3.21",
        "@arkecosystem/crypto": "^2.3.21",
=======
        "@arkecosystem/core-container": "^2.3.22",
        "@arkecosystem/core-interfaces": "^2.3.22",
        "@arkecosystem/core-utils": "^2.3.22",
        "@arkecosystem/crypto": "^2.3.22",
>>>>>>> 302000cc
        "async": "^2.6.2",
        "delay": "^4.2.0",
        "immutable": "^4.0.0-rc.12",
        "lodash.get": "^4.4.2",
        "pluralize": "^7.0.0",
        "pretty-ms": "^5.0.0",
        "xstate": "^4.5.0"
    },
    "devDependencies": {
        "@arkecosystem/core-p2p": "^2.3.22",
        "@types/async": "^2.4.1",
        "@types/lodash.get": "^4.4.6",
        "@types/pluralize": "^0.0.29",
        "@types/pretty-ms": "^4.0.0"
    },
    "engines": {
        "node": ">=10.x"
    },
    "publishConfig": {
        "access": "public"
    }
}<|MERGE_RESOLUTION|>--- conflicted
+++ resolved
@@ -1,13 +1,8 @@
 {
     "name": "@arkecosystem/core-blockchain",
-<<<<<<< HEAD
-    "version": "2.3.21",
+    "version": "2.3.22",
     "description": "Blockchain Manager for ARK Core",
     "license": "MIT",
-=======
-    "description": "Blockchain Manager for ARK Core",
-    "version": "2.3.22",
->>>>>>> 302000cc
     "contributors": [
         "François-Xavier Thoorens <fx@ark.io>",
         "Kristjan Košič <kristjan@ark.io>",
@@ -27,18 +22,11 @@
         "pretest": "bash ../../scripts/pre-test.sh"
     },
     "dependencies": {
-<<<<<<< HEAD
-        "@arkecosystem/core-container": "^2.3.21",
-        "@arkecosystem/core-interfaces": "^2.3.21",
-        "@arkecosystem/core-transactions": "^2.3.21",
-        "@arkecosystem/core-utils": "^2.3.21",
-        "@arkecosystem/crypto": "^2.3.21",
-=======
         "@arkecosystem/core-container": "^2.3.22",
         "@arkecosystem/core-interfaces": "^2.3.22",
+        "@arkecosystem/core-transactions": "^2.3.22",
         "@arkecosystem/core-utils": "^2.3.22",
         "@arkecosystem/crypto": "^2.3.22",
->>>>>>> 302000cc
         "async": "^2.6.2",
         "delay": "^4.2.0",
         "immutable": "^4.0.0-rc.12",
