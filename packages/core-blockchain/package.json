--- conflicted
+++ resolved
@@ -22,18 +22,11 @@
         "clean": "del dist"
     },
     "dependencies": {
-<<<<<<< HEAD
-        "@arkecosystem/core-container": "^2.3.0-next.6",
-        "@arkecosystem/core-interfaces": "^2.3.0-next.6",
-        "@arkecosystem/core-transactions": "^2.3.0-next.6",
-        "@arkecosystem/core-utils": "^2.3.0-next.6",
-        "@arkecosystem/crypto": "^2.3.0-next.6",
-=======
         "@arkecosystem/core-container": "^2.3.12",
         "@arkecosystem/core-interfaces": "^2.3.12",
+        "@arkecosystem/core-transactions": "^2.3.12",
         "@arkecosystem/core-utils": "^2.3.12",
         "@arkecosystem/crypto": "^2.3.12",
->>>>>>> a58148fa
         "async": "^2.6.2",
         "awilix": "^4.2.1",
         "delay": "^4.2.0",
