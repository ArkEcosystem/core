--- conflicted
+++ resolved
@@ -22,18 +22,11 @@
         "pretest": "bash ../../scripts/pre-test.sh"
     },
     "dependencies": {
-<<<<<<< HEAD
-        "@arkecosystem/core-container": "^2.3.18",
-        "@arkecosystem/core-interfaces": "^2.3.18",
-        "@arkecosystem/core-transactions": "^2.3.18",
-        "@arkecosystem/core-utils": "^2.3.18",
-        "@arkecosystem/crypto": "^2.3.18",
-=======
         "@arkecosystem/core-container": "^2.3.21",
         "@arkecosystem/core-interfaces": "^2.3.21",
+        "@arkecosystem/core-transactions": "^2.3.21",
         "@arkecosystem/core-utils": "^2.3.21",
         "@arkecosystem/crypto": "^2.3.21",
->>>>>>> 0a53532b
         "async": "^2.6.2",
         "delay": "^4.2.0",
         "immutable": "^4.0.0-rc.12",
