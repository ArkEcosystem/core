{
    "name": "@arkecosystem/core-blockchain",
    "version": "2.5.0-next.6",
    "description": "Blockchain Manager for ARK Core",
    "license": "MIT",
    "contributors": [
        "François-Xavier Thoorens <fx@ark.io>",
        "Kristjan Košič <kristjan@ark.io>",
        "Brian Faust <brian@ark.io>"
    ],
    "files": [
        "dist"
    ],
    "main": "dist/index",
    "types": "dist/index",
    "scripts": {
        "build": "yarn clean && yarn compile",
        "build:watch": "yarn clean && yarn compile -w",
        "clean": "del dist",
        "compile": "../../node_modules/typescript/bin/tsc",
        "prepublishOnly": "yarn build",
        "pretest": "bash ../../scripts/pre-test.sh"
    },
    "dependencies": {
<<<<<<< HEAD
        "@arkecosystem/core-container": "^2.5.0-next.5",
        "@arkecosystem/core-database": "^2.5.0-next.5",
        "@arkecosystem/core-event-emitter": "^2.5.0-next.5",
        "@arkecosystem/core-interfaces": "^2.5.0-next.5",
        "@arkecosystem/core-state": "^2.5.0-next.5",
        "@arkecosystem/core-transactions": "^2.5.0-next.5",
        "@arkecosystem/core-utils": "^2.5.0-next.5",
        "@arkecosystem/crypto": "^2.5.0-next.5",
        "async": "^3.1.0",
        "delay": "^4.3.0",
=======
        "@arkecosystem/core-container": "^2.5.0-next.6",
        "@arkecosystem/core-database": "^2.5.0-next.6",
        "@arkecosystem/core-event-emitter": "^2.5.0-next.6",
        "@arkecosystem/core-interfaces": "^2.5.0-next.6",
        "@arkecosystem/core-state": "^2.5.0-next.6",
        "@arkecosystem/core-transactions": "^2.5.0-next.6",
        "@arkecosystem/core-utils": "^2.5.0-next.6",
        "@arkecosystem/crypto": "^2.5.0-next.6",
        "async": "^3.0.0",
        "delay": "^4.2.0",
>>>>>>> 05cc9b9f
        "immutable": "^4.0.0-rc.12",
        "lodash.get": "^4.4.2",
        "pluralize": "^8.0.0",
        "pretty-ms": "^5.0.0",
        "xstate": "^4.6.3"
    },
    "devDependencies": {
<<<<<<< HEAD
        "@arkecosystem/core-p2p": "^2.5.0-next.5",
        "@types/async": "^3.0.0",
=======
        "@arkecosystem/core-p2p": "^2.5.0-next.6",
        "@types/async": "^2.4.2",
>>>>>>> 05cc9b9f
        "@types/lodash.get": "^4.4.6",
        "@types/pluralize": "^0.0.29",
        "@types/pretty-ms": "^4.0.0"
    },
    "engines": {
        "node": ">=10.x"
    },
    "publishConfig": {
        "access": "public"
    }
}<|MERGE_RESOLUTION|>--- conflicted
+++ resolved
@@ -22,18 +22,6 @@
         "pretest": "bash ../../scripts/pre-test.sh"
     },
     "dependencies": {
-<<<<<<< HEAD
-        "@arkecosystem/core-container": "^2.5.0-next.5",
-        "@arkecosystem/core-database": "^2.5.0-next.5",
-        "@arkecosystem/core-event-emitter": "^2.5.0-next.5",
-        "@arkecosystem/core-interfaces": "^2.5.0-next.5",
-        "@arkecosystem/core-state": "^2.5.0-next.5",
-        "@arkecosystem/core-transactions": "^2.5.0-next.5",
-        "@arkecosystem/core-utils": "^2.5.0-next.5",
-        "@arkecosystem/crypto": "^2.5.0-next.5",
-        "async": "^3.1.0",
-        "delay": "^4.3.0",
-=======
         "@arkecosystem/core-container": "^2.5.0-next.6",
         "@arkecosystem/core-database": "^2.5.0-next.6",
         "@arkecosystem/core-event-emitter": "^2.5.0-next.6",
@@ -42,9 +30,8 @@
         "@arkecosystem/core-transactions": "^2.5.0-next.6",
         "@arkecosystem/core-utils": "^2.5.0-next.6",
         "@arkecosystem/crypto": "^2.5.0-next.6",
-        "async": "^3.0.0",
-        "delay": "^4.2.0",
->>>>>>> 05cc9b9f
+        "async": "^3.1.0",
+        "delay": "^4.3.0",
         "immutable": "^4.0.0-rc.12",
         "lodash.get": "^4.4.2",
         "pluralize": "^8.0.0",
@@ -52,13 +39,8 @@
         "xstate": "^4.6.3"
     },
     "devDependencies": {
-<<<<<<< HEAD
-        "@arkecosystem/core-p2p": "^2.5.0-next.5",
+        "@arkecosystem/core-p2p": "^2.5.0-next.6",
         "@types/async": "^3.0.0",
-=======
-        "@arkecosystem/core-p2p": "^2.5.0-next.6",
-        "@types/async": "^2.4.2",
->>>>>>> 05cc9b9f
         "@types/lodash.get": "^4.4.6",
         "@types/pluralize": "^0.0.29",
         "@types/pretty-ms": "^4.0.0"
