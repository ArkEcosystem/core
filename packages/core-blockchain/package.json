{
    "name": "@arkecosystem/core-blockchain",
<<<<<<< HEAD
    "version": "2.5.0-next.10",
=======
    "version": "2.5.19",
>>>>>>> 0c153cb0
    "description": "Blockchain Manager for ARK Core",
    "license": "MIT",
    "contributors": [
        "François-Xavier Thoorens <fx@ark.io>",
        "Kristjan Košič <kristjan@ark.io>",
        "Brian Faust <brian@ark.io>"
    ],
    "files": [
        "dist"
    ],
    "main": "dist/index",
    "types": "dist/index",
    "scripts": {
        "build": "yarn clean && yarn compile",
        "build:watch": "yarn clean && yarn compile -w",
        "clean": "del dist",
        "compile": "../../node_modules/typescript/bin/tsc",
        "prepublishOnly": "yarn build",
        "pretest": "bash ../../scripts/pre-test.sh"
    },
    "dependencies": {
<<<<<<< HEAD
        "@arkecosystem/core-container": "^2.5.0-next.10",
        "@arkecosystem/core-database": "^2.5.0-next.10",
        "@arkecosystem/core-event-emitter": "^2.5.0-next.10",
        "@arkecosystem/core-interfaces": "^2.5.0-next.10",
        "@arkecosystem/core-state": "^2.5.0-next.10",
        "@arkecosystem/core-transactions": "^2.5.0-next.10",
        "@arkecosystem/core-utils": "^2.5.0-next.10",
        "@arkecosystem/crypto": "^2.5.0-next.10",
=======
        "@arkecosystem/core-container": "^2.5.19",
        "@arkecosystem/core-database": "^2.5.19",
        "@arkecosystem/core-event-emitter": "^2.5.19",
        "@arkecosystem/core-interfaces": "^2.5.19",
        "@arkecosystem/core-state": "^2.5.19",
        "@arkecosystem/core-transactions": "^2.5.19",
        "@arkecosystem/core-utils": "^2.5.19",
        "@arkecosystem/crypto": "^2.5.19",
>>>>>>> 0c153cb0
        "async": "^3.1.0",
        "delay": "^4.3.0",
        "immutable": "^4.0.0-rc.12",
        "lodash.get": "^4.4.2",
        "pluralize": "^8.0.0",
        "pretty-ms": "^5.0.0",
        "xstate": "^4.6.7"
    },
    "devDependencies": {
<<<<<<< HEAD
        "@arkecosystem/core-p2p": "^2.5.0-next.10",
=======
        "@arkecosystem/core-p2p": "^2.5.19",
>>>>>>> 0c153cb0
        "@types/async": "^3.0.0",
        "@types/lodash.get": "^4.4.6",
        "@types/pluralize": "^0.0.29",
        "@types/pretty-ms": "^4.0.0"
    },
    "engines": {
        "node": ">=10.x"
    },
    "publishConfig": {
        "access": "public"
    }
}<|MERGE_RESOLUTION|>--- conflicted
+++ resolved
@@ -1,10 +1,6 @@
 {
     "name": "@arkecosystem/core-blockchain",
-<<<<<<< HEAD
     "version": "2.5.0-next.10",
-=======
-    "version": "2.5.19",
->>>>>>> 0c153cb0
     "description": "Blockchain Manager for ARK Core",
     "license": "MIT",
     "contributors": [
@@ -26,25 +22,15 @@
         "pretest": "bash ../../scripts/pre-test.sh"
     },
     "dependencies": {
-<<<<<<< HEAD
         "@arkecosystem/core-container": "^2.5.0-next.10",
         "@arkecosystem/core-database": "^2.5.0-next.10",
         "@arkecosystem/core-event-emitter": "^2.5.0-next.10",
         "@arkecosystem/core-interfaces": "^2.5.0-next.10",
+        "@arkecosystem/core-p2p": "^2.5.0-next.10",
         "@arkecosystem/core-state": "^2.5.0-next.10",
         "@arkecosystem/core-transactions": "^2.5.0-next.10",
         "@arkecosystem/core-utils": "^2.5.0-next.10",
         "@arkecosystem/crypto": "^2.5.0-next.10",
-=======
-        "@arkecosystem/core-container": "^2.5.19",
-        "@arkecosystem/core-database": "^2.5.19",
-        "@arkecosystem/core-event-emitter": "^2.5.19",
-        "@arkecosystem/core-interfaces": "^2.5.19",
-        "@arkecosystem/core-state": "^2.5.19",
-        "@arkecosystem/core-transactions": "^2.5.19",
-        "@arkecosystem/core-utils": "^2.5.19",
-        "@arkecosystem/crypto": "^2.5.19",
->>>>>>> 0c153cb0
         "async": "^3.1.0",
         "delay": "^4.3.0",
         "immutable": "^4.0.0-rc.12",
@@ -54,11 +40,6 @@
         "xstate": "^4.6.7"
     },
     "devDependencies": {
-<<<<<<< HEAD
-        "@arkecosystem/core-p2p": "^2.5.0-next.10",
-=======
-        "@arkecosystem/core-p2p": "^2.5.19",
->>>>>>> 0c153cb0
         "@types/async": "^3.0.0",
         "@types/lodash.get": "^4.4.6",
         "@types/pluralize": "^0.0.29",
