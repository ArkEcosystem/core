--- conflicted
+++ resolved
@@ -14,26 +14,12 @@
         "dist"
     ],
     "scripts": {
-<<<<<<< HEAD
-        "publish:alpha": "npm publish --tag alpha",
-        "publish:beta": "npm publish --tag beta",
-        "publish:rc": "npm publish --tag rc",
-        "publish:latest": "npm publish --tag latest",
-=======
->>>>>>> 66bd7628
         "prepublishOnly": "yarn build",
         "pretest": "bash ../../scripts/pre-test.sh",
         "compile": "../../node_modules/typescript/bin/tsc",
         "build": "yarn clean && yarn compile",
         "build:watch": "yarn clean && yarn compile -w",
-<<<<<<< HEAD
-        "clean": "del dist",
-        "docs": "../../node_modules/typedoc/bin/typedoc src --out docs",
-        "lint": "../../node_modules/tslint/bin/tslint -c ../../tslint.json 'src/**/*.ts' '__tests__/**/*.ts' --fix",
-        "updates": "../../node_modules/npm-check-updates/bin/npm-check-updates -a"
-=======
         "clean": "del dist"
->>>>>>> 66bd7628
     },
     "dependencies": {
         "@arkecosystem/core-container": "^2.2.1",
