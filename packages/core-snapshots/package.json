{
    "name": "@arkecosystem/core-snapshots",
    "description": "Provides live local streamed snapshots functionality for ARK Core",
    "version": "2.2.1",
    "contributors": [
        "Kristjan Košič <chris@ark.io>"
    ],
    "license": "MIT",
    "main": "dist/index",
    "types": "dist/index",
    "files": [
        "dist"
    ],
    "scripts": {
<<<<<<< HEAD
        "publish:alpha": "npm publish --tag alpha",
        "publish:beta": "npm publish --tag beta",
        "publish:rc": "npm publish --tag rc",
        "publish:latest": "npm publish --tag latest",
=======
>>>>>>> 66bd7628
        "prepublishOnly": "yarn build",
        "compile": "../../node_modules/typescript/bin/tsc",
        "build": "yarn clean && yarn copy && yarn compile",
        "build:watch": "yarn clean && yarn copy && yarn compile -w",
        "clean": "del dist",
<<<<<<< HEAD
        "copy": "cd src/ && cpy './**/*.sql' --parents ../dist/ && cd ../",
        "lint": "../../node_modules/tslint/bin/tslint -c ../../tslint.json 'src/**/*.ts' '__tests__/**/*.ts' --fix",
        "updates": "../../node_modules/npm-check-updates/bin/npm-check-updates -a"
=======
        "copy": "cd src/ && cpy './**/*.sql' --parents ../dist/ && cd ../"
>>>>>>> 66bd7628
    },
    "dependencies": {
        "@arkecosystem/core-container": "^2.2.1",
        "@arkecosystem/core-database-postgres": "^2.2.1",
        "@arkecosystem/core-interfaces": "^2.2.1",
        "@arkecosystem/crypto": "^2.2.1",
        "JSONStream": "^1.3.5",
        "bluebird": "^3.5.3",
        "cpy-cli": "^2.0.0",
        "create-hash": "^1.2.0",
        "fs-extra": "^7.0.1",
        "lodash.pick": "^4.4.0",
        "msgpack-lite": "^0.1.26",
        "pg-promise": "^8.6.3",
        "pg-query-stream": "^2.0.0",
        "pluralize": "^7.0.0",
        "xcase": "^2.0.1"
    },
    "devDependencies": {
        "@types/bluebird": "^3.5.26",
        "@types/create-hash": "^1.2.0",
        "@types/fs-extra": "^5.0.5",
        "@types/lodash.pick": "^4.4.6",
        "@types/msgpack-lite": "^0.1.6",
        "@types/pg-query-stream": "^1.0.2",
        "@types/pluralize": "^0.0.29"
    },
    "publishConfig": {
        "access": "public"
    },
    "engines": {
        "node": ">=10.x"
    }
}<|MERGE_RESOLUTION|>--- conflicted
+++ resolved
@@ -12,25 +12,12 @@
         "dist"
     ],
     "scripts": {
-<<<<<<< HEAD
-        "publish:alpha": "npm publish --tag alpha",
-        "publish:beta": "npm publish --tag beta",
-        "publish:rc": "npm publish --tag rc",
-        "publish:latest": "npm publish --tag latest",
-=======
->>>>>>> 66bd7628
         "prepublishOnly": "yarn build",
         "compile": "../../node_modules/typescript/bin/tsc",
         "build": "yarn clean && yarn copy && yarn compile",
         "build:watch": "yarn clean && yarn copy && yarn compile -w",
         "clean": "del dist",
-<<<<<<< HEAD
-        "copy": "cd src/ && cpy './**/*.sql' --parents ../dist/ && cd ../",
-        "lint": "../../node_modules/tslint/bin/tslint -c ../../tslint.json 'src/**/*.ts' '__tests__/**/*.ts' --fix",
-        "updates": "../../node_modules/npm-check-updates/bin/npm-check-updates -a"
-=======
         "copy": "cd src/ && cpy './**/*.sql' --parents ../dist/ && cd ../"
->>>>>>> 66bd7628
     },
     "dependencies": {
         "@arkecosystem/core-container": "^2.2.1",
