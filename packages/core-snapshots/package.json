--- conflicted
+++ resolved
@@ -57,13 +57,5 @@
     },
     "engines": {
         "node": ">=10.x"
-    },
-<<<<<<< HEAD
-    "devDependencies": {
-        "@types/pg-query-stream": "^1.0.2"
-=======
-    "jest": {
-        "preset": "../../jest-preset.json"
->>>>>>> 1cdf96d0
     }
 }