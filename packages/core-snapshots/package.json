--- conflicted
+++ resolved
@@ -17,12 +17,7 @@
         "build": "yarn clean && yarn copy && yarn compile",
         "build:watch": "yarn clean && yarn copy && yarn compile -w",
         "clean": "del dist",
-        "copy": "cd src/ && cpy './**/*.sql' --parents ../dist/ && cd ../",
-<<<<<<< HEAD
-        "updates": "../../node_modules/npm-check-updates/bin/npm-check-updates -a"
-=======
-        "lint": "../../node_modules/tslint/bin/tslint -c ../../tslint.json 'src/**/*.ts' --fix"
->>>>>>> b6bfc0f7
+        "copy": "cd src/ && cpy './**/*.sql' --parents ../dist/ && cd ../"
     },
     "dependencies": {
         "@arkecosystem/core-container": "^2.2.1",
