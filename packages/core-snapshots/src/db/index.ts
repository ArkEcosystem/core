import { PostgresConnection } from "@arkecosystem/core-database-postgres";
import { app, Container, Contracts, Utils } from "@arkecosystem/core-kernel";

import { queries } from "./queries";
import { rawQuery } from "./utils";

const logger = app.log;

export class Database {
    public db: any;
    public pgp: any;
    public blocksColumnSet: any;
    public transactionsColumnSet: any;
    public roundsColumnSet: any;

    public async make(connection: PostgresConnection) {
        this.db = connection.db;
        this.pgp = (connection as any).pgp;
        this.createColumnSets();

        return this;
    }

    public close() {
        if (!app.isBound(Container.Identifiers.BlockchainService)) {
            this.db.$pool.end();
            this.pgp.end();
        }
    }

    public async getLastBlock() {
        return this.db.oneOrNone(queries.blocks.latest);
    }

    /**
     * Get the highest row from the rounds table.
     * @return Object latest row
     * @return null if the table is empty.
     */
    public async getLastRound(): Promise<{ public_key: string; balance: string; round: string } | null> {
        return this.db.oneOrNone(queries.rounds.latest);
    }

    public async getBlockByHeight(height) {
        return this.db.oneOrNone(queries.blocks.findByHeight, { height });
    }

    public async truncate() {
        try {
            const tables = "rounds, transactions, blocks";

            logger.info(`Truncating tables: ${tables}`);

            await this.db.none(queries.truncate(tables));
        } catch (error) {
            app.terminate(error.message);
        }
    }

    public async rollbackChain(roundInfo: Contracts.Shared.RoundInfo) {
        const { round, roundHeight } = roundInfo;
        const lastRemainingBlock = await this.getBlockByHeight(roundHeight);

        try {
            if (lastRemainingBlock) {
                await Promise.all([
                    this.db.none(queries.transactions.deleteFromTimestamp, {
                        timestamp: lastRemainingBlock.timestamp,
                    }),
                    this.db.none(queries.blocks.deleteFromHeight, {
                        height: lastRemainingBlock.height,
                    }),
                    this.db.none(queries.rounds.deleteFromRound, { round }),
                ]);
            }
        } catch (error) {
            logger.error(error);
        }

        return this.getLastBlock();
    }

    public async getExportQueries(meta: {
        startHeight: number;
        endHeight: number;
        skipCompression: boolean;
        folder: string;
    }) {
        const startBlock = await this.getBlockByHeight(meta.startHeight);
        const endBlock = await this.getBlockByHeight(meta.endHeight);

        if (!startBlock || !endBlock) {
            app.terminate(
                "Wrong input height parameters for building export queries. Blocks at height not found in db.",
            );
        }

<<<<<<< HEAD
        const roundInfoStart: Contracts.Shared.RoundInfo = Utils.roundCalculator.calculateRound(meta.startHeight);
        const roundInfoEnd: Contracts.Shared.RoundInfo = Utils.roundCalculator.calculateRound(meta.endHeight);
=======
        let startRound: number;

        if (meta.startHeight <= 1) {
            startRound = 1;
        } else {
            const roundInfoPrev: Shared.IRoundInfo = roundCalculator.calculateRound(meta.startHeight - 1);
            const roundInfoStart: Shared.IRoundInfo = roundCalculator.calculateRound(meta.startHeight);

            if (roundInfoPrev.round === roundInfoStart.round) {
                // The lower snapshot contains this round, so skip it from this snapshot.
                // For example: a snapshot of blocks 1-80 contains full rounds 1 and 2, so
                // when we create a snapshot 81-... we must skip round 2 and start from 3.
                startRound = roundInfoStart.round + 1;
            } else {
                startRound = roundInfoStart.round;
            }
        }

        const roundInfoEnd: Shared.IRoundInfo = roundCalculator.calculateRound(meta.endHeight);
>>>>>>> 38156bc8

        return {
            blocks: rawQuery(this.pgp, queries.blocks.heightRange, {
                start: startBlock.height,
                end: endBlock.height,
            }),
            transactions: rawQuery(this.pgp, queries.transactions.timestampRange, {
                start: startBlock.timestamp,
                end: endBlock.timestamp,
            }),
            rounds: rawQuery(this.pgp, queries.rounds.roundRange, {
                startRound,
                endRound: roundInfoEnd.round,
            }),
        };
    }

    public getTransactionsBackupQuery(startTimestamp) {
        return rawQuery(this.pgp, queries.transactions.timestampHigher, {
            start: startTimestamp,
        });
    }

    public getColumnSet(tableName) {
        switch (tableName) {
            case "blocks":
                return this.blocksColumnSet;
            case "transactions":
                return this.transactionsColumnSet;
            case "rounds":
                return this.roundsColumnSet;
            default:
                throw new Error("Invalid table name");
        }
    }

    private createColumnSets() {
        this.blocksColumnSet = new this.pgp.helpers.ColumnSet(
            [
                "id",
                "version",
                "timestamp",
                "previous_block",
                "height",
                "number_of_transactions",
                "total_amount",
                "total_fee",
                "reward",
                "payload_length",
                "payload_hash",
                "generator_public_key",
                "block_signature",
            ],
            {
                table: "blocks",
            },
        );

        this.transactionsColumnSet = new this.pgp.helpers.ColumnSet(
            [
                "id",
                "version",
                "nonce",
                "block_id",
                "sequence",
                "timestamp",
                "sender_public_key",
                "recipient_id",
                "type",
                "type_group",
                "vendor_field",
                "amount",
                "fee",
                "serialized",
                "asset",
            ],
            { table: "transactions" },
        );

        this.roundsColumnSet = new this.pgp.helpers.ColumnSet(["round", "balance", "public_key"], { table: "rounds" });
    }
}

export const database = new Database();<|MERGE_RESOLUTION|>--- conflicted
+++ resolved
@@ -95,10 +95,6 @@
             );
         }
 
-<<<<<<< HEAD
-        const roundInfoStart: Contracts.Shared.RoundInfo = Utils.roundCalculator.calculateRound(meta.startHeight);
-        const roundInfoEnd: Contracts.Shared.RoundInfo = Utils.roundCalculator.calculateRound(meta.endHeight);
-=======
         let startRound: number;
 
         if (meta.startHeight <= 1) {
@@ -118,7 +114,6 @@
         }
 
         const roundInfoEnd: Shared.IRoundInfo = roundCalculator.calculateRound(meta.endHeight);
->>>>>>> 38156bc8
 
         return {
             blocks: rawQuery(this.pgp, queries.blocks.heightRange, {
