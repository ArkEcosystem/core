<<<<<<< HEAD
import { Models, Repositories } from "@arkecosystem/core-database";
import { Readable } from "stream";
=======
import { Models } from "@arkecosystem/core-database";
>>>>>>> cb754818
import { EntityRepository } from "typeorm";

import { AbstractRepository } from "./abstract-repository";

@EntityRepository(Models.Round)
<<<<<<< HEAD
export class RoundRepository extends Repositories.AbstractRepository<Models.Round> implements Repository {
    public async getReadStream(start: number, end: number): Promise<Readable> {
=======
export class RoundRepository extends AbstractRepository<Models.Round> {
    public async getReadStream(start: number, end: number): Promise<NodeJS.ReadableStream> {
>>>>>>> cb754818
        return this.createQueryBuilder()
            .where("round >= :start AND round <= :end", { start, end })
            .orderBy("round", "ASC")
            .stream();
    }

    public async countInRange(start: number, end: number): Promise<number> {
        return this.fastCount({ where: "round >= :start AND round <= :end", parameters: { start, end } });
    }
}<|MERGE_RESOLUTION|>--- conflicted
+++ resolved
@@ -1,21 +1,12 @@
-<<<<<<< HEAD
-import { Models, Repositories } from "@arkecosystem/core-database";
+import { Models } from "@arkecosystem/core-database";
 import { Readable } from "stream";
-=======
-import { Models } from "@arkecosystem/core-database";
->>>>>>> cb754818
 import { EntityRepository } from "typeorm";
 
 import { AbstractRepository } from "./abstract-repository";
 
 @EntityRepository(Models.Round)
-<<<<<<< HEAD
-export class RoundRepository extends Repositories.AbstractRepository<Models.Round> implements Repository {
+export class RoundRepository extends AbstractRepository<Models.Round> {
     public async getReadStream(start: number, end: number): Promise<Readable> {
-=======
-export class RoundRepository extends AbstractRepository<Models.Round> {
-    public async getReadStream(start: number, end: number): Promise<NodeJS.ReadableStream> {
->>>>>>> cb754818
         return this.createQueryBuilder()
             .where("round >= :start AND round <= :end", { start, end })
             .orderBy("round", "ASC")
