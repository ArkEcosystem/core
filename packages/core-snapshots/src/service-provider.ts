--- conflicted
+++ resolved
@@ -32,21 +32,7 @@
     public configSchema(): object {
         return Joi.object({
             updateStep: Joi.number().integer().min(1).max(2000).required(),
-<<<<<<< HEAD
-            connection: Joi.object({
-                type: Joi.string().required(),
-                host: Joi.string().required(),
-                port: Joi.number().integer().min(1).max(65535).required(),
-                database: Joi.string().required(),
-                username: Joi.string().required(),
-                password: Joi.string().required(),
-                entityPrefix: Joi.string().required(),
-                synchronize: Joi.bool().required(),
-                logging: Joi.bool().required(),
-            }).required(),
             cryptoPackages: Joi.array().items(Joi.string()).required(),
-=======
->>>>>>> ab7d013b
         }).unknown(true);
     }
 
