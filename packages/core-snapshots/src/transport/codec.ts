import { Blocks, Transactions } from "@arkecosystem/crypto";
import { createCodec, decode, encode } from "msgpack-lite";
import { camelizeKeys, decamelizeKeys } from "xcase";

function encodeBlock(block) {
    return Blocks.Block.serialize(camelizeKeys(block), true);
}

<<<<<<< HEAD
function decodeBlock(buffer) {
    const block = Blocks.Block.deserialize(buffer.toString("hex"), true);
    // @ts-ignore - @TODO: remove ts-ignore
    block.totalAmount = block.totalAmount.toFixed();
    // @ts-ignore - @TODO: remove ts-ignore
    block.totalFee = block.totalFee.toFixed();
    // @ts-ignore - @TODO: remove ts-ignore
    block.reward = block.reward.toFixed();
=======
function decodeBlock(buffer: Buffer) {
    const block = models.Block.deserialize(buffer.toString("hex"), true);
    block.totalAmount = (block.totalAmount as Bignum).toFixed();
    block.totalFee = (block.totalFee as Bignum).toFixed();
    block.reward = (block.reward as Bignum).toFixed();
>>>>>>> 12593271

    return decamelizeKeys(block);
}

function encodeTransaction(transaction) {
    transaction.blockId = transaction.block_id || transaction.blockId;

    return encode([
        transaction.id,
        transaction.blockId,
        transaction.sequence,
        transaction.timestamp,
        transaction.serialized,
    ]);
}

function decodeTransaction(buffer: Buffer) {
    const [id, blockId, sequence, timestamp, serialized] = decode(buffer);

<<<<<<< HEAD
    const transaction: any = Transactions.TransactionFactory.fromBytesUnsafe(serialized, id).data;
=======
    const transaction: any = Transaction.fromBytesUnsafe(serialized, id).data;
    const { asset } = transaction;
    transaction.asset = null;

>>>>>>> 12593271
    transaction.block_id = blockId;
    transaction.sequence = sequence;
    transaction.timestamp = timestamp;
    transaction.amount = transaction.amount.toFixed();
    transaction.fee = transaction.fee.toFixed();
    transaction.vendorFieldHex = transaction.vendorFieldHex ? transaction.vendorFieldHex : null;
    transaction.recipientId = transaction.recipientId ? transaction.recipientId : null;
    transaction.serialized = serialized;

    const decamelized = decamelizeKeys(transaction);
    decamelized.serialized = serialized; // FIXME: decamelizeKeys mutilates Buffers
    decamelized.asset = asset ? asset : null;

    return decamelized;
}

function encodeRound(round) {
    return encode([round.id, round.public_key || round.publicKey, round.balance, round.round]);
}

function decodeRound(buffer: Buffer) {
    const [id, publicKey, balance, round] = decode(buffer);

    return decamelizeKeys({
        id,
        publicKey,
        balance,
        round,
    });
}

export class Codec {
    static get blocks() {
        const codec = createCodec();
        codec.addExtPacker(0x3f, Object, encodeBlock);
        codec.addExtUnpacker(0x3f, decodeBlock);

        return codec;
    }

    static get transactions() {
        const codec = createCodec();
        codec.addExtPacker(0x4f, Object, encodeTransaction);
        codec.addExtUnpacker(0x4f, decodeTransaction);

        return codec;
    }

    static get rounds() {
        const codec = createCodec();
        codec.addExtPacker(0x5f, Object, encodeRound);
        codec.addExtUnpacker(0x5f, decodeRound);

        return codec;
    }
}<|MERGE_RESOLUTION|>--- conflicted
+++ resolved
@@ -6,8 +6,7 @@
     return Blocks.Block.serialize(camelizeKeys(block), true);
 }
 
-<<<<<<< HEAD
-function decodeBlock(buffer) {
+function decodeBlock(buffer: Buffer) {
     const block = Blocks.Block.deserialize(buffer.toString("hex"), true);
     // @ts-ignore - @TODO: remove ts-ignore
     block.totalAmount = block.totalAmount.toFixed();
@@ -15,13 +14,6 @@
     block.totalFee = block.totalFee.toFixed();
     // @ts-ignore - @TODO: remove ts-ignore
     block.reward = block.reward.toFixed();
-=======
-function decodeBlock(buffer: Buffer) {
-    const block = models.Block.deserialize(buffer.toString("hex"), true);
-    block.totalAmount = (block.totalAmount as Bignum).toFixed();
-    block.totalFee = (block.totalFee as Bignum).toFixed();
-    block.reward = (block.reward as Bignum).toFixed();
->>>>>>> 12593271
 
     return decamelizeKeys(block);
 }
@@ -41,14 +33,10 @@
 function decodeTransaction(buffer: Buffer) {
     const [id, blockId, sequence, timestamp, serialized] = decode(buffer);
 
-<<<<<<< HEAD
     const transaction: any = Transactions.TransactionFactory.fromBytesUnsafe(serialized, id).data;
-=======
-    const transaction: any = Transaction.fromBytesUnsafe(serialized, id).data;
     const { asset } = transaction;
     transaction.asset = null;
 
->>>>>>> 12593271
     transaction.block_id = blockId;
     transaction.sequence = sequence;
     transaction.timestamp = timestamp;
