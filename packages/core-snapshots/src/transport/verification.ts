import { app } from "@arkecosystem/core-container";
import { Logger } from "@arkecosystem/core-interfaces";
<<<<<<< HEAD
import { Blocks, Crypto, Transactions } from "@arkecosystem/crypto";
=======
import { configManager, crypto, HashAlgorithms, models, Transaction } from "@arkecosystem/crypto";
>>>>>>> 3ed7bd29
import { camelizeKeys } from "xcase";

export const verifyData = (context, data, prevData, verifySignatures) => {
    if (context === "blocks") {
        const isBlockChained = () => {
            if (!prevData) {
                return true;
            }
            // genesis payload different as block.serialize stores
            // block.previous_block with 00000 instead of null
            // it fails on height 2 - chain check
            // TODO: check to improve ser/deser for genesis
            const genesisBlock = configManager.get("genesisBlock");
            if (data.height === 2 && data.previous_block === genesisBlock.id) {
                return true;
            }

            return data.height - prevData.height === 1 && data.previous_block === prevData.id;
        };

        if (!isBlockChained()) {
            app.resolvePlugin<Logger.ILogger>("logger").error(
                `Blocks are not chained. Current block: ${JSON.stringify(data)}, previous block: ${JSON.stringify(
                    prevData,
                )}`,
            );
            return false;
        }

        // TODO: manually calculate block ID and compare to existing
        if (verifySignatures) {
            const bytes = Blocks.Block.serialize(camelizeKeys(data), false);
            const hash = Crypto.HashAlgorithms.sha256(bytes);

            const signatureVerify = Crypto.Hash.verify(hash, data.block_signature, data.generator_public_key);

            if (!signatureVerify) {
                app.resolvePlugin<Logger.ILogger>("logger").error(
                    `Failed to verify signature: ${JSON.stringify(data)}`,
                );
            }

            return signatureVerify;
        }

        return true;
    }

    if (context === "transactions") {
        if (!verifySignatures) {
            return true;
        }

        return Transactions.TransactionFactory.fromBytes(data.serialized).verified;
    }

    return false;
};

export const canImportRecord = (context, data, lastBlock) => {
    if (!lastBlock) {
        return true;
    }

    if (context === "blocks") {
        return data.height > lastBlock.height;
    }

    if (context === "transactions") {
        return data.timestamp > lastBlock.timestamp;
    }

    return false;
};<|MERGE_RESOLUTION|>--- conflicted
+++ resolved
@@ -1,10 +1,6 @@
 import { app } from "@arkecosystem/core-container";
 import { Logger } from "@arkecosystem/core-interfaces";
-<<<<<<< HEAD
-import { Blocks, Crypto, Transactions } from "@arkecosystem/crypto";
-=======
-import { configManager, crypto, HashAlgorithms, models, Transaction } from "@arkecosystem/crypto";
->>>>>>> 3ed7bd29
+import { Blocks, Crypto, Managers, Transactions } from "@arkecosystem/crypto";
 import { camelizeKeys } from "xcase";
 
 export const verifyData = (context, data, prevData, verifySignatures) => {
@@ -17,7 +13,7 @@
             // block.previous_block with 00000 instead of null
             // it fails on height 2 - chain check
             // TODO: check to improve ser/deser for genesis
-            const genesisBlock = configManager.get("genesisBlock");
+            const genesisBlock = Managers.configManager.get("genesisBlock");
             if (data.height === 2 && data.previous_block === genesisBlock.id) {
                 return true;
             }
