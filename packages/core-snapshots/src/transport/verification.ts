import { app } from "@arkecosystem/core-container";
import { Logger } from "@arkecosystem/core-interfaces";
import { Blocks, Crypto, Transactions } from "@arkecosystem/crypto";
import { camelizeKeys } from "xcase";

export const verifyData = (context, data, prevData, verifySignatures) => {
    if (context === "blocks") {
        const isBlockChained = () => {
            if (!prevData) {
                return true;
            }
            // genesis payload different as block.serialize stores
            // block.previous_block with 00000 instead of null
            // it fails on height 2 - chain check
            // hardcoding for now
            // TODO: check to improve ser/deser for genesis, add mainnet
            if (
                data.height === 2 &&
                data.previous_block === "13114381566690093367" &&
                prevData.id === "12760288562212273414"
            ) {
                return true;
            }

            return data.height - prevData.height === 1 && data.previous_block === prevData.id;
        };

        if (!isBlockChained()) {
            app.resolvePlugin<Logger.ILogger>("logger").error(
                `Blocks are not chained. Current block: ${JSON.stringify(data)}, previous block: ${JSON.stringify(
                    prevData,
                )}`,
            );
            return false;
        }

        // TODO: manually calculate block ID and compare to existing
        if (verifySignatures) {
            const bytes = Blocks.Block.serialize(camelizeKeys(data), false);
            const hash = Crypto.HashAlgorithms.sha256(bytes);

<<<<<<< HEAD
            const signatureVerify = crypto.verifyECDSA(hash, data.block_signature, data.generator_public_key);
=======
            const signatureVerify = Crypto.Hash.verify(hash, data.block_signature, data.generator_public_key);
>>>>>>> 43c4129b

            if (!signatureVerify) {
                app.resolvePlugin<Logger.ILogger>("logger").error(
                    `Failed to verify signature: ${JSON.stringify(data)}`,
                );
            }

            return signatureVerify;
        }

        return true;
    }

    if (context === "transactions") {
        if (!verifySignatures) {
            return true;
        }

        return Transactions.TransactionFactory.fromBytes(data.serialized).verified;
    }

    return false;
};

export const canImportRecord = (context, data, lastBlock) => {
    if (!lastBlock) {
        return true;
    }

    if (context === "blocks") {
        return data.height > lastBlock.height;
    }

    if (context === "transactions") {
        return data.timestamp > lastBlock.timestamp;
    }

    return false;
};<|MERGE_RESOLUTION|>--- conflicted
+++ resolved
@@ -39,11 +39,7 @@
             const bytes = Blocks.Block.serialize(camelizeKeys(data), false);
             const hash = Crypto.HashAlgorithms.sha256(bytes);
 
-<<<<<<< HEAD
-            const signatureVerify = crypto.verifyECDSA(hash, data.block_signature, data.generator_public_key);
-=======
-            const signatureVerify = Crypto.Hash.verify(hash, data.block_signature, data.generator_public_key);
->>>>>>> 43c4129b
+            const signatureVerify = Crypto.Hash.verifyECDSA(hash, data.block_signature, data.generator_public_key);
 
             if (!signatureVerify) {
                 app.resolvePlugin<Logger.ILogger>("logger").error(
