--- conflicted
+++ resolved
@@ -1,10 +1,6 @@
 import { app } from "@arkecosystem/core-container";
 import { Logger } from "@arkecosystem/core-interfaces";
-<<<<<<< HEAD
-import { Blocks, Crypto, Transactions } from "@arkecosystem/crypto";
-=======
-import { Blocks, Crypto, Managers, Transactions, Utils } from "@arkecosystem/crypto";
->>>>>>> 7199090d
+import { Blocks, Crypto, Transactions, Utils } from "@arkecosystem/crypto";
 import { camelizeKeys } from "xcase";
 
 export const verifyData = (context, data, prevData, verifySignatures) => {
