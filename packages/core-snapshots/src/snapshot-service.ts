import { CryptoSuite, Interfaces } from "@arkecosystem/core-crypto";
import { Container, Contracts, Utils } from "@arkecosystem/core-kernel";

import { Database, Meta } from "./contracts";
import { Filesystem } from "./filesystem/filesystem";
import { Identifiers } from "./ioc";

@Container.injectable()
export class SnapshotService implements Contracts.Snapshot.SnapshotService {
    @Container.inject(Identifiers.SnapshotFilesystem)
    private readonly filesystem!: Filesystem;

    @Container.inject(Container.Identifiers.LogService)
    private readonly logger!: Contracts.Kernel.Logger;

    @Container.inject(Identifiers.SnapshotDatabaseService)
    private readonly database!: Database.DatabaseService;

<<<<<<< HEAD
    @Container.inject(Container.Identifiers.CryptoManager)
    private readonly cryptoManager!: CryptoSuite.CryptoManager;

    public async dump(options: any): Promise<void> {
=======
    public async dump(options: Contracts.Snapshot.DumpOptions): Promise<void> {
>>>>>>> 8bd81173
        try {
            Utils.assert.defined<string>(options.network);

            this.logger.info(`Running DUMP for network: ${options.network}`);

            this.database.init(options.codec, options.skipCompression);

            await this.database.dump(options);

            this.logger.info(`Snapshot is saved on location: ${this.filesystem.getSnapshotPath()}`);
        } catch (err) {
            this.logger.error(`DUMP failed`);
            this.logger.error(err.stack);
        }
    }

    public async restore(options: Contracts.Snapshot.RestoreOptions): Promise<void> {
        try {
            Utils.assert.defined<string>(options.network);
            Utils.assert.defined<string>(options.blocks);

            // this.filesystem.setNetwork(options.network);
            this.filesystem.setSnapshot(options.blocks);

            if (!(await this.filesystem.snapshotExists())) {
                this.logger.error(`Snapshot ${options.blocks} of network ${options.network} does not exist.`);
                return;
            }

            let meta: Meta.MetaData;
            try {
                meta = await this.filesystem.readMetaData();
            } catch (e) {
                this.logger.error(
                    `Metadata for snapshot ${options.blocks} of network ${options.network} is not valid.`,
                );
                return;
            }

            this.logger.info(`Running RESTORE for network: ${options.network}`);

            this.database.init(meta!.codec, meta!.skipCompression, options.verify);

            await this.database.restore(meta!, { truncate: !!options.truncate });

            this.logger.info(
                `Successfully restore  ${meta!.blocks.count} blocks, ${meta!.transactions.count} transactions, ${
                    meta!.rounds.count
                } rounds`,
            );
        } catch (err) {
            this.logger.error(`RESTORE failed.`);
        }
    }

    public async verify(options: Contracts.Snapshot.RestoreOptions): Promise<void> {
        try {
            this.logger.info("Running VERIFICATION");

            Utils.assert.defined<string>(options.network);
            Utils.assert.defined<string>(options.blocks);

            // this.filesystem.setNetwork(options.network);
            this.filesystem.setSnapshot(options.blocks);

            if (!(await this.filesystem.snapshotExists())) {
                this.logger.error(`Snapshot ${options.blocks} of network ${options.network} does not exist.`);
                return;
            }

            let meta: Meta.MetaData;
            try {
                meta = await this.filesystem.readMetaData();
            } catch (e) {
                this.logger.error(
                    `Metadata for snapshot ${options.blocks} of network ${options.network} is not valid.`,
                );
            }

            this.database.init(meta!.codec, meta!.skipCompression);

            await this.database.verify(meta!);
            this.logger.info(`VERIFICATION is successful.`);
        } catch (err) {
            this.logger.error(`VERIFICATION failed.`);
            this.logger.error(err.stack);
        }
    }

    public async rollbackByHeight(height: number): Promise<void> {
        try {
            this.logger.info("Running ROLLBACK");

            if (!height || height <= 0) {
                this.logger.error(`Rollback height ${height.toString()} is invalid.`);
                return;
            }

            const lastBlock = await this.database.getLastBlock();

            Utils.assert.defined<Interfaces.IBlock>(lastBlock);

            const currentHeight = lastBlock.data.height;

            if (height >= currentHeight) {
                this.logger.error(
                    `Rollback height ${height.toLocaleString()} is greater than the current height ${currentHeight.toLocaleString()}.`,
                );
                return;
            }

            const roundInfo = Utils.roundCalculator.calculateRound(
                height,
                this.cryptoManager.MilestoneManager.getMilestones(),
            );

            const newLastBlock = await this.database.rollback(roundInfo);

            this.logger.info(
                `Rolling back chain to last finished round ${roundInfo.round.toLocaleString()} with last block height ${newLastBlock.data.height.toString()}`,
            );
        } catch (err) {
            this.logger.error("ROLLBACK failed");
            this.logger.error(err.stack);
        }
    }

    public async rollbackByNumber(number: number): Promise<void> {
        this.logger.info("Running ROLLBACK by Number method inside SnapshotService");

        const lastBlock = await this.database.getLastBlock();

        return this.rollbackByHeight(lastBlock.data.height - number);
    }

    public async truncate(): Promise<void> {
        try {
            this.logger.info("Running TRUNCATE");

            await this.database.truncate();
        } catch (err) {
            this.logger.error("TRUNCATE failed");
            this.logger.error(err.stack);
        }
    }
}<|MERGE_RESOLUTION|>--- conflicted
+++ resolved
@@ -16,14 +16,10 @@
     @Container.inject(Identifiers.SnapshotDatabaseService)
     private readonly database!: Database.DatabaseService;
 
-<<<<<<< HEAD
     @Container.inject(Container.Identifiers.CryptoManager)
     private readonly cryptoManager!: CryptoSuite.CryptoManager;
 
-    public async dump(options: any): Promise<void> {
-=======
     public async dump(options: Contracts.Snapshot.DumpOptions): Promise<void> {
->>>>>>> 8bd81173
         try {
             Utils.assert.defined<string>(options.network);
 
