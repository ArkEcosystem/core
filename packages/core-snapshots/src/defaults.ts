export const defaults = {
    updateStep: 1000,
<<<<<<< HEAD
    connection: {
        type: "postgres",
        host: process.env.CORE_DB_HOST || "localhost",
        port: process.env.CORE_DB_PORT || 5432,
        database: process.env.CORE_DB_DATABASE || `${process.env.CORE_TOKEN}_${process.env.CORE_NETWORK_NAME}`,
        username: process.env.CORE_DB_USERNAME || process.env.CORE_TOKEN,
        password: process.env.CORE_DB_PASSWORD || "password",
        entityPrefix: "public.",
        synchronize: false,
        logging: false,
    },
    cryptoPackages: ["@arkecosystem/core-magistrate-crypto"],
=======
>>>>>>> ab7d013b
};<|MERGE_RESOLUTION|>--- conflicted
+++ resolved
@@ -1,18 +1,4 @@
 export const defaults = {
     updateStep: 1000,
-<<<<<<< HEAD
-    connection: {
-        type: "postgres",
-        host: process.env.CORE_DB_HOST || "localhost",
-        port: process.env.CORE_DB_PORT || 5432,
-        database: process.env.CORE_DB_DATABASE || `${process.env.CORE_TOKEN}_${process.env.CORE_NETWORK_NAME}`,
-        username: process.env.CORE_DB_USERNAME || process.env.CORE_TOKEN,
-        password: process.env.CORE_DB_PASSWORD || "password",
-        entityPrefix: "public.",
-        synchronize: false,
-        logging: false,
-    },
     cryptoPackages: ["@arkecosystem/core-magistrate-crypto"],
-=======
->>>>>>> ab7d013b
 };