import { Models } from "@arkecosystem/core-database";
import { Container, Contracts, Providers, Utils } from "@arkecosystem/core-kernel";
import { Blocks, Interfaces, Managers } from "@arkecosystem/crypto";

import { Database, Meta, Options } from "./contracts";
import { Filesystem } from "./filesystem/filesystem";
import { Identifiers } from "./ioc";
import { ProgressDispatcher } from "./progress-dispatcher";
import { BlockRepository, RoundRepository, TransactionRepository } from "./repositories";
import { WorkerWrapper } from "./workers/worker-wrapper";

@Container.injectable()
export class SnapshotDatabaseService implements Database.DatabaseService {
    @Container.inject(Container.Identifiers.Application)
    private readonly app!: Contracts.Kernel.Application;

    @Container.inject(Container.Identifiers.PluginConfiguration)
    @Container.tagged("plugin", "@arkecosystem/core-snapshots")
    private readonly configuration!: Providers.PluginConfiguration;

    @Container.inject(Container.Identifiers.LogService)
    private readonly logger!: Contracts.Kernel.Logger;

    @Container.inject(Identifiers.SnapshotFilesystem)
    private readonly filesystem!: Filesystem;

    @Container.inject(Identifiers.SnapshotBlockRepository)
    private readonly blockRepository!: BlockRepository;

    @Container.inject(Identifiers.SnapshotRoundRepository)
    private readonly roundRepository!: RoundRepository;

    @Container.inject(Identifiers.SnapshotTransactionRepository)
    private readonly transactionRepository!: TransactionRepository;

    private codec: string = "default";
    private skipCompression: boolean = false;
    private verifyData: boolean = false;

    public init(codec: string = "default", skipCompression: boolean = false, verify: boolean = false): void {
        this.codec = codec;
        this.skipCompression = skipCompression;
        this.verifyData = verify;
    }

    public async truncate(): Promise<void> {
        this.logger.info(
            `Clearing:  ${await this.blockRepository.count()} blocks,   ${await this.transactionRepository.count()} transactions,  ${await this.roundRepository.count()} rounds`,
        );

        await this.transactionRepository.clear();
        await this.roundRepository.clear();
        await this.blockRepository.delete({}); // Clear does't work on tables with relations
    }

    public async rollback(roundInfo: Contracts.Shared.RoundInfo): Promise<Interfaces.IBlock> {
        const lastBlock = await this.blockRepository.findLast();

        Utils.assert.defined<Models.Block>(lastBlock);

        this.logger.info(`Last block height is: ${lastBlock.height.toLocaleString()}`);

        await this.blockRepository.rollback(roundInfo);

        return this.getLastBlock();
    }

    public async dump(options: Options.DumpOptions): Promise<void> {
        this.logger.info("Start counting blocks, rounds and transactions");

        const dumpRage = await this.getDumpRange(options.start, options.end);
        const meta = this.prepareMetaData(options, dumpRage);

        this.logger.info(
            `Start running dump for ${dumpRage.blocksCount} blocks, ${dumpRage.roundsCount} rounds and ${dumpRage.transactionsCount} transactions`,
        );

        this.filesystem.setSnapshot(meta.folder);
        await this.filesystem.prepareDir();

        const blocksWorker = new WorkerWrapper(this.prepareWorkerData("dump", "blocks", meta));
        const transactionsWorker = new WorkerWrapper(this.prepareWorkerData("dump", "transactions", meta));
        const roundsWorker = new WorkerWrapper(this.prepareWorkerData("dump", "rounds", meta));

        const stopBlocksDispatcher = await this.prepareProgressDispatcher(blocksWorker, "blocks", meta.blocks.count);
        const stopTransactionsDispatcher = await this.prepareProgressDispatcher(
            transactionsWorker,
            "transactions",
            meta.transactions.count,
        );
        const stopRoundDispatcher = await this.prepareProgressDispatcher(roundsWorker, "rounds", meta.rounds.count);

        try {
            await Promise.all([blocksWorker.start(), transactionsWorker.start(), roundsWorker.start()]);

            await this.filesystem.writeMetaData(meta);
        } catch (err) {
            stopBlocksDispatcher();
            stopTransactionsDispatcher();
            stopRoundDispatcher();

            throw err;
        } finally {
            await blocksWorker.terminate();
            await transactionsWorker.terminate();
            await roundsWorker.terminate();
        }
    }

    public async restore(meta: Meta.MetaData, options: Options.RestoreOptions): Promise<void> {
        if (options.truncate) {
            await this.truncate();
        }

        await this.runSynchronizedAction("restore", meta);
    }

    public async verify(meta: Meta.MetaData): Promise<void> {
        await this.runSynchronizedAction("verify", meta);
    }

    public async getLastBlock(): Promise<Interfaces.IBlock> {
        const block: Interfaces.IBlockData | undefined = await this.blockRepository.findLast();

        Utils.assert.defined<Interfaces.IBlockData>(block);

        /* istanbul ignore next */
        const lastBlock: Interfaces.IBlock = Blocks.BlockFactory.fromData(block)!;

        return lastBlock;
    }

    private async runSynchronizedAction(action: string, meta: Meta.MetaData): Promise<void> {
        const blocksWorker = new WorkerWrapper(this.prepareWorkerData(action, "blocks", meta));
        const transactionsWorker = new WorkerWrapper(this.prepareWorkerData(action, "transactions", meta));
        const roundsWorker = new WorkerWrapper(this.prepareWorkerData(action, "rounds", meta));

        const stopBlocksProgressDispatcher = await this.prepareProgressDispatcher(
            blocksWorker,
            "blocks",
            meta.blocks.count,
        );
        const stopTransactionsProgressDispatcher = await this.prepareProgressDispatcher(
            transactionsWorker,
            "transactions",
            meta.transactions.count,
        );
        const stopRoundsProgressDispatcher = await this.prepareProgressDispatcher(
            roundsWorker,
            "rounds",
            meta.rounds.count,
        );

        try {
            await blocksWorker.start();
            await transactionsWorker.start();
            await roundsWorker.start();

            const milestoneHeights = Managers.configManager.getMilestones().map((x) => x.height);
            milestoneHeights.push(Number.POSITIVE_INFINITY);
            milestoneHeights.push(Number.POSITIVE_INFINITY);

            let result: any = undefined;
            for (const height of milestoneHeights) {
                const promises = [] as any;

                promises.push(blocksWorker.sync({ nextValue: height, nextField: "height" }));

                if (result && result.height > 0) {
                    promises.push(
                        transactionsWorker.sync({ nextCount: result.numberOfTransactions, height: result.height - 1 }),
                    );
                    promises.push(
                        roundsWorker.sync({
                            nextValue: Utils.roundCalculator.calculateRound(result.height).round,
                            nextField: "round",
                        }),
                    );
                }

                result = (await Promise.all(promises))[0];

                if (!result) {
                    break;
                }
            }
        } catch (err) {
            stopBlocksProgressDispatcher();
            stopTransactionsProgressDispatcher();
            stopRoundsProgressDispatcher();

            throw err;
        } finally {
            await blocksWorker.terminate();
            await transactionsWorker.terminate();
            await roundsWorker.terminate();
        }
    }

    private async getDumpRange(start?: number, end?: number): Promise<Database.DumpRange> {
        let lastBlock = await this.blockRepository.findLast();

        if (!lastBlock) {
            throw new Error("Database is empty");
        }

        const firstRound = Utils.roundCalculator.calculateRound(start || 1);
        const lastRound = Utils.roundCalculator.calculateRound(end || lastBlock.height);

        const startHeight = firstRound.roundHeight;
        const endHeight = lastRound.roundHeight - 1;

        if (startHeight >= endHeight) {
            throw new Error("Start round is greater or equal to end round");
        }

        const firstBlock = await this.blockRepository.findByHeight(startHeight);
        lastBlock = await this.blockRepository.findByHeight(endHeight);

        Utils.assert.defined<Models.Block>(firstBlock);
        Utils.assert.defined<Models.Block>(lastBlock);

        const result: Database.DumpRange = {
            firstBlockHeight: firstBlock.height,
            lastBlockHeight: lastBlock.height,
            blocksCount: await this.blockRepository.countInRange(firstBlock.height, lastBlock.height),

            firstRoundRound: firstRound.round,
            lastRoundRound: lastRound.round,
            roundsCount: await this.roundRepository.countInRange(firstRound.round, lastRound.round - 1),

            firstTransactionTimestamp: firstBlock.timestamp,
            lastTransactionTimestamp: lastBlock.timestamp,
            transactionsCount: await this.transactionRepository.countInRange(firstBlock.timestamp, lastBlock.timestamp),
        };

        return result;
    }

    private prepareMetaData(options: Options.DumpOptions, dumpRange: Database.DumpRange): Meta.MetaData {
        return {
            blocks: {
                count: dumpRange.blocksCount,
                start: dumpRange.firstBlockHeight,
                end: dumpRange.lastBlockHeight,
            },
            transactions: {
                count: dumpRange.transactionsCount,
                start: dumpRange.firstTransactionTimestamp,
                end: dumpRange.lastTransactionTimestamp,
            },
            rounds: {
                count: dumpRange.roundsCount,
                start: dumpRange.firstRoundRound,
                end: dumpRange.lastRoundRound,
            },
            folder: `${dumpRange.firstBlockHeight}-${dumpRange.lastBlockHeight}`,

            skipCompression: this.skipCompression,
            network: options.network,

            packageVersion: this.app.get<string>(Identifiers.SnapshotVersion),
            codec: this.codec,
        };
    }

    private prepareWorkerData(action: string, table: string, meta: Meta.MetaData): any {
        return {
            actionOptions: {
                action: action,
                table: table,
                start: meta[table].start,
                end: meta[table].end,
                codec: this.codec,
                skipCompression: this.skipCompression,
                verify: this.verifyData,
                filePath: `${this.filesystem.getSnapshotPath()}${table}`,
                updateStep: this.configuration.getOptional("updateStep", 1000),
            },
<<<<<<< HEAD
            cryptoPackages: this.configuration.getRequired("cryptoPackages"),
=======
            networkConfig: Managers.configManager.all()!,
>>>>>>> 3cf36539
            connection: this.configuration.get("connection"),
        };
    }

    private async prepareProgressDispatcher(worker: WorkerWrapper, table: string, count: number): Promise<Function> {
        const progressDispatcher = this.app.get<ProgressDispatcher>(Identifiers.ProgressDispatcher);

        await progressDispatcher.start(table, count);

        const onCount = async (count: number) => {
            await progressDispatcher.update(count);
        };

        const onExit = async () => {
            await progressDispatcher.end();
        };

        worker.on("count", onCount);

        worker.on("exit", onExit);

        return () => {
            worker.removeListener("count", onCount);
            worker.removeListener("exit", onExit);
        };
    }
}<|MERGE_RESOLUTION|>--- conflicted
+++ resolved
@@ -277,11 +277,8 @@
                 filePath: `${this.filesystem.getSnapshotPath()}${table}`,
                 updateStep: this.configuration.getOptional("updateStep", 1000),
             },
-<<<<<<< HEAD
+            networkConfig: Managers.configManager.all()!,
             cryptoPackages: this.configuration.getRequired("cryptoPackages"),
-=======
-            networkConfig: Managers.configManager.all()!,
->>>>>>> 3cf36539
             connection: this.configuration.get("connection"),
         };
     }
