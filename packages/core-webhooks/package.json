--- conflicted
+++ resolved
@@ -26,17 +26,10 @@
         "updates": "../../node_modules/npm-check-updates/bin/npm-check-updates -a"
     },
     "dependencies": {
-<<<<<<< HEAD
-        "@arkecosystem/core-container": "^2.2.0-rc.0",
-        "@arkecosystem/core-http-utils": "^2.2.0-rc.0",
-        "@arkecosystem/core-interfaces": "^2.2.0-rc.0",
-        "@arkecosystem/core-utils": "^2.2.0-rc.0",
-=======
         "@arkecosystem/core-container": "^2.2.1",
         "@arkecosystem/core-http-utils": "^2.2.1",
         "@arkecosystem/core-interfaces": "^2.2.1",
-        "axios": "^0.18.0",
->>>>>>> b0b0c10d
+        "@arkecosystem/core-utils": "^2.2.1",
         "boom": "^7.3.0",
         "fs-extra": "^7.0.1",
         "hapi-pagination": "^2.0.1",
