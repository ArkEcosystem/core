--- conflicted
+++ resolved
@@ -45,14 +45,9 @@
         "uuid": "^3.3.2"
     },
     "devDependencies": {
-<<<<<<< HEAD
-        "@types/boom": "^7.2.1"
-=======
-        "@arkecosystem/core-test-utils": "^2.2.0-beta.7",
         "@types/boom": "^7.2.1",
         "@types/lowdb": "^1.0.6",
         "@types/uuid": "^3.4.4"
->>>>>>> e194ac6c
     },
     "publishConfig": {
         "access": "public"
