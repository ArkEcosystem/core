{
    "name": "@arkecosystem/core-webhooks",
    "description": "Webhooks for Ark Core",
    "version": "2.2.0-rc.0",
    "contributors": [
        "Brian Faust <brian@ark.io>"
    ],
    "license": "MIT",
    "main": "dist/index.js",
    "files": [
        "dist"
    ],
    "scripts": {
        "publish:alpha": "npm publish --tag alpha",
        "publish:beta": "npm publish --tag beta",
        "publish:rc": "npm publish --tag rc",
        "publish:latest": "npm publish --tag latest",
        "prepublishOnly": "yarn build",
        "pretest": "bash ../../scripts/pre-test.sh",
        "compile": "../../node_modules/typescript/bin/tsc",
        "build": "yarn clean && yarn compile",
        "build:watch": "yarn clean && yarn compile -w",
        "clean": "del dist",
        "docs": "../../node_modules/typedoc/bin/typedoc src --out docs",
        "lint": "../../node_modules/tslint/bin/tslint -c ../../tslint.json 'src/**/*.ts' '__tests__/**/*.ts' --fix",
        "updates": "../../node_modules/npm-check-updates/bin/npm-check-updates -a"
    },
    "dependencies": {
<<<<<<< HEAD
        "@arkecosystem/core-container": "^2.2.0-beta.7",
        "@arkecosystem/core-http-utils": "^2.2.0-beta.7",
        "@arkecosystem/core-interfaces": "^2.2.0-beta.7",
        "@types/fs-extra": "^5.0.5",
        "@types/joi": "^14.3.1",
=======
        "@arkecosystem/core-container": "^2.2.0-rc.0",
        "@arkecosystem/core-http-utils": "^2.2.0-rc.0",
        "@arkecosystem/core-interfaces": "^2.2.0-rc.0",
>>>>>>> 1cdf96d0
        "axios": "^0.18.0",
        "boom": "^7.3.0",
        "fs-extra": "^7.0.1",
        "hapi-pagination": "^2.0.1",
        "joi": "^14.3.1",
        "lowdb": "^1.0.0",
        "uuid": "^3.3.2"
    },
    "devDependencies": {
<<<<<<< HEAD
        "@types/boom": "^7.2.1",
        "@types/lowdb": "^1.0.6",
        "@types/uuid": "^3.4.4"
=======
        "@arkecosystem/core-test-utils": "^2.2.0-rc.0",
        "@types/boom": "^7.2.1",
        "@types/fs-extra": "^5.0.5",
        "@types/joi": "^14.3.1",
        "@types/sequelize": "^4.27.36",
        "@types/sqlite3": "^3.1.3",
        "@types/umzug": "^2.2.0"
>>>>>>> 1cdf96d0
    },
    "publishConfig": {
        "access": "public"
    },
    "engines": {
        "node": ">=10.x"
    }
}<|MERGE_RESOLUTION|>--- conflicted
+++ resolved
@@ -26,17 +26,9 @@
         "updates": "../../node_modules/npm-check-updates/bin/npm-check-updates -a"
     },
     "dependencies": {
-<<<<<<< HEAD
-        "@arkecosystem/core-container": "^2.2.0-beta.7",
-        "@arkecosystem/core-http-utils": "^2.2.0-beta.7",
-        "@arkecosystem/core-interfaces": "^2.2.0-beta.7",
-        "@types/fs-extra": "^5.0.5",
-        "@types/joi": "^14.3.1",
-=======
         "@arkecosystem/core-container": "^2.2.0-rc.0",
         "@arkecosystem/core-http-utils": "^2.2.0-rc.0",
         "@arkecosystem/core-interfaces": "^2.2.0-rc.0",
->>>>>>> 1cdf96d0
         "axios": "^0.18.0",
         "boom": "^7.3.0",
         "fs-extra": "^7.0.1",
@@ -46,11 +38,6 @@
         "uuid": "^3.3.2"
     },
     "devDependencies": {
-<<<<<<< HEAD
-        "@types/boom": "^7.2.1",
-        "@types/lowdb": "^1.0.6",
-        "@types/uuid": "^3.4.4"
-=======
         "@arkecosystem/core-test-utils": "^2.2.0-rc.0",
         "@types/boom": "^7.2.1",
         "@types/fs-extra": "^5.0.5",
@@ -58,7 +45,6 @@
         "@types/sequelize": "^4.27.36",
         "@types/sqlite3": "^3.1.3",
         "@types/umzug": "^2.2.0"
->>>>>>> 1cdf96d0
     },
     "publishConfig": {
         "access": "public"
