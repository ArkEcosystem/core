import { Container, Logger } from "@arkecosystem/core-interfaces";
import { database } from "./database";
import { defaults } from "./defaults";
import { webhookManager } from "./manager";
import { startServer } from "./server";

export const plugin: Container.PluginDescriptor = {
    pkg: require("../package.json"),
    defaults,
    alias: "webhooks",
    async register(container: Container.IContainer, options) {
        if (!options.enabled) {
<<<<<<< HEAD
            logger.info("Webhooks are disabled");

=======
            container.resolvePlugin<Logger.ILogger>("logger").info("Webhooks are disabled :grey_exclamation:");
>>>>>>> fd70671c
            return;
        }

        database.make();

        await webhookManager.setUp();

<<<<<<< HEAD
        if (options.server.enabled) {
            return startServer(options.server);
        }

        logger.info("Webhooks API server is disabled");
=======
        return startServer(options.server);
>>>>>>> fd70671c
    },
    async deregister(container: Container.IContainer, options) {
        if (options.server.enabled) {
            container.resolvePlugin<Logger.ILogger>("logger").info("Stopping Webhook API");

            return container.resolvePlugin("webhooks").stop();
        }
    },
};<|MERGE_RESOLUTION|>--- conflicted
+++ resolved
@@ -10,12 +10,7 @@
     alias: "webhooks",
     async register(container: Container.IContainer, options) {
         if (!options.enabled) {
-<<<<<<< HEAD
-            logger.info("Webhooks are disabled");
-
-=======
-            container.resolvePlugin<Logger.ILogger>("logger").info("Webhooks are disabled :grey_exclamation:");
->>>>>>> fd70671c
+            container.resolvePlugin<Logger.ILogger>("logger").info("Webhooks are disabled");
             return;
         }
 
@@ -23,15 +18,7 @@
 
         await webhookManager.setUp();
 
-<<<<<<< HEAD
-        if (options.server.enabled) {
-            return startServer(options.server);
-        }
-
-        logger.info("Webhooks API server is disabled");
-=======
         return startServer(options.server);
->>>>>>> fd70671c
     },
     async deregister(container: Container.IContainer, options) {
         if (options.server.enabled) {
