--- conflicted
+++ resolved
@@ -22,15 +22,8 @@
         "pretest": "bash ../../scripts/pre-test.sh"
     },
     "dependencies": {
-<<<<<<< HEAD
-        "@arkecosystem/core-api": "^3.0.0-alpha.0",
-        "@arkecosystem/core-kernel": "^3.0.0-alpha.0",
-        "@arkecosystem/core-magistrate-crypto": "^3.0.0-alpha.0",
-        "@arkecosystem/core-magistrate-transactions": "^3.0.0-alpha.0",
-=======
         "@arkecosystem/core-api": "^3.0.0-alpha.2",
         "@arkecosystem/core-kernel": "^3.0.0-alpha.2",
->>>>>>> 934d3063
         "@hapi/boom": "^9.0.0",
         "@hapi/hapi": "^19.0.0",
         "@hapi/joi": "^17.1.0"
