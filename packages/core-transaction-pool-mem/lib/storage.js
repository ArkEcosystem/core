--- conflicted
+++ resolved
@@ -1,9 +1,6 @@
 'use strict'
 
-<<<<<<< HEAD
-=======
 const fs = require('fs-extra')
->>>>>>> 69e21fb3
 const BetterSqlite3 = require('better-sqlite3')
 const MemPoolTransaction = require('./mem-pool-transaction')
 const fs = require('fs-extra')
