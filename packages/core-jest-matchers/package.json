{
    "name": "@arkecosystem/core-jest-matchers",
<<<<<<< HEAD
    "version": "2.3.21",
    "description": "Jest matchers for ARK Core",
    "license": "MIT",
=======
    "description": "Jest matchers for ARK Core",
    "version": "2.3.22",
>>>>>>> 302000cc
    "contributors": [
        "Brian Faust <brian@ark.io>",
        "Erwann Gentric <erwann@ark.io>",
        "Joshua Noack <joshua@ark.io>"
    ],
    "files": [
        "dist"
    ],
    "main": "dist/index",
    "scripts": {
        "build": "yarn clean && yarn compile",
        "build:watch": "yarn clean && yarn compile -w",
        "clean": "del dist",
        "compile": "../../node_modules/typescript/bin/tsc",
        "prepublishOnly": "yarn build"
    },
    "dependencies": {
        "@arkecosystem/core-container": "^2.3.22",
        "@arkecosystem/crypto": "^2.3.22",
        "@arkecosystem/utils": "^0.3.0",
        "bip39": "^3.0.1",
        "jest-extended": "^0.11.1",
        "lodash.get": "^4.4.2",
        "lodash.isequal": "^4.5.0",
        "lodash.sortby": "^4.7.0",
        "superheroes": "^2.0.0",
        "xstate": "^4.5.0"
    },
    "devDependencies": {
        "@types/bip39": "^2.4.2",
        "@types/lodash.get": "^4.4.6",
        "@types/lodash.isequal": "^4.5.5",
        "@types/lodash.sortby": "^4.7.6"
    },
    "engines": {
        "node": ">=10.x"
    },
    "publishConfig": {
        "access": "public"
    }
}<|MERGE_RESOLUTION|>--- conflicted
+++ resolved
@@ -1,13 +1,8 @@
 {
     "name": "@arkecosystem/core-jest-matchers",
-<<<<<<< HEAD
-    "version": "2.3.21",
+    "version": "2.3.22",
     "description": "Jest matchers for ARK Core",
     "license": "MIT",
-=======
-    "description": "Jest matchers for ARK Core",
-    "version": "2.3.22",
->>>>>>> 302000cc
     "contributors": [
         "Brian Faust <brian@ark.io>",
         "Erwann Gentric <erwann@ark.io>",
