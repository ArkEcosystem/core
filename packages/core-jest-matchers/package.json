--- conflicted
+++ resolved
@@ -20,15 +20,9 @@
         "prepublishOnly": "yarn build"
     },
     "dependencies": {
-<<<<<<< HEAD
         "@arkecosystem/core-container": "^2.6.34",
         "@arkecosystem/crypto": "^2.6.34",
-        "@arkecosystem/utils": "^0.3.0",
-=======
-        "@arkecosystem/core-container": "^2.6.31",
-        "@arkecosystem/crypto": "^2.6.31",
         "@arkecosystem/utils": "^1.1",
->>>>>>> 76283d33
         "bip39": "^3.0.2",
         "got": "^9.6.0",
         "jest-extended": "^0.11.2",
