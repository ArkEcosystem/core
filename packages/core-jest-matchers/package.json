{
    "name": "@arkecosystem/core-jest-matchers",
    "description": "Jest matchers for Ark Core",
    "version": "2.2.1",
    "contributors": [
        "Brian Faust <brian@ark.io>",
        "Erwann Gentric <erwann@ark.io>",
        "Joshua Noack <joshua@ark.io>"
    ],
    "license": "MIT",
    "main": "dist/index.js",
    "files": [
        "dist"
    ],
    "scripts": {
        "publish:alpha": "npm publish --tag alpha",
        "publish:beta": "npm publish --tag beta",
        "publish:rc": "npm publish --tag rc",
        "publish:latest": "npm publish --tag latest",
        "prepublishOnly": "yarn build",
        "pretest": "yarn lint && yarn build",
        "compile": "../../node_modules/typescript/bin/tsc",
        "build": "yarn clean && yarn compile",
        "build:watch": "yarn clean && yarn compile -w",
        "clean": "del dist",
        "docs": "../../node_modules/typedoc/bin/typedoc src --out docs",
        "lint": "../../node_modules/tslint/bin/tslint -c ../../tslint.json 'src/**/*.ts' '__tests__/**/*.ts' --fix",
        "updates": "../../node_modules/npm-check-updates/bin/npm-check-updates -a"
    },
    "dependencies": {
<<<<<<< HEAD
        "@arkecosystem/core-container": "^2.2.0-rc.0",
        "@arkecosystem/crypto": "^2.2.0-rc.0",
        "@arkecosystem/utils": "^0.3.0",
=======
        "@arkecosystem/core-container": "^2.2.1",
        "@arkecosystem/crypto": "^2.2.1",
        "@arkecosystem/utils": "^0.2.4",
>>>>>>> b0b0c10d
        "bip39": "^2.5.0",
        "lodash.get": "^4.4.2",
        "lodash.isequal": "^4.5.0",
        "lodash.sortby": "^4.7.0",
        "superheroes": "^2.0.0",
        "xstate": "^4.3.3"
    },
    "devDependencies": {
        "@types/bip39": "^2.4.2",
        "@types/lodash.get": "^4.4.6",
        "@types/lodash.isequal": "^4.5.5",
        "@types/lodash.sortby": "^4.7.6"
    },
    "publishConfig": {
        "access": "public"
    },
    "engines": {
        "node": ">=10.x"
    }
}<|MERGE_RESOLUTION|>--- conflicted
+++ resolved
@@ -28,15 +28,8 @@
         "updates": "../../node_modules/npm-check-updates/bin/npm-check-updates -a"
     },
     "dependencies": {
-<<<<<<< HEAD
-        "@arkecosystem/core-container": "^2.2.0-rc.0",
-        "@arkecosystem/crypto": "^2.2.0-rc.0",
+        "@arkecosystem/core-container": "^2.2.1",
         "@arkecosystem/utils": "^0.3.0",
-=======
-        "@arkecosystem/core-container": "^2.2.1",
-        "@arkecosystem/crypto": "^2.2.1",
-        "@arkecosystem/utils": "^0.2.4",
->>>>>>> b0b0c10d
         "bip39": "^2.5.0",
         "lodash.get": "^4.4.2",
         "lodash.isequal": "^4.5.0",
