--- conflicted
+++ resolved
@@ -17,12 +17,7 @@
         "compile": "../../node_modules/typescript/bin/tsc",
         "build": "yarn clean && yarn compile",
         "build:watch": "yarn clean && yarn compile -w",
-        "clean": "del dist",
-<<<<<<< HEAD
-        "updates": "../../node_modules/npm-check-updates/bin/npm-check-updates -a"
-=======
-        "lint": "../../node_modules/tslint/bin/tslint -c ../../tslint.json 'src/**/*.ts' --fix"
->>>>>>> b6bfc0f7
+        "clean": "del dist"
     },
     "dependencies": {
         "@arkecosystem/core-container": "^2.2.1",
