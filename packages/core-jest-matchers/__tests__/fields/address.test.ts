--- conflicted
+++ resolved
@@ -6,10 +6,6 @@
     });
 
     test("fails when not given a valid address", () => {
-<<<<<<< HEAD
-        expect("invalid-address").not.toBeAddress();
-=======
         expect(expect("invalid-address").toBeArkAddress).toThrowError("Expected value to be a valid address");
->>>>>>> de13e61b
     });
 });