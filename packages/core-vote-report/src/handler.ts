import { app } from "@arkecosystem/core-container";
import { Blockchain, Database } from "@arkecosystem/core-interfaces";
import { delegateCalculator, supplyCalculator } from "@arkecosystem/core-utils";
<<<<<<< HEAD
import { Bignum, configManager, models } from "@arkecosystem/crypto";
=======
import { Bignum, configManager } from "@arkecosystem/crypto";
>>>>>>> 66bd7628
import sumBy from "lodash/sumBy";

export function handler(request, h) {
    const config = app.getConfig();
    const blockchain = app.resolvePlugin<Blockchain.IBlockchain>("blockchain");
    const databaseService = app.resolvePlugin<Database.IDatabaseService>("database");

<<<<<<< HEAD
    const formatDelegates = (delegates: models.Wallet[], lastHeight: number) =>
        delegates.map((delegate: models.Wallet, index: number) => {
=======
    const formatDelegates = (delegates: Database.IWallet[], lastHeight: number) =>
        delegates.map((delegate: Database.IWallet, index: number) => {
>>>>>>> 66bd7628
            const filteredVoters = databaseService.walletManager
                .allByPublicKey()
                .filter(wallet => wallet.vote === delegate.publicKey && (wallet.balance as Bignum).gt(0.1 * 1e8));

            const approval = Number(delegateCalculator.calculateApproval(delegate, lastHeight)).toLocaleString(
                undefined,
                {
                    minimumFractionDigits: 2,
                    maximumFractionDigits: 2,
                },
            );

            const rank = delegate.rate.toLocaleString(undefined, {
                minimumIntegerDigits: 2,
            });

            const votes = Number(delegate.voteBalance.div(1e8)).toLocaleString(undefined, { maximumFractionDigits: 0 });
            const voterCount = filteredVoters.length.toLocaleString(undefined, {
                maximumFractionDigits: 0,
            });

            return {
                rank,
                username: delegate.username.padEnd(25),
                approval: approval.padEnd(4),
                votes: votes.padStart(10),
                voterCount: voterCount.padStart(5),
            };
        });

    const lastBlock = blockchain.getLastBlock();
    const constants = config.getMilestone(lastBlock.data.height);
    // @ts-ignore
    const delegateRows = request.server.app.config.delegateRows;

    const supply = supplyCalculator.calculate(lastBlock.data.height);

    const allByUsername = databaseService.walletManager
        .allByUsername()
        .map((delegate, index) => {
            (delegate as any).rate = (delegate as any).rate || index + 1;
            return delegate;
        })
        .sort((a, b) => (a as any).rate - (b as any).rate);

    const active = allByUsername.slice(0, constants.activeDelegates);
    const standby = allByUsername.slice(constants.activeDelegates + 1, delegateRows);

    const voters = databaseService.walletManager
        .allByPublicKey()
        .filter(wallet => wallet.vote && (wallet.balance as Bignum).gt(0.1 * 1e8));

    const totalVotes = sumBy(voters, wallet => +wallet.balance.toFixed());
    const percentage = (totalVotes * 100) / supply;

    const client = configManager.get("client");

    return h
        .view("index", {
            client,
            voteHeader: `Vote ${client.token}`.padStart(10),
            activeDelegatesCount: constants.activeDelegates,
            activeDelegates: formatDelegates(active, lastBlock.data.height),
            standbyDelegates: formatDelegates(standby, lastBlock.data.height),
            voters: voters.length.toLocaleString(undefined, {
                maximumFractionDigits: 0,
            }),
            supply: (supply / 1e8).toLocaleString(undefined, {
                maximumFractionDigits: 0,
            }),
            totalVotes: (totalVotes / 1e8).toLocaleString(undefined, {
                maximumFractionDigits: 0,
            }),
            percentage: percentage.toLocaleString(undefined, {
                minimumFractionDigits: 2,
                maximumFractionDigits: 2,
            }),
        })
        .type("text/plain");
}<|MERGE_RESOLUTION|>--- conflicted
+++ resolved
@@ -1,11 +1,7 @@
 import { app } from "@arkecosystem/core-container";
 import { Blockchain, Database } from "@arkecosystem/core-interfaces";
 import { delegateCalculator, supplyCalculator } from "@arkecosystem/core-utils";
-<<<<<<< HEAD
-import { Bignum, configManager, models } from "@arkecosystem/crypto";
-=======
 import { Bignum, configManager } from "@arkecosystem/crypto";
->>>>>>> 66bd7628
 import sumBy from "lodash/sumBy";
 
 export function handler(request, h) {
@@ -13,13 +9,8 @@
     const blockchain = app.resolvePlugin<Blockchain.IBlockchain>("blockchain");
     const databaseService = app.resolvePlugin<Database.IDatabaseService>("database");
 
-<<<<<<< HEAD
-    const formatDelegates = (delegates: models.Wallet[], lastHeight: number) =>
-        delegates.map((delegate: models.Wallet, index: number) => {
-=======
     const formatDelegates = (delegates: Database.IWallet[], lastHeight: number) =>
         delegates.map((delegate: Database.IWallet, index: number) => {
->>>>>>> 66bd7628
             const filteredVoters = databaseService.walletManager
                 .allByPublicKey()
                 .filter(wallet => wallet.vote === delegate.publicKey && (wallet.balance as Bignum).gt(0.1 * 1e8));
