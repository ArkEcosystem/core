--- conflicted
+++ resolved
@@ -18,19 +18,11 @@
         "clean": "del dist"
     },
     "dependencies": {
-<<<<<<< HEAD
-        "@arkecosystem/core-container": "^2.3.15",
-        "@arkecosystem/core-http-utils": "^2.3.15",
-        "@arkecosystem/core-utils": "^2.3.15",
-        "@arkecosystem/crypto": "^2.3.15",
-        "handlebars": "^4.1.2",
-=======
         "@arkecosystem/core-container": "^2.3.18",
         "@arkecosystem/core-http-utils": "^2.3.18",
         "@arkecosystem/core-utils": "^2.3.18",
         "@arkecosystem/crypto": "^2.3.18",
-        "handlebars": "^4.1.0",
->>>>>>> b74ec6a8
+        "handlebars": "^4.1.2",
         "lodash.sumby": "^4.6.0",
         "vision": "^5.4.4"
     },
