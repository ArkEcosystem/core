--- conflicted
+++ resolved
@@ -18,19 +18,11 @@
         "clean": "del dist"
     },
     "dependencies": {
-<<<<<<< HEAD
-        "@arkecosystem/core-container": "^2.3.0-next.5",
-        "@arkecosystem/core-http-utils": "^2.3.0-next.5",
-        "@arkecosystem/core-utils": "^2.3.0-next.5",
-        "@arkecosystem/crypto": "^2.3.0-next.5",
-        "handlebars": "^4.1.1",
-=======
         "@arkecosystem/core-container": "^2.3.0-next.6",
         "@arkecosystem/core-http-utils": "^2.3.0-next.6",
         "@arkecosystem/core-utils": "^2.3.0-next.6",
         "@arkecosystem/crypto": "^2.3.0-next.6",
-        "handlebars": "^4.1.0",
->>>>>>> d84d80b4
+        "handlebars": "^4.1.1",
         "lodash.sumby": "^4.6.0",
         "vision": "^5.4.4"
     },
