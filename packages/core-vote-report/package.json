--- conflicted
+++ resolved
@@ -18,19 +18,11 @@
         "clean": "del dist"
     },
     "dependencies": {
-<<<<<<< HEAD
-        "@arkecosystem/core-container": "^2.3.0",
-        "@arkecosystem/core-http-utils": "^2.3.0",
-        "@arkecosystem/core-utils": "^2.3.0",
-        "@arkecosystem/crypto": "^2.3.0",
-        "handlebars": "^4.1.2",
-=======
         "@arkecosystem/core-container": "^2.3.1",
         "@arkecosystem/core-http-utils": "^2.3.1",
         "@arkecosystem/core-utils": "^2.3.1",
         "@arkecosystem/crypto": "^2.3.1",
-        "handlebars": "^4.1.0",
->>>>>>> c48be0bf
+        "handlebars": "^4.1.2",
         "lodash.sumby": "^4.6.0",
         "vision": "^5.4.4"
     },
