--- conflicted
+++ resolved
@@ -1,13 +1,8 @@
 {
     "name": "@arkecosystem/core-vote-report",
-<<<<<<< HEAD
-    "version": "2.3.21",
+    "version": "2.3.22",
     "description": "Vote Report for ARK Core",
     "license": "MIT",
-=======
-    "description": "Vote Report for ARK Core",
-    "version": "2.3.22",
->>>>>>> 302000cc
     "contributors": [
         "Brian Faust <brian@ark.io>"
     ],
@@ -23,19 +18,11 @@
         "prepublishOnly": "yarn build"
     },
     "dependencies": {
-<<<<<<< HEAD
-        "@arkecosystem/core-container": "^2.3.21",
-        "@arkecosystem/core-http-utils": "^2.3.21",
-        "@arkecosystem/core-utils": "^2.3.21",
-        "@arkecosystem/crypto": "^2.3.21",
-        "handlebars": "^4.1.2",
-=======
         "@arkecosystem/core-container": "^2.3.22",
         "@arkecosystem/core-http-utils": "^2.3.22",
         "@arkecosystem/core-utils": "^2.3.22",
         "@arkecosystem/crypto": "^2.3.22",
-        "handlebars": "^4.1.0",
->>>>>>> 302000cc
+        "handlebars": "^4.1.2",
         "lodash.sumby": "^4.6.0",
         "vision": "^5.4.4"
     },
