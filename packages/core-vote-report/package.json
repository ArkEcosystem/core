{
    "name": "@arkecosystem/core-vote-report",
    "description": "Vote Report for Ark Core",
    "version": "2.2.1",
    "contributors": [
        "Brian Faust <brian@ark.io>"
    ],
    "license": "MIT",
    "main": "dist/index.js",
    "files": [
        "dist"
    ],
    "scripts": {
        "publish:alpha": "npm publish --tag alpha",
        "publish:beta": "npm publish --tag beta",
        "publish:rc": "npm publish --tag rc",
        "publish:latest": "npm publish --tag latest",
        "prepublishOnly": "yarn build",
        "pretest": "yarn lint && yarn build",
        "compile": "../../node_modules/typescript/bin/tsc",
        "build": "yarn clean && yarn compile && cp -r src/templates dist/templates",
        "build:watch": "yarn clean && yarn compile -w",
        "clean": "del dist",
        "docs": "../../node_modules/typedoc/bin/typedoc src --out docs",
        "lint": "../../node_modules/tslint/bin/tslint -c ../../tslint.json 'src/**/*.ts' '__tests__/**/*.ts' --fix",
        "updates": "../../node_modules/npm-check-updates/bin/npm-check-updates -a"
    },
    "dependencies": {
        "@arkecosystem/core-container": "^2.2.1",
        "@arkecosystem/core-http-utils": "^2.2.1",
        "@arkecosystem/core-utils": "^2.2.1",
        "@arkecosystem/crypto": "^2.2.1",
        "handlebars": "^4.1.0",
        "lodash.sumby": "^4.6.0",
        "vision": "^5.4.4"
    },
    "devDependencies": {
<<<<<<< HEAD
        "@types/vision": "^5.3.5"
    },
    "devDependencies": {
        "@types/handlebars": "^4.1.0",
        "@types/lodash.sumby": "^4.6.6"
=======
        "@types/handlebars": "^4.0.40",
        "@types/lodash.sumby": "^4.6.4"
>>>>>>> b0b0c10d
    },
    "publishConfig": {
        "access": "public"
    },
    "engines": {
        "node": ">=10.x"
    }
}<|MERGE_RESOLUTION|>--- conflicted
+++ resolved
@@ -35,16 +35,8 @@
         "vision": "^5.4.4"
     },
     "devDependencies": {
-<<<<<<< HEAD
-        "@types/vision": "^5.3.5"
-    },
-    "devDependencies": {
         "@types/handlebars": "^4.1.0",
         "@types/lodash.sumby": "^4.6.6"
-=======
-        "@types/handlebars": "^4.0.40",
-        "@types/lodash.sumby": "^4.6.4"
->>>>>>> b0b0c10d
     },
     "publishConfig": {
         "access": "public"
