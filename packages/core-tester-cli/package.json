{
    "name": "@arkecosystem/core-tester-cli",
    "description": "Tester CLI for Ark Core",
    "version": "2.2.1",
    "contributors": [
        "Brian Faust <brian@ark.io>",
        "Alex Barnsley <alex@ark.io>"
    ],
    "license": "MIT",
    "main": "dist/index.js",
    "files": [
        "/bin",
        "/dist",
        "/oclif.manifest.json"
    ],
    "bin": {
        "tester": "./bin/run"
    },
    "scripts": {
        "tester": "./bin/run",
        "publish:alpha": "npm publish --tag alpha",
        "publish:beta": "npm publish --tag beta",
        "publish:rc": "npm publish --tag rc",
        "publish:latest": "npm publish --tag latest",
        "prepublishOnly": "yarn build",
        "pretest": "bash ../../scripts/pre-test.sh",
        "prepack": "oclif-dev manifest && npm shrinkwrap",
        "postpack": "rm -f oclif.manifest.json",
        "compile": "../../node_modules/typescript/bin/tsc",
        "build": "yarn clean && yarn compile",
        "build:watch": "yarn clean && yarn compile -w",
        "clean": "del dist",
        "docs": "../../node_modules/typedoc/bin/typedoc src --out docs",
        "lint": "../../node_modules/tslint/bin/tslint -c ../../tslint.json 'src/**/*.ts' '__tests__/**/*.ts' --fix",
        "updates": "../../node_modules/npm-check-updates/bin/npm-check-updates -a"
    },
    "dependencies": {
<<<<<<< HEAD
        "@arkecosystem/core-utils": "^2.2.0-rc.0",
        "@arkecosystem/crypto": "^2.2.0-rc.0",
        "@oclif/command": "^1.5.11",
        "@oclif/config": "^1.12.9",
=======
        "@arkecosystem/core-utils": "^2.2.1",
        "@arkecosystem/crypto": "^2.2.1",
        "@oclif/command": "^1.5.10",
        "@oclif/config": "^1.12.6",
>>>>>>> b0b0c10d
        "@oclif/plugin-help": "^2.1.6",
        "@oclif/plugin-not-found": "^1.2.2",
        "axios": "^0.18.0",
        "bip39": "^2.5.0",
        "clipboardy": "^1.2.3",
        "delay": "^4.1.0",
        "pino": "^5.11.1",
        "pino-pretty": "^2.5.0",
        "pluralize": "^7.0.0",
        "pokemon": "^1.2.3"
    },
    "devDependencies": {
        "@types/bip39": "^2.4.2",
        "@types/clipboardy": "^1.1.0",
        "@types/lodash.fill": "^3.4.6",
        "@types/pino": "^5.8.5",
        "@types/pluralize": "^0.0.29",
        "axios-mock-adapter": "^1.16.0"
    },
    "publishConfig": {
        "access": "public"
    },
    "engines": {
        "node": ">=10.x"
    },
    "oclif": {
        "commands": "./dist/commands",
        "bin": "ark-tester",
        "topics": {
            "debug": {
                "description": "debug blocks and transactions"
            },
            "send": {
                "description": "send transactions of various types"
            },
            "make": {
                "description": "make new identities"
            }
        },
        "plugins": [
            "@oclif/plugin-help",
            "@oclif/plugin-not-found"
        ]
    }
}<|MERGE_RESOLUTION|>--- conflicted
+++ resolved
@@ -35,17 +35,10 @@
         "updates": "../../node_modules/npm-check-updates/bin/npm-check-updates -a"
     },
     "dependencies": {
-<<<<<<< HEAD
-        "@arkecosystem/core-utils": "^2.2.0-rc.0",
-        "@arkecosystem/crypto": "^2.2.0-rc.0",
+        "@arkecosystem/core-utils": "^2.2.1",
+        "@arkecosystem/crypto": "^2.2.1",
         "@oclif/command": "^1.5.11",
         "@oclif/config": "^1.12.9",
-=======
-        "@arkecosystem/core-utils": "^2.2.1",
-        "@arkecosystem/crypto": "^2.2.1",
-        "@oclif/command": "^1.5.10",
-        "@oclif/config": "^1.12.6",
->>>>>>> b0b0c10d
         "@oclif/plugin-help": "^2.1.6",
         "@oclif/plugin-not-found": "^1.2.2",
         "axios": "^0.18.0",
