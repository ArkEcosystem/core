--- conflicted
+++ resolved
@@ -28,17 +28,10 @@
         "tester": "./bin/run"
     },
     "dependencies": {
-<<<<<<< HEAD
-        "@arkecosystem/core-forger": "^2.5.0-next.5",
-        "@arkecosystem/core-utils": "^2.5.0-next.5",
-        "@arkecosystem/crypto": "^2.5.0-next.5",
-        "@oclif/command": "^1.5.15",
-=======
         "@arkecosystem/core-forger": "^2.5.0-next.6",
         "@arkecosystem/core-utils": "^2.5.0-next.6",
         "@arkecosystem/crypto": "^2.5.0-next.6",
-        "@oclif/command": "^1.5.13",
->>>>>>> 05cc9b9f
+        "@oclif/command": "^1.5.15",
         "@oclif/config": "^1.13.0",
         "@oclif/plugin-help": "^2.2.0",
         "@oclif/plugin-not-found": "^1.2.2",
