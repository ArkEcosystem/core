{
    "name": "@arkecosystem/core-tester-cli",
    "description": "Tester CLI for Ark Core",
    "version": "2.2.0-rc.0",
    "contributors": [
        "Brian Faust <brian@ark.io>",
        "Alex Barnsley <alex@ark.io>"
    ],
    "license": "MIT",
    "main": "dist/index.js",
    "files": [
        "/bin",
        "/dist",
        "/oclif.manifest.json"
    ],
    "bin": {
        "tester": "./bin/run"
    },
    "scripts": {
        "tester": "./bin/run",
        "publish:alpha": "npm publish --tag alpha",
        "publish:beta": "npm publish --tag beta",
        "publish:rc": "npm publish --tag rc",
        "publish:latest": "npm publish --tag latest",
        "prepublishOnly": "yarn build",
        "pretest": "bash ../../scripts/pre-test.sh",
        "prepack": "oclif-dev manifest && npm shrinkwrap",
        "postpack": "rm -f oclif.manifest.json",
        "compile": "../../node_modules/typescript/bin/tsc",
        "build": "yarn clean && yarn compile",
        "build:watch": "yarn clean && yarn compile -w",
        "clean": "del dist",
        "docs": "../../node_modules/typedoc/bin/typedoc src --out docs",
        "lint": "../../node_modules/tslint/bin/tslint -c ../../tslint.json 'src/**/*.ts' '__tests__/**/*.ts' --fix",
        "updates": "../../node_modules/npm-check-updates/bin/npm-check-updates -a"
    },
    "dependencies": {
        "@arkecosystem/core-utils": "^2.2.0-rc.0",
        "@arkecosystem/crypto": "^2.2.0-rc.0",
        "@oclif/command": "^1.5.10",
        "@oclif/config": "^1.12.6",
        "@oclif/plugin-help": "^2.1.6",
        "@oclif/plugin-not-found": "^1.2.2",
<<<<<<< HEAD
        "@types/bip39": "^2.4.1",
        "@types/pino": "^5.8.4",
        "@types/pluralize": "^0.0.29",
=======
>>>>>>> 1cdf96d0
        "axios": "^0.18.0",
        "bip39": "^2.5.0",
        "clipboardy": "^1.2.3",
        "delay": "^4.1.0",
        "pino": "^5.11.1",
        "pino-pretty": "^2.5.0",
        "pluralize": "^7.0.0",
        "pokemon": "^1.2.3"
    },
    "devDependencies": {
<<<<<<< HEAD
        "@types/clipboardy": "^1.1.0",
=======
        "@types/bip39": "^2.4.1",
        "@types/clipboardy": "^1.1.0",
        "@types/lodash.fill": "^3.4.4",
        "@types/pino": "^5.8.4",
        "@types/pluralize": "^0.0.29",
>>>>>>> 1cdf96d0
        "axios-mock-adapter": "^1.16.0"
    },
    "publishConfig": {
        "access": "public"
    },
    "engines": {
        "node": ">=10.x"
    },
    "oclif": {
        "commands": "./dist/commands",
        "bin": "ark-tester",
        "topics": {
            "debug": {
                "description": "debug blocks and transactions"
            },
            "send": {
                "description": "send transactions of various types"
            },
            "make": {
                "description": "make new identities"
            }
        },
        "plugins": [
            "@oclif/plugin-help",
            "@oclif/plugin-not-found"
        ]
    }
}<|MERGE_RESOLUTION|>--- conflicted
+++ resolved
@@ -41,12 +41,6 @@
         "@oclif/config": "^1.12.6",
         "@oclif/plugin-help": "^2.1.6",
         "@oclif/plugin-not-found": "^1.2.2",
-<<<<<<< HEAD
-        "@types/bip39": "^2.4.1",
-        "@types/pino": "^5.8.4",
-        "@types/pluralize": "^0.0.29",
-=======
->>>>>>> 1cdf96d0
         "axios": "^0.18.0",
         "bip39": "^2.5.0",
         "clipboardy": "^1.2.3",
@@ -57,15 +51,11 @@
         "pokemon": "^1.2.3"
     },
     "devDependencies": {
-<<<<<<< HEAD
-        "@types/clipboardy": "^1.1.0",
-=======
         "@types/bip39": "^2.4.1",
         "@types/clipboardy": "^1.1.0",
         "@types/lodash.fill": "^3.4.4",
         "@types/pino": "^5.8.4",
         "@types/pluralize": "^0.0.29",
->>>>>>> 1cdf96d0
         "axios-mock-adapter": "^1.16.0"
     },
     "publishConfig": {
