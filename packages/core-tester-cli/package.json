--- conflicted
+++ resolved
@@ -30,13 +30,8 @@
     "dependencies": {
         "@arkecosystem/core-utils": "^2.2.1",
         "@arkecosystem/crypto": "^2.2.1",
-<<<<<<< HEAD
         "@oclif/command": "^1.5.10",
         "@oclif/config": "^1.12.6",
-=======
-        "@oclif/command": "^1.5.11",
-        "@oclif/config": "^1.12.9",
->>>>>>> 66bd7628
         "@oclif/plugin-help": "^2.1.6",
         "@oclif/plugin-not-found": "^1.2.2",
         "bip39": "^2.5.0",
