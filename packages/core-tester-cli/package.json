--- conflicted
+++ resolved
@@ -19,11 +19,7 @@
     "test:watch": "cross-env ARK_ENV=test jest --runInBand --watch",
     "test:watch:all": "cross-env ARK_ENV=test jest --runInBand --watchAll",
     "lint": "eslint ./ --fix",
-<<<<<<< HEAD
-    "depcheck": "depcheck ./ --ignores=flow-bin,commander,pino-pretty,lodash,lodash.*"
-=======
-    "depcheck": "depcheck ./ --ignores=commander,pino-pretty"
->>>>>>> 38cccafd
+    "depcheck": "depcheck ./ --ignores=commander,pino-pretty,lodash,lodash.*"
   },
   "dependencies": {
     "@arkecosystem/core-utils": "^0.1.0",
