--- conflicted
+++ resolved
@@ -1,50 +1,4 @@
 {
-<<<<<<< HEAD
-  "name": "@arkecosystem/core-tester-cli",
-  "description": "Tester CLI for Ark Core",
-  "version": "0.2.0",
-  "contributors": [
-    "Brian Faust <brian@ark.io>",
-    "Alex Barnsley <alex@ark.io>"
-  ],
-  "license": "MIT",
-  "main": "lib/index.js",
-  "bin": {
-    "ark:tester": "./bin/tester"
-  },
-  "scripts": {
-    "start": "./bin/tester",
-    "test": "cross-env ARK_ENV=test jest --runInBand --detectOpenHandles",
-    "test:coverage": "cross-env ARK_ENV=test jest --coverage --coveragePathIgnorePatterns='/(defaults.js|index.js)$' --runInBand --detectOpenHandles",
-    "test:debug": "cross-env ARK_ENV=test node --inspect-brk ../../node_modules/.bin/jest --runInBand",
-    "test:watch": "cross-env ARK_ENV=test jest --runInBand --watch",
-    "test:watch:all": "cross-env ARK_ENV=test jest --runInBand --watchAll",
-    "lint": "eslint ./ --fix"
-  },
-  "dependencies": {
-    "@arkecosystem/core-utils": "~0.2",
-    "@arkecosystem/crypto": "~0.2",
-    "axios": "^0.18.0",
-    "bip39": "^2.5.0",
-    "clipboardy": "^1.2.3",
-    "commander": "^2.19.0",
-    "delay": "^4.1.0",
-    "lodash.fill": "^3.4.0",
-    "pino": "^5.10.1",
-    "pino-pretty": "^2.3.0",
-    "pluralize": "^7.0.0",
-    "superheroes": "^2.0.0"
-  },
-  "devDependencies": {
-    "axios-mock-adapter": "^1.15.0"
-  },
-  "publishConfig": {
-    "access": "public"
-  },
-  "engines": {
-    "node": ">=10.x"
-  }
-=======
     "name": "@arkecosystem/core-tester-cli",
     "description": "Tester CLI for Ark Core",
     "version": "0.3.0",
@@ -92,7 +46,7 @@
         "commander": "^2.19.0",
         "delay": "^4.1.0",
         "lodash.fill": "^3.4.0",
-        "pino": "^5.9.0",
+        "pino": "^5.10.1",
         "pino-pretty": "^2.3.0",
         "pluralize": "^7.0.0",
         "superheroes": "^2.0.0"
@@ -106,5 +60,4 @@
     "engines": {
         "node": ">=10.x"
     }
->>>>>>> 3c50a004
 }