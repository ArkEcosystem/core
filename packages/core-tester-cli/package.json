{
    "name": "@arkecosystem/core-tester-cli",
    "description": "Tester CLI for ARK Core",
    "version": "2.3.0-next.6",
    "contributors": [
        "Brian Faust <brian@ark.io>",
        "Alex Barnsley <alex@ark.io>"
    ],
    "license": "MIT",
    "main": "dist/index.js",
    "files": [
        "/bin",
        "/dist",
        "/oclif.manifest.json"
    ],
    "bin": {
        "tester": "./bin/run"
    },
    "scripts": {
        "tester": "./bin/run",
        "prepublishOnly": "yarn build",
        "pretest": "bash ../../scripts/pre-test.sh",
        "prepack": "../../node_modules/.bin/oclif-dev manifest && npm shrinkwrap",
        "postpack": "rm -f oclif.manifest.json",
        "compile": "../../node_modules/typescript/bin/tsc",
        "build": "yarn clean && yarn compile",
        "build:watch": "yarn clean && yarn compile -w",
        "clean": "del dist"
    },
    "dependencies": {
<<<<<<< HEAD
        "@arkecosystem/core-forger": "^2.3.0-next.5",
        "@arkecosystem/core-utils": "^2.3.0-next.5",
        "@arkecosystem/crypto": "^2.3.0-next.5",
        "@oclif/command": "^1.5.12",
        "@oclif/config": "^1.12.12",
=======
        "@arkecosystem/core-utils": "^2.3.0-next.6",
        "@arkecosystem/crypto": "^2.3.0-next.6",
        "@oclif/command": "^1.5.11",
        "@oclif/config": "^1.12.9",
>>>>>>> d84d80b4
        "@oclif/plugin-help": "^2.1.6",
        "@oclif/plugin-not-found": "^1.2.2",
        "bip39": "^3.0.0",
        "clipboardy": "^1.2.3",
        "delay": "^4.1.0",
        "pino": "^5.12.1",
        "pino-pretty": "^2.6.0",
        "pluralize": "^7.0.0",
        "pokemon": "^1.2.3"
    },
    "devDependencies": {
        "@types/bip39": "^2.4.2",
        "@types/clipboardy": "^1.1.0",
        "@types/lodash.fill": "^3.4.6",
        "@types/pluralize": "^0.0.29"
    },
    "publishConfig": {
        "access": "public"
    },
    "engines": {
        "node": ">=10.x"
    },
    "oclif": {
        "commands": "./dist/commands",
        "bin": "ark-tester",
        "topics": {
            "debug": {
                "description": "debug blocks and transactions"
            },
            "send": {
                "description": "send transactions of various types"
            },
            "make": {
                "description": "make new identities"
            }
        },
        "plugins": [
            "@oclif/plugin-help",
            "@oclif/plugin-not-found"
        ]
    }
}<|MERGE_RESOLUTION|>--- conflicted
+++ resolved
@@ -28,18 +28,11 @@
         "clean": "del dist"
     },
     "dependencies": {
-<<<<<<< HEAD
-        "@arkecosystem/core-forger": "^2.3.0-next.5",
-        "@arkecosystem/core-utils": "^2.3.0-next.5",
-        "@arkecosystem/crypto": "^2.3.0-next.5",
+        "@arkecosystem/core-forger": "^2.3.0-next.6",
+        "@arkecosystem/core-utils": "^2.3.0-next.6",
+        "@arkecosystem/crypto": "^2.3.0-next.6",
         "@oclif/command": "^1.5.12",
         "@oclif/config": "^1.12.12",
-=======
-        "@arkecosystem/core-utils": "^2.3.0-next.6",
-        "@arkecosystem/crypto": "^2.3.0-next.6",
-        "@oclif/command": "^1.5.11",
-        "@oclif/config": "^1.12.9",
->>>>>>> d84d80b4
         "@oclif/plugin-help": "^2.1.6",
         "@oclif/plugin-not-found": "^1.2.2",
         "bip39": "^3.0.0",
