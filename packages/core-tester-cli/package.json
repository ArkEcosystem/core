{
    "name": "@arkecosystem/core-tester-cli",
<<<<<<< HEAD
    "version": "2.3.21",
    "description": "Tester CLI for ARK Core",
    "license": "MIT",
=======
    "description": "Tester CLI for ARK Core",
    "version": "2.3.22",
>>>>>>> 302000cc
    "contributors": [
        "Brian Faust <brian@ark.io>",
        "Alex Barnsley <alex@ark.io>"
    ],
    "files": [
        "/bin",
        "/dist",
        "/oclif.manifest.json"
    ],
    "main": "dist/index",
    "bin": {
        "tester": "./bin/run"
    },
    "scripts": {
        "build": "yarn clean && yarn compile",
        "build:watch": "yarn clean && yarn compile -w",
        "clean": "del dist",
        "compile": "../../node_modules/typescript/bin/tsc",
        "prepack": "../../node_modules/.bin/oclif-dev manifest && npm shrinkwrap",
        "postpack": "rm -f oclif.manifest.json",
        "prepublishOnly": "yarn build",
        "pretest": "bash ../../scripts/pre-test.sh",
        "tester": "./bin/run"
    },
    "dependencies": {
<<<<<<< HEAD
        "@arkecosystem/core-forger": "^2.3.21",
        "@arkecosystem/core-utils": "^2.3.21",
        "@arkecosystem/crypto": "^2.3.21",
        "@oclif/command": "^1.5.13",
        "@oclif/config": "^1.12.12",
=======
        "@arkecosystem/core-utils": "^2.3.22",
        "@arkecosystem/crypto": "^2.3.22",
        "@oclif/command": "^1.5.11",
        "@oclif/config": "^1.12.9",
>>>>>>> 302000cc
        "@oclif/plugin-help": "^2.1.6",
        "@oclif/plugin-not-found": "^1.2.2",
        "bip39": "^3.0.1",
        "clipboardy": "^2.0.0",
        "delay": "^4.2.0",
        "pino": "^5.12.3",
        "pino-pretty": "^3.0.0",
        "pluralize": "^7.0.0",
        "pokemon": "^1.2.3"
    },
    "devDependencies": {
        "@types/bip39": "^2.4.2",
        "@types/clipboardy": "^2.0.1",
        "@types/lodash.fill": "^3.4.6",
        "@types/pino": "^5.20.0",
        "@types/pluralize": "^0.0.29"
    },
    "engines": {
        "node": ">=10.x"
    },
    "publishConfig": {
        "access": "public"
    },
    "oclif": {
        "commands": "./dist/commands",
        "bin": "ark-tester",
        "topics": {
            "debug": {
                "description": "debug blocks and transactions"
            },
            "send": {
                "description": "send transactions of various types"
            },
            "make": {
                "description": "make new identities"
            }
        },
        "plugins": [
            "@oclif/plugin-help",
            "@oclif/plugin-not-found"
        ]
    }
}<|MERGE_RESOLUTION|>--- conflicted
+++ resolved
@@ -1,13 +1,8 @@
 {
     "name": "@arkecosystem/core-tester-cli",
-<<<<<<< HEAD
-    "version": "2.3.21",
+    "version": "2.3.22",
     "description": "Tester CLI for ARK Core",
     "license": "MIT",
-=======
-    "description": "Tester CLI for ARK Core",
-    "version": "2.3.22",
->>>>>>> 302000cc
     "contributors": [
         "Brian Faust <brian@ark.io>",
         "Alex Barnsley <alex@ark.io>"
@@ -33,18 +28,11 @@
         "tester": "./bin/run"
     },
     "dependencies": {
-<<<<<<< HEAD
-        "@arkecosystem/core-forger": "^2.3.21",
-        "@arkecosystem/core-utils": "^2.3.21",
-        "@arkecosystem/crypto": "^2.3.21",
+        "@arkecosystem/core-forger": "^2.3.22",
+        "@arkecosystem/core-utils": "^2.3.22",
+        "@arkecosystem/crypto": "^2.3.22",
         "@oclif/command": "^1.5.13",
         "@oclif/config": "^1.12.12",
-=======
-        "@arkecosystem/core-utils": "^2.3.22",
-        "@arkecosystem/crypto": "^2.3.22",
-        "@oclif/command": "^1.5.11",
-        "@oclif/config": "^1.12.9",
->>>>>>> 302000cc
         "@oclif/plugin-help": "^2.1.6",
         "@oclif/plugin-not-found": "^1.2.2",
         "bip39": "^3.0.1",
