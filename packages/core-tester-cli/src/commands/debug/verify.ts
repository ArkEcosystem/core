import { blocks, configManager, NetworkName, Transaction } from "@arkecosystem/crypto";
import { flags } from "@oclif/command";
import { handleOutput } from "../../utils";
import { BaseCommand } from "../command";

export class VerifyCommand extends BaseCommand {
    public static description: string = "Verify the given HEX";

    public static flags = {
        ...BaseCommand.flagsDebug,
        data: flags.string({
            description: "the HEX blob to deserialize and verify",
            required: true,
        }),
        type: flags.string({
            description: "transaction or block",
            required: true,
        }),
    };

    public async run(): Promise<void> {
        const { flags } = this.parse(VerifyCommand);

        configManager.setFromPreset(flags.network as NetworkName);

        let output = false;
        if (flags.type === "transaction") {
            output = Transaction.fromHex(flags.data).verified;
        } else {
<<<<<<< HEAD
            output = new blocks.Block(blocks.Block.deserialize(flags.data)).verification.verified;
=======
            output = models.Block.fromData(models.Block.deserialize(flags.data)).verification.verified;
>>>>>>> 37ea8a34
        }

        return handleOutput(flags, output);
    }
}<|MERGE_RESOLUTION|>--- conflicted
+++ resolved
@@ -27,11 +27,7 @@
         if (flags.type === "transaction") {
             output = Transaction.fromHex(flags.data).verified;
         } else {
-<<<<<<< HEAD
-            output = new blocks.Block(blocks.Block.deserialize(flags.data)).verification.verified;
-=======
-            output = models.Block.fromData(models.Block.deserialize(flags.data)).verification.verified;
->>>>>>> 37ea8a34
+            output = blocks.Block.fromData(blocks.Block.deserialize(flags.data)).verification.verified;
         }
 
         return handleOutput(flags, output);
