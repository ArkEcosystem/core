--- conflicted
+++ resolved
@@ -28,11 +28,7 @@
         if (flags.type === "transaction") {
             output = Transaction.fromHex(flags.data).data;
         } else {
-<<<<<<< HEAD
-            const block = new blocks.Block(flags.data);
-=======
-            const block = models.Block.fromHex(flags.data);
->>>>>>> 37ea8a34
+            const block = blocks.Block.fromHex(flags.data);
             output = { data: block.data, transactions: block.transactions.map(tx => tx.data) };
         }
 
