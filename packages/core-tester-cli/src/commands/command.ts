import { bignumify } from "@arkecosystem/core-utils";
<<<<<<< HEAD
import { Address, Bignum, formatSatoshi } from "@arkecosystem/crypto";
import { client } from "@arkecosystem/crypto";
=======
import { Bignum, crypto, Transaction } from "@arkecosystem/crypto";
>>>>>>> 0875de68
import Command, { flags } from "@oclif/command";
import delay from "delay";
import { satoshiFlag } from "../flags";
import { HttpClient } from "../http-client";
import { logger } from "../logger";
import { Signer } from "../signer";

export abstract class BaseCommand extends Command {
    public static flagsConfig = {
        host: flags.string({
            description: "API host",
            default: "http://localhost",
        }),
        portAPI: flags.integer({
            description: "API port",
            default: 4003,
        }),
        portP2P: flags.integer({
            description: "P2P port",
            default: 4000,
        }),
    };

    public static flagsSend = {
        ...BaseCommand.flagsConfig,
        passphrase: flags.string({
            description: "passphrase of initial wallet",
            default: "clay harbor enemy utility margin pretty hub comic piece aerobic umbrella acquire",
        }),
        secondPassphrase: flags.string({
            description: "second passphrase of initial wallet",
        }),
        number: flags.integer({
            description: "number of wallets",
            default: 1,
        }),
        amount: satoshiFlag({
            description: "initial wallet token amount",
            default: 2,
        }),
        transferFee: satoshiFlag({
            description: "transfer fee",
            default: 0.1,
        }),
        skipProbing: flags.boolean({
            description: "skip transaction probing",
        }),
    };

    public static flagsDebug = {
        log: flags.string({
            description: "log the data to the console",
        }),
        copy: flags.string({
            description: "copy the data to the clipboard",
        }),
    };

    protected api: HttpClient;
    protected p2p: HttpClient;
    protected signer: Signer;
    protected network: Record<string, any>;
    protected constants: Record<string, any>;

    protected async make(command): Promise<any> {
        const { args, flags } = this.parse(command);

        this.api = new HttpClient(`${flags.host}:${flags.portAPI}/api/v2/`);
        this.p2p = new HttpClient(`${flags.host}:${flags.portP2P}/`);

        await this.setupConstants();
        await this.setupNetwork();

        this.signer = new Signer(this.network);

        return { args, flags };
    }

    protected async sendTransaction(transactions: any[]): Promise<Record<string, any>> {
        if (!Array.isArray(transactions)) {
            transactions = [transactions];
        }

        for (const transaction of transactions) {
            let recipientId = transaction.recipientId;

            if (!recipientId) {
                recipientId = Address.fromPublicKey(transaction.senderPublicKey, this.network.version);
            }

            logger.info(
                `[T] ${transaction.id} (${recipientId} / ${this.fromSatoshi(transaction.amount)} / ${this.fromSatoshi(
                    transaction.fee,
                )})`,
            );
        }

        return this.api.post("transactions", { transactions });
    }

    protected async knockTransaction(id: string): Promise<boolean> {
        try {
            const { data } = await this.api.get(`transactions/${id}`);

            logger.info(`[T] ${id} (${data.blockId})`);

            return true;
        } catch (error) {
            logger.error(error.message);

            logger.error(`[T] ${id} (not forged)`);

            return false;
        }
    }

    protected async knockBalance(address: string, expected: Bignum): Promise<void> {
        const actual = await this.getWalletBalance(address);

        if (bignumify(expected).isEqualTo(actual)) {
            logger.info(`[W] ${address} (${this.fromSatoshi(actual)})`);
        } else {
            logger.error(`[W] ${address} (${this.fromSatoshi(expected)} / ${this.fromSatoshi(actual)})`);
        }
    }

    protected async getWalletBalance(address: string): Promise<Bignum> {
        try {
            const { data } = await this.api.get(`wallets/${address}`);

            return bignumify(data.balance);
        } catch (error) {
            return Bignum.ZERO;
        }
    }

    protected async broadcastTransactions(transactions) {
        await this.sendTransaction(transactions);

        return this.awaitConfirmations(transactions);
    }

    protected castFlags(values: Record<string, any>): string[] {
        return Object.keys(BaseCommand.flagsConfig)
            .map((key: string) => {
                const value = values[key];

                if (value === undefined) {
                    return undefined;
                }

                if (value === true) {
                    return `--${key}`;
                }

<<<<<<< HEAD
                return `--${key}=${value}`;
            })
            .filter(value => value !== undefined);
    }
=======
    /**
     * Send transactions to API and wait for response.
     * @param  {Object[]}  transactions
     * @param  {String}  [transactionType]
     * @param  {Boolean} [wait=true]
     * @return {Object}
     */
    public async sendTransactions(transactions: Transaction[], transactionType: any = null, wait = true) {
        const response = await this.postTransactions(transactions);

        if (wait) {
            const delaySeconds = this.getTransactionDelaySeconds(transactions);
            transactionType = `${transactionType ? `${transactionType} ` : ""}transactions`;
            logger.info(`Waiting ${delaySeconds} seconds to apply ${transactionType}`);
            await delay(delaySeconds * 1000);
        }
>>>>>>> 0875de68

    protected toSatoshi(value) {
        return bignumify(value)
            .times(1e8)
            .toFixed();
    }

<<<<<<< HEAD
    protected fromSatoshi(satoshi) {
        return formatSatoshi(satoshi);
=======
    /**
     * Send transactions to API.
     * @param  {Object[]} transactions
     * @return {Object}
     */
    public async postTransactions(transactions: Transaction[]) {
        try {
            const response = await request(this.config).post("/api/v2/transactions", {
                transactions: transactions.map(tx => tx.data),
            });
            return response.data;
        } catch (error) {
            const message = error.response ? error.response.data.message : error.message;
            throw new Error(`Could not post transactions: ${message}`);
        }
>>>>>>> 0875de68
    }

    private async setupConstants() {
        try {
            const { data } = await this.api.get("node/configuration");

            this.constants = data.constants;
        } catch (error) {
            logger.error(error.message);
            process.exit(1);
        }
    }

    private async setupNetwork() {
        try {
            const { data } = await this.p2p.get("config");

            this.network = data.network;
        } catch (error) {
            logger.error(error.message);
            process.exit(1);
        }
    }

    private async awaitConfirmations(transactions): Promise<void> {
        if (process.env.NODE_ENV === "test") {
            return;
        }

        const waitPerBlock =
            this.constants.blocktime * Math.ceil(transactions.length / this.constants.block.maxTransactions);

        await delay(waitPerBlock * 1000);
    }
}<|MERGE_RESOLUTION|>--- conflicted
+++ resolved
@@ -1,10 +1,5 @@
 import { bignumify } from "@arkecosystem/core-utils";
-<<<<<<< HEAD
 import { Address, Bignum, formatSatoshi } from "@arkecosystem/crypto";
-import { client } from "@arkecosystem/crypto";
-=======
-import { Bignum, crypto, Transaction } from "@arkecosystem/crypto";
->>>>>>> 0875de68
 import Command, { flags } from "@oclif/command";
 import delay from "delay";
 import { satoshiFlag } from "../flags";
@@ -160,29 +155,10 @@
                     return `--${key}`;
                 }
 
-<<<<<<< HEAD
                 return `--${key}=${value}`;
             })
             .filter(value => value !== undefined);
     }
-=======
-    /**
-     * Send transactions to API and wait for response.
-     * @param  {Object[]}  transactions
-     * @param  {String}  [transactionType]
-     * @param  {Boolean} [wait=true]
-     * @return {Object}
-     */
-    public async sendTransactions(transactions: Transaction[], transactionType: any = null, wait = true) {
-        const response = await this.postTransactions(transactions);
-
-        if (wait) {
-            const delaySeconds = this.getTransactionDelaySeconds(transactions);
-            transactionType = `${transactionType ? `${transactionType} ` : ""}transactions`;
-            logger.info(`Waiting ${delaySeconds} seconds to apply ${transactionType}`);
-            await delay(delaySeconds * 1000);
-        }
->>>>>>> 0875de68
 
     protected toSatoshi(value) {
         return bignumify(value)
@@ -190,26 +166,8 @@
             .toFixed();
     }
 
-<<<<<<< HEAD
     protected fromSatoshi(satoshi) {
         return formatSatoshi(satoshi);
-=======
-    /**
-     * Send transactions to API.
-     * @param  {Object[]} transactions
-     * @return {Object}
-     */
-    public async postTransactions(transactions: Transaction[]) {
-        try {
-            const response = await request(this.config).post("/api/v2/transactions", {
-                transactions: transactions.map(tx => tx.data),
-            });
-            return response.data;
-        } catch (error) {
-            const message = error.response ? error.response.data.message : error.message;
-            throw new Error(`Could not post transactions: ${message}`);
-        }
->>>>>>> 0875de68
     }
 
     private async setupConstants() {
