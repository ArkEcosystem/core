--- conflicted
+++ resolved
@@ -70,15 +70,9 @@
             transactions.push(transaction);
 
             logger.info(
-<<<<<<< HEAD
-                `${i} ==> ${transaction.id}, ${wallet.address} (fee: ${arktoshiToArk(
-                    transaction.data.fee,
-                )}, username: ${wallet.username})`,
-=======
-                `${i} ==> ${transaction.id}, ${wallet.address} (fee: ${satoshiToArk(transaction.fee)}, username: ${
+                `${i} ==> ${transaction.id}, ${wallet.address} (fee: ${satoshiToArk(transaction.data.fee)}, username: ${
                     wallet.username
                 })`,
->>>>>>> e4d0658f
             );
         });
 
