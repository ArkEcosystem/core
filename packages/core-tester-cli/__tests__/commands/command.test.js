const clipboardy = require('clipboardy')
const axios = require('axios')
const MockAdapter = require('axios-mock-adapter')
const Command = require('../../lib/commands/command')
const logger = require('../../lib/utils/logger')

const mockAxios = new MockAdapter(axios)

const mockAxios = new MockAdapter(axios)

let command
beforeEach(() => {
  command = new Command()
  mockAxios.reset()
})

describe('Command Base', () => {
  describe('Init', () => {
    it('should be a function', () => {
      expect(Command.init).toBeFunction()
    })
    it('init w/ option', async () => {
      mockAxios
        .onGet('http://test_baseUrl:1234/api/v2/node/configuration')
        .reply(200, { data: { constants: {} } })
      mockAxios
        .onGet('http://test_baseUrl:4321/config')
        .reply(200, { data: { network: {} } })
      command = await Command.init({
        baseUrl: 'http://test_baseUrl',
        apiPort: 1234,
        p2pPort: 4321,
        passphrase: 'test_passphrase',
        secondPassphrase: 'test_secondPassphrase',
      })
      expect(command.config).toContainEntries([
        ['baseUrl', 'http://test_baseUrl'],
        ['apiPort', 1234],
        ['p2pPort', 4321],
        ['passphrase', 'test_passphrase'],
        ['secondPassphrase', 'test_secondPassphrase'],
      ])
    })
  })
  
  describe('Copy to Clipboard', () => {
    it('should be a function', () => {
      expect(command.copyToClipboard).toBeFunction()
    })

    it('should contain the copied content', () => {
      command.copyToClipboard([
        {
          key: 'value',
          serialized: '00',
        },
      ])

      expect(JSON.parse(clipboardy.readSync())).toEqual([
        {
          key: 'value',
          serialized: '00',
        },
      ])
    })
  })

  describe('Run', () => {
    it('should be a function', () => {
      expect(command.run).toBeFunction()
    })
    it('throw expception', () => {
      expect(command.run).toThrowWithMessage(
        Error,
        'Method [run] not implemented!',
      )
    })
  })
<<<<<<< HEAD

  describe('__applyConfig', () => {
    it('should be a function', () => {
      expect(command.__applyConfig).toBeFunction()
    })
    it('should sets constant', () => {
      command.options = {
        baseUrl: 'http://baseUrl///',
        apiPort: 1234,
        p2pPort: 4321,
        passphrase: 'test_passphrase',
        secondPassphrase: 'test_secondPassphrase',
      }

      command.__applyConfig()

      expect(command.config.baseUrl).toBe('http://baseUrl')
      expect(command.config.apiPort).toBe(1234)
      expect(command.config.p2pPort).toBe(4321)
      expect(command.config.passphrase).toBe('test_passphrase')
      expect(command.config.secondPassphrase).toBe('test_secondPassphrase')
    })
  })

  describe('__loadConstants', () => {
    it('should be a function', () => {
      expect(command.__loadConstants).toBeFunction()
    })
    it('should sets constant', async () => {
      command.config = {
        baseUrl: 'http://baseUrl',
        apiPort: 1234,
      }
      mockAxios
        .onGet('http://baseUrl:1234/api/v2/node/configuration')
        .reply(200, {
          data: {
            constants: {
              testConstant: true,
              testConstant2: 'test',
            },
          },
        })

      await command.__loadConstants()

      expect(command.config.constants).toContainAllEntries([
        ['testConstant', true],
        ['testConstant2', 'test'],
      ])
    })
  })

  describe('__loadNetworkConfig', () => {
    it('should be a function', () => {
      expect(command.__loadNetworkConfig).toBeFunction()
    })
    it('should sets constant', async () => {
      command.config = {
        baseUrl: 'http://baseUrl',
        p2pPort: 4321,
      }
      mockAxios.onGet('http://baseUrl:4321/config').reply(200, {
        data: {
          network: {
            testConfig: true,
            testConfig2: 'test',
          },
        },
      })

      await command.__loadNetworkConfig()

      expect(command.config.network).toContainAllEntries([
        ['testConfig', true],
        ['testConfig2', 'test'],
      ])
    })
  })

  describe('static __arkToArktoshi', () => {
    it('should be a function', () => {
      expect(Command.__arkToArktoshi).toBeFunction()
    })
    it('should give arktoshi', () => {
      expect(Command.__arkToArktoshi(0.1).toString()).toBe('10000000')
      expect(Command.__arkToArktoshi(1).toString()).toBe('100000000')
      expect(Command.__arkToArktoshi(10).toString()).toBe('1000000000')
    })
  })

  describe('static __arktoshiToArk', () => {
    it('should be a function', () => {
      expect(Command.__arktoshiToArk).toBeFunction()
    })
    it('should give ark', () => {
      expect(Command.__arktoshiToArk(10000000)).toBe('0.1 DѦ')
      expect(Command.__arktoshiToArk(100000000)).toBe('1 DѦ')
      expect(Command.__arktoshiToArk(1000000000)).toBe('10 DѦ')
    })
  })

  describe('__problemSendingTransactions', () => {
    it('should be a function', () => {
      expect(command.__problemSendingTransactions).toBeFunction()
    })
    it('should log message and exit', () => {
      const processExit = process.exit
      const loggerError = logger.error
      process.exit = jest.fn()
      logger.error = jest.fn()
      const message = '__problemSendingTransactions message'
      command.__problemSendingTransactions({
        message,
      })
      expect(logger.error).toHaveBeenCalledTimes(1)
      expect(logger.error).toHaveBeenCalledWith(
        `There was a problem sending transactions: ${message}`,
      )
      expect(process.exit).toHaveBeenCalledTimes(1)
      process.exit = processExit
      logger.error = loggerError
=======
  
  describe('Generate Wallets', () => {
    it('should be a function', () => {
      expect(command.generateWallets).toBeFunction()
    })
    it('generate wallets', () => {
      command.config = {
        network: {
          version: 1,
        },
      }
      const wallets = command.generateWallets(10)
      expect(wallets).toBeArrayOfSize(10)
      wallets.forEach(wallet => {
        expect(wallet).toContainAllKeys(['address', 'keys', 'passphrase'])
      })
>>>>>>> 59d63d95
    })
  })
})<|MERGE_RESOLUTION|>--- conflicted
+++ resolved
@@ -76,7 +76,24 @@
       )
     })
   })
-<<<<<<< HEAD
+
+  describe('Generate Wallets', () => {
+    it('should be a function', () => {
+      expect(command.generateWallets).toBeFunction()
+    })
+    it('generate wallets', () => {
+      command.config = {
+        network: {
+          version: 1,
+        },
+      }
+      const wallets = command.generateWallets(10)
+      expect(wallets).toBeArrayOfSize(10)
+      wallets.forEach(wallet => {
+        expect(wallet).toContainAllKeys(['address', 'keys', 'passphrase'])
+      })
+    })
+  })
 
   describe('__applyConfig', () => {
     it('should be a function', () => {
@@ -199,24 +216,6 @@
       expect(process.exit).toHaveBeenCalledTimes(1)
       process.exit = processExit
       logger.error = loggerError
-=======
-  
-  describe('Generate Wallets', () => {
-    it('should be a function', () => {
-      expect(command.generateWallets).toBeFunction()
-    })
-    it('generate wallets', () => {
-      command.config = {
-        network: {
-          version: 1,
-        },
-      }
-      const wallets = command.generateWallets(10)
-      expect(wallets).toBeArrayOfSize(10)
-      wallets.forEach(wallet => {
-        expect(wallet).toContainAllKeys(['address', 'keys', 'passphrase'])
-      })
->>>>>>> 59d63d95
     })
   })
 })