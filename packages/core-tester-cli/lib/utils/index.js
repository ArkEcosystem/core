module.exports = {
<<<<<<< HEAD
    copyToClipboard: require('./copy-to-clipboard'),
    generateWallets: require('./generate-wallets'),
    getConstants: require('./get-constants'),
    getDelegates: require('./get-delegates'),
    getTransaction: require('./get-transaction'),
    getTransactionDelay: require('./get-transaction-delay'),
    getVoters: require('./get-voters'),
    getWallet: require('./get-wallet'),
    getWalletBalance: require('./get-wallet-balance'),
    logger: require('./logger'),
    request: require('./request')
=======
  applyConfigOptions: require('./apply-config-options'),
  copyToClipboard: require('./copy-to-clipboard'),
  generateWallets: require('./generate-wallets'),
  getConstants: require('./get-constants'),
  getDelegates: require('./get-delegates'),
  getTransactionDelay: require('./get-transaction-delay'),
  getVoters: require('./get-voters'),
  getWallet: require('./get-wallet'),
  getWalletBalance: require('./get-wallet-balance'),
  logger: require('./logger'),
  parseFee: require('./parse-fee'),
  request: require('./request')
>>>>>>> e63a5897
}<|MERGE_RESOLUTION|>--- conflicted
+++ resolved
@@ -1,22 +1,10 @@
 module.exports = {
-<<<<<<< HEAD
-    copyToClipboard: require('./copy-to-clipboard'),
-    generateWallets: require('./generate-wallets'),
-    getConstants: require('./get-constants'),
-    getDelegates: require('./get-delegates'),
-    getTransaction: require('./get-transaction'),
-    getTransactionDelay: require('./get-transaction-delay'),
-    getVoters: require('./get-voters'),
-    getWallet: require('./get-wallet'),
-    getWalletBalance: require('./get-wallet-balance'),
-    logger: require('./logger'),
-    request: require('./request')
-=======
   applyConfigOptions: require('./apply-config-options'),
   copyToClipboard: require('./copy-to-clipboard'),
   generateWallets: require('./generate-wallets'),
   getConstants: require('./get-constants'),
   getDelegates: require('./get-delegates'),
+  getTransaction: require('./get-transaction'),
   getTransactionDelay: require('./get-transaction-delay'),
   getVoters: require('./get-voters'),
   getWallet: require('./get-wallet'),
@@ -24,5 +12,4 @@
   logger: require('./logger'),
   parseFee: require('./parse-fee'),
   request: require('./request')
->>>>>>> e63a5897
 }