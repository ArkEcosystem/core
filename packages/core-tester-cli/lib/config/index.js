--- conflicted
+++ resolved
@@ -1,13 +1,8 @@
 'use strict'
 
 const config = {
-<<<<<<< HEAD
-  baseUrlP2P: 'http://localhost:4002',
-  baseUrlApi: 'http://localhost:4003',
-=======
   baseUrlApi: 'http://localhost:4003',
   baseUrlP2P: 'http://localhost:4002',
->>>>>>> 0f36390c
   passphrase: 'prison tobacco acquire stone dignity palace note decade they current lesson robot',
   secondPassPhrase: '',
   publicKeyHash: 23,
