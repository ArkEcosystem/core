{
    "name": "@arkecosystem/core-test-utils",
    "description": "Test Utilities for Ark Core",
    "version": "2.2.0-alpha.8",
    "contributors": [
        "Brian Faust <brian@ark.io>",
        "Erwann Gentric <erwann@ark.io>",
        "Joshua Noack <joshua@ark.io>"
    ],
    "license": "MIT",
    "main": "dist/index",
    "types": "dist/index",
    "files": [
        "dist"
    ],
    "scripts": {
        "prepublishOnly": "yarn build",
        "pretest": "yarn lint && yarn build",
        "compile": "../../node_modules/typescript/bin/tsc",
        "build": "yarn clean && yarn compile",
        "build:watch": "yarn clean && yarn compile -w",
        "clean": "del dist",
        "docs": "../../node_modules/typedoc/bin/typedoc src --out docs",
        "lint": "../../node_modules/tslint/bin/tslint -c ../../tslint.json 'src/**/*.ts' '__tests__/**/*.ts' --fix",
        "test": "cross-env CORE_ENV=test jest --runInBand --forceExit",
        "test:coverage": "cross-env CORE_ENV=test jest --coverage --coveragePathIgnorePatterns='/(defaults.ts|index.ts)$' --runInBand --forceExit",
        "test:debug": "cross-env CORE_ENV=test node --inspect-brk ../../node_modules/.bin/jest --runInBand",
        "test:watch": "cross-env CORE_ENV=test jest --runInBand --watch",
        "test:watch:all": "cross-env CORE_ENV=test jest --runInBand --watchAll",
        "updates": "../../node_modules/npm-check-updates/bin/npm-check-updates -a"
    },
    "dependencies": {
<<<<<<< HEAD
        "@arkecosystem/core-container": "2.2.0-alpha.8",
        "@arkecosystem/core-interfaces": "2.2.0-alpha.8",
        "@arkecosystem/core-jest-matchers": "2.2.0-alpha.8",
        "@arkecosystem/crypto": "2.2.0-alpha.8",
=======
        "@arkecosystem/core-interfaces": "^2.1.1",
        "@arkecosystem/core-container": "^2.1.1",
        "@arkecosystem/core-jest-matchers": "^2.1.1",
        "@arkecosystem/crypto": "^2.1.1",
>>>>>>> e8a187b1
        "@types/bip39": "^2.4.1",
        "@types/lodash.get": "^4.4.4",
        "@types/lodash.isequal": "^4.5.3",
        "@types/lodash.isstring": "^4.0.4",
        "@types/lodash.sortby": "^4.7.4",
        "awilix": "^4.2.0",
        "bip39": "^2.5.0",
        "lodash": "^4.17.11",
        "lodash.get": "^4.4.2",
        "lodash.isequal": "^4.5.0",
        "lodash.isstring": "^4.0.1",
        "lodash.sortby": "^4.7.0",
        "superheroes": "^2.0.0",
        "xstate": "^4.3.1"
    },
    "publishConfig": {
        "access": "public"
    },
    "engines": {
        "node": ">=10.x"
    },
    "jest": {
        "preset": "../../jest-preset.json"
    }
}<|MERGE_RESOLUTION|>--- conflicted
+++ resolved
@@ -30,17 +30,10 @@
         "updates": "../../node_modules/npm-check-updates/bin/npm-check-updates -a"
     },
     "dependencies": {
-<<<<<<< HEAD
         "@arkecosystem/core-container": "2.2.0-alpha.8",
         "@arkecosystem/core-interfaces": "2.2.0-alpha.8",
         "@arkecosystem/core-jest-matchers": "2.2.0-alpha.8",
         "@arkecosystem/crypto": "2.2.0-alpha.8",
-=======
-        "@arkecosystem/core-interfaces": "^2.1.1",
-        "@arkecosystem/core-container": "^2.1.1",
-        "@arkecosystem/core-jest-matchers": "^2.1.1",
-        "@arkecosystem/crypto": "^2.1.1",
->>>>>>> e8a187b1
         "@types/bip39": "^2.4.1",
         "@types/lodash.get": "^4.4.4",
         "@types/lodash.isequal": "^4.5.3",
