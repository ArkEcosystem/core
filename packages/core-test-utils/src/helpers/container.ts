<<<<<<< HEAD
import { app } from "@arkecosystem/core-container";
import { Container } from "@arkecosystem/core-interfaces";
=======
import { app, Container } from "@arkecosystem/core-container";
import "@arkecosystem/core-jest-matchers";
>>>>>>> 276b4e2e
import * as path from "path";

export async function setUpContainer(options: any): Promise<Container.IContainer> {
    await app.setUp(
        "2.0.0",
        {
            data: options.data || "~/.ark",
            config: options.config ? options.config : path.resolve(__dirname, "../config/testnet"),
            token: options.token || "ark",
            network: options.network || "testnet",
        },
        options,
    );
    return app;
}<|MERGE_RESOLUTION|>--- conflicted
+++ resolved
@@ -1,10 +1,6 @@
-<<<<<<< HEAD
 import { app } from "@arkecosystem/core-container";
 import { Container } from "@arkecosystem/core-interfaces";
-=======
-import { app, Container } from "@arkecosystem/core-container";
 import "@arkecosystem/core-jest-matchers";
->>>>>>> 276b4e2e
 import * as path from "path";
 
 export async function setUpContainer(options: any): Promise<Container.IContainer> {
