--- conflicted
+++ resolved
@@ -25,20 +25,6 @@
 
     server.route([{ method: "GET", path: "/config", ...handlers.config }]);
 
-<<<<<<< HEAD
-    server.route({
-        method: "*",
-        path: "/{path*}",
-        handler: {
-            proxy: {
-                protocol: "http",
-                host: app.resolveOptions("api").host,
-                port: app.resolveOptions("api").port,
-                passThrough: true,
-            },
-        },
-    });
-=======
     if (app.has("api")) {
         server.route({
             method: "*",
@@ -53,7 +39,6 @@
             },
         });
     }
->>>>>>> a7ced368
 
     return mountServer("Wallet API", server);
 };