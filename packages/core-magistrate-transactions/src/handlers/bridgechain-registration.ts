--- conflicted
+++ resolved
@@ -6,40 +6,22 @@
 } from "@arkecosystem/core-magistrate-crypto";
 import { Handlers, TransactionReader } from "@arkecosystem/core-transactions";
 import { Interfaces, Transactions, Utils } from "@arkecosystem/crypto";
-<<<<<<< HEAD
-
-=======
->>>>>>> 239f12e1
 import {
     BridgechainAlreadyRegisteredError,
     BusinessIsResignedError,
     GenesisHashAlreadyRegisteredError,
-<<<<<<< HEAD
-=======
     PortKeyMustBeValidPackageNameError,
->>>>>>> 239f12e1
     WalletIsNotBusinessError,
 } from "../errors";
 import { MagistrateApplicationEvents } from "../events";
 import { IBridgechainWalletAttributes, IBusinessWalletAttributes } from "../interfaces";
-<<<<<<< HEAD
 import { MagistrateIndex } from "../wallet-indexes";
-import { BusinessRegistrationTransactionHandler } from "./business-registration";
-import { MagistrateTransactionHandler } from "./magistrate-handler";
-
-@Container.injectable()
-export class BridgechainRegistrationTransactionHandler extends MagistrateTransactionHandler {
-=======
 import { BusinessRegistrationTransactionHandler } from "./business-registration";
 import { MagistrateTransactionHandler } from "./magistrate-handler";
 import { packageNameRegex } from "./utils";
 
+@Container.injectable()
 export class BridgechainRegistrationTransactionHandler extends MagistrateTransactionHandler {
-    public getConstructor(): Transactions.TransactionConstructor {
-        return MagistrateTransactions.BridgechainRegistrationTransaction;
-    }
-
->>>>>>> 239f12e1
     public dependencies(): ReadonlyArray<Handlers.TransactionHandlerConstructor> {
         return [BusinessRegistrationTransactionHandler];
     }
@@ -48,7 +30,6 @@
         return MagistrateTransactions.BridgechainRegistrationTransaction;
     }
 
-<<<<<<< HEAD
     public walletAttributes(): ReadonlyArray<string> {
         return ["business.bridgechains.bridgechain"];
     }
@@ -70,27 +51,6 @@
             businessAttributes.bridgechains[bridgechainId] = {
                 bridgechainAsset: transaction.asset.bridgechainRegistration,
             };
-=======
-    public async bootstrap(connection: Database.IConnection, walletManager: State.IWalletManager): Promise<void> {
-        const reader: TransactionReader = await TransactionReader.create(connection, this.getConstructor());
-
-        while (reader.hasNext()) {
-            const transactions = await reader.read();
-
-            for (const transaction of transactions) {
-                const wallet: State.IWallet = walletManager.findByPublicKey(transaction.senderPublicKey);
-                const businessAttributes: IBusinessWalletAttributes = wallet.getAttribute<IBusinessWalletAttributes>(
-                    "business",
-                );
-                if (!businessAttributes.bridgechains) {
-                    businessAttributes.bridgechains = {};
-                }
-
-                const bridgechainId: string = transaction.asset.bridgechainRegistration.genesisHash;
-                businessAttributes.bridgechains[bridgechainId] = {
-                    bridgechainAsset: transaction.asset.bridgechainRegistration,
-                };
->>>>>>> 239f12e1
 
             wallet.setAttribute<IBusinessWalletAttributes>("business", businessAttributes);
             this.walletRepository.reindex(wallet);
@@ -99,17 +59,10 @@
 
     public async throwIfCannotBeApplied(
         transaction: Interfaces.ITransaction,
-<<<<<<< HEAD
         wallet: Contracts.State.Wallet,
         customWalletRepository?: Contracts.State.WalletRepository,
     ): Promise<void> {
         if (Utils.isException(transaction.data.id)) {
-=======
-        wallet: State.IWallet,
-        walletManager: State.IWalletManager,
-    ): Promise<void> {
-        if (Utils.isException(transaction.data)) {
->>>>>>> 239f12e1
             return;
         }
 
@@ -122,50 +75,17 @@
         }
 
         const { data }: Interfaces.ITransaction = transaction;
-<<<<<<< HEAD
 
         if (wallet.hasAttribute("business.bridgechains")) {
-=======
-        const bridgechains: Record<string, IBridgechainWalletAttributes> = wallet.getAttribute("business.bridgechains");
-
-        if (
-            bridgechains &&
-            Object.values(bridgechains).some(bridgechain => {
-                return (
-                    bridgechain.bridgechainAsset.name.toLowerCase() ===
-                    data.asset.bridgechainRegistration.name.toLowerCase()
-                );
-            })
-        ) {
-            throw new BridgechainAlreadyRegisteredError();
-        }
-
-        for (const wallet of walletManager.getIndex("businesses").values()) {
->>>>>>> 239f12e1
             const bridgechains: Record<string, IBridgechainWalletAttributes> = wallet.getAttribute(
                 "business.bridgechains",
             );
 
-<<<<<<< HEAD
-            if (
-                Object.values(bridgechains).some(bridgechain => {
-                    return (
-                        bridgechain.bridgechainAsset.name.toLowerCase() ===
-                        data.asset!.bridgechainRegistration.name.toLowerCase()
-                    );
-                })
-            ) {
-                throw new BridgechainAlreadyRegisteredError();
-            }
-        }
-=======
-            if (bridgechains) {
-                const bridgechainValues: IBridgechainWalletAttributes[] = Object.values(bridgechains);
+            const bridgechainValues: IBridgechainWalletAttributes[] = Object.values(bridgechains);
 
-                for (const bridgechain of bridgechainValues) {
-                    if (bridgechain.bridgechainAsset.genesisHash === data.asset.bridgechainRegistration.genesisHash) {
-                        throw new GenesisHashAlreadyRegisteredError();
-                    }
+            for (const bridgechain of bridgechainValues) {
+                if (bridgechain.bridgechainAsset.genesisHash === data.asset.bridgechainRegistration.genesisHash) {
+                    throw new GenesisHashAlreadyRegisteredError();
                 }
             }
         }
@@ -176,10 +96,6 @@
             }
         }
 
-        return super.throwIfCannotBeApplied(transaction, wallet, walletManager);
-    }
->>>>>>> 239f12e1
-
         const walletRepository: Contracts.State.WalletRepository = customWalletRepository ?? this.walletRepository;
         for (const wallet of walletRepository.getIndex(MagistrateIndex.Businesses).values()) {
             if (wallet.hasAttribute("business.bridgechains")) {
@@ -187,10 +103,15 @@
                     wallet.getAttribute("business.bridgechains"),
                 );
 
-                for (const bridgechain of bridgechainValues) {
-                    if (bridgechain.bridgechainAsset.genesisHash === data.asset!.bridgechainRegistration.genesisHash) {
-                        throw new GenesisHashAlreadyRegisteredError();
-                    }
+                if (
+                    bridgechainValues.some(bridgechain => {
+                        return (
+                            bridgechain.bridgechainAsset.name.toLowerCase() ===
+                            data.asset!.bridgechainRegistration.name.toLowerCase()
+                        );
+                    })
+                ) {
+                    throw new BridgechainAlreadyRegisteredError();
                 }
             }
         }
@@ -198,17 +119,8 @@
         return super.throwIfCannotBeApplied(transaction, wallet, customWalletRepository);
     }
 
-<<<<<<< HEAD
     public emitEvents(transaction: Interfaces.ITransaction, emitter: Contracts.Kernel.EventDispatcher): void {
         emitter.dispatch(MagistrateApplicationEvents.BridgechainRegistered, transaction.data);
-=======
-    public async canEnterTransactionPool(
-        data: Interfaces.ITransactionData,
-        pool: TransactionPool.IConnection,
-        processor: TransactionPool.IProcessor,
-    ): Promise<{ type: string; message: string } | null> {
-        return null;
->>>>>>> 239f12e1
     }
 
     public async applyToSender(
@@ -231,13 +143,10 @@
             businessAttributes.bridgechains = {};
         }
 
-<<<<<<< HEAD
         AppUtils.assert.defined<MagistrateInterfaces.IBridgechainRegistrationAsset>(
             transaction.data.asset?.bridgechainRegistration,
         );
 
-=======
->>>>>>> 239f12e1
         const bridgechainId: string = transaction.data.asset.bridgechainRegistration.genesisHash;
         businessAttributes.bridgechains[bridgechainId] = {
             bridgechainAsset: transaction.data.asset.bridgechainRegistration,
