import { Database, EventEmitter, State, TransactionPool } from "@arkecosystem/core-interfaces";
import { Transactions as MagistrateTransactions } from "@arkecosystem/core-magistrate-crypto";
import { Handlers, TransactionReader } from "@arkecosystem/core-transactions";
<<<<<<< HEAD
import { Interfaces, Transactions, Utils } from "@arkecosystem/crypto";
import { BridgechainAlreadyRegisteredError, BusinessIsResignedError, WalletIsNotBusinessError } from "../errors";
=======
import { Interfaces, Transactions } from "@arkecosystem/crypto";
import {
    BridgechainAlreadyRegisteredError,
    BusinessIsResignedError,
    GenesisHashAlreadyRegisteredError,
    WalletIsNotBusinessError,
} from "../errors";
>>>>>>> 5dbc8a8f
import { MagistrateApplicationEvents } from "../events";
import { IBridgechainWalletAttributes, IBusinessWalletAttributes } from "../interfaces";
import { MagistrateIndex } from "../wallet-manager";
import { BusinessRegistrationTransactionHandler } from "./business-registration";
import { MagistrateTransactionHandler } from "./magistrate-handler";

export class BridgechainRegistrationTransactionHandler extends MagistrateTransactionHandler {
    public getConstructor(): Transactions.TransactionConstructor {
        return MagistrateTransactions.BridgechainRegistrationTransaction;
    }

    public dependencies(): ReadonlyArray<Handlers.TransactionHandlerConstructor> {
        return [BusinessRegistrationTransactionHandler];
    }

    public walletAttributes(): ReadonlyArray<string> {
        return ["business.bridgechains.bridgechain"];
    }

    public async bootstrap(connection: Database.IConnection, walletManager: State.IWalletManager): Promise<void> {
        const reader: TransactionReader = await TransactionReader.create(connection, this.getConstructor());

        while (reader.hasNext()) {
            const transactions = await reader.read();

            for (const transaction of transactions) {
                const wallet: State.IWallet = walletManager.findByPublicKey(transaction.senderPublicKey);
                const businessAttributes: IBusinessWalletAttributes = wallet.getAttribute<IBusinessWalletAttributes>(
                    "business",
                );
                if (!businessAttributes.bridgechains) {
                    businessAttributes.bridgechains = {};
                }

                const bridgechainId: number = this.getBridgechainId(walletManager);
                businessAttributes.bridgechains[bridgechainId.toString()] = {
                    bridgechainId,
                    bridgechainAsset: transaction.asset.bridgechainRegistration,
                };

                wallet.setAttribute<IBusinessWalletAttributes>("business", businessAttributes);
                walletManager.reindex(wallet);
            }
        }
    }

    public async throwIfCannotBeApplied(
        transaction: Interfaces.ITransaction,
        wallet: State.IWallet,
        walletManager: State.IWalletManager,
    ): Promise<void> {
        if (Utils.isException(transaction.data)) {
            return;
        }

        if (!wallet.hasAttribute("business")) {
            throw new WalletIsNotBusinessError();
        }

        if (wallet.getAttribute<boolean>("business.resigned") === true) {
            throw new BusinessIsResignedError();
        }

        const { data }: Interfaces.ITransaction = transaction;
        const bridgechains: Record<string, IBridgechainWalletAttributes> = wallet.getAttribute("business.bridgechains");

        if (
            bridgechains &&
            Object.values(bridgechains).some(bridgechain => {
                return bridgechain.bridgechainAsset.name === data.asset.bridgechainRegistration.name;
            })
        ) {
            throw new BridgechainAlreadyRegisteredError();
        }

        for (const wallet of walletManager.getIndex("businesses").values()) {
            const bridgechains: Record<string, IBridgechainWalletAttributes> = wallet.getAttribute(
                "business.bridgechains",
            );

            if (bridgechains) {
                const bridgechainValues: IBridgechainWalletAttributes[] = Object.values(bridgechains);

                for (const bridgechain of bridgechainValues) {
                    if (bridgechain.bridgechainAsset.genesisHash === data.asset.bridgechainRegistration.genesisHash) {
                        throw new GenesisHashAlreadyRegisteredError();
                    }
                }
            }
        }

        return super.throwIfCannotBeApplied(transaction, wallet, walletManager);
    }

    public emitEvents(transaction: Interfaces.ITransaction, emitter: EventEmitter.EventEmitter): void {
        emitter.emit(MagistrateApplicationEvents.BridgechainRegistered, transaction.data);
    }

    public async canEnterTransactionPool(
        data: Interfaces.ITransactionData,
        pool: TransactionPool.IConnection,
        processor: TransactionPool.IProcessor,
    ): Promise<boolean> {
        return true;
    }

    public async applyToSender(
        transaction: Interfaces.ITransaction,
        walletManager: State.IWalletManager,
    ): Promise<void> {
        await super.applyToSender(transaction, walletManager);

        const sender: State.IWallet = walletManager.findByPublicKey(transaction.data.senderPublicKey);
        const businessAttributes: IBusinessWalletAttributes = sender.getAttribute<IBusinessWalletAttributes>(
            "business",
        );
        if (!businessAttributes.bridgechains) {
            businessAttributes.bridgechains = {};
        }

        const bridgechainId: number = this.getBridgechainId(walletManager);
        businessAttributes.bridgechains[bridgechainId.toString()] = {
            bridgechainId,
            bridgechainAsset: transaction.data.asset.bridgechainRegistration,
        };

        sender.setAttribute<IBusinessWalletAttributes>("business", businessAttributes);
        walletManager.reindex(sender);
    }

    public async revertForSender(
        transaction: Interfaces.ITransaction,
        walletManager: State.IWalletManager,
    ): Promise<void> {
        await super.revertForSender(transaction, walletManager);

        const sender: State.IWallet = walletManager.findByPublicKey(transaction.data.senderPublicKey);
        const businessAttributes: IBusinessWalletAttributes = sender.getAttribute<IBusinessWalletAttributes>(
            "business",
        );

        const bridgechainId: string = Object.keys(businessAttributes.bridgechains).pop();
        delete businessAttributes.bridgechains[bridgechainId];

        walletManager.reindex(sender);
    }

    public async applyToRecipient(
        transaction: Interfaces.ITransaction,
        walletManager: State.IWalletManager,
        // tslint:disable-next-line: no-empty
    ): Promise<void> {}

    public async revertForRecipient(
        transaction: Interfaces.ITransaction,
        walletManager: State.IWalletManager,
        // tslint:disable-next-line:no-empty
    ): Promise<void> {}

    private getBridgechainId(walletManager: State.IWalletManager): number {
        return walletManager.getIndex(MagistrateIndex.Bridgechains).values().length + 1;
    }
}<|MERGE_RESOLUTION|>--- conflicted
+++ resolved
@@ -1,18 +1,13 @@
 import { Database, EventEmitter, State, TransactionPool } from "@arkecosystem/core-interfaces";
 import { Transactions as MagistrateTransactions } from "@arkecosystem/core-magistrate-crypto";
 import { Handlers, TransactionReader } from "@arkecosystem/core-transactions";
-<<<<<<< HEAD
 import { Interfaces, Transactions, Utils } from "@arkecosystem/crypto";
-import { BridgechainAlreadyRegisteredError, BusinessIsResignedError, WalletIsNotBusinessError } from "../errors";
-=======
-import { Interfaces, Transactions } from "@arkecosystem/crypto";
 import {
     BridgechainAlreadyRegisteredError,
     BusinessIsResignedError,
     GenesisHashAlreadyRegisteredError,
     WalletIsNotBusinessError,
 } from "../errors";
->>>>>>> 5dbc8a8f
 import { MagistrateApplicationEvents } from "../events";
 import { IBridgechainWalletAttributes, IBusinessWalletAttributes } from "../interfaces";
 import { MagistrateIndex } from "../wallet-manager";
