import { Container, Contracts, Utils } from "@arkecosystem/core-kernel";
import { IEntityAsset } from "@arkecosystem/core-magistrate-crypto/dist/interfaces";
import { Interfaces } from "@arkecosystem/crypto";

import { EntityAlreadyRegisteredError, EntityNameAlreadyRegisteredError } from "../../errors";
import { IEntitiesWallet, IEntityWallet } from "../../interfaces";
import { MagistrateIndex } from "../../wallet-indexes";

// Entity Register sub-handler : most of the sub-handler methods are implemented here
// but it is extended by the bridgechain, business, developer, plugin... subhandlers
@Container.injectable()
export class EntityRegisterSubHandler {
    public async bootstrap(
        walletRepository: Contracts.State.WalletRepository,
<<<<<<< HEAD
        transactionHistoryService: Contracts.Shared.TransactionHistoryService,
        criteria: Contracts.Shared.OrTransactionCriteria,
    ): Promise<void> {
        await transactionHistoryService.streamManyByCriteria(criteria, (transaction) => {
            Utils.assert.defined<string>(transaction.id);
            Utils.assert.defined<string>(transaction.senderPublicKey);
            Utils.assert.defined<object>(transaction.asset);
            // Utils.assert.defined<IEntityAsset>(transaction.asset); // WTF?

=======
        transactions: Models.Transaction[],
    ): Promise<void> {
        for (const transaction of transactions) {
>>>>>>> 89a7176f
            const wallet: Contracts.State.Wallet = walletRepository.findByPublicKey(transaction.senderPublicKey);
            const entities: IEntitiesWallet = wallet.getAttribute<IEntitiesWallet>("entities", {});

            entities[transaction.id] = {
                type: transaction.asset.type,
                subType: transaction.asset.subType,
                data: transaction.asset.data,
            };

            wallet.setAttribute("entities", entities);

            walletRepository.index(wallet);
        });
    }

    public async throwIfCannotBeApplied(
        transaction: Interfaces.ITransaction,
        wallet: Contracts.State.Wallet,
        walletRepository: Contracts.State.WalletRepository,
    ): Promise<void> {
        Utils.assert.defined<string>(transaction.id);

        const walletEntities = wallet.getAttribute("entities", {});
        if (walletEntities[transaction.id]) {
            throw new EntityAlreadyRegisteredError();
        }

        for (const wallet of walletRepository.getIndex(MagistrateIndex.Entities).values()) {
            if (wallet.hasAttribute("entities")) {
                const entityValues: IEntityWallet[] = Object.values(wallet.getAttribute("entities"));

                if (
                    entityValues.some(
                        (entity) =>
                            entity.data.name!.toLowerCase() === transaction.data.asset!.data.name.toLowerCase() &&
                            entity.type === transaction.data.asset!.type &&
                            entity.subType === transaction.data.asset!.subType,
                    )
                ) {
                    throw new EntityNameAlreadyRegisteredError();
                }
            }
        }
    }

    public emitEvents(transaction: Interfaces.ITransaction, emitter: Contracts.Kernel.EventDispatcher): void {}

    public async applyToSender(
        transaction: Interfaces.ITransaction,
        walletRepository: Contracts.State.WalletRepository,
    ): Promise<void> {
        Utils.assert.defined<string>(transaction.data.senderPublicKey);
        Utils.assert.defined<string>(transaction.id);
        Utils.assert.defined<IEntityAsset>(transaction.data.asset);

        const wallet = walletRepository.findByPublicKey(transaction.data.senderPublicKey);

        const entities = wallet.getAttribute("entities", {});
        entities[transaction.id] = {
            type: transaction.data.asset.type,
            subType: transaction.data.asset.subType,
            data: { ...transaction.data.asset.data },
        };

        wallet.setAttribute("entities", entities);

        walletRepository.index(wallet);
    }

    public async revertForSender(
        transaction: Interfaces.ITransaction,
        walletRepository: Contracts.State.WalletRepository,
        transactionHistoryService: Contracts.Shared.TransactionHistoryService,
    ): Promise<void> {
        Utils.assert.defined<string>(transaction.data.senderPublicKey);
        Utils.assert.defined<string>(transaction.id);

        const wallet = walletRepository.findByPublicKey(transaction.data.senderPublicKey);

        const entities = wallet.getAttribute("entities", {});
        delete entities[transaction.id];

        wallet.setAttribute("entities", entities);

        walletRepository.index(wallet);
    }

    public async applyToRecipient(
        transaction: Interfaces.ITransaction,
        walletRepository: Contracts.State.WalletRepository,
        // tslint:disable-next-line: no-empty
    ): Promise<void> {}

    public async revertForRecipient(
        transaction: Interfaces.ITransaction,
        walletRepository: Contracts.State.WalletRepository,
        // tslint:disable-next-line:no-empty
    ): Promise<void> {}
}<|MERGE_RESOLUTION|>--- conflicted
+++ resolved
@@ -12,7 +12,6 @@
 export class EntityRegisterSubHandler {
     public async bootstrap(
         walletRepository: Contracts.State.WalletRepository,
-<<<<<<< HEAD
         transactionHistoryService: Contracts.Shared.TransactionHistoryService,
         criteria: Contracts.Shared.OrTransactionCriteria,
     ): Promise<void> {
@@ -22,11 +21,6 @@
             Utils.assert.defined<object>(transaction.asset);
             // Utils.assert.defined<IEntityAsset>(transaction.asset); // WTF?
 
-=======
-        transactions: Models.Transaction[],
-    ): Promise<void> {
-        for (const transaction of transactions) {
->>>>>>> 89a7176f
             const wallet: Contracts.State.Wallet = walletRepository.findByPublicKey(transaction.senderPublicKey);
             const entities: IEntitiesWallet = wallet.getAttribute<IEntitiesWallet>("entities", {});
 
