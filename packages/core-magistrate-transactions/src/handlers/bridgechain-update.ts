import { Models, Repositories } from "@arkecosystem/core-database";
import { Container, Contracts, Utils } from "@arkecosystem/core-kernel";
import {
    Enums,
    Interfaces as MagistrateInterfaces,
    Transactions as MagistrateTransactions,
} from "@arkecosystem/core-magistrate-crypto";
import { Handlers, TransactionReader } from "@arkecosystem/core-transactions";
import { Interfaces, Transactions } from "@arkecosystem/crypto";
<<<<<<< HEAD

=======
>>>>>>> 239f12e1
import {
    BridgechainIsNotRegisteredByWalletError,
    BridgechainIsResignedError,
    BusinessIsNotRegisteredError,
    BusinessIsResignedError,
    PortKeyMustBeValidPackageNameError,
} from "../errors";
import { MagistrateApplicationEvents } from "../events";
import { IBridgechainWalletAttributes, IBusinessWalletAttributes } from "../interfaces";
import { BridgechainRegistrationTransactionHandler } from "./bridgechain-registration";
import { MagistrateTransactionHandler } from "./magistrate-handler";
<<<<<<< HEAD

@Container.injectable()
export class BridgechainUpdateTransactionHandler extends MagistrateTransactionHandler {
    @Container.inject(Container.Identifiers.TransactionPoolQuery)
    private readonly poolQuery!: Contracts.TransactionPool.Query;
=======
import { packageNameRegex } from "./utils";

export class BridgechainUpdateTransactionHandler extends MagistrateTransactionHandler {
    public getConstructor(): Transactions.TransactionConstructor {
        return MagistrateTransactions.BridgechainUpdateTransaction;
    }
>>>>>>> 239f12e1

    public dependencies(): ReadonlyArray<Handlers.TransactionHandlerConstructor> {
        return [BridgechainRegistrationTransactionHandler];
    }

    public getConstructor(): Transactions.TransactionConstructor {
        return MagistrateTransactions.BridgechainUpdateTransaction;
    }

<<<<<<< HEAD
    public walletAttributes(): ReadonlyArray<string> {
        return [];
    }

    public async bootstrap(): Promise<void> {
        const reader: TransactionReader = this.getTransactionReader();
        const transactions: Models.Transaction[] = await reader.read();
=======
    public async bootstrap(connection: Database.IConnection, walletManager: State.IWalletManager): Promise<void> {
        const reader: TransactionReader = await TransactionReader.create(connection, this.getConstructor());

        while (reader.hasNext()) {
            const transactions = await reader.read();
>>>>>>> 239f12e1

        for (const transaction of transactions) {
            const wallet: Contracts.State.Wallet = this.walletRepository.findByPublicKey(transaction.senderPublicKey);
            const businessAttributes: IBusinessWalletAttributes = wallet.getAttribute<IBusinessWalletAttributes>(
                "business",
            );

<<<<<<< HEAD
            const { bridgechainId, seedNodes, ports } = transaction.asset.bridgechainUpdate;
            businessAttributes.bridgechains![bridgechainId].bridgechainAsset.seedNodes = seedNodes;
            businessAttributes.bridgechains![bridgechainId].bridgechainAsset.ports = ports;
=======
                const bridgechainUpdate = transaction.asset.bridgechainUpdate;
                const bridgechainAsset =
                    businessAttributes.bridgechains[bridgechainUpdate.bridgechainId].bridgechainAsset;

                const shallowCloneBridgechainUpdate = { ...bridgechainUpdate };
                delete shallowCloneBridgechainUpdate.bridgechainId; // we don't want id in wallet bridgechain asset
                Object.assign(bridgechainAsset, shallowCloneBridgechainUpdate);
>>>>>>> 239f12e1

            this.walletRepository.reindex(wallet);
        }
    }

    public async throwIfCannotBeApplied(
        transaction: Interfaces.ITransaction,
<<<<<<< HEAD
        wallet: Contracts.State.Wallet,
        customWalletRepository?: Contracts.State.WalletRepository,
=======
        wallet: State.IWallet,
        walletManager: State.IWalletManager,
>>>>>>> 239f12e1
    ): Promise<void> {
        if (!wallet.hasAttribute("business")) {
            throw new BusinessIsNotRegisteredError();
        }

        if (wallet.hasAttribute("business.resigned")) {
            throw new BusinessIsResignedError();
        }

        const businessAttributes: IBusinessWalletAttributes = wallet.getAttribute<IBusinessWalletAttributes>(
            "business",
        );
<<<<<<< HEAD

        Utils.assert.defined<MagistrateInterfaces.IBridgechainUpdateAsset>(transaction.data.asset?.bridgechainUpdate);
=======
        if (!businessAttributes.bridgechains) {
            throw new BridgechainIsNotRegisteredByWalletError();
        }
>>>>>>> 239f12e1

        const bridgechainUpdate: MagistrateInterfaces.IBridgechainUpdateAsset =
            transaction.data.asset.bridgechainUpdate;

        Utils.assert.defined<Record<string, IBridgechainWalletAttributes>>(businessAttributes.bridgechains);

        const bridgechainAttributes: IBridgechainWalletAttributes =
            businessAttributes.bridgechains[bridgechainUpdate.bridgechainId];

        if (!bridgechainAttributes) {
            throw new BridgechainIsNotRegisteredByWalletError();
        }

        if (bridgechainAttributes.resigned) {
            throw new BridgechainIsResignedError();
        }

<<<<<<< HEAD
        return super.throwIfCannotBeApplied(transaction, wallet, customWalletRepository);
=======
        for (const portKey of Object.keys(bridgechainUpdate.ports || {})) {
            if (!packageNameRegex.test(portKey)) {
                throw new PortKeyMustBeValidPackageNameError();
            }
        }

        return super.throwIfCannotBeApplied(transaction, wallet, walletManager);
>>>>>>> 239f12e1
    }

    public emitEvents(transaction: Interfaces.ITransaction, emitter: Contracts.Kernel.EventDispatcher): void {
        emitter.dispatch(MagistrateApplicationEvents.BridgechainUpdate, transaction.data);
    }

<<<<<<< HEAD
    public async throwIfCannotEnterPool(transaction: Interfaces.ITransaction): Promise<void> {
        Utils.assert.defined<string>(transaction.data.senderPublicKey);

        const bridgechainId: string = transaction.data.asset!.bridgechainUpdate.bridgechainId;
        const hasUpdate: boolean = this.poolQuery
            .getAllBySender(transaction.data.senderPublicKey)
            .whereKind(transaction)
            .wherePredicate(t => t.data.asset?.bridgechainUpdate.bridgechainId === bridgechainId)
            .has();

        if (hasUpdate) {
            throw new Contracts.TransactionPool.PoolError(
                `Bridgechain update for bridgechainId "${bridgechainId}" already in the pool`,
                "ERR_PENDING",
                transaction,
            );
        }
=======
    public async canEnterTransactionPool(
        data: Interfaces.ITransactionData,
        pool: TransactionPool.IConnection,
        processor: TransactionPool.IProcessor,
    ): Promise<{ type: string; message: string } | null> {
        const { bridgechainId }: { bridgechainId: string } = data.asset.bridgechainUpdate;

        const bridgechainUpdatesInPool: Interfaces.ITransactionData[] = Array.from(
            await pool.getTransactionsByType(
                Enums.MagistrateTransactionType.BridgechainUpdate,
                Enums.MagistrateTransactionGroup,
            ),
        ).map((memTx: Interfaces.ITransaction) => memTx.data);

        if (
            bridgechainUpdatesInPool.some(
                update =>
                    update.senderPublicKey === data.senderPublicKey &&
                    update.asset.bridgechainUpdate.bridgechainId === bridgechainId,
            )
        ) {
            return {
                type: "ERR_PENDING",
                message: `Bridgechain update for bridgechainId "${bridgechainId}" already in the pool`,
            };
        }

        return null;
>>>>>>> 239f12e1
    }

    public async applyToSender(
        transaction: Interfaces.ITransaction,
        customWalletRepository?: Contracts.State.WalletRepository,
    ): Promise<void> {
        await super.applyToSender(transaction, customWalletRepository);

        const walletRepository: Contracts.State.WalletRepository = customWalletRepository ?? this.walletRepository;

        Utils.assert.defined<string>(transaction.data.senderPublicKey);

        const wallet: Contracts.State.Wallet = walletRepository.findByPublicKey(transaction.data.senderPublicKey);

        const businessAttributes: IBusinessWalletAttributes = wallet.getAttribute<IBusinessWalletAttributes>(
            "business",
        );

        Utils.assert.defined<MagistrateInterfaces.IBridgechainUpdateAsset>(transaction.data.asset?.bridgechainUpdate);

        const bridgechainUpdate: MagistrateInterfaces.IBridgechainUpdateAsset =
            transaction.data.asset.bridgechainUpdate;

        Utils.assert.defined<Record<string, IBridgechainWalletAttributes>>(businessAttributes.bridgechains);

        const bridgechainAttributes: IBridgechainWalletAttributes =
            businessAttributes.bridgechains[bridgechainUpdate.bridgechainId];
<<<<<<< HEAD
        if (bridgechainUpdate.seedNodes) {
            bridgechainAttributes.bridgechainAsset.seedNodes = bridgechainUpdate.seedNodes;
        }

        if (bridgechainUpdate.ports) {
            bridgechainAttributes.bridgechainAsset.ports = bridgechainUpdate.ports;
        }
=======

        const shallowCloneBridgechainUpdate = { ...bridgechainUpdate };
        delete shallowCloneBridgechainUpdate.bridgechainId; // we don't want id in wallet bridgechain asset
        Object.assign(bridgechainAttributes.bridgechainAsset, shallowCloneBridgechainUpdate);
>>>>>>> 239f12e1

        walletRepository.reindex(wallet);
    }

    public async revertForSender(
        transaction: Interfaces.ITransaction,
        customWalletRepository?: Contracts.State.WalletRepository,
    ): Promise<void> {
        await super.revertForSender(transaction, customWalletRepository);

        const walletRepository: Contracts.State.WalletRepository = customWalletRepository ?? this.walletRepository;

        Utils.assert.defined<string>(transaction.data.senderPublicKey);

        const sender: Contracts.State.Wallet = walletRepository.findByPublicKey(transaction.data.senderPublicKey);

<<<<<<< HEAD
=======
        // Here we have to "replay" all bridgechain registration and update transactions for this bridgechain id
        // (except the current one being reverted) to rebuild previous wallet state.
        const sender: State.IWallet = walletManager.findByPublicKey(transaction.data.senderPublicKey);
>>>>>>> 239f12e1
        const businessAttributes: IBusinessWalletAttributes = sender.getAttribute<IBusinessWalletAttributes>(
            "business",
        );
        const bridgechainId: string = transaction.data.asset.bridgechainUpdate.bridgechainId;

<<<<<<< HEAD
        const reader: TransactionReader = this.getTransactionReader();
        const updateTransactions: Models.Transaction[] = await reader.read();

        if (updateTransactions.length > 1) {
            const updateTransaction: Models.Transaction | undefined = updateTransactions.pop();

            Utils.assert.defined<Models.Transaction>(updateTransaction);

            Utils.assert.defined<Record<string, IBridgechainWalletAttributes>>(businessAttributes.bridgechains);

            // @ts-ignore Property 'seedNodes' does not exist on type 'IBootstrapTransaction'.
            const { bridgechainId, seedNodes, ports } = updateTransaction.asset.bridgechainUpdate;

            businessAttributes.bridgechains[bridgechainId].bridgechainAsset.seedNodes = seedNodes;
            businessAttributes.bridgechains[bridgechainId].bridgechainAsset.ports = ports;
        } else {
            // There are equally many bridgechain registrations as bridgechains a wallet posseses in the database.
            // By getting the index of the bridgechainId we can use it as an offset to get
            // the actual registration transaction.
            Utils.assert.defined<Utils.BigNumber>(transaction.data.asset?.bridgechainUpdate?.bridgechainId);

            const bridgechainId: string = transaction.data.asset.bridgechainUpdate.bridgechainId;

            Utils.assert.defined<IBridgechainWalletAttributes>(businessAttributes.bridgechains);

            const registrationIndex: number = Object.keys(businessAttributes.bridgechains).indexOf(bridgechainId);

            Utils.assert.defined<string>(sender.publicKey);

            const transactions: Repositories.RepositorySearchResult<Models.Transaction> = await this.transactionRepository.search(
                {
                    criteria: [
                        {
                            field: "senderPublicKey",
                            value: sender.publicKey,
                            operator: Repositories.Search.SearchOperator.Equal,
                        },
                        {
                            field: "type",
                            value: Enums.MagistrateTransactionType.BridgechainRegistration,
                            operator: Repositories.Search.SearchOperator.Equal,
                        },
                        {
                            field: "typeGroup",
                            value: Enums.MagistrateTransactionType.BridgechainRegistration,
                            operator: Repositories.Search.SearchOperator.Equal,
                        },
                    ],
                    orderBy: [
                        {
                            direction: "ASC",
                            field: "nonce",
                        },
                    ],
                    limit: 1,
                    offset: registrationIndex,
                },
            );

            Utils.assert.defined<MagistrateInterfaces.IBridgechainRegistrationAsset>(
                transactions.rows[0].asset?.bridgechainRegistration,
            );

            const bridgechainRegistration: MagistrateInterfaces.IBridgechainRegistrationAsset =
                transactions.rows[0].asset.bridgechainRegistration;

            Utils.assert.defined<Record<string, IBridgechainWalletAttributes>>(businessAttributes.bridgechains);

            businessAttributes.bridgechains[bridgechainId].bridgechainAsset.seedNodes =
                bridgechainRegistration.seedNodes;

            businessAttributes.bridgechains[bridgechainId].bridgechainAsset.ports = bridgechainRegistration.ports;
        }

        walletRepository.reindex(sender);
=======
        const connection: Database.IConnection = app.resolvePlugin<Database.IDatabaseService>("database").connection;

        const dbRegistrationTransactions = await connection.transactionsRepository.search({
            parameters: [
                {
                    field: "senderPublicKey",
                    value: transaction.data.senderPublicKey,
                    operator: Database.SearchOperator.OP_EQ,
                },
                {
                    field: "type",
                    value: Enums.MagistrateTransactionType.BridgechainRegistration,
                    operator: Database.SearchOperator.OP_EQ,
                },
                {
                    field: "typeGroup",
                    value: transaction.data.typeGroup,
                    operator: Database.SearchOperator.OP_EQ,
                },
            ],
        });
        const dbUpdateTransactions = await connection.transactionsRepository.search({
            parameters: [
                {
                    field: "senderPublicKey",
                    value: transaction.data.senderPublicKey,
                    operator: Database.SearchOperator.OP_EQ,
                },
                {
                    field: "type",
                    value: Enums.MagistrateTransactionType.BridgechainUpdate,
                    operator: Database.SearchOperator.OP_EQ,
                },
                {
                    field: "typeGroup",
                    value: transaction.data.typeGroup,
                    operator: Database.SearchOperator.OP_EQ,
                },
            ],
            orderBy: [
                {
                    direction: "asc",
                    field: "nonce",
                },
            ],
        });

        let bridgechainAsset: MagistrateInterfaces.IBridgechainRegistrationAsset;
        for (const dbRegistrationTx of dbRegistrationTransactions.rows) {
            if (dbRegistrationTx.asset.bridgechainRegistration.genesisHash === bridgechainId) {
                bridgechainAsset = dbRegistrationTx.asset
                    .bridgechainRegistration as MagistrateInterfaces.IBridgechainRegistrationAsset;
                break;
            }
        }

        for (const dbUpdateTx of dbUpdateTransactions.rows) {
            const bridgechainUpdateAsset = dbUpdateTx.asset
                .bridgechainUpdate as MagistrateInterfaces.IBridgechainUpdateAsset;
            if (dbUpdateTx.id === transaction.id || bridgechainUpdateAsset.bridgechainId !== bridgechainId) {
                continue;
            }
            delete dbUpdateTx.asset.bridgechainUpdate.bridgechainId; // no need for bridgechainId for bridgechain asset
            Object.assign(bridgechainAsset, bridgechainUpdateAsset);
        }

        businessAttributes.bridgechains[bridgechainId] = { bridgechainAsset };

        walletManager.reindex(sender);
>>>>>>> 239f12e1
    }

    public async applyToRecipient(
        transaction: Interfaces.ITransaction,
        customWalletRepository?: Contracts.State.WalletRepository,
        // tslint:disable-next-line: no-empty
    ): Promise<void> {}

    public async revertForRecipient(
        transaction: Interfaces.ITransaction,
        customWalletRepository?: Contracts.State.WalletRepository,
        // tslint:disable-next-line:no-empty
    ): Promise<void> {}
}<|MERGE_RESOLUTION|>--- conflicted
+++ resolved
@@ -7,10 +7,6 @@
 } from "@arkecosystem/core-magistrate-crypto";
 import { Handlers, TransactionReader } from "@arkecosystem/core-transactions";
 import { Interfaces, Transactions } from "@arkecosystem/crypto";
-<<<<<<< HEAD
-
-=======
->>>>>>> 239f12e1
 import {
     BridgechainIsNotRegisteredByWalletError,
     BridgechainIsResignedError,
@@ -22,30 +18,21 @@
 import { IBridgechainWalletAttributes, IBusinessWalletAttributes } from "../interfaces";
 import { BridgechainRegistrationTransactionHandler } from "./bridgechain-registration";
 import { MagistrateTransactionHandler } from "./magistrate-handler";
-<<<<<<< HEAD
+import { packageNameRegex } from "./utils";
 
 @Container.injectable()
 export class BridgechainUpdateTransactionHandler extends MagistrateTransactionHandler {
     @Container.inject(Container.Identifiers.TransactionPoolQuery)
     private readonly poolQuery!: Contracts.TransactionPool.Query;
-=======
-import { packageNameRegex } from "./utils";
-
-export class BridgechainUpdateTransactionHandler extends MagistrateTransactionHandler {
+
+    public dependencies(): ReadonlyArray<Handlers.TransactionHandlerConstructor> {
+        return [BridgechainRegistrationTransactionHandler];
+    }
+
     public getConstructor(): Transactions.TransactionConstructor {
         return MagistrateTransactions.BridgechainUpdateTransaction;
     }
->>>>>>> 239f12e1
-
-    public dependencies(): ReadonlyArray<Handlers.TransactionHandlerConstructor> {
-        return [BridgechainRegistrationTransactionHandler];
-    }
-
-    public getConstructor(): Transactions.TransactionConstructor {
-        return MagistrateTransactions.BridgechainUpdateTransaction;
-    }
-
-<<<<<<< HEAD
+
     public walletAttributes(): ReadonlyArray<string> {
         return [];
     }
@@ -53,13 +40,6 @@
     public async bootstrap(): Promise<void> {
         const reader: TransactionReader = this.getTransactionReader();
         const transactions: Models.Transaction[] = await reader.read();
-=======
-    public async bootstrap(connection: Database.IConnection, walletManager: State.IWalletManager): Promise<void> {
-        const reader: TransactionReader = await TransactionReader.create(connection, this.getConstructor());
-
-        while (reader.hasNext()) {
-            const transactions = await reader.read();
->>>>>>> 239f12e1
 
         for (const transaction of transactions) {
             const wallet: Contracts.State.Wallet = this.walletRepository.findByPublicKey(transaction.senderPublicKey);
@@ -67,19 +47,14 @@
                 "business",
             );
 
-<<<<<<< HEAD
-            const { bridgechainId, seedNodes, ports } = transaction.asset.bridgechainUpdate;
-            businessAttributes.bridgechains![bridgechainId].bridgechainAsset.seedNodes = seedNodes;
-            businessAttributes.bridgechains![bridgechainId].bridgechainAsset.ports = ports;
-=======
-                const bridgechainUpdate = transaction.asset.bridgechainUpdate;
-                const bridgechainAsset =
-                    businessAttributes.bridgechains[bridgechainUpdate.bridgechainId].bridgechainAsset;
-
-                const shallowCloneBridgechainUpdate = { ...bridgechainUpdate };
-                delete shallowCloneBridgechainUpdate.bridgechainId; // we don't want id in wallet bridgechain asset
-                Object.assign(bridgechainAsset, shallowCloneBridgechainUpdate);
->>>>>>> 239f12e1
+            const shallowCloneBridgechainUpdate = { ...transaction.asset.bridgechainUpdate };
+            const bridgechainId = shallowCloneBridgechainUpdate.bridgechainId;
+            delete shallowCloneBridgechainUpdate.bridgechainId; // we don't want id in wallet bridgechain asset
+
+            businessAttributes.bridgechains![bridgechainId].bridgechainAsset = {
+                ...businessAttributes.bridgechains![bridgechainId].bridgechainAsset,
+                ...shallowCloneBridgechainUpdate
+            };
 
             this.walletRepository.reindex(wallet);
         }
@@ -87,13 +62,8 @@
 
     public async throwIfCannotBeApplied(
         transaction: Interfaces.ITransaction,
-<<<<<<< HEAD
         wallet: Contracts.State.Wallet,
         customWalletRepository?: Contracts.State.WalletRepository,
-=======
-        wallet: State.IWallet,
-        walletManager: State.IWalletManager,
->>>>>>> 239f12e1
     ): Promise<void> {
         if (!wallet.hasAttribute("business")) {
             throw new BusinessIsNotRegisteredError();
@@ -103,17 +73,15 @@
             throw new BusinessIsResignedError();
         }
 
+        Utils.assert.defined<MagistrateInterfaces.IBridgechainUpdateAsset>(transaction.data.asset?.bridgechainUpdate);
+        
         const businessAttributes: IBusinessWalletAttributes = wallet.getAttribute<IBusinessWalletAttributes>(
             "business",
         );
-<<<<<<< HEAD
-
-        Utils.assert.defined<MagistrateInterfaces.IBridgechainUpdateAsset>(transaction.data.asset?.bridgechainUpdate);
-=======
+
         if (!businessAttributes.bridgechains) {
             throw new BridgechainIsNotRegisteredByWalletError();
         }
->>>>>>> 239f12e1
 
         const bridgechainUpdate: MagistrateInterfaces.IBridgechainUpdateAsset =
             transaction.data.asset.bridgechainUpdate;
@@ -131,24 +99,19 @@
             throw new BridgechainIsResignedError();
         }
 
-<<<<<<< HEAD
-        return super.throwIfCannotBeApplied(transaction, wallet, customWalletRepository);
-=======
         for (const portKey of Object.keys(bridgechainUpdate.ports || {})) {
             if (!packageNameRegex.test(portKey)) {
                 throw new PortKeyMustBeValidPackageNameError();
             }
         }
 
-        return super.throwIfCannotBeApplied(transaction, wallet, walletManager);
->>>>>>> 239f12e1
+        return super.throwIfCannotBeApplied(transaction, wallet, customWalletRepository);
     }
 
     public emitEvents(transaction: Interfaces.ITransaction, emitter: Contracts.Kernel.EventDispatcher): void {
         emitter.dispatch(MagistrateApplicationEvents.BridgechainUpdate, transaction.data);
     }
 
-<<<<<<< HEAD
     public async throwIfCannotEnterPool(transaction: Interfaces.ITransaction): Promise<void> {
         Utils.assert.defined<string>(transaction.data.senderPublicKey);
 
@@ -166,36 +129,6 @@
                 transaction,
             );
         }
-=======
-    public async canEnterTransactionPool(
-        data: Interfaces.ITransactionData,
-        pool: TransactionPool.IConnection,
-        processor: TransactionPool.IProcessor,
-    ): Promise<{ type: string; message: string } | null> {
-        const { bridgechainId }: { bridgechainId: string } = data.asset.bridgechainUpdate;
-
-        const bridgechainUpdatesInPool: Interfaces.ITransactionData[] = Array.from(
-            await pool.getTransactionsByType(
-                Enums.MagistrateTransactionType.BridgechainUpdate,
-                Enums.MagistrateTransactionGroup,
-            ),
-        ).map((memTx: Interfaces.ITransaction) => memTx.data);
-
-        if (
-            bridgechainUpdatesInPool.some(
-                update =>
-                    update.senderPublicKey === data.senderPublicKey &&
-                    update.asset.bridgechainUpdate.bridgechainId === bridgechainId,
-            )
-        ) {
-            return {
-                type: "ERR_PENDING",
-                message: `Bridgechain update for bridgechainId "${bridgechainId}" already in the pool`,
-            };
-        }
-
-        return null;
->>>>>>> 239f12e1
     }
 
     public async applyToSender(
@@ -223,20 +156,13 @@
 
         const bridgechainAttributes: IBridgechainWalletAttributes =
             businessAttributes.bridgechains[bridgechainUpdate.bridgechainId];
-<<<<<<< HEAD
-        if (bridgechainUpdate.seedNodes) {
-            bridgechainAttributes.bridgechainAsset.seedNodes = bridgechainUpdate.seedNodes;
-        }
-
-        if (bridgechainUpdate.ports) {
-            bridgechainAttributes.bridgechainAsset.ports = bridgechainUpdate.ports;
-        }
-=======
 
         const shallowCloneBridgechainUpdate = { ...bridgechainUpdate };
         delete shallowCloneBridgechainUpdate.bridgechainId; // we don't want id in wallet bridgechain asset
-        Object.assign(bridgechainAttributes.bridgechainAsset, shallowCloneBridgechainUpdate);
->>>>>>> 239f12e1
+        bridgechainAttributes.bridgechainAsset = {
+            ...bridgechainAttributes.bridgechainAsset,
+            ...shallowCloneBridgechainUpdate
+        };
 
         walletRepository.reindex(wallet);
     }
@@ -251,142 +177,63 @@
 
         Utils.assert.defined<string>(transaction.data.senderPublicKey);
 
-        const sender: Contracts.State.Wallet = walletRepository.findByPublicKey(transaction.data.senderPublicKey);
-
-<<<<<<< HEAD
-=======
         // Here we have to "replay" all bridgechain registration and update transactions for this bridgechain id
         // (except the current one being reverted) to rebuild previous wallet state.
-        const sender: State.IWallet = walletManager.findByPublicKey(transaction.data.senderPublicKey);
->>>>>>> 239f12e1
+        const sender: Contracts.State.Wallet = walletRepository.findByPublicKey(transaction.data.senderPublicKey);
+
         const businessAttributes: IBusinessWalletAttributes = sender.getAttribute<IBusinessWalletAttributes>(
             "business",
         );
         const bridgechainId: string = transaction.data.asset.bridgechainUpdate.bridgechainId;
 
-<<<<<<< HEAD
-        const reader: TransactionReader = this.getTransactionReader();
-        const updateTransactions: Models.Transaction[] = await reader.read();
-
-        if (updateTransactions.length > 1) {
-            const updateTransaction: Models.Transaction | undefined = updateTransactions.pop();
-
-            Utils.assert.defined<Models.Transaction>(updateTransaction);
-
-            Utils.assert.defined<Record<string, IBridgechainWalletAttributes>>(businessAttributes.bridgechains);
-
-            // @ts-ignore Property 'seedNodes' does not exist on type 'IBootstrapTransaction'.
-            const { bridgechainId, seedNodes, ports } = updateTransaction.asset.bridgechainUpdate;
-
-            businessAttributes.bridgechains[bridgechainId].bridgechainAsset.seedNodes = seedNodes;
-            businessAttributes.bridgechains[bridgechainId].bridgechainAsset.ports = ports;
-        } else {
-            // There are equally many bridgechain registrations as bridgechains a wallet posseses in the database.
-            // By getting the index of the bridgechainId we can use it as an offset to get
-            // the actual registration transaction.
-            Utils.assert.defined<Utils.BigNumber>(transaction.data.asset?.bridgechainUpdate?.bridgechainId);
-
-            const bridgechainId: string = transaction.data.asset.bridgechainUpdate.bridgechainId;
-
-            Utils.assert.defined<IBridgechainWalletAttributes>(businessAttributes.bridgechains);
-
-            const registrationIndex: number = Object.keys(businessAttributes.bridgechains).indexOf(bridgechainId);
-
-            Utils.assert.defined<string>(sender.publicKey);
-
-            const transactions: Repositories.RepositorySearchResult<Models.Transaction> = await this.transactionRepository.search(
-                {
-                    criteria: [
-                        {
-                            field: "senderPublicKey",
-                            value: sender.publicKey,
-                            operator: Repositories.Search.SearchOperator.Equal,
-                        },
-                        {
-                            field: "type",
-                            value: Enums.MagistrateTransactionType.BridgechainRegistration,
-                            operator: Repositories.Search.SearchOperator.Equal,
-                        },
-                        {
-                            field: "typeGroup",
-                            value: Enums.MagistrateTransactionType.BridgechainRegistration,
-                            operator: Repositories.Search.SearchOperator.Equal,
-                        },
-                    ],
-                    orderBy: [
-                        {
-                            direction: "ASC",
-                            field: "nonce",
-                        },
-                    ],
-                    limit: 1,
-                    offset: registrationIndex,
-                },
-            );
-
-            Utils.assert.defined<MagistrateInterfaces.IBridgechainRegistrationAsset>(
-                transactions.rows[0].asset?.bridgechainRegistration,
-            );
-
-            const bridgechainRegistration: MagistrateInterfaces.IBridgechainRegistrationAsset =
-                transactions.rows[0].asset.bridgechainRegistration;
-
-            Utils.assert.defined<Record<string, IBridgechainWalletAttributes>>(businessAttributes.bridgechains);
-
-            businessAttributes.bridgechains[bridgechainId].bridgechainAsset.seedNodes =
-                bridgechainRegistration.seedNodes;
-
-            businessAttributes.bridgechains[bridgechainId].bridgechainAsset.ports = bridgechainRegistration.ports;
-        }
-
-        walletRepository.reindex(sender);
-=======
-        const connection: Database.IConnection = app.resolvePlugin<Database.IDatabaseService>("database").connection;
-
-        const dbRegistrationTransactions = await connection.transactionsRepository.search({
-            parameters: [
-                {
-                    field: "senderPublicKey",
-                    value: transaction.data.senderPublicKey,
-                    operator: Database.SearchOperator.OP_EQ,
-                },
-                {
-                    field: "type",
-                    value: Enums.MagistrateTransactionType.BridgechainRegistration,
-                    operator: Database.SearchOperator.OP_EQ,
-                },
-                {
-                    field: "typeGroup",
-                    value: transaction.data.typeGroup,
-                    operator: Database.SearchOperator.OP_EQ,
-                },
-            ],
-        });
-        const dbUpdateTransactions = await connection.transactionsRepository.search({
-            parameters: [
-                {
-                    field: "senderPublicKey",
-                    value: transaction.data.senderPublicKey,
-                    operator: Database.SearchOperator.OP_EQ,
-                },
-                {
-                    field: "type",
-                    value: Enums.MagistrateTransactionType.BridgechainUpdate,
-                    operator: Database.SearchOperator.OP_EQ,
-                },
-                {
-                    field: "typeGroup",
-                    value: transaction.data.typeGroup,
-                    operator: Database.SearchOperator.OP_EQ,
-                },
-            ],
-            orderBy: [
-                {
-                    direction: "asc",
-                    field: "nonce",
-                },
-            ],
-        });
+        const dbRegistrationTransactions: Repositories.RepositorySearchResult<Models.Transaction> = await this.transactionRepository.search(
+            {
+                criteria: [
+                    {
+                        field: "senderPublicKey",
+                        value: sender.publicKey,
+                        operator: Repositories.Search.SearchOperator.Equal,
+                    },
+                    {
+                        field: "type",
+                        value: Enums.MagistrateTransactionType.BridgechainRegistration,
+                        operator: Repositories.Search.SearchOperator.Equal,
+                    },
+                    {
+                        field: "typeGroup",
+                        value: transaction.data.typeGroup,
+                        operator: Repositories.Search.SearchOperator.Equal,
+                    },
+                ],
+            },
+        );
+        const dbUpdateTransactions: Repositories.RepositorySearchResult<Models.Transaction> = await this.transactionRepository.search(
+            {
+                criteria: [
+                    {
+                        field: "senderPublicKey",
+                        value: sender.publicKey,
+                        operator: Repositories.Search.SearchOperator.Equal,
+                    },
+                    {
+                        field: "type",
+                        value: Enums.MagistrateTransactionType.BridgechainUpdate,
+                        operator: Repositories.Search.SearchOperator.Equal,
+                    },
+                    {
+                        field: "typeGroup",
+                        value: transaction.data.typeGroup,
+                        operator: Repositories.Search.SearchOperator.Equal,
+                    },
+                ],
+                orderBy: [
+                    {
+                        direction: "ASC",
+                        field: "nonce",
+                    },
+                ],
+            },
+        );
 
         let bridgechainAsset: MagistrateInterfaces.IBridgechainRegistrationAsset;
         for (const dbRegistrationTx of dbRegistrationTransactions.rows) {
@@ -403,14 +250,16 @@
             if (dbUpdateTx.id === transaction.id || bridgechainUpdateAsset.bridgechainId !== bridgechainId) {
                 continue;
             }
-            delete dbUpdateTx.asset.bridgechainUpdate.bridgechainId; // no need for bridgechainId for bridgechain asset
-            Object.assign(bridgechainAsset, bridgechainUpdateAsset);
+            delete bridgechainUpdateAsset.bridgechainId; // no need for bridgechainId for bridgechain asset
+            bridgechainAsset = {
+                ...bridgechainAsset,
+                ...bridgechainUpdateAsset
+            };
         }
 
         businessAttributes.bridgechains[bridgechainId] = { bridgechainAsset };
 
-        walletManager.reindex(sender);
->>>>>>> 239f12e1
+        walletRepository.reindex(sender);
     }
 
     public async applyToRecipient(
