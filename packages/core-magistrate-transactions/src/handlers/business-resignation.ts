import { Container, Contracts, Utils as AppUtils } from "@arkecosystem/core-kernel";
import { Transactions as MagistrateTransactions } from "@arkecosystem/core-magistrate-crypto";
import { Handlers } from "@arkecosystem/core-transactions";
import { Interfaces, Transactions, Utils } from "@arkecosystem/crypto";
<<<<<<< HEAD

=======
>>>>>>> 0cad3f3e
import { BridgechainsAreNotResignedError, BusinessIsNotRegisteredError, BusinessIsResignedError } from "../errors";
import { MagistrateApplicationEvents } from "../events";
import { IBridgechainWalletAttributes, IBusinessWalletAttributes } from "../interfaces";
import { BusinessRegistrationTransactionHandler } from "./business-registration";
import { MagistrateTransactionHandler } from "./magistrate-handler";

@Container.injectable()
export class BusinessResignationTransactionHandler extends MagistrateTransactionHandler {
    @Container.inject(Container.Identifiers.TransactionPoolQuery)
    private readonly poolQuery!: Contracts.TransactionPool.Query;

    @Container.inject(Container.Identifiers.TransactionHistoryService)
    private readonly transactionHistoryService!: Contracts.Shared.TransactionHistoryService;

    public dependencies(): ReadonlyArray<Handlers.TransactionHandlerConstructor> {
        return [BusinessRegistrationTransactionHandler];
    }

    public getConstructor(): Transactions.TransactionConstructor {
        return MagistrateTransactions.BusinessResignationTransaction;
    }

    public walletAttributes(): ReadonlyArray<string> {
        return [];
    }

    public async bootstrap(): Promise<void> {
        const criteria = {
            typeGroup: this.getConstructor().typeGroup,
            type: this.getConstructor().type,
        };

        for await (const transaction of this.transactionHistoryService.streamByCriteria(criteria)) {
            AppUtils.assert.defined<string>(transaction.senderPublicKey);

            const wallet: Contracts.State.Wallet = this.walletRepository.findByPublicKey(transaction.senderPublicKey);
            wallet.setAttribute("business.resigned", true);
            this.walletRepository.index(wallet);
        }
    }

    public async throwIfCannotBeApplied(
        transaction: Interfaces.ITransaction,
        wallet: Contracts.State.Wallet,
    ): Promise<void> {
        if (Utils.isException(transaction.data)) {
            return;
        }

        if (!wallet.hasAttribute("business")) {
            throw new BusinessIsNotRegisteredError();
        }

        if (wallet.getAttribute<IBusinessWalletAttributes>("business").resigned) {
            throw new BusinessIsResignedError();
        }

<<<<<<< HEAD
        const bridgechains: Record<string, IBridgechainWalletAttributes> = wallet.getAttribute("business.bridgechains", {});
        if (Object.values(bridgechains).some((bridgechain) => !bridgechain.resigned)) {
=======
        const bridgechains: Record<string, IBridgechainWalletAttributes> = wallet.getAttribute("business.bridgechains");
        if (bridgechains && Object.values(bridgechains).some(bridgechain => !bridgechain.resigned)) {
>>>>>>> 0cad3f3e
            throw new BridgechainsAreNotResignedError();
        }

        return super.throwIfCannotBeApplied(transaction, wallet);
    }

    public emitEvents(transaction: Interfaces.ITransaction, emitter: Contracts.Kernel.EventDispatcher): void {
        emitter.dispatch(MagistrateApplicationEvents.BusinessResigned, transaction.data);
    }

    public async throwIfCannotEnterPool(transaction: Interfaces.ITransaction): Promise<void> {
        AppUtils.assert.defined<string>(transaction.data.senderPublicKey);

        const hasSender: boolean = this.poolQuery
            .getAllBySender(transaction.data.senderPublicKey)
            .whereKind(transaction)
            .has();

        if (hasSender) {
            throw new Contracts.TransactionPool.PoolError(`Business resignation already in the pool`, "ERR_PENDING");
        }
    }

    public async applyToSender(transaction: Interfaces.ITransaction): Promise<void> {
        await super.applyToSender(transaction);

        AppUtils.assert.defined<string>(transaction.data.senderPublicKey);

        const sender: Contracts.State.Wallet = this.walletRepository.findByPublicKey(transaction.data.senderPublicKey);

        sender.setAttribute("business.resigned", true);
        this.walletRepository.index(sender);
    }

    public async revertForSender(transaction: Interfaces.ITransaction): Promise<void> {
        await super.revertForSender(transaction);

        AppUtils.assert.defined<string>(transaction.data.senderPublicKey);

        const sender: Contracts.State.Wallet = this.walletRepository.findByPublicKey(transaction.data.senderPublicKey);

        sender.forgetAttribute("business.resigned");
        this.walletRepository.index(sender);
    }

    public async applyToRecipient(
        transaction: Interfaces.ITransaction,
        // tslint:disable-next-line: no-empty
    ): Promise<void> {}

    public async revertForRecipient(
        transaction: Interfaces.ITransaction,
        // tslint:disable-next-line:no-empty
    ): Promise<void> {}
}<|MERGE_RESOLUTION|>--- conflicted
+++ resolved
@@ -2,10 +2,6 @@
 import { Transactions as MagistrateTransactions } from "@arkecosystem/core-magistrate-crypto";
 import { Handlers } from "@arkecosystem/core-transactions";
 import { Interfaces, Transactions, Utils } from "@arkecosystem/crypto";
-<<<<<<< HEAD
-
-=======
->>>>>>> 0cad3f3e
 import { BridgechainsAreNotResignedError, BusinessIsNotRegisteredError, BusinessIsResignedError } from "../errors";
 import { MagistrateApplicationEvents } from "../events";
 import { IBridgechainWalletAttributes, IBusinessWalletAttributes } from "../interfaces";
@@ -63,13 +59,8 @@
             throw new BusinessIsResignedError();
         }
 
-<<<<<<< HEAD
         const bridgechains: Record<string, IBridgechainWalletAttributes> = wallet.getAttribute("business.bridgechains", {});
         if (Object.values(bridgechains).some((bridgechain) => !bridgechain.resigned)) {
-=======
-        const bridgechains: Record<string, IBridgechainWalletAttributes> = wallet.getAttribute("business.bridgechains");
-        if (bridgechains && Object.values(bridgechains).some(bridgechain => !bridgechain.resigned)) {
->>>>>>> 0cad3f3e
             throw new BridgechainsAreNotResignedError();
         }
 
