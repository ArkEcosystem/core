import { Models } from "@arkecosystem/core-database";
import { Container, Contracts, Utils as AppUtils } from "@arkecosystem/core-kernel";
import { Transactions as MagistrateTransactions } from "@arkecosystem/core-magistrate-crypto";
import { Handlers, TransactionReader } from "@arkecosystem/core-transactions";
import { Interfaces, Transactions } from "@arkecosystem/crypto";

import { BusinessIsNotRegisteredError, BusinessIsResignedError } from "../errors";
import { MagistrateApplicationEvents } from "../events";
import { IBusinessWalletAttributes } from "../interfaces";
import { BusinessRegistrationTransactionHandler } from "./business-registration";
import { MagistrateTransactionHandler } from "./magistrate-handler";

@Container.injectable()
export class BusinessResignationTransactionHandler extends MagistrateTransactionHandler {
    @Container.inject(Container.Identifiers.TransactionPoolQuery)
    private readonly poolQuery!: Contracts.TransactionPool.Query;

    public dependencies(): ReadonlyArray<Handlers.TransactionHandlerConstructor> {
        return [BusinessRegistrationTransactionHandler];
    }

    public getConstructor(): Transactions.TransactionConstructor {
        return MagistrateTransactions.BusinessResignationTransaction;
    }

    public walletAttributes(): ReadonlyArray<string> {
        return [];
    }

    public async bootstrap(): Promise<void> {
        const reader: TransactionReader = this.getTransactionReader();
        const transactions: Models.Transaction[] = await reader.read();

        for (const transaction of transactions) {
            const wallet: Contracts.State.Wallet = this.walletRepository.findByPublicKey(transaction.senderPublicKey);
            wallet.setAttribute("business.resigned", true);
            this.walletRepository.reindex(wallet);
        }
    }

    public async throwIfCannotEnterPool(transaction: Interfaces.ITransaction): Promise<void> {
        AppUtils.assert.defined<string>(transaction.data.senderPublicKey);

        const sameKind = this.poolQuery
            .allFromSender(transaction.data.senderPublicKey)
            .whereKind(transaction)
            .has();

        if (sameKind) {
            // also thrown during apply
            throw new BusinessIsResignedError();
        }
    }

    public async throwIfCannotBeApplied(
        transaction: Interfaces.ITransaction,
        wallet: Contracts.State.Wallet,
        customWalletRepository?: Contracts.State.WalletRepository,
    ): Promise<void> {
        if (!wallet.hasAttribute("business")) {
            throw new BusinessIsNotRegisteredError();
        }

        if (wallet.getAttribute<IBusinessWalletAttributes>("business").resigned) {
            throw new BusinessIsResignedError();
        }

        return super.throwIfCannotBeApplied(transaction, wallet, customWalletRepository);
    }

    public emitEvents(transaction: Interfaces.ITransaction, emitter: Contracts.Kernel.EventDispatcher): void {
        emitter.dispatch(MagistrateApplicationEvents.BusinessResigned, transaction.data);
    }

<<<<<<< HEAD
=======
    public async throwIfCannotEnterPool(transaction: Interfaces.ITransaction): Promise<void> {
        AppUtils.assert.defined<string>(transaction.data.senderPublicKey);

        const hasSender: boolean = this.poolQuery
            .getAllBySender(transaction.data.senderPublicKey)
            .whereKind(transaction)
            .has();

        if (hasSender) {
            throw new Contracts.TransactionPool.PoolError(
                `Business resignation already in the pool`,
                "ERR_PENDING",
                transaction,
            );
        }
    }

>>>>>>> acf34236
    public async applyToSender(
        transaction: Interfaces.ITransaction,
        customWalletRepository?: Contracts.State.WalletRepository,
    ): Promise<void> {
        await super.applyToSender(transaction, customWalletRepository);

        const walletRepository: Contracts.State.WalletRepository = customWalletRepository ?? this.walletRepository;

        AppUtils.assert.defined<string>(transaction.data.senderPublicKey);

        const sender: Contracts.State.Wallet = walletRepository.findByPublicKey(transaction.data.senderPublicKey);

        sender.setAttribute("business.resigned", true);
        walletRepository.reindex(sender);
    }

    public async revertForSender(
        transaction: Interfaces.ITransaction,
        customWalletRepository?: Contracts.State.WalletRepository,
    ): Promise<void> {
        await super.revertForSender(transaction, customWalletRepository);

        const walletRepository: Contracts.State.WalletRepository = customWalletRepository ?? this.walletRepository;

        AppUtils.assert.defined<string>(transaction.data.senderPublicKey);

        const sender: Contracts.State.Wallet = walletRepository.findByPublicKey(transaction.data.senderPublicKey);

        sender.forgetAttribute("business.resigned");
        walletRepository.reindex(sender);
    }

    public async applyToRecipient(
        transaction: Interfaces.ITransaction,
        customWalletRepository?: Contracts.State.WalletRepository,
        // tslint:disable-next-line: no-empty
    ): Promise<void> {}

    public async revertForRecipient(
        transaction: Interfaces.ITransaction,
        customWalletRepository?: Contracts.State.WalletRepository,
        // tslint:disable-next-line:no-empty
    ): Promise<void> {}
}<|MERGE_RESOLUTION|>--- conflicted
+++ resolved
@@ -38,20 +38,6 @@
         }
     }
 
-    public async throwIfCannotEnterPool(transaction: Interfaces.ITransaction): Promise<void> {
-        AppUtils.assert.defined<string>(transaction.data.senderPublicKey);
-
-        const sameKind = this.poolQuery
-            .allFromSender(transaction.data.senderPublicKey)
-            .whereKind(transaction)
-            .has();
-
-        if (sameKind) {
-            // also thrown during apply
-            throw new BusinessIsResignedError();
-        }
-    }
-
     public async throwIfCannotBeApplied(
         transaction: Interfaces.ITransaction,
         wallet: Contracts.State.Wallet,
@@ -72,8 +58,6 @@
         emitter.dispatch(MagistrateApplicationEvents.BusinessResigned, transaction.data);
     }
 
-<<<<<<< HEAD
-=======
     public async throwIfCannotEnterPool(transaction: Interfaces.ITransaction): Promise<void> {
         AppUtils.assert.defined<string>(transaction.data.senderPublicKey);
 
@@ -91,7 +75,6 @@
         }
     }
 
->>>>>>> acf34236
     public async applyToSender(
         transaction: Interfaces.ITransaction,
         customWalletRepository?: Contracts.State.WalletRepository,
