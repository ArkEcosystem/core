--- conflicted
+++ resolved
@@ -1,4 +1,4 @@
-import { Enums, Interfaces } from "@arkecosystem/core-magistrate-crypto";
+import { Interfaces } from "@arkecosystem/core-magistrate-crypto";
 
 export interface IBusinessWalletAttributes {
     businessAsset: Interfaces.IBusinessRegistrationAsset;
@@ -12,13 +12,8 @@
 }
 
 export interface IEntityWallet {
-<<<<<<< HEAD
-    type: Enums.EntityType;
-    subType: Enums.EntitySubType;
-=======
     type: number;
     subType: number;
->>>>>>> b8afdb41
     data: Interfaces.IEntityAssetData;
     resigned?: boolean;
 }
