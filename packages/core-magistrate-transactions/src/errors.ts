// tslint:disable:max-classes-per-file
import { Errors } from "@arkecosystem/core-transactions";

export class BusinessAlreadyRegisteredError extends Errors.TransactionError {
    public constructor() {
        super(`Failed to apply transaction, because wallet was already registered as a business.`);
    }
}

export class BusinessIsNotRegisteredError extends Errors.TransactionError {
    public constructor() {
        super(`Failed to apply transaction, because wallet is not a business.`);
    }
}

export class WalletIsNotBusinessError extends Errors.TransactionError {
    public constructor() {
        super(`Failed to apply transaction, because wallet is not a business.`);
    }
}

export class BusinessIsResignedError extends Errors.TransactionError {
    public constructor() {
        super(`Failed to apply transaction, because business is resigned`);
    }
}

<<<<<<< HEAD
// export class BridgechainIsNotRegisteredError extends Errors.TransactionError {
//     public constructor() {
//         super(`Failed to apply transaction, because bridgechain is not registered.`);
//     }
// }
=======
export class BridechainsAreNotResignedError extends Errors.TransactionError {
    constructor() {
        super("Failed to apply transaction, because the business bridgechain(s) are not resigned.");
    }
}
>>>>>>> c406b0b0

export class BridgechainAlreadyRegisteredError extends Errors.TransactionError {
    public constructor() {
        super(`Failed to apply transaction, because bridgechain is already registered.`);
    }
}

export class BridgechainIsNotRegisteredByWalletError extends Errors.TransactionError {
    public constructor() {
        super(`Failed to apply transaction, because bridgechain is not registered by wallet.`);
    }
}

export class BridgechainIsResignedError extends Errors.TransactionError {
    public constructor() {
        super(`Failed to apply transaction, because bridgechain is resigned.`);
    }
}

export class StaticFeeMismatchError extends Errors.TransactionError {
    public constructor(staticFee: string) {
        super(`Failed to apply transaction, because fee doesn't match static fee ${staticFee}.`);
    }
}

export class GenesisHashAlreadyRegisteredError extends Errors.TransactionError {
    public constructor() {
        super(`Failed to apply transaction, because genesis hash is already registered by another bridgechain.`);
    }
}

export class PortKeyMustBeValidPackageNameError extends Errors.TransactionError {
    public constructor() {
        super("Failed to apply transaction, because the package name(s) defined in ports is not valid.");
    }
}

export class EntityAlreadyRegisteredError extends Errors.TransactionError {
    public constructor() {
        super("Failed to apply transaction, because the entity is already registered for the wallet.");
    }
}

export class EntityNameAlreadyRegisteredError extends Errors.TransactionError {
    public constructor() {
        super("Failed to apply transaction, because the entity name is already registered.");
    }
}

export class EntityNotRegisteredError extends Errors.TransactionError {
    public constructor() {
        super("Failed to apply transaction, because the entity is not registered for the wallet.");
    }
}

export class EntityAlreadyResignedError extends Errors.TransactionError {
    public constructor() {
        super("Failed to apply transaction, because the entity is already resigned for the wallet.");
    }
}

export class EntityWrongTypeError extends Errors.TransactionError {
    public constructor() {
        super("Failed to apply transaction, because the entity asset type does not match the wallet one.");
    }
}

export class EntityWrongSubTypeError extends Errors.TransactionError {
    public constructor() {
        super("Failed to apply transaction, because the entity asset subtype does not match the wallet one.");
    }
}<|MERGE_RESOLUTION|>--- conflicted
+++ resolved
@@ -25,19 +25,16 @@
     }
 }
 
-<<<<<<< HEAD
 // export class BridgechainIsNotRegisteredError extends Errors.TransactionError {
 //     public constructor() {
 //         super(`Failed to apply transaction, because bridgechain is not registered.`);
 //     }
 // }
-=======
 export class BridechainsAreNotResignedError extends Errors.TransactionError {
     constructor() {
         super("Failed to apply transaction, because the business bridgechain(s) are not resigned.");
     }
 }
->>>>>>> c406b0b0
 
 export class BridgechainAlreadyRegisteredError extends Errors.TransactionError {
     public constructor() {
