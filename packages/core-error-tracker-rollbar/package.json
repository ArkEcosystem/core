--- conflicted
+++ resolved
@@ -18,13 +18,8 @@
         "clean": "del dist"
     },
     "dependencies": {
-<<<<<<< HEAD
-        "@arkecosystem/core-container": "^2.3.15",
+        "@arkecosystem/core-container": "^2.3.16",
         "rollbar": "^2.6.0"
-=======
-        "@arkecosystem/core-container": "^2.3.16",
-        "rollbar": "^2.5.4"
->>>>>>> c9da1f50
     },
     "publishConfig": {
         "access": "public"
