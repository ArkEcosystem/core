{
    "name": "@arkecosystem/core-error-tracker-rollbar",
    "description": "Rollbar error tracker integration for ARK Core.",
    "version": "2.3.1",
    "contributors": [
        "Brian Faust <brian@ark.io>"
    ],
    "license": "MIT",
    "main": "dist/index.js",
    "files": [
        "dist"
    ],
    "scripts": {
        "prepublishOnly": "yarn build",
        "compile": "../../node_modules/typescript/bin/tsc",
        "build": "yarn clean && yarn compile",
        "build:watch": "yarn clean && yarn compile -w",
        "clean": "del dist"
    },
    "dependencies": {
<<<<<<< HEAD
        "@arkecosystem/core-container": "^2.3.0",
        "rollbar": "^2.6.0"
=======
        "@arkecosystem/core-container": "^2.3.1",
        "rollbar": "^2.5.4"
>>>>>>> c48be0bf
    },
    "publishConfig": {
        "access": "public"
    },
    "engines": {
        "node": ">=10.x"
    }
}<|MERGE_RESOLUTION|>--- conflicted
+++ resolved
@@ -18,13 +18,8 @@
         "clean": "del dist"
     },
     "dependencies": {
-<<<<<<< HEAD
-        "@arkecosystem/core-container": "^2.3.0",
+        "@arkecosystem/core-container": "^2.3.1",
         "rollbar": "^2.6.0"
-=======
-        "@arkecosystem/core-container": "^2.3.1",
-        "rollbar": "^2.5.4"
->>>>>>> c48be0bf
     },
     "publishConfig": {
         "access": "public"
