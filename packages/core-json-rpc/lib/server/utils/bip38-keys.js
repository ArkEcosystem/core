const { configManager, crypto, utils } = require('@arkecosystem/crypto')
const bip38 = require('bip38')
const wif = require('wif')
const database = require('../services/database')

module.exports = async (userId, bip38password) => {
  try {
<<<<<<< HEAD
    const encryptedWif = await database.getUTF8(utils.sha256(Buffer.from(userId)).toString('hex'))
=======
    const wif = await database.get(utils.sha256(Buffer.from(userId)).toString('hex'))
>>>>>>> a64b3096

    if (encryptedWif) {
      const decrypted = bip38.decrypt(encryptedWif.toString('hex'), bip38password + userId)
      const wifKey = wif.encode(configManager.get('wif'), decrypted.privateKey, decrypted.compressed)
      const keys = crypto.getKeysFromWIF(wifKey)

      return { keys, wif: encryptedWif }
    }
  } catch (error) {
    throw Error('Could not find a matching WIF')
  }
}<|MERGE_RESOLUTION|>--- conflicted
+++ resolved
@@ -5,11 +5,7 @@
 
 module.exports = async (userId, bip38password) => {
   try {
-<<<<<<< HEAD
-    const encryptedWif = await database.getUTF8(utils.sha256(Buffer.from(userId)).toString('hex'))
-=======
-    const wif = await database.get(utils.sha256(Buffer.from(userId)).toString('hex'))
->>>>>>> a64b3096
+    const encryptedWif = await database.get(utils.sha256(Buffer.from(userId)).toString('hex'))
 
     if (encryptedWif) {
       const decrypted = bip38.decrypt(encryptedWif.toString('hex'), bip38password + userId)
