{
    "name": "@arkecosystem/core-json-rpc",
    "description": "A JSON-RPC 2.0 Specification compliant server to interact with the Ark Blockchain.",
    "version": "2.2.1",
    "contributors": [
        "François-Xavier Thoorens <fx@ark.io>",
        "Brian Faust <brian@ark.io>"
    ],
    "license": "MIT",
    "main": "dist/index.js",
    "files": [
        "dist"
    ],
    "scripts": {
        "prepublishOnly": "yarn build",
        "pretest": "bash ../../scripts/pre-test.sh",
        "compile": "../../node_modules/typescript/bin/tsc",
        "build": "yarn clean && yarn compile",
        "build:watch": "yarn clean && yarn compile -w",
        "clean": "del dist"
    },
    "dependencies": {
        "@arkecosystem/core-container": "^2.2.1",
        "@arkecosystem/core-http-utils": "^2.2.1",
        "@arkecosystem/core-interfaces": "^2.2.1",
<<<<<<< HEAD
=======
        "@arkecosystem/core-utils": "^2.2.1",
>>>>>>> 66bd7628
        "@arkecosystem/crypto": "^2.2.1",
        "@keyv/sqlite": "^2.0.0",
        "bip39": "^2.5.0",
        "boom": "^7.3.0",
        "is-reachable": "^3.0.0",
        "joi": "^14.3.1",
        "keyv": "^3.1.0",
        "lodash.get": "^4.4.2",
        "uuid": "^3.3.2",
        "wif": "^2.0.6"
    },
    "devDependencies": {
        "@arkecosystem/core-p2p": "^2.2.1",
<<<<<<< HEAD
        "@arkecosystem/core-test-utils": "^2.2.1",
        "@types/bip39": "^2.4.1",
=======
        "@types/bip39": "^2.4.2",
>>>>>>> 66bd7628
        "@types/boom": "^7.2.1",
        "@types/is-reachable": "^3.0.0",
        "@types/joi": "^14.3.2",
        "@types/keyv": "^3.1.0",
        "@types/keyv__sqlite": "^2.0.0",
        "@types/lodash.get": "^4.4.6",
        "@types/uuid": "^3.4.4",
        "@types/wif": "^2.0.1"
    },
    "publishConfig": {
        "access": "public"
    },
    "engines": {
        "node": ">=10.x"
    }
}<|MERGE_RESOLUTION|>--- conflicted
+++ resolved
@@ -23,10 +23,6 @@
         "@arkecosystem/core-container": "^2.2.1",
         "@arkecosystem/core-http-utils": "^2.2.1",
         "@arkecosystem/core-interfaces": "^2.2.1",
-<<<<<<< HEAD
-=======
-        "@arkecosystem/core-utils": "^2.2.1",
->>>>>>> 66bd7628
         "@arkecosystem/crypto": "^2.2.1",
         "@keyv/sqlite": "^2.0.0",
         "bip39": "^2.5.0",
@@ -40,12 +36,8 @@
     },
     "devDependencies": {
         "@arkecosystem/core-p2p": "^2.2.1",
-<<<<<<< HEAD
         "@arkecosystem/core-test-utils": "^2.2.1",
         "@types/bip39": "^2.4.1",
-=======
-        "@types/bip39": "^2.4.2",
->>>>>>> 66bd7628
         "@types/boom": "^7.2.1",
         "@types/is-reachable": "^3.0.0",
         "@types/joi": "^14.3.2",
