{
    "name": "@arkecosystem/core-json-rpc",
    "description": "A JSON-RPC 2.0 Specification compliant server to interact with the Ark Blockchain.",
    "version": "2.2.1",
    "contributors": [
        "François-Xavier Thoorens <fx@ark.io>",
        "Brian Faust <brian@ark.io>"
    ],
    "license": "MIT",
    "main": "dist/index.js",
    "files": [
        "dist"
    ],
    "scripts": {
        "publish:alpha": "npm publish --tag alpha",
        "publish:beta": "npm publish --tag beta",
        "publish:rc": "npm publish --tag rc",
        "publish:latest": "npm publish --tag latest",
        "prepublishOnly": "yarn build",
        "pretest": "bash ../../scripts/pre-test.sh",
        "compile": "../../node_modules/typescript/bin/tsc",
        "build": "yarn clean && yarn compile",
        "build:watch": "yarn clean && yarn compile -w",
        "clean": "del dist",
        "docs": "../../node_modules/typedoc/bin/typedoc src --out docs",
        "lint": "../../node_modules/tslint/bin/tslint -c ../../tslint.json 'src/**/*.ts' '__tests__/**/*.ts' --fix",
        "updates": "../../node_modules/npm-check-updates/bin/npm-check-updates -a"
    },
    "dependencies": {
        "@arkecosystem/core-container": "^2.2.1",
        "@arkecosystem/core-http-utils": "^2.2.1",
        "@arkecosystem/core-interfaces": "^2.2.1",
        "@arkecosystem/crypto": "^2.2.1",
        "@keyv/sqlite": "^2.0.0",
        "axios": "^0.18.0",
        "bip39": "^2.5.0",
        "boom": "^7.3.0",
        "is-reachable": "^3.0.0",
        "joi": "^14.3.1",
        "keyv": "^3.1.0",
        "lodash.get": "^4.4.2",
        "uuid": "^3.3.2",
        "wif": "^2.0.6"
    },
    "devDependencies": {
<<<<<<< HEAD
        "@arkecosystem/core-p2p": "^2.2.0-rc.0",
        "@arkecosystem/core-test-utils": "^2.2.0-rc.0",
        "@types/bip39": "^2.4.2",
=======
        "@arkecosystem/core-p2p": "^2.2.1",
        "@types/bip39": "^2.4.1",
>>>>>>> b0b0c10d
        "@types/boom": "^7.2.1",
        "@types/is-reachable": "^3.0.0",
        "@types/joi": "^14.3.2",
        "@types/keyv": "^3.1.0",
        "@types/keyv__sqlite": "^2.0.0",
        "@types/lodash.get": "^4.4.6",
        "@types/uuid": "^3.4.4",
        "@types/wif": "^2.0.1",
        "axios-mock-adapter": "^1.16.0"
    },
    "publishConfig": {
        "access": "public"
    },
    "engines": {
        "node": ">=10.x"
    }
}<|MERGE_RESOLUTION|>--- conflicted
+++ resolved
@@ -43,14 +43,8 @@
         "wif": "^2.0.6"
     },
     "devDependencies": {
-<<<<<<< HEAD
-        "@arkecosystem/core-p2p": "^2.2.0-rc.0",
-        "@arkecosystem/core-test-utils": "^2.2.0-rc.0",
+        "@arkecosystem/core-p2p": "^2.2.1",
         "@types/bip39": "^2.4.2",
-=======
-        "@arkecosystem/core-p2p": "^2.2.1",
-        "@types/bip39": "^2.4.1",
->>>>>>> b0b0c10d
         "@types/boom": "^7.2.1",
         "@types/is-reachable": "^3.0.0",
         "@types/joi": "^14.3.2",
