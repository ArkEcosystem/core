{
  "name": "@arkecosystem/core-json-rpc",
  "description": "A JSON-RPC 2.0 Specification compliant server to interact with the Ark Blockchain.",
  "version": "0.1.1",
  "contributors": [
    "François-Xavier Thoorens <fx@ark.io>",
    "Brian Faust <brian@ark.io>"
  ],
  "license": "MIT",
  "main": "lib/index.js",
  "scripts": {
    "test": "cross-env ARK_ENV=test jest --runInBand --detectOpenHandles",
    "test:coverage": "cross-env ARK_ENV=test jest --coverage --coveragePathIgnorePatterns='/(defaults.js|index.js)$' --runInBand --detectOpenHandles",
    "test:debug": "cross-env ARK_ENV=test node --inspect-brk ../../node_modules/.bin/jest --runInBand",
    "test:watch": "cross-env ARK_ENV=test jest --runInBand --watch",
    "test:watch:all": "cross-env ARK_ENV=test jest --runInBand --watchAll",
    "lint": "eslint ./ --fix",
<<<<<<< HEAD
    "depcheck": "depcheck ./ --ignores=flow-bin,@keyv/sqlite,lodash,lodash.*"
=======
    "depcheck": "depcheck ./ --ignores=@keyv/sqlite"
>>>>>>> 38cccafd
  },
  "dependencies": {
    "@arkecosystem/core-container": "^0.1.1",
    "@arkecosystem/core-http-utils": "^0.1.0",
    "@arkecosystem/crypto": "^0.2.5",
    "@keyv/sqlite": "^2.0.0",
    "axios": "^0.18.0",
    "bip38": "^2.0.2",
    "bip39": "^2.5.0",
    "boom": "^7.2.2",
    "is-reachable": "^2.4.0",
    "joi": "^14.1.0",
    "keyv": "^3.1.0",
    "lodash.get": "^4.4.2",
    "uuid": "^3.3.2",
    "wif": "^2.0.6"
  },
  "devDependencies": {
    "@arkecosystem/core-p2p": "^0.1.1",
    "@arkecosystem/core-test-utils": "^0.1.1",
    "axios-mock-adapter": "^1.15.0"
  },
  "publishConfig": {
    "access": "public"
  },
  "engines": {
    "node": ">=10.x"
  }
}<|MERGE_RESOLUTION|>--- conflicted
+++ resolved
@@ -15,11 +15,7 @@
     "test:watch": "cross-env ARK_ENV=test jest --runInBand --watch",
     "test:watch:all": "cross-env ARK_ENV=test jest --runInBand --watchAll",
     "lint": "eslint ./ --fix",
-<<<<<<< HEAD
-    "depcheck": "depcheck ./ --ignores=flow-bin,@keyv/sqlite,lodash,lodash.*"
-=======
-    "depcheck": "depcheck ./ --ignores=@keyv/sqlite"
->>>>>>> 38cccafd
+    "depcheck": "depcheck ./ --ignores=@keyv/sqlite,lodash,lodash.*"
   },
   "dependencies": {
     "@arkecosystem/core-container": "^0.1.1",
