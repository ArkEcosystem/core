{
    "name": "@arkecosystem/core-json-rpc",
    "description": "A JSON-RPC 2.0 Specification compliant server to interact with the Ark Blockchain.",
    "version": "2.2.1",
    "contributors": [
        "François-Xavier Thoorens <fx@ark.io>",
        "Brian Faust <brian@ark.io>"
    ],
    "license": "MIT",
    "main": "dist/index.js",
    "files": [
        "dist"
    ],
    "scripts": {
<<<<<<< HEAD
        "publish:alpha": "npm publish --tag alpha",
        "publish:beta": "npm publish --tag beta",
        "publish:rc": "npm publish --tag rc",
        "publish:latest": "npm publish --tag latest",
=======
>>>>>>> 66bd7628
        "prepublishOnly": "yarn build",
        "pretest": "bash ../../scripts/pre-test.sh",
        "compile": "../../node_modules/typescript/bin/tsc",
        "build": "yarn clean && yarn compile",
        "build:watch": "yarn clean && yarn compile -w",
<<<<<<< HEAD
        "clean": "del dist",
        "docs": "../../node_modules/typedoc/bin/typedoc src --out docs",
        "lint": "../../node_modules/tslint/bin/tslint -c ../../tslint.json 'src/**/*.ts' '__tests__/**/*.ts' --fix",
        "updates": "../../node_modules/npm-check-updates/bin/npm-check-updates -a"
=======
        "clean": "del dist"
>>>>>>> 66bd7628
    },
    "dependencies": {
        "@arkecosystem/core-container": "^2.2.1",
        "@arkecosystem/core-http-utils": "^2.2.1",
        "@arkecosystem/core-interfaces": "^2.2.1",
<<<<<<< HEAD
        "@arkecosystem/crypto": "^2.2.1",
        "@keyv/sqlite": "^2.0.0",
        "axios": "^0.18.0",
=======
        "@arkecosystem/core-utils": "^2.2.1",
        "@arkecosystem/crypto": "^2.2.1",
        "@keyv/sqlite": "^2.0.0",
>>>>>>> 66bd7628
        "bip39": "^2.5.0",
        "boom": "^7.3.0",
        "is-reachable": "^3.0.0",
        "joi": "^14.3.1",
        "keyv": "^3.1.0",
        "lodash.get": "^4.4.2",
        "uuid": "^3.3.2",
        "wif": "^2.0.6"
    },
    "devDependencies": {
        "@arkecosystem/core-p2p": "^2.2.1",
        "@types/bip39": "^2.4.2",
        "@types/boom": "^7.2.1",
        "@types/is-reachable": "^3.0.0",
        "@types/joi": "^14.3.2",
        "@types/keyv": "^3.1.0",
        "@types/keyv__sqlite": "^2.0.0",
        "@types/lodash.get": "^4.4.6",
        "@types/uuid": "^3.4.4",
<<<<<<< HEAD
        "@types/wif": "^2.0.1",
        "axios-mock-adapter": "^1.16.0"
=======
        "@types/wif": "^2.0.1"
>>>>>>> 66bd7628
    },
    "publishConfig": {
        "access": "public"
    },
    "engines": {
        "node": ">=10.x"
    }
}<|MERGE_RESOLUTION|>--- conflicted
+++ resolved
@@ -12,40 +12,20 @@
         "dist"
     ],
     "scripts": {
-<<<<<<< HEAD
-        "publish:alpha": "npm publish --tag alpha",
-        "publish:beta": "npm publish --tag beta",
-        "publish:rc": "npm publish --tag rc",
-        "publish:latest": "npm publish --tag latest",
-=======
->>>>>>> 66bd7628
         "prepublishOnly": "yarn build",
         "pretest": "bash ../../scripts/pre-test.sh",
         "compile": "../../node_modules/typescript/bin/tsc",
         "build": "yarn clean && yarn compile",
         "build:watch": "yarn clean && yarn compile -w",
-<<<<<<< HEAD
-        "clean": "del dist",
-        "docs": "../../node_modules/typedoc/bin/typedoc src --out docs",
-        "lint": "../../node_modules/tslint/bin/tslint -c ../../tslint.json 'src/**/*.ts' '__tests__/**/*.ts' --fix",
-        "updates": "../../node_modules/npm-check-updates/bin/npm-check-updates -a"
-=======
         "clean": "del dist"
->>>>>>> 66bd7628
     },
     "dependencies": {
         "@arkecosystem/core-container": "^2.2.1",
         "@arkecosystem/core-http-utils": "^2.2.1",
         "@arkecosystem/core-interfaces": "^2.2.1",
-<<<<<<< HEAD
-        "@arkecosystem/crypto": "^2.2.1",
-        "@keyv/sqlite": "^2.0.0",
-        "axios": "^0.18.0",
-=======
         "@arkecosystem/core-utils": "^2.2.1",
         "@arkecosystem/crypto": "^2.2.1",
         "@keyv/sqlite": "^2.0.0",
->>>>>>> 66bd7628
         "bip39": "^2.5.0",
         "boom": "^7.3.0",
         "is-reachable": "^3.0.0",
@@ -65,12 +45,7 @@
         "@types/keyv__sqlite": "^2.0.0",
         "@types/lodash.get": "^4.4.6",
         "@types/uuid": "^3.4.4",
-<<<<<<< HEAD
-        "@types/wif": "^2.0.1",
-        "axios-mock-adapter": "^1.16.0"
-=======
         "@types/wif": "^2.0.1"
->>>>>>> 66bd7628
     },
     "publishConfig": {
         "access": "public"
