--- conflicted
+++ resolved
@@ -1,11 +1,7 @@
 import { Validation } from "@arkecosystem/crypto";
 import { Server } from "hapi";
 import get from "lodash.get";
-<<<<<<< HEAD
 import { IRequestParameters, IResponse, IResponseError } from "../../interfaces";
-import { network } from "./network";
-=======
->>>>>>> 12593271
 
 export class Processor {
     public async resource<T = any>(
