--- conflicted
+++ resolved
@@ -11,13 +11,6 @@
         "dist"
     ],
     "scripts": {
-<<<<<<< HEAD
-        "publish:alpha": "npm publish --tag alpha",
-        "publish:beta": "npm publish --tag beta",
-        "publish:rc": "npm publish --tag rc",
-        "publish:latest": "npm publish --tag latest",
-=======
->>>>>>> 66bd7628
         "prepublishOnly": "yarn build",
         "compile": "../../node_modules/typescript/bin/tsc",
         "build": "yarn clean && yarn compile",
