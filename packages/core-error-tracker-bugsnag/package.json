{
    "name": "@arkecosystem/core-error-tracker-bugsnag",
    "description": "Bugsnag error tracker integration for Ark Core.",
    "version": "2.2.1",
    "contributors": [
        "Brian Faust <brian@ark.io>"
    ],
    "license": "MIT",
    "main": "dist/index.js",
    "files": [
        "dist"
    ],
    "scripts": {
        "publish:alpha": "npm publish --tag alpha",
        "publish:beta": "npm publish --tag beta",
        "publish:rc": "npm publish --tag rc",
        "publish:latest": "npm publish --tag latest",
        "prepublishOnly": "yarn build",
        "pretest": "yarn lint && yarn build",
        "compile": "../../node_modules/typescript/bin/tsc",
        "build": "yarn clean && yarn compile",
        "build:watch": "yarn clean && yarn compile -w",
        "clean": "del dist",
        "docs": "../../node_modules/typedoc/bin/typedoc src --out docs",
        "lint": "../../node_modules/tslint/bin/tslint -c ../../tslint.json 'src/**/*.ts' '__tests__/**/*.ts' --fix",
        "updates": "../../node_modules/npm-check-updates/bin/npm-check-updates -a"
    },
    "dependencies": {
<<<<<<< HEAD
        "@arkecosystem/core-container": "^2.1.1",
        "@bugsnag/js": "^6.0.0"
=======
        "@arkecosystem/core-container": "^2.2.1",
        "@bugsnag/js": "^5.2.0"
>>>>>>> b0b0c10d
    },
    "publishConfig": {
        "access": "public"
    },
    "engines": {
        "node": ">=10.x"
    }
}<|MERGE_RESOLUTION|>--- conflicted
+++ resolved
@@ -26,13 +26,8 @@
         "updates": "../../node_modules/npm-check-updates/bin/npm-check-updates -a"
     },
     "dependencies": {
-<<<<<<< HEAD
-        "@arkecosystem/core-container": "^2.1.1",
+        "@arkecosystem/core-container": "^2.2.1",
         "@bugsnag/js": "^6.0.0"
-=======
-        "@arkecosystem/core-container": "^2.2.1",
-        "@bugsnag/js": "^5.2.0"
->>>>>>> b0b0c10d
     },
     "publishConfig": {
         "access": "public"
