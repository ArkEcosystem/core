{
    "name": "@arkecosystem/core-error-tracker-sentry",
    "description": "Sentry error tracker integration for ARK Core.",
    "version": "2.3.0-next.6",
    "contributors": [
        "Brian Faust <brian@ark.io>"
    ],
    "license": "MIT",
    "main": "dist/index.js",
    "files": [
        "dist"
    ],
    "scripts": {
        "prepublishOnly": "yarn build",
        "compile": "../../node_modules/typescript/bin/tsc",
        "build": "yarn clean && yarn compile",
        "build:watch": "yarn clean && yarn compile -w",
        "clean": "del dist"
    },
    "dependencies": {
<<<<<<< HEAD
        "@arkecosystem/core-container": "^2.3.0-next.5",
        "@sentry/node": "^5.0.5"
=======
        "@arkecosystem/core-container": "^2.3.0-next.6",
        "@sentry/node": "^4.6.4"
>>>>>>> d84d80b4
    },
    "publishConfig": {
        "access": "public"
    },
    "engines": {
        "node": ">=10.x"
    }
}<|MERGE_RESOLUTION|>--- conflicted
+++ resolved
@@ -18,13 +18,8 @@
         "clean": "del dist"
     },
     "dependencies": {
-<<<<<<< HEAD
-        "@arkecosystem/core-container": "^2.3.0-next.5",
+        "@arkecosystem/core-container": "^2.3.0-next.6",
         "@sentry/node": "^5.0.5"
-=======
-        "@arkecosystem/core-container": "^2.3.0-next.6",
-        "@sentry/node": "^4.6.4"
->>>>>>> d84d80b4
     },
     "publishConfig": {
         "access": "public"
