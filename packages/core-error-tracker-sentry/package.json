--- conflicted
+++ resolved
@@ -18,13 +18,8 @@
         "prepublishOnly": "yarn build"
     },
     "dependencies": {
-<<<<<<< HEAD
-        "@arkecosystem/core-container": "^2.5.0-next.5",
+        "@arkecosystem/core-container": "^2.5.0-next.6",
         "@sentry/node": "^5.4.3"
-=======
-        "@arkecosystem/core-container": "^2.5.0-next.6",
-        "@sentry/node": "^5.3.0"
->>>>>>> 05cc9b9f
     },
     "engines": {
         "node": ">=10.x"
