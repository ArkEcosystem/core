--- conflicted
+++ resolved
@@ -18,13 +18,8 @@
         "clean": "del dist"
     },
     "dependencies": {
-<<<<<<< HEAD
-        "@arkecosystem/core-container": "^2.3.0-next.4",
+        "@arkecosystem/core-container": "^2.3.0-next.5",
         "@sentry/node": "^5.0.5"
-=======
-        "@arkecosystem/core-container": "^2.3.0-next.5",
-        "@sentry/node": "^4.6.4"
->>>>>>> b60364c6
     },
     "publishConfig": {
         "access": "public"
