--- conflicted
+++ resolved
@@ -22,11 +22,8 @@
   },
   "engines": {
     "node": ">=10.x"
-<<<<<<< HEAD
-=======
   },
   "devDependencies": {
     "flow-bin": "^0.86.0"
->>>>>>> 196f0f6d
   }
 }