{
    "name": "@arkecosystem/core-p2p",
    "description": "P2P API for ARK Core",
    "version": "2.3.15",
    "contributors": [
        "François-Xavier Thoorens <fx@ark.io>",
        "Kristjan Košič <kristjan@ark.io>",
        "Brian Faust <brian@ark.io>",
        "Alex Barnsley <alex@ark.io>"
    ],
    "license": "MIT",
    "main": "dist/index",
    "types": "dist/index",
    "files": [
        "dist"
    ],
    "scripts": {
        "prepublishOnly": "yarn build",
        "pretest": "bash ../../scripts/pre-test.sh",
        "compile": "../../node_modules/typescript/bin/tsc",
        "build": "yarn clean && yarn compile",
        "build:watch": "yarn clean && yarn compile -w",
        "clean": "del dist"
    },
    "dependencies": {
<<<<<<< HEAD
        "@arkecosystem/core-container": "^2.3.12",
        "@arkecosystem/core-http-utils": "^2.3.12",
        "@arkecosystem/core-interfaces": "^2.3.12",
        "@arkecosystem/core-transaction-pool": "^2.3.12",
        "@arkecosystem/core-utils": "^2.3.12",
        "@arkecosystem/crypto": "^2.3.12",
        "@faustbrian/dato": "^0.3.0",
=======
        "@arkecosystem/core-container": "^2.3.15",
        "@arkecosystem/core-http-utils": "^2.3.15",
        "@arkecosystem/core-interfaces": "^2.3.15",
        "@arkecosystem/core-transaction-pool": "^2.3.15",
        "@arkecosystem/core-utils": "^2.3.15",
        "@arkecosystem/crypto": "^2.3.15",
        "@faustbrian/dato": "^0.2.0",
>>>>>>> 26177dc9
        "ajv": "^6.10.0",
        "boom": "^7.3.0",
        "delay": "^4.2.0",
        "hapi-rate-limit": "^3.1.2",
        "ip": "^1.1.5",
        "ipaddr.js": "^1.9.0",
        "lodash.chunk": "^4.2.0",
        "lodash.flatten": "^4.4.0",
        "lodash.get": "^4.4.2",
        "lodash.groupby": "^4.6.0",
        "lodash.head": "^4.0.1",
        "lodash.sample": "^4.2.1",
        "lodash.set": "^4.3.2",
        "lodash.shuffle": "^4.2.0",
        "lodash.sumby": "^4.6.0",
        "lodash.take": "^4.1.1",
        "nanomatch": "^1.2.13",
        "pluralize": "^7.0.0",
        "pretty-ms": "^4.0.0",
        "scc-broker-client": "^6.1.0",
        "semver": "^6.0.0",
        "sntp": "^3.0.2",
        "socketcluster": "^14.3.3",
        "socketcluster-client": "^14.2.2"
    },
    "devDependencies": {
        "@types/boom": "^7.2.1",
        "@types/ip": "^1.1.0",
        "@types/lodash.chunk": "^4.2.6",
        "@types/lodash.flatten": "^4.4.6",
        "@types/lodash.get": "^4.4.6",
        "@types/lodash.groupby": "^4.6.6",
        "@types/lodash.head": "^4.0.6",
        "@types/lodash.sample": "^4.2.6",
        "@types/lodash.set": "^4.3.6",
        "@types/lodash.shuffle": "^4.2.6",
        "@types/lodash.sumby": "^4.6.6",
        "@types/lodash.take": "^4.1.6",
        "@types/micromatch": "^3.1.0",
        "@types/pluralize": "^0.0.29",
        "@types/pretty-ms": "^4.0.0",
        "@types/semver": "^6.0.0",
        "@types/socketcluster": "^14.0.2",
        "@types/socketcluster-client": "^13.0.2",
        "@types/scc-broker-client": "^6.1.0"
    },
    "publishConfig": {
        "access": "public"
    },
    "engines": {
        "node": ">=10.x"
    }
}<|MERGE_RESOLUTION|>--- conflicted
+++ resolved
@@ -23,23 +23,13 @@
         "clean": "del dist"
     },
     "dependencies": {
-<<<<<<< HEAD
-        "@arkecosystem/core-container": "^2.3.12",
-        "@arkecosystem/core-http-utils": "^2.3.12",
-        "@arkecosystem/core-interfaces": "^2.3.12",
-        "@arkecosystem/core-transaction-pool": "^2.3.12",
-        "@arkecosystem/core-utils": "^2.3.12",
-        "@arkecosystem/crypto": "^2.3.12",
-        "@faustbrian/dato": "^0.3.0",
-=======
         "@arkecosystem/core-container": "^2.3.15",
         "@arkecosystem/core-http-utils": "^2.3.15",
         "@arkecosystem/core-interfaces": "^2.3.15",
         "@arkecosystem/core-transaction-pool": "^2.3.15",
         "@arkecosystem/core-utils": "^2.3.15",
         "@arkecosystem/crypto": "^2.3.15",
-        "@faustbrian/dato": "^0.2.0",
->>>>>>> 26177dc9
+        "@faustbrian/dato": "^0.3.0",
         "ajv": "^6.10.0",
         "boom": "^7.3.0",
         "delay": "^4.2.0",
