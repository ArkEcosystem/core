{
    "name": "@arkecosystem/core-p2p",
<<<<<<< HEAD
    "version": "2.3.21",
    "description": "P2P API for ARK Core",
    "license": "MIT",
=======
    "description": "P2P API for ARK Core",
    "version": "2.3.22",
>>>>>>> 302000cc
    "contributors": [
        "François-Xavier Thoorens <fx@ark.io>",
        "Kristjan Košič <kristjan@ark.io>",
        "Brian Faust <brian@ark.io>",
        "Alex Barnsley <alex@ark.io>"
    ],
    "files": [
        "dist"
    ],
    "main": "dist/index",
    "types": "dist/index",
    "scripts": {
        "build": "yarn clean && yarn compile",
        "build:watch": "yarn clean && yarn compile -w",
        "clean": "del dist",
        "compile": "../../node_modules/typescript/bin/tsc",
        "prepublishOnly": "yarn build",
        "pretest": "bash ../../scripts/pre-test.sh"
    },
    "dependencies": {
<<<<<<< HEAD
        "@arkecosystem/core-container": "^2.3.21",
        "@arkecosystem/core-http-utils": "^2.3.21",
        "@arkecosystem/core-interfaces": "^2.3.21",
        "@arkecosystem/core-transaction-pool": "^2.3.21",
        "@arkecosystem/core-utils": "^2.3.21",
        "@arkecosystem/crypto": "^2.3.21",
        "@faustbrian/dato": "^0.3.0",
        "@hapi/boom": "^7.4.2",
        "@hapi/sntp": "^3.1.1",
=======
        "@arkecosystem/core-container": "^2.3.22",
        "@arkecosystem/core-http-utils": "^2.3.22",
        "@arkecosystem/core-interfaces": "^2.3.22",
        "@arkecosystem/core-transaction-pool": "^2.3.22",
        "@arkecosystem/core-utils": "^2.3.22",
        "@arkecosystem/crypto": "^2.3.22",
        "@faustbrian/dato": "^0.2.0",
>>>>>>> 302000cc
        "ajv": "^6.10.0",
        "delay": "^4.2.0",
        "hapi-rate-limit": "^3.1.2",
        "ip": "^1.1.5",
        "ipaddr.js": "^1.9.0",
        "lodash.chunk": "^4.2.0",
        "lodash.flatten": "^4.4.0",
        "lodash.get": "^4.4.2",
        "lodash.groupby": "^4.6.0",
        "lodash.head": "^4.0.1",
        "lodash.sample": "^4.2.1",
        "lodash.set": "^4.3.2",
        "lodash.shuffle": "^4.2.0",
        "lodash.sumby": "^4.6.0",
        "lodash.take": "^4.1.1",
        "nanomatch": "^1.2.13",
        "pluralize": "^7.0.0",
        "pretty-ms": "^5.0.0",
        "scc-broker-client": "^6.1.0",
        "semver": "^6.0.0",
        "socketcluster": "^14.3.3",
        "socketcluster-client": "^14.2.2"
    },
    "devDependencies": {
        "@types/hapi__boom": "^7.4.0",
        "@types/hapi__sntp": "^3.1.0",
        "@types/ip": "^1.1.0",
        "@types/lodash.chunk": "^4.2.6",
        "@types/lodash.flatten": "^4.4.6",
        "@types/lodash.get": "^4.4.6",
        "@types/lodash.groupby": "^4.6.6",
        "@types/lodash.head": "^4.0.6",
        "@types/lodash.sample": "^4.2.6",
        "@types/lodash.set": "^4.3.6",
        "@types/lodash.shuffle": "^4.2.6",
        "@types/lodash.sumby": "^4.6.6",
        "@types/lodash.take": "^4.1.6",
        "@types/micromatch": "^3.1.0",
        "@types/pluralize": "^0.0.29",
        "@types/pretty-ms": "^4.0.0",
        "@types/scc-broker-client": "^6.1.0",
        "@types/semver": "^6.0.0",
        "@types/socketcluster": "^14.0.2",
        "@types/socketcluster-client": "^13.0.2"
    },
    "engines": {
        "node": ">=10.x"
    },
    "publishConfig": {
        "access": "public"
    }
}<|MERGE_RESOLUTION|>--- conflicted
+++ resolved
@@ -1,13 +1,8 @@
 {
     "name": "@arkecosystem/core-p2p",
-<<<<<<< HEAD
-    "version": "2.3.21",
+    "version": "2.3.22",
     "description": "P2P API for ARK Core",
     "license": "MIT",
-=======
-    "description": "P2P API for ARK Core",
-    "version": "2.3.22",
->>>>>>> 302000cc
     "contributors": [
         "François-Xavier Thoorens <fx@ark.io>",
         "Kristjan Košič <kristjan@ark.io>",
@@ -28,25 +23,15 @@
         "pretest": "bash ../../scripts/pre-test.sh"
     },
     "dependencies": {
-<<<<<<< HEAD
-        "@arkecosystem/core-container": "^2.3.21",
-        "@arkecosystem/core-http-utils": "^2.3.21",
-        "@arkecosystem/core-interfaces": "^2.3.21",
-        "@arkecosystem/core-transaction-pool": "^2.3.21",
-        "@arkecosystem/core-utils": "^2.3.21",
-        "@arkecosystem/crypto": "^2.3.21",
-        "@faustbrian/dato": "^0.3.0",
-        "@hapi/boom": "^7.4.2",
-        "@hapi/sntp": "^3.1.1",
-=======
         "@arkecosystem/core-container": "^2.3.22",
         "@arkecosystem/core-http-utils": "^2.3.22",
         "@arkecosystem/core-interfaces": "^2.3.22",
         "@arkecosystem/core-transaction-pool": "^2.3.22",
         "@arkecosystem/core-utils": "^2.3.22",
         "@arkecosystem/crypto": "^2.3.22",
-        "@faustbrian/dato": "^0.2.0",
->>>>>>> 302000cc
+        "@faustbrian/dato": "^0.3.0",
+        "@hapi/boom": "^7.4.2",
+        "@hapi/sntp": "^3.1.1",
         "ajv": "^6.10.0",
         "delay": "^4.2.0",
         "hapi-rate-limit": "^3.1.2",
