{
<<<<<<< HEAD
    "name": "@arkecosystem/core-p2p",
    "description": "P2P API for Ark Core",
    "version": "0.3.0",
    "contributors": [
        "François-Xavier Thoorens <fx@ark.io>",
        "Kristjan Košič <kristjan@ark.io>",
        "Brian Faust <brian@ark.io>",
        "Alex Barnsley <alex@ark.io>"
    ],
    "license": "MIT",
    "main": "dist/index.js",
    "files": [
        "dist",
        "README.md",
        "LICENSE"
    ],
    "scripts": {
        "prepublishOnly": "yarn test && yarn build",
        "pretest": "yarn lint && yarn build",
        "compile": "../../node_modules/typescript/bin/tsc",
        "build": "yarn clean && yarn compile",
        "build:watch": "yarn clean && yarn compile -w",
        "clean": "del dist",
        "docs": "../../node_modules/typedoc/bin/typedoc src --out docs",
        "lint": "../../node_modules/tslint/bin/tslint -c ../../tslint.json 'src/**/*.ts' '__tests__/**/*.ts' --fix",
        "test": "cross-env ARK_ENV=test jest --runInBand --detectOpenHandles",
        "test:coverage": "cross-env ARK_ENV=test jest --coverage --coveragePathIgnorePatterns='/(defaults.ts|index.ts)$' --runInBand --detectOpenHandles",
        "test:debug": "cross-env ARK_ENV=test node --inspect-brk ../../node_modules/.bin/jest --runInBand",
        "test:watch": "cross-env ARK_ENV=test jest --runInBand --watch",
        "test:watch:all": "cross-env ARK_ENV=test jest --runInBand --watchAll"
    },
    "dependencies": {
        "@arkecosystem/core-container": "~0.3",
        "@arkecosystem/core-http-utils": "~0.3",
        "@arkecosystem/core-transaction-pool": "~0.3",
        "@arkecosystem/crypto": "~0.3",
        "ajv": "^6.5.5",
        "axios": "^0.18.0",
        "boom": "^7.3.0",
        "dayjs-ext": "^2.2.0",
        "delay": "^4.1.0",
        "hapi-rate-limit": "^3.0.0",
        "ip": "^1.1.5",
        "joi": "^14.3.0",
        "lodash.chunk": "^4.2.0",
        "lodash.flatten": "^4.4.0",
        "lodash.get": "^4.4.2",
        "lodash.groupby": "^4.6.0",
        "lodash.head": "^4.0.1",
        "lodash.sample": "^4.2.1",
        "lodash.shuffle": "^4.2.0",
        "lodash.sumby": "^4.6.0",
        "lodash.take": "^4.1.1",
        "micromatch": "^3.1.10",
        "pluralize": "^7.0.0",
        "pretty-ms": "^4.0.0",
        "request-ip": "^2.1.3",
        "semver": "^5.6.0",
        "sntp": "^3.0.2"
    },
    "devDependencies": {
        "@arkecosystem/core-test-utils": "~0.3",
        "axios-mock-adapter": "^1.15.0"
    },
    "publishConfig": {
        "access": "public"
    },
    "engines": {
        "node": ">=10.x"
    }
=======
  "name": "@arkecosystem/core-p2p",
  "description": "P2P API for Ark Core",
  "version": "0.2.0",
  "contributors": [
    "François-Xavier Thoorens <fx@ark.io>",
    "Kristjan Košič <kristjan@ark.io>",
    "Brian Faust <brian@ark.io>",
    "Alex Barnsley <alex@ark.io>"
  ],
  "license": "MIT",
  "main": "lib/index.js",
  "scripts": {
    "test": "cross-env ARK_ENV=test jest --runInBand --detectOpenHandles",
    "test:coverage": "cross-env ARK_ENV=test jest --coverage --coveragePathIgnorePatterns='/(defaults.js|index.js)$' --runInBand --detectOpenHandles",
    "test:debug": "cross-env ARK_ENV=test node --inspect-brk ../../node_modules/.bin/jest --runInBand",
    "test:watch": "cross-env ARK_ENV=test jest --runInBand --watch",
    "test:watch:all": "cross-env ARK_ENV=test jest --runInBand --watchAll",
    "lint": "eslint ./ --fix"
  },
  "dependencies": {
    "@arkecosystem/core-container": "~0.2",
    "@arkecosystem/core-http-utils": "~0.2",
    "@arkecosystem/core-transaction-pool": "~0.2",
    "@arkecosystem/crypto": "~0.2",
    "ajv": "^6.5.5",
    "axios": "^0.18.0",
    "boom": "^7.3.0",
    "dayjs-ext": "^2.2.0",
    "delay": "^4.1.0",
    "hapi-rate-limit": "^3.0.0",
    "ip": "^1.1.5",
    "joi": "^14.3.0",
    "lodash.chunk": "^4.2.0",
    "lodash.flatten": "^4.4.0",
    "lodash.groupby": "^4.6.0",
    "lodash.head": "^4.0.1",
    "lodash.sample": "^4.2.1",
    "lodash.shuffle": "^4.2.0",
    "lodash.sumby": "^4.6.0",
    "lodash.take": "^4.1.1",
    "micromatch": "^3.1.10",
    "pluralize": "^7.0.0",
    "pretty-ms": "^4.0.0",
    "request-ip": "^2.1.3",
    "semver": "^5.6.0",
    "sntp": "^3.0.2"
  },
  "devDependencies": {
    "@arkecosystem/core-test-utils": "~0.2",
    "axios-mock-adapter": "^1.15.0"
  },
  "publishConfig": {
    "access": "public"
  },
  "engines": {
    "node": ">=10.x"
  }
>>>>>>> f5fdddb3
}<|MERGE_RESOLUTION|>--- conflicted
+++ resolved
@@ -1,5 +1,4 @@
 {
-<<<<<<< HEAD
     "name": "@arkecosystem/core-p2p",
     "description": "P2P API for Ark Core",
     "version": "0.3.0",
@@ -70,63 +69,4 @@
     "engines": {
         "node": ">=10.x"
     }
-=======
-  "name": "@arkecosystem/core-p2p",
-  "description": "P2P API for Ark Core",
-  "version": "0.2.0",
-  "contributors": [
-    "François-Xavier Thoorens <fx@ark.io>",
-    "Kristjan Košič <kristjan@ark.io>",
-    "Brian Faust <brian@ark.io>",
-    "Alex Barnsley <alex@ark.io>"
-  ],
-  "license": "MIT",
-  "main": "lib/index.js",
-  "scripts": {
-    "test": "cross-env ARK_ENV=test jest --runInBand --detectOpenHandles",
-    "test:coverage": "cross-env ARK_ENV=test jest --coverage --coveragePathIgnorePatterns='/(defaults.js|index.js)$' --runInBand --detectOpenHandles",
-    "test:debug": "cross-env ARK_ENV=test node --inspect-brk ../../node_modules/.bin/jest --runInBand",
-    "test:watch": "cross-env ARK_ENV=test jest --runInBand --watch",
-    "test:watch:all": "cross-env ARK_ENV=test jest --runInBand --watchAll",
-    "lint": "eslint ./ --fix"
-  },
-  "dependencies": {
-    "@arkecosystem/core-container": "~0.2",
-    "@arkecosystem/core-http-utils": "~0.2",
-    "@arkecosystem/core-transaction-pool": "~0.2",
-    "@arkecosystem/crypto": "~0.2",
-    "ajv": "^6.5.5",
-    "axios": "^0.18.0",
-    "boom": "^7.3.0",
-    "dayjs-ext": "^2.2.0",
-    "delay": "^4.1.0",
-    "hapi-rate-limit": "^3.0.0",
-    "ip": "^1.1.5",
-    "joi": "^14.3.0",
-    "lodash.chunk": "^4.2.0",
-    "lodash.flatten": "^4.4.0",
-    "lodash.groupby": "^4.6.0",
-    "lodash.head": "^4.0.1",
-    "lodash.sample": "^4.2.1",
-    "lodash.shuffle": "^4.2.0",
-    "lodash.sumby": "^4.6.0",
-    "lodash.take": "^4.1.1",
-    "micromatch": "^3.1.10",
-    "pluralize": "^7.0.0",
-    "pretty-ms": "^4.0.0",
-    "request-ip": "^2.1.3",
-    "semver": "^5.6.0",
-    "sntp": "^3.0.2"
-  },
-  "devDependencies": {
-    "@arkecosystem/core-test-utils": "~0.2",
-    "axios-mock-adapter": "^1.15.0"
-  },
-  "publishConfig": {
-    "access": "public"
-  },
-  "engines": {
-    "node": ">=10.x"
-  }
->>>>>>> f5fdddb3
 }