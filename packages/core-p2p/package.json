{
    "name": "@arkecosystem/core-p2p",
    "description": "P2P API for ARK Core",
    "version": "2.3.1",
    "contributors": [
        "François-Xavier Thoorens <fx@ark.io>",
        "Kristjan Košič <kristjan@ark.io>",
        "Brian Faust <brian@ark.io>",
        "Alex Barnsley <alex@ark.io>"
    ],
    "license": "MIT",
    "main": "dist/index",
    "types": "dist/index",
    "files": [
        "dist"
    ],
    "scripts": {
        "prepublishOnly": "yarn build",
        "pretest": "bash ../../scripts/pre-test.sh",
        "compile": "../../node_modules/typescript/bin/tsc",
        "build": "yarn clean && yarn compile",
        "build:watch": "yarn clean && yarn compile -w",
        "clean": "del dist"
    },
    "dependencies": {
<<<<<<< HEAD
        "@arkecosystem/core-container": "^2.3.0",
        "@arkecosystem/core-http-utils": "^2.3.0",
        "@arkecosystem/core-interfaces": "^2.3.0",
        "@arkecosystem/core-transaction-pool": "^2.3.0",
        "@arkecosystem/core-utils": "^2.3.0",
        "@arkecosystem/crypto": "^2.3.0",
        "@faustbrian/dato": "^0.3.0",
=======
        "@arkecosystem/core-container": "^2.3.1",
        "@arkecosystem/core-http-utils": "^2.3.1",
        "@arkecosystem/core-interfaces": "^2.3.1",
        "@arkecosystem/core-transaction-pool": "^2.3.1",
        "@arkecosystem/core-utils": "^2.3.1",
        "@arkecosystem/crypto": "^2.3.1",
        "@faustbrian/dato": "^0.2.0",
>>>>>>> c48be0bf
        "ajv": "^6.10.0",
        "boom": "^7.3.0",
        "delay": "^4.2.0",
        "hapi-rate-limit": "^3.1.2",
        "ip": "^1.1.5",
        "ipaddr.js": "^1.9.0",
        "lodash.chunk": "^4.2.0",
        "lodash.flatten": "^4.4.0",
        "lodash.get": "^4.4.2",
        "lodash.groupby": "^4.6.0",
        "lodash.head": "^4.0.1",
        "lodash.sample": "^4.2.1",
        "lodash.set": "^4.3.2",
        "lodash.shuffle": "^4.2.0",
        "lodash.sumby": "^4.6.0",
        "lodash.take": "^4.1.1",
        "nanomatch": "^1.2.13",
        "pluralize": "^7.0.0",
        "pretty-ms": "^4.0.0",
        "scc-broker-client": "^6.1.0",
        "semver": "^6.0.0",
        "sntp": "^3.0.2",
        "socketcluster": "^14.3.3",
        "socketcluster-client": "^14.2.2"
    },
    "devDependencies": {
        "@types/boom": "^7.2.1",
        "@types/ip": "^1.1.0",
        "@types/lodash.chunk": "^4.2.6",
        "@types/lodash.flatten": "^4.4.6",
        "@types/lodash.get": "^4.4.6",
        "@types/lodash.groupby": "^4.6.6",
        "@types/lodash.head": "^4.0.6",
        "@types/lodash.sample": "^4.2.6",
        "@types/lodash.set": "^4.3.6",
        "@types/lodash.shuffle": "^4.2.6",
        "@types/lodash.sumby": "^4.6.6",
        "@types/lodash.take": "^4.1.6",
        "@types/micromatch": "^3.1.0",
        "@types/pluralize": "^0.0.29",
        "@types/pretty-ms": "^4.0.0",
        "@types/semver": "^6.0.0",
        "@types/socketcluster": "^14.0.2",
        "@types/socketcluster-client": "^13.0.2",
        "@types/scc-broker-client": "^6.1.0"
    },
    "publishConfig": {
        "access": "public"
    },
    "engines": {
        "node": ">=10.x"
    }
}<|MERGE_RESOLUTION|>--- conflicted
+++ resolved
@@ -23,23 +23,13 @@
         "clean": "del dist"
     },
     "dependencies": {
-<<<<<<< HEAD
-        "@arkecosystem/core-container": "^2.3.0",
-        "@arkecosystem/core-http-utils": "^2.3.0",
-        "@arkecosystem/core-interfaces": "^2.3.0",
-        "@arkecosystem/core-transaction-pool": "^2.3.0",
-        "@arkecosystem/core-utils": "^2.3.0",
-        "@arkecosystem/crypto": "^2.3.0",
-        "@faustbrian/dato": "^0.3.0",
-=======
         "@arkecosystem/core-container": "^2.3.1",
         "@arkecosystem/core-http-utils": "^2.3.1",
         "@arkecosystem/core-interfaces": "^2.3.1",
         "@arkecosystem/core-transaction-pool": "^2.3.1",
         "@arkecosystem/core-utils": "^2.3.1",
         "@arkecosystem/crypto": "^2.3.1",
-        "@faustbrian/dato": "^0.2.0",
->>>>>>> c48be0bf
+        "@faustbrian/dato": "^0.3.0",
         "ajv": "^6.10.0",
         "boom": "^7.3.0",
         "delay": "^4.2.0",
