{
    "name": "@arkecosystem/core-p2p",
    "description": "P2P API for Ark Core",
    "version": "2.2.1",
    "contributors": [
        "François-Xavier Thoorens <fx@ark.io>",
        "Kristjan Košič <kristjan@ark.io>",
        "Brian Faust <brian@ark.io>",
        "Alex Barnsley <alex@ark.io>"
    ],
    "license": "MIT",
    "main": "dist/index",
    "types": "dist/index",
    "files": [
        "dist"
    ],
    "scripts": {
        "prepublishOnly": "yarn build",
        "pretest": "bash ../../scripts/pre-test.sh",
        "compile": "../../node_modules/typescript/bin/tsc",
        "build": "yarn clean && yarn compile",
        "build:watch": "yarn clean && yarn compile -w",
        "clean": "del dist"
    },
    "dependencies": {
        "@arkecosystem/core-container": "^2.2.1",
        "@arkecosystem/core-http-utils": "^2.2.1",
        "@arkecosystem/core-interfaces": "^2.2.1",
        "@arkecosystem/core-transaction-pool": "^2.2.1",
<<<<<<< HEAD
        "@arkecosystem/crypto": "^2.2.1",
        "ajv": "^6.9.1",
        "axios": "^0.18.0",
=======
        "@arkecosystem/core-utils": "^2.2.1",
        "@arkecosystem/crypto": "^2.2.1",
        "@faustbrian/dato": "^0.2.0",
        "ajv": "^6.10.0",
>>>>>>> 66bd7628
        "boom": "^7.3.0",
        "delay": "^4.1.0",
        "hapi-rate-limit": "^3.1.1",
        "ip": "^1.1.5",
        "ipaddr.js": "^1.9.0",
        "joi": "^14.3.1",
        "lodash.chunk": "^4.2.0",
        "lodash.flatten": "^4.4.0",
        "lodash.get": "^4.4.2",
        "lodash.groupby": "^4.6.0",
        "lodash.head": "^4.0.1",
        "lodash.sample": "^4.2.1",
        "lodash.set": "^4.3.2",
        "lodash.shuffle": "^4.2.0",
        "lodash.sumby": "^4.6.0",
        "lodash.take": "^4.1.1",
        "nanomatch": "^1.2.13",
        "pluralize": "^7.0.0",
        "pretty-ms": "^4.0.0",
        "semver": "^5.6.0",
        "sntp": "^3.0.2"
    },
    "devDependencies": {
<<<<<<< HEAD
        "@arkecosystem/core-test-utils": "^2.2.1",
=======
>>>>>>> 66bd7628
        "@types/boom": "^7.2.1",
        "@types/ip": "^1.1.0",
        "@types/joi": "^14.3.2",
        "@types/lodash.chunk": "^4.2.6",
        "@types/lodash.flatten": "^4.4.6",
        "@types/lodash.get": "^4.4.6",
        "@types/lodash.groupby": "^4.6.6",
        "@types/lodash.head": "^4.0.6",
        "@types/lodash.sample": "^4.2.6",
        "@types/lodash.set": "^4.3.6",
        "@types/lodash.shuffle": "^4.2.6",
        "@types/lodash.sumby": "^4.6.6",
        "@types/lodash.take": "^4.1.6",
        "@types/micromatch": "^3.1.0",
        "@types/pluralize": "^0.0.29",
        "@types/pretty-ms": "^4.0.0",
        "@types/semver": "^5.5.0"
    },
    "publishConfig": {
        "access": "public"
    },
    "engines": {
        "node": ">=10.x"
    }
}<|MERGE_RESOLUTION|>--- conflicted
+++ resolved
@@ -27,16 +27,9 @@
         "@arkecosystem/core-http-utils": "^2.2.1",
         "@arkecosystem/core-interfaces": "^2.2.1",
         "@arkecosystem/core-transaction-pool": "^2.2.1",
-<<<<<<< HEAD
         "@arkecosystem/crypto": "^2.2.1",
         "ajv": "^6.9.1",
         "axios": "^0.18.0",
-=======
-        "@arkecosystem/core-utils": "^2.2.1",
-        "@arkecosystem/crypto": "^2.2.1",
-        "@faustbrian/dato": "^0.2.0",
-        "ajv": "^6.10.0",
->>>>>>> 66bd7628
         "boom": "^7.3.0",
         "delay": "^4.1.0",
         "hapi-rate-limit": "^3.1.1",
@@ -60,10 +53,7 @@
         "sntp": "^3.0.2"
     },
     "devDependencies": {
-<<<<<<< HEAD
         "@arkecosystem/core-test-utils": "^2.2.1",
-=======
->>>>>>> 66bd7628
         "@types/boom": "^7.2.1",
         "@types/ip": "^1.1.0",
         "@types/joi": "^14.3.2",
