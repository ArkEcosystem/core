--- conflicted
+++ resolved
@@ -36,14 +36,8 @@
         "@arkecosystem/core-transaction-pool": "^2.2.1",
         "@arkecosystem/core-utils": "^2.2.1",
         "@arkecosystem/crypto": "^2.2.1",
-<<<<<<< HEAD
-        "@faustbrian/dato": "^0.1.0",
-        "ajv": "^6.9.1",
-=======
         "@faustbrian/dato": "^0.2.0",
         "ajv": "^6.10.0",
-        "axios": "^0.18.0",
->>>>>>> f0fa7e8f
         "boom": "^7.3.0",
         "delay": "^4.1.0",
         "hapi-rate-limit": "^3.1.1",
