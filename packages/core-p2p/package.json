--- conflicted
+++ resolved
@@ -29,19 +29,11 @@
         "publish:latest": "pnpm publish --access public --git-checks=false"
     },
     "dependencies": {
-<<<<<<< HEAD
-        "@arkecosystem/core-database": "4.0.0-next-1",
-        "@arkecosystem/core-kernel": "4.0.0-next-1",
-        "@arkecosystem/core-state": "4.0.0-next-1",
-        "@arkecosystem/crypto": "4.0.0-next-1",
-        "@hapi/boom": "9.1.4",
-=======
         "@arkecosystem/core-database": "workspace:*",
         "@arkecosystem/core-kernel": "workspace:*",
         "@arkecosystem/core-state": "workspace:*",
         "@arkecosystem/crypto": "workspace:*",
-        "@hapi/boom": "9.0.0",
->>>>>>> c17305dd
+        "@hapi/boom": "9.1.4",
         "@hapi/bounce": "2.0.0",
         "@hapi/hapi": "20.2.1",
         "@hapi/hoek": "9.x.x",
