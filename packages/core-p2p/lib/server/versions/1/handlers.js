--- conflicted
+++ resolved
@@ -193,17 +193,13 @@
    * @return {Hapi.Response}
    */
   async handler (request, h) {
-<<<<<<< HEAD
     if (!request.payload || !request.payload.transactions) {
       return {
         success: false,
         transactionIds: []
       }
     }
-    await transactionPool.guard.validate(request.payload.transactions, request.payload.isBroadCasted)
-=======
     await transactionPool.guard.validate(request.payload.transactions)
->>>>>>> 3f4174cf
     // TODO: Review throttling of v1
     if (transactionPool.guard.hasAny('accept')) {
       container
