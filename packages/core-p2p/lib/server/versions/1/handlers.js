--- conflicted
+++ resolved
@@ -297,15 +297,6 @@
    * @return {Hapi.Response}
    */
   async handler (request, h) {
-<<<<<<< HEAD
-    const blockchain = container.resolvePlugin('blockchain')
-
-    if (!blockchain) {
-      return h.response({ success: false, error: 'Blockchain not ready' }).code(500)
-    }
-
-    if (!request.payload || !request.payload.transactions || !transactionPool) {
-=======
     let error
     if (!request.payload || !request.payload.transactions) {
       error = 'No transactions received'
@@ -314,7 +305,6 @@
     }
 
     if (error) {
->>>>>>> 742fbbe1
       return {
         success: false,
         message: error,
