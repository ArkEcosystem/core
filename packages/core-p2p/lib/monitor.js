'use strict'

const { slots } = require('@arkecosystem/crypto')

const container = require('@arkecosystem/core-container')
const config = container.resolvePlugin('config')
const logger = container.resolvePlugin('logger')
const emitter = container.resolvePlugin('event-emitter')

const Peer = require('./peer')
const isLocalhost = require('./utils/is-localhost')
<<<<<<< HEAD
const moment = require('moment')
=======
const delay = require('delay')
>>>>>>> 45c0b7e3

module.exports = class Monitor {
  /**
   * @constructor
   * @param  {PeerManager} manager
   * @throws {Error} If no seed peers
   */
  constructor (manager) {
    this.manager = manager
    this.config = config
    this.peers = {}
    this.suspendedPeers = {}

    if (!this.config.peers.list) {
      logger.error('No seed peers defined in peers.json')

      process.exit(1)
    }

    this.config.peers.list
      .filter(peer => (peer.ip !== '127.0.0.1' || peer.port !== container.resolveOptions('p2p').port))
      .forEach(peer => (this.peers[peer.ip] = new Peer(peer.ip, peer.port)), this)
  }

  /**
   * Method to run on startup.
   * @param {Boolean} networkStart
   */
  async start (networkStart = false) {
    if (!networkStart) {
      await this.updateNetworkStatus()
    }
  }

  /**
   * Update network status (currently only peers are updated).
   * @return {Promise}
   */
  async updateNetworkStatus () {
    try {
      // TODO: for tests that involve peers we need to sync them
      if (process.env.ARK_ENV !== 'test') {
        await this.discoverPeers()
        await this.cleanPeers()
      }

      if (Object.keys(this.peers).length < this.config.peers.list.length - 1 && process.env.ARK_ENV !== 'test') {
        this.config.peers.list
          .forEach(peer => (this.peers[peer.ip] = new Peer(peer.ip, peer.port)), this)

        return this.updateNetworkStatus()
      }
    } catch (error) {
      logger.error(error.stack)

      this.config.peers.list.forEach(peer => (this.peers[peer.ip] = new Peer(peer.ip, peer.port)), this)

      return this.updateNetworkStatus()
    }
  }

  /**
   * Clear peers which aren't responding.
   * @param {Boolean} fast
   */
  async cleanPeers (fast = false) {
    let keys = Object.keys(this.peers)
    let count = 0
    let wrongpeers = 0
    const pingDelay = fast ? 1500 : config.peers.globalTimeout
    const max = keys.length

    logger.info(`Checking ${max} peers`)

    await Promise.all(keys.map(async (ip) => {
      try {
        await this.peers[ip].ping(pingDelay)
        logger.printTracker('Peers Discovery', ++count, max, null, null)
      } catch (error) {
        wrongpeers++

        logger.debug(`Removed peer ${ip} from peer list. Peer didn't respond to ping (peer/status) call with delay of ${pingDelay}`)
        emitter.emit('peer.removed', this.peers[ip])

        delete this.peers[ip]

        return null
      }
    }))

    logger.stopTracker('Peers Discovery', max, max)
    logger.info(`Found ${max - wrongpeers}/${max} responsive peers on the network`)
    logger.info(`Median Network Height: ${this.getNetworkHeight()}`)
    logger.info(`Network PBFT status: ${this.getPBFTForgingStatus()}`)
  }

  /**
   * Accept and store a valid peer.
   * @param  {Peer} peer
   * @throws {Error} If invalid peer
   */
  async acceptNewPeer (peer) {
    if (this.peers[peer.ip] || this.__isSuspended(peer) || process.env.ARK_ENV === 'test') {
      return
    }

    if (peer.nethash !== this.config.network.nethash) {
      throw new Error('Request is made on the wrong network')
    }

    if (peer.ip === '::ffff:127.0.0.1' || peer.ip === '127.0.0.1') {
      return
    }

    const newPeer = new Peer(peer.ip, peer.port)

    try {
      await newPeer.ping(1500)

      this.peers[peer.ip] = newPeer
      logger.debug(`Accepted new peer ${newPeer.ip}:${newPeer.port}`)

      emitter.emit('peer.added', newPeer)
    } catch (error) {
      logger.debug(`Could not accept new peer '${newPeer.ip}:${newPeer.port}' - ${error}`)
      this.suspendedPeers[peer.ip] = {
        peer: newPeer,
        until: moment().add(this.manager.config.suspendMinutes, 'minutes')
      }
      // we don't throw since we answer unreacheable peer
      // TODO: in next version, only accept to answer to sound peers that have properly registered
      // hence we will throw an error
    }
  }

  /**
   * Get all available peers.
   * @return {Peer[]}
   */
  getPeers () {
    return Object.values(this.peers)
  }

  /**
   * Get the peer available peers.
   * @param  {String} ip
   * @return {Peer}
   */
  getPeer (ip) {
    return this.peers[ip]
  }

  /**
   * Get a random, available peer.
   * @param  {(Number|undefined)} acceptableDelay
   * @return {Peer}
   */
  getRandomPeer (acceptableDelay) {
    let keys = Object.keys(this.peers)
    keys = keys.filter((key) => this.peers[key].ban < new Date().getTime())

    if (acceptableDelay) {
      keys = keys.filter((key) => this.peers[key].delay < acceptableDelay)
    }

    const random = keys[keys.length * Math.random() << 0]
    const randomPeer = this.peers[random]

    if (!randomPeer) {
      // logger.error(this.peers)
      delete this.peers[random]

      // FIXME: this method doesn't exist
      // this.manager.checkOnline()

      return this.getRandomPeer()
    }

    return randomPeer
  }

  /**
   * Get a random, available peer which can be used for downloading blocks.
   * @return {Peer}
   */
  getRandomDownloadBlocksPeer (minheight) {
    let keys = Object.keys(this.peers)
    keys = keys.filter(key => this.peers[key].ban < new Date().getTime())
    // keys = keys.filter(key => this.peers[key].state.height > minheight)
    keys = keys.filter(key => this.peers[key].downloadSize !== 100)

    const random = keys[keys.length * Math.random() << 0]
    const randomPeer = this.peers[random]

    if (!randomPeer) {
      delete this.peers[random]

      return this.getRandomPeer()
    }
    logger.debug(`downloading blocks from ${randomPeer.ip}`)

    return randomPeer
  }

  /**
   * Populate list of available peers from random peers.
   * @return {Peer[]}
   */
  async discoverPeers () {
    try {
      const list = await this.getRandomPeer().getPeers()

      list.forEach(peer => {
        if (peer.status === 'OK' && !this.peers[peer.ip] && !isLocalhost(peer.ip)) {
          this.peers[peer.ip] = new Peer(peer.ip, peer.port)
        }
      })

      return this.peers
    } catch (error) {
      return this.discoverPeers()
    }
  }

  /**
   * Get the median network height.
   * @return {Number}
   */
  getNetworkHeight () {
    const median = Object.values(this.peers)
      .filter(peer => peer.state.height)
      .map(peer => peer.state.height)
      .sort()

    return median[~~(median.length / 2)]
  }

  /**
   * Get the PBFT Forging status.
   * @return {Number}
   */
  getPBFTForgingStatus () {
    const height = this.getNetworkHeight()
    const slot = slots.getSlotNumber()
    const syncedPeers = Object.values(this.peers).filter(peer => peer.state.currentSlot === slot)
    const okForging = syncedPeers.filter(peer => peer.state && peer.state.forgingAllowed && peer.state.height >= height).length
    const ratio = okForging / syncedPeers.length

    return ratio
  }

  /**
   * Download blocks from a random peer.
   * @param  {Number}   fromBlockHeight
   * @return {Object[]}
   */
  async downloadBlocks (fromBlockHeight) {
    const randomPeer = this.getRandomDownloadBlocksPeer(fromBlockHeight)

    try {
      await randomPeer.ping()

      const blocks = await randomPeer.downloadBlocks(fromBlockHeight)
      blocks.forEach(block => (block.ip = randomPeer.ip))

      return blocks
    } catch (error) {
      logger.error(error.stack)

      return this.downloadBlocks(fromBlockHeight)
    }
  }

  /**
   * Broadcast block to all peers.
   * @param  {Block}   block
   * @return {Promise}
   */
  async broadcastBlock (block) {
    const blockchain = container.resolvePlugin('blockchain')
    if (!blockchain) {
      logger.info(`skipping broadcast of block ${block.data.height} as blockchain is not ready `)
      return
    }
    let blockPing = blockchain.getBlockPing()

    let peers = Object.values(this.peers)
    if (blockPing.block.id === block.data.id) {
      // wait a bit before broadcasting if a bit early
      const diff = blockPing.last - blockPing.first
      const maxhop = 4
      let proba = (maxhop - blockPing.count) / maxhop
      if (diff < 500 && proba > 0) {
        await delay(500 - diff)
        blockPing = blockchain.getBlockPing()
        // got aleady a new block, no broadcast
        if (blockPing.block.id !== block.data.id) return
        else proba = (maxhop - blockPing.count) / maxhop
      }
      // TODO: to be put in config?
      peers = peers.filter(p => Math.random() < proba)
    }

    logger.info(`Broadcasting block ${block.data.height} to ${peers.length} peers`)

    await Promise.all(peers.map(peer => peer.postBlock(block.toBroadcastV1())))
  }

  /**
   * Placeholder method to broadcast transactions to peers.
   * @param {Transaction[]} transactions
   */
  async broadcastTransactions (transactions) {
    const peers = Object.values(this.peers)
    logger.debug(`Broadcasting ${transactions.length} transactions to ${peers.length} peers`)

    const transactionsV1 = []
    transactions.forEach(transaction => transactionsV1.push(transaction.toBroadcastV1()))

    return Promise.all(peers.map(peer => peer.postTransactions(transactionsV1)))
  }

  /**
   * Determine if peer is suspended or not.
   * @param  {Peer} peer
   * @return {Boolean}
   */
  __isSuspended (peer) {
    const suspededPeer = this.suspendedPeers[peer.ip]

    if (suspededPeer && moment().isBefore(suspededPeer.until)) {
      return true
    } else if (suspededPeer) {
      delete this.suspendedPeers[peer.ip]
    }

    return false
  }
}<|MERGE_RESOLUTION|>--- conflicted
+++ resolved
@@ -9,11 +9,8 @@
 
 const Peer = require('./peer')
 const isLocalhost = require('./utils/is-localhost')
-<<<<<<< HEAD
 const moment = require('moment')
-=======
 const delay = require('delay')
->>>>>>> 45c0b7e3
 
 module.exports = class Monitor {
   /**
