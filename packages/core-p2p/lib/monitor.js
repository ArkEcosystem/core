--- conflicted
+++ resolved
@@ -27,18 +27,6 @@
     this.peers = {}
     this.guard = guard.init(this)
     this.startForgers = moment().add(this.config.peers.coldStart || 30, 'seconds')
-<<<<<<< HEAD
-    if (!this.config.peers.list) {
-      logger.error('No seed peers defined in peers.json :interrobang:')
-
-      process.exit(1)
-    }
-
-    this.config.peers.list
-      .filter(peer => (peer.ip !== '127.0.0.1' || peer.port !== container.resolveOptions('p2p').port))
-      .forEach(peer => (this.peers[peer.ip] = new Peer(peer.ip, peer.port)), this)
-=======
->>>>>>> f2d427a9
   }
 
   /**
