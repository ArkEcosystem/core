'use strict'

const prettyMs = require('pretty-ms')
const moment = require('moment')
const delay = require('delay')

const { slots } = require('@arkecosystem/crypto')

const container = require('@arkecosystem/core-container')
const config = container.resolvePlugin('config')
const logger = container.resolvePlugin('logger')
const emitter = container.resolvePlugin('event-emitter')

const Peer = require('./peer')
const isMyself = require('./utils/is-myself')
const networkState = require('./utils/network-state')

module.exports = class Monitor {
  /**
   * @constructor
   * @param  {PeerManager} manager
   * @throws {Error} If no seed peers
   */
  constructor (manager) {
    this.manager = manager
    this.config = config
    this.peers = {}
    this.suspendedPeers = {}
    this.startForgers = moment().add(this.config.peers.coldStart || 30, 'seconds')

    if (!this.config.peers.list) {
      logger.error('No seed peers defined in peers.json :interrobang:')

      process.exit(1)
    }

    this.config.peers.list
      .filter(peer => (peer.ip !== '127.0.0.1' || peer.port !== container.resolveOptions('p2p').port))
      .forEach(peer => (this.peers[peer.ip] = new Peer(peer.ip, peer.port)), this)
  }

  /**
   * Method to run on startup.
   * @param {Boolean} networkStart
   */
  async start (networkStart = false) {
    if (!networkStart) {
      await this.updateNetworkStatus()
    }
  }

  /**
   * Update network status (currently only peers are updated).
   * @return {Promise}
   */
  async updateNetworkStatus (fast = false) {
    try {
      // TODO: for tests that involve peers we need to sync them
      if (process.env.ARK_ENV !== 'test') {
        await this.discoverPeers()
        await this.cleanPeers()
      }

      if (Object.keys(this.peers).length < this.config.peers.list.length - 1 && process.env.ARK_ENV !== 'test') {
        this.config.peers.list
          .forEach(peer => (this.peers[peer.ip] = new Peer(peer.ip, peer.port)), this)

        return this.updateNetworkStatus()
      }
    } catch (error) {
      logger.error(`Network Status: ${error.message}`)

      this.config.peers.list.forEach(peer => (this.peers[peer.ip] = new Peer(peer.ip, peer.port)), this)

      return this.updateNetworkStatus()
    }
  }

  /**
   * Clear peers which aren't responding.
   * @param {Boolean} fast
   */
  async cleanPeers (fast = false, tracker = true) {
    let keys = Object.keys(this.peers)
    let count = 0
<<<<<<< HEAD
    let wrongPeers = 0
    const pingDelay = fast ? 1500 : config.peers.globalTimeout
=======
    let unresponsivePeers = 0
    const pingDelay = fast ? 1500 : this.config.peers.globalTimeout
>>>>>>> 942d2e20
    const max = keys.length

    logger.info(`Checking ${max} peers :telescope:`)
    await Promise.all(keys.map(async (ip) => {
      try {
<<<<<<< HEAD
        await this.peers[ip].ping(pingDelay)

        logger.printTracker('Peers Discovery', ++count, max)
      } catch (error) {
        wrongPeers++
=======
        await this.getPeer(ip).ping(pingDelay)

        if (tracker) {
          logger.printTracker('Peers Discovery', ++count, max)
        }
      } catch (error) {
        unresponsivePeers++
>>>>>>> 942d2e20

        const formattedDelay = prettyMs(pingDelay, { verbose: true })
        logger.debug(`Removed peer ${ip} because it didn't respond within ${formattedDelay}.`)
        emitter.emit('peer.removed', this.getPeer(ip))

        delete this.peers[ip]

        return null
      }
    }))

<<<<<<< HEAD
    logger.stopTracker('Peers Discovery', max, max)
    logger.info(`Found ${max - wrongPeers}/${max} responsive peers on the network`)
    logger.info(`Median Network Height: ${this.getNetworkHeight()}`)
    logger.info(`Network PBFT status: ${this.getPBFTForgingStatus()}`)
=======
    if (tracker) {
      logger.stopTracker('Peers Discovery', max, max)
      logger.info(`${max - unresponsivePeers} of ${max} peers on the network are responsive`)
      logger.info(`Median Network Height: ${this.getNetworkHeight()}`)
      logger.info(`Network PBFT status: ${this.getPBFTForgingStatus()}`)
    }
  }

  /**
   * ban an existing peer.
   * @param  {Peer} peer
   * @return {Promise}
   */
  banPeer (ip) {
    // TODO make a couple of tests on peer to understand the issue with this peer and decide how long to ban it
    const peer = this.peers[ip]
    if (peer) {
      if (this.__isSuspended(peer)) {
        this.suspendedPeers[ip].until = moment(this.suspendedPeers[ip].until).add(1, 'day')
      } else {
         this.__suspendPeer(peer)
      }
      logger.debug(`banned peer ${ip} until ${this.suspendedPeers[ip].until}`)
    }
>>>>>>> 942d2e20
  }

  /**
   * Accept and store a valid peer.
   * @param  {Peer} peer
   * @throws {Error} If invalid peer
   */
  async acceptNewPeer (peer) {
    if (this.getPeer(peer.ip) || this.__isSuspended(peer) || process.env.ARK_ENV === 'test' || isMyself(peer.ip)) {
      return
    }

    if (peer.nethash !== this.config.network.nethash) {
      throw new Error('Request is made on the wrong network')
    }

    const newPeer = new Peer(peer.ip, peer.port)

    try {
      await newPeer.ping(1500)

      const blockIds = await this.__getRecentBlockIds()
      if (blockIds.length && !(await newPeer.hasCommonBlocks(blockIds))) {
        logger.error(`Could not accept new peer '${peer.ip}' due to no common block`)
        this.__suspendPeer(newPeer)

        return
      }

      this.peers[peer.ip] = newPeer
      logger.debug(`Accepted new peer ${newPeer.ip}:${newPeer.port}`)

      emitter.emit('peer.added', newPeer)
    } catch (error) {
      logger.debug(`Could not accept new peer '${newPeer.ip}:${newPeer.port}' - ${error}`)
<<<<<<< HEAD
      this.__suspendPeer(newPeer)
=======

      this.__suspendPeer(newPeer)

>>>>>>> 942d2e20
      // we don't throw since we answer unreacheable peer
      // TODO: in next version, only accept to answer to sound peers that have properly registered
      // hence we will throw an error
    }
  }

  /**
   * Get all available peers.
   * @return {Peer[]}
   */
  getPeers () {
    return Object.values(this.peers)
  }

  /**
   * Get the peer available peers.
   * @param  {String} ip
   * @return {Peer}
   */
  getPeer (ip) {
    return this.peers[ip]
  }

  async peerHasCommonBlocks (peer, blockIds) {
    if (!(await peer.hasCommonBlocks(blockIds))) {
      logger.error(`Could not get common block for ${peer.ip}`)
      this.__suspendPeer(peer)

      return false
    }

    return true
  }

  /**
   * Get a random, available peer.
   * @param  {(Number|undefined)} acceptableDelay
   * @return {Peer}
   */
  getRandomPeer (acceptableDelay, downloadSize) {
    let keys = Object.keys(this.peers)
    keys = keys.filter((key) => {
        const peer = this.getPeer(key)
        if (peer.ban < new Date().getTime()) {
            return true
        }

        if (acceptableDelay && peer.delay < acceptableDelay) {
            return true
        }

        return false
    })

    if (downloadSize) {
      keys = keys.filter((key) => this.peers[key].downloadSize !== downloadSize)
    }

    const random = keys[keys.length * Math.random() << 0]
    const randomPeer = this.getPeer(random)

    if (!randomPeer) {
      // logger.error(this.peers)

      // FIXME: this method doesn't exist
      // this.manager.checkOnline()

      return this.getRandomPeer()
    }

    return randomPeer
  }

  /**
   * Get a random, available peer which can be used for downloading blocks.
   * @return {Peer}
   */
<<<<<<< HEAD
  async getRandomDownloadBlocksPeer (minHeight) {
    const randomPeer = this.getRandomPeer(null, 100)

    const recentBlockIds = await this.__getRecentBlockIds()
    if (!(await this.peerHasCommonBlocks(randomPeer, recentBlockIds))) {
      return this.getRandomDownloadBlocksPeer(minHeight)
=======
  getRandomDownloadBlocksPeer (minHeight) {
    let keys = Object.keys(this.peers)
    keys = keys.filter(key => {
        const peer = this.getPeer(key)
        if (peer.ban < new Date().getTime()) {
            return true
        }

        // if (peer.state.height > minHeight) {
        //    return true
        // }

        if (peer.downloadSize !== 100) {
            return true
        }

        return false
    })

    const random = keys[keys.length * Math.random() << 0]
    const randomPeer = this.getPeer(random)

    if (!randomPeer) {
      return this.getRandomPeer()
>>>>>>> 942d2e20
    }

    return randomPeer
  }

  /**
   * Populate list of available peers from random peers.
   * @return {Peer[]}
   */
  async discoverPeers () {
    try {
      const list = await this.getRandomPeer().getPeers()

      list.forEach(peer => {
        if (peer.status === 'OK' && !this.getPeer(peer.ip) && !isMyself(peer.ip)) {
          this.peers[peer.ip] = new Peer(peer.ip, peer.port)
        }
      })

      return this.peers
    } catch (error) {
      return this.discoverPeers()
    }
  }
  /**
   * Get the median network height.
   * @return {Number}
   */
  getNetworkHeight () {
    const median = this.getPeers()
      .filter(peer => peer.state.height)
      .map(peer => peer.state.height)
      .sort()

    return median[~~(median.length / 2)]
  }

  /**
   * Get the PBFT Forging status.
   * @return {Number}
   */
  getPBFTForgingStatus () {
    const height = this.getNetworkHeight()
    const slot = slots.getSlotNumber()
    const heights = {}

    let allowedToForge = 0
    let syncedPeers = 0

    for (let peer of this.getPeers()) {
      if (peer.state) {
        if (peer.state.currentSlot === slot) {
          syncedPeers++

          if (peer.state.forgingAllowed && peer.state.height >= height) {
            allowedToForge++
          }
        }

        heights[peer.state.height] = heights[peer.state.height] ? heights[peer.state.height] + 1 : 1
      }
    }

    console.log(heights)
    const pbft = allowedToForge / syncedPeers
    return isNaN(pbft) ? 0 : pbft
  }

  async getNetworkState () {
    if (!this.__isColdStartActive()) {
      await this.cleanPeers(true, false)
    }

    return networkState(this, container.resolvePlugin('blockchain').getLastBlock())
  }

  /**
   * Download blocks from a random peer.
   * @param  {Number}   fromBlockHeight
   * @return {Object[]}
   */
  async downloadBlocks (fromBlockHeight) {
    const randomPeer = await this.getRandomDownloadBlocksPeer(fromBlockHeight)

    try {
      logger.info(`Downloading blocks from height ${fromBlockHeight.toLocaleString()} via ${randomPeer.ip}`)

      await randomPeer.ping()

      const blocks = await randomPeer.downloadBlocks(fromBlockHeight)
      blocks.forEach(block => (block.ip = randomPeer.ip))

      return blocks
    } catch (error) {
      logger.error(`Block download: ${error.message}`)

      return this.downloadBlocks(fromBlockHeight)
    }
  }

  /**
   * Broadcast block to all peers.
   * @param  {Block}   block
   * @return {Promise}
   */
  async broadcastBlock (block) {
    const blockchain = container.resolvePlugin('blockchain')

    if (!blockchain) {
      logger.info(`Skipping broadcast of block ${block.data.height.toLocaleString()} as blockchain is not ready`)
      return
    }

    let blockPing = blockchain.getBlockPing()
    let peers = this.getPeers()

    if (blockPing && blockPing.block.id === block.data.id) {
      // wait a bit before broadcasting if a bit early
      const diff = blockPing.last - blockPing.first
      const maxHop = 4
      let proba = (maxHop - blockPing.count) / maxHop

      if (diff < 500 && proba > 0) {
        await delay(500 - diff)

        blockPing = blockchain.getBlockPing()

        // got aleady a new block, no broadcast
        if (blockPing.block.id !== block.data.id) {
          return
        }

        proba = (maxHop - blockPing.count) / maxHop
      }

      // TODO: to be put in config?
      peers = peers.filter(p => Math.random() < proba)
    }

    logger.info(`Broadcasting block ${block.data.height.toLocaleString()} to ${peers.length} peers`)

    await Promise.all(peers.map(peer => peer.postBlock(block.toBroadcastV1())))
  }

  /**
   * Placeholder method to broadcast transactions to peers.
   * @param {Transaction[]} transactions
   */
  async broadcastTransactions (transactions) {
    const peers = this.getPeers()
    logger.debug(`Broadcasting ${transactions.length} transactions to ${peers.length} peers`)

    const transactionsV1 = []
    transactions.forEach(transaction => transactionsV1.push(transaction.toBroadcastV1()))

    return Promise.all(peers.map(peer => peer.postTransactions(transactionsV1)))
  }

  /**
<<<<<<< HEAD
   * Suspend peer.
   * @param {Peer} peer
   */
  __suspendPeer (peer) {
    this.suspendedPeers[peer.ip] = {
      peer,
      until: moment().add(this.manager.config.suspendMinutes, 'minutes')
    }
    delete this.peers[peer.ip]
=======
   * Get a list of all suspended peers.
   * @return {Object}
   */
  getSuspendedPeers () {
    return this.suspendedPeers;
>>>>>>> 942d2e20
  }

  /**
   * Determine if peer is suspended or not.
   * @param  {Peer} peer
   * @return {Boolean}
   */
  __isSuspended (peer) {
    const suspendedPeer = this.suspendedPeers[peer.ip]

    if (suspendedPeer && moment().isBefore(suspendedPeer.until)) {
      return true
    } else if (suspendedPeer) {
      delete this.suspendedPeers[peer.ip]
    }

    return false
  }

  /**
<<<<<<< HEAD
   * Get last 10 block IDs from database.
   * @return {[]String}
   */
  async __getRecentBlockIds () {
    return container.resolvePlugin('database').getRecentBlockIds()
=======
   * Suspends a peer unless whitelisted
   * @param {Peer} peer
   */
  __suspendPeer (peer) {
    if (this.config.peers.whiteList && this.config.peers.whiteList.includes(peer.ip)) {
      return
    }

    this.suspendedPeers[peer.ip] = {
      peer: peer,
      until: moment().add(1, 'hours')
    }
  }

  /**
   * Determines if coldstart is still active. We need this for the network to start, so we dont forge, while
   * not all peers are up, or the network is not active
   */
  __isColdStartActive () {
    return this.startForgers > moment()
>>>>>>> 942d2e20
  }
}<|MERGE_RESOLUTION|>--- conflicted
+++ resolved
@@ -83,25 +83,13 @@
   async cleanPeers (fast = false, tracker = true) {
     let keys = Object.keys(this.peers)
     let count = 0
-<<<<<<< HEAD
-    let wrongPeers = 0
-    const pingDelay = fast ? 1500 : config.peers.globalTimeout
-=======
     let unresponsivePeers = 0
     const pingDelay = fast ? 1500 : this.config.peers.globalTimeout
->>>>>>> 942d2e20
     const max = keys.length
 
     logger.info(`Checking ${max} peers :telescope:`)
     await Promise.all(keys.map(async (ip) => {
       try {
-<<<<<<< HEAD
-        await this.peers[ip].ping(pingDelay)
-
-        logger.printTracker('Peers Discovery', ++count, max)
-      } catch (error) {
-        wrongPeers++
-=======
         await this.getPeer(ip).ping(pingDelay)
 
         if (tracker) {
@@ -109,7 +97,6 @@
         }
       } catch (error) {
         unresponsivePeers++
->>>>>>> 942d2e20
 
         const formattedDelay = prettyMs(pingDelay, { verbose: true })
         logger.debug(`Removed peer ${ip} because it didn't respond within ${formattedDelay}.`)
@@ -121,12 +108,6 @@
       }
     }))
 
-<<<<<<< HEAD
-    logger.stopTracker('Peers Discovery', max, max)
-    logger.info(`Found ${max - wrongPeers}/${max} responsive peers on the network`)
-    logger.info(`Median Network Height: ${this.getNetworkHeight()}`)
-    logger.info(`Network PBFT status: ${this.getPBFTForgingStatus()}`)
-=======
     if (tracker) {
       logger.stopTracker('Peers Discovery', max, max)
       logger.info(`${max - unresponsivePeers} of ${max} peers on the network are responsive`)
@@ -151,7 +132,6 @@
       }
       logger.debug(`banned peer ${ip} until ${this.suspendedPeers[ip].until}`)
     }
->>>>>>> 942d2e20
   }
 
   /**
@@ -187,13 +167,7 @@
       emitter.emit('peer.added', newPeer)
     } catch (error) {
       logger.debug(`Could not accept new peer '${newPeer.ip}:${newPeer.port}' - ${error}`)
-<<<<<<< HEAD
       this.__suspendPeer(newPeer)
-=======
-
-      this.__suspendPeer(newPeer)
-
->>>>>>> 942d2e20
       // we don't throw since we answer unreacheable peer
       // TODO: in next version, only accept to answer to sound peers that have properly registered
       // hence we will throw an error
@@ -245,13 +219,13 @@
             return true
         }
 
+        if (downloadSize && peer.downloadSize === downloadSize) {
+          return true
+        }
+
         return false
     })
 
-    if (downloadSize) {
-      keys = keys.filter((key) => this.peers[key].downloadSize !== downloadSize)
-    }
-
     const random = keys[keys.length * Math.random() << 0]
     const randomPeer = this.getPeer(random)
 
@@ -271,39 +245,12 @@
    * Get a random, available peer which can be used for downloading blocks.
    * @return {Peer}
    */
-<<<<<<< HEAD
   async getRandomDownloadBlocksPeer (minHeight) {
     const randomPeer = this.getRandomPeer(null, 100)
 
     const recentBlockIds = await this.__getRecentBlockIds()
     if (!(await this.peerHasCommonBlocks(randomPeer, recentBlockIds))) {
       return this.getRandomDownloadBlocksPeer(minHeight)
-=======
-  getRandomDownloadBlocksPeer (minHeight) {
-    let keys = Object.keys(this.peers)
-    keys = keys.filter(key => {
-        const peer = this.getPeer(key)
-        if (peer.ban < new Date().getTime()) {
-            return true
-        }
-
-        // if (peer.state.height > minHeight) {
-        //    return true
-        // }
-
-        if (peer.downloadSize !== 100) {
-            return true
-        }
-
-        return false
-    })
-
-    const random = keys[keys.length * Math.random() << 0]
-    const randomPeer = this.getPeer(random)
-
-    if (!randomPeer) {
-      return this.getRandomPeer()
->>>>>>> 942d2e20
     }
 
     return randomPeer
@@ -463,23 +410,27 @@
   }
 
   /**
-<<<<<<< HEAD
-   * Suspend peer.
+   * Suspends a peer unless whitelisted.
    * @param {Peer} peer
    */
   __suspendPeer (peer) {
+    if (this.config.peers.whiteList && this.config.peers.whiteList.includes(peer.ip)) {
+      return
+    }
+
     this.suspendedPeers[peer.ip] = {
       peer,
       until: moment().add(this.manager.config.suspendMinutes, 'minutes')
     }
     delete this.peers[peer.ip]
-=======
+  }
+
+  /**
    * Get a list of all suspended peers.
    * @return {Object}
    */
   getSuspendedPeers () {
     return this.suspendedPeers;
->>>>>>> 942d2e20
   }
 
   /**
@@ -500,25 +451,11 @@
   }
 
   /**
-<<<<<<< HEAD
    * Get last 10 block IDs from database.
    * @return {[]String}
    */
   async __getRecentBlockIds () {
     return container.resolvePlugin('database').getRecentBlockIds()
-=======
-   * Suspends a peer unless whitelisted
-   * @param {Peer} peer
-   */
-  __suspendPeer (peer) {
-    if (this.config.peers.whiteList && this.config.peers.whiteList.includes(peer.ip)) {
-      return
-    }
-
-    this.suspendedPeers[peer.ip] = {
-      peer: peer,
-      until: moment().add(1, 'hours')
-    }
   }
 
   /**
@@ -527,6 +464,5 @@
    */
   __isColdStartActive () {
     return this.startForgers > moment()
->>>>>>> 942d2e20
   }
 }