--- conflicted
+++ resolved
@@ -11,11 +11,6 @@
  * @private {Block} lastBlock
  * @returns {Object} JSON response for the forger to assess if allowed to forge or not
  */
-<<<<<<< HEAD
-module.exports = (p2pMonitor, lastBlock) => {
-  const peers = p2pMonitor.getPeers()
-  console.log(peers);
-=======
 module.exports = (monitor, lastBlock) => {
   const createStateObject = (quorum, minimumNetworkReach, coldStart, overHeightBlockHeader) => ({
     quorum,
@@ -27,7 +22,6 @@
   })
 
   const peers = monitor.getPeers()
->>>>>>> 4146eead
   const minimumNetworkReach = config.peers.minimumNetworkReach || 20
   const currentSlot = slots.getSlotNumber()
 
