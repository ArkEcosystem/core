/* tslint:disable:max-line-length */

import { app } from "@arkecosystem/core-container";
import { Blockchain, EventEmitter, Logger, P2P } from "@arkecosystem/core-interfaces";
<<<<<<< HEAD
import { blocks, slots, Transaction } from "@arkecosystem/crypto";
=======
import { ITransactionData, models, Transaction } from "@arkecosystem/crypto";
>>>>>>> 37ea8a34
import { dato, Dato } from "@faustbrian/dato";
import delay from "delay";
import groupBy from "lodash.groupby";
import sample from "lodash.sample";
import shuffle from "lodash.shuffle";
import take from "lodash.take";
import pluralize from "pluralize";
import prettyMs from "pretty-ms";
import SocketCluster from "socketcluster";
import { config as localConfig } from "./config";
import { NetworkState } from "./network-state";
import { checkDNS, checkNTP, restorePeers } from "./utils";

export class NetworkMonitor implements P2P.INetworkMonitor {
    public server: SocketCluster;
    public config: any;
    public nextUpdateNetworkStatusScheduled: boolean;
    private initializing: boolean = true;
    private coldStartPeriod: Dato;

    private readonly appConfig = app.getConfig();
    private readonly logger: Logger.ILogger = app.resolvePlugin<Logger.ILogger>("logger");
    private readonly emitter: EventEmitter.EventEmitter = app.resolvePlugin<EventEmitter.EventEmitter>("event-emitter");

    private readonly communicator: P2P.IPeerCommunicator;
    private readonly processor: P2P.IPeerProcessor;
    private readonly storage: P2P.IPeerStorage;

    public constructor({
        communicator,
        processor,
        storage,
    }: {
        communicator: P2P.IPeerCommunicator;
        processor: P2P.IPeerProcessor;
        storage: P2P.IPeerStorage;
    }) {
        this.communicator = communicator;
        this.processor = processor;
        this.storage = storage;

        this.coldStartPeriod = dato().addSeconds(localConfig.get("coldStart"));
    }

    public getServer(): any {
        return this.server;
    }

    public setServer(server: any): void {
        this.server = server;
    }

    public isColdStartActive(): boolean {
        return this.coldStartPeriod.isAfter(dato());
    }

    public async start(options): Promise<this> {
        this.config = options;

        await this.checkDNSConnectivity(options.dns);
        await this.checkNTPConnectivity(options.ntp);

        const cachedPeers = restorePeers();
        localConfig.set("peers", cachedPeers);

        await this.populateSeedPeers();

        if (this.config.skipDiscovery) {
            this.logger.warn("Skipped peer discovery because the relay is in skip-discovery mode.");
        } else {
            await this.updateNetworkStatus(options.networkStart);

            for (const [version, peers] of Object.entries(groupBy(this.storage.getPeers(), "version"))) {
                this.logger.info(`Discovered ${pluralize("peer", peers.length, true)} with v${version}.`);
            }
        }

        this.initializing = false;

        return this;
    }

    public async updateNetworkStatus(networkStart: boolean = false): Promise<void> {
        if (process.env.CORE_ENV === "test" || process.env.NODE_ENV === "test") {
            return;
        }

        if (networkStart) {
            this.logger.warn("Skipped peer discovery because the relay is in genesis-start mode.");
            return;
        }

        if (this.config.disableDiscovery) {
            this.logger.warn("Skipped peer discovery because the relay is in non-discovery mode.");
            return;
        }

        try {
            await this.discoverPeers();
            await this.cleanPeers();
        } catch (error) {
            this.logger.error(`Network Status: ${error.message}`);
        }

        let nextRunDelaySeconds = 600;

        if (!this.hasMinimumPeers()) {
            await this.populateSeedPeers();
            nextRunDelaySeconds = 5;
            this.logger.info(`Couldn't find enough peers. Falling back to seed peers.`);
        }

        this.scheduleUpdateNetworkStatus(nextRunDelaySeconds);
    }

    public async cleanPeers(fast: boolean = false, forcePing: boolean = false): Promise<void> {
        const peers = this.storage.getPeers();
        let unresponsivePeers = 0;
        const pingDelay = fast ? 1500 : localConfig.get("globalTimeout");
        const max = peers.length;

        this.logger.info(`Checking ${max} peers`);
        const peerErrors = {};
        await Promise.all(
            peers.map(async peer => {
                try {
                    await this.communicator.ping(peer, pingDelay, forcePing);
                } catch (error) {
                    unresponsivePeers++;

                    if (peerErrors[error]) {
                        peerErrors[error].push(peer);
                    } else {
                        peerErrors[error] = [peer];
                    }

                    this.emitter.emit("peer.removed", peer);

                    this.storage.forgetPeer(peer);

                    return null;
                }
            }),
        );

        Object.keys(peerErrors).forEach((key: any) => {
            const peerCount = peerErrors[key].length;
            this.logger.debug(`Removed ${peerCount} ${pluralize("peers", peerCount)} because of "${key}"`);
        });

        if (this.initializing) {
            this.logger.info(`${max - unresponsivePeers} of ${max} peers on the network are responsive`);
            this.logger.info(`Median Network Height: ${this.getNetworkHeight().toLocaleString()}`);
        }
    }

    public async discoverPeers(): Promise<void> {
        const queryAtLeastNPeers = 4;
        let queriedPeers = 0;

        const shuffledPeers = shuffle(this.storage.getPeers());

        for (const peer of shuffledPeers) {
            try {
                const hisPeers = await this.communicator.getPeers(peer);
                queriedPeers++;
                await Promise.all(hisPeers.map(p => this.processor.validateAndAcceptPeer(p, { lessVerbose: true })));
            } catch (error) {
                // Just try with the next peer from shuffledPeers.
            }

            if (this.hasMinimumPeers() && queriedPeers >= queryAtLeastNPeers) {
                return;
            }
        }
    }

    public getNetworkHeight(): number {
        const medians = this.storage
            .getPeers()
            .filter(peer => peer.state.height)
            .map(peer => peer.state.height)
            .sort((a, b) => a - b);

        return medians[Math.floor(medians.length / 2)] || 0;
    }

    public async getNetworkState(): Promise<P2P.INetworkState> {
        if (!this.isColdStartActive()) {
            await this.cleanPeers(true, true);
        }

        return NetworkState.analyze(this, this.storage);
    }

    public async refreshPeersAfterFork(): Promise<void> {
        this.logger.info(`Refreshing ${this.storage.getPeers().length} peers after fork.`);

        // Reset all peers, except peers banned because of causing a fork.
        await this.cleanPeers(false, true);
        await this.resetSuspendedPeers();

        // Ban peer who caused the fork
        const forkedBlock = app.resolve("state").forkedBlock;
        if (forkedBlock) {
            this.processor.suspend(forkedBlock.ip);
        }
    }

    public async checkNetworkHealth(): Promise<P2P.INetworkStatus> {
        if (!this.isColdStartActive()) {
            await this.cleanPeers(false, true);
            await this.resetSuspendedPeers();
        }

        const lastBlock = app.resolve("state").getLastBlock();

        const allPeers: P2P.IPeer[] = [
            ...this.storage.getPeers(),
            ...this.storage
                .getSuspendedPeers()
                .map((suspendedPeer: P2P.IPeerSuspension) => suspendedPeer.peer)
                .filter(peer => peer.isVerified()),
        ];

        if (!allPeers.length) {
            this.logger.info("No peers available.");

            return { forked: false };
        }

        const forkedPeers: P2P.IPeer[] = allPeers.filter((peer: P2P.IPeer) => peer.isForked());
        const majorityOnOurChain: boolean = forkedPeers.length / allPeers.length < 0.5;

        if (majorityOnOurChain) {
            this.logger.info("The majority of peers is not forked. No need to rollback.");
            return { forked: false };
        }

        const groupedByCommonHeight = groupBy(allPeers, "verification.highestCommonHeight");

        const groupedByLength = groupBy(Object.values(groupedByCommonHeight), "length");

        // Sort by longest
        // @ts-ignore
        const longest = Object.keys(groupedByLength).sort((a, b) => b - a)[0];
        const longestGroups = groupedByLength[longest];

        // Sort by highest common height DESC
        longestGroups.sort(
            (a, b) => b[0].verificationResult.highestCommonHeight - a[0].verificationResult.highestCommonHeight,
        );
        const peersMostCommonHeight = longestGroups[0];

        const { highestCommonHeight } = peersMostCommonHeight[0].verificationResult;
        this.logger.info(
            `Rolling back to most common height ${highestCommonHeight}. Own height: ${lastBlock.data.height}`,
        );

        // Now rollback blocks equal to the distance to the most common height.
        return { forked: true, blocksToRollback: lastBlock.data.height - highestCommonHeight };
    }

    // @TODO: review and move into an appropriate class
    public async syncWithNetwork(fromBlockHeight: number): Promise<any> {
        try {
            const peersAll: P2P.IPeer[] = this.storage.getPeers();
            const peersFiltered: P2P.IPeer[] = peersAll.filter(
                peer => !this.storage.hasSuspendedPeer(peer.ip) && !peer.isForked(),
            );

            if (peersFiltered.length === 0) {
                throw new Error(
                    `Failed to pick a random peer from our list of ${peersAll.length} peers: ` +
                        `all are either banned or on a different chain than us`,
                );
            }

            return this.communicator.downloadBlocks(sample(peersFiltered), fromBlockHeight);
        } catch (error) {
            this.logger.error(`Could not download blocks: ${error.message}`);

            return this.syncWithNetwork(fromBlockHeight);
        }
    }

    // @TODO: review and move into an appropriate class
    public async broadcastBlock(block: blocks.Block): Promise<void> {
        const blockchain = app.resolvePlugin<Blockchain.IBlockchain>("blockchain");

        if (!blockchain) {
            this.logger.info(
                `Skipping broadcast of block ${block.data.height.toLocaleString()} as blockchain is not ready`,
            );
            return;
        }

        let blockPing = blockchain.getBlockPing();
        let peers: P2P.IPeer[] = this.storage.getPeers();

        if (blockPing && blockPing.block.id === block.data.id) {
            // wait a bit before broadcasting if a bit early
            const diff = blockPing.last - blockPing.first;
            const maxHop = 4;
            let proba = (maxHop - blockPing.count) / maxHop;

            if (diff < 500 && proba > 0) {
                await delay(500 - diff);

                blockPing = blockchain.getBlockPing();

                // got aleady a new block, no broadcast
                if (blockPing.block.id !== block.data.id) {
                    return;
                }

                proba = (maxHop - blockPing.count) / maxHop;
            }

            // TODO: to be put in config?
            peers = peers.filter(p => Math.random() < proba);
        }

        this.logger.info(
            `Broadcasting block ${block.data.height.toLocaleString()} to ${pluralize("peer", peers.length, true)}`,
        );

        await Promise.all(peers.map(peer => this.communicator.postBlock(peer, block.toJson())));
    }

    // @TODO: review and move into an appropriate class
    public async broadcastTransactions(transactions: Transaction[]): Promise<any> {
        const peers: P2P.IPeer[] = take(shuffle(this.storage.getPeers()), localConfig.get("maxPeersBroadcast"));

        this.logger.debug(
            `Broadcasting ${pluralize("transaction", transactions.length, true)} to ${pluralize(
                "peer",
                peers.length,
                true,
            )}`,
        );

        const transactionsBroadcast: ITransactionData[] = transactions.map(transaction => transaction.toJson());

        return Promise.all(peers.map(peer => this.communicator.postTransactions(peer, transactionsBroadcast)));
    }

    public async resetSuspendedPeers(): Promise<void> {
        this.logger.info("Clearing suspended peers.");

        await Promise.all(
            this.storage.getSuspendedPeers().map(suspension => this.processor.unsuspend(suspension.peer)),
        );
    }

    private async checkDNSConnectivity(options): Promise<void> {
        try {
            const host = await checkDNS(options);

            this.logger.info(`Your network connectivity has been verified by ${host}`);
        } catch (error) {
            this.logger.error(error.message);
        }
    }

    private async checkNTPConnectivity(options): Promise<void> {
        try {
            const { host, time } = await checkNTP(options);

            this.logger.info(`Your NTP connectivity has been verified by ${host}`);

            this.logger.info(`Local clock is off by ${time.t < 0 ? "-" : ""}${prettyMs(Math.abs(time.t))} from NTP`);
        } catch (error) {
            this.logger.error(error.message);
        }
    }

    private async scheduleUpdateNetworkStatus(nextUpdateInSeconds): Promise<void> {
        if (this.nextUpdateNetworkStatusScheduled) {
            return;
        }

        this.nextUpdateNetworkStatusScheduled = true;

        await delay(nextUpdateInSeconds * 1000);

        this.nextUpdateNetworkStatusScheduled = false;

        this.updateNetworkStatus(this.config.networkStart);
    }

    private hasMinimumPeers(): boolean {
        if (this.config.ignoreMinimumNetworkReach) {
            this.logger.warn("Ignored the minimum network reach because the relay is in seed mode.");

            return true;
        }

        return Object.keys(this.storage.getPeers()).length >= localConfig.get("minimumNetworkReach");
    }

    // @TODO: review and move into an appropriate class
    private async populateSeedPeers(): Promise<any> {
        const peerList = this.appConfig.get("peers.list");

        if (!peerList) {
            app.forceExit("No seed peers defined in peers.json");
        }

        const peers = peerList.map(peer => {
            peer.version = app.getVersion();
            return peer;
        });

        const localConfigPeers = localConfig.get("peers");
        if (localConfigPeers) {
            localConfigPeers.forEach(peerA => {
                if (!peers.some(peerB => peerA.ip === peerB.ip && peerA.port === peerB.port)) {
                    peers.push(peerA);
                }
            });
        }

        return Promise.all(
            Object.values(peers).map((peer: any) => {
                this.storage.forgetPeer(peer);
                return this.processor.validateAndAcceptPeer(peer, { seed: true, lessVerbose: true });
            }),
        );
    }
}<|MERGE_RESOLUTION|>--- conflicted
+++ resolved
@@ -2,11 +2,7 @@
 
 import { app } from "@arkecosystem/core-container";
 import { Blockchain, EventEmitter, Logger, P2P } from "@arkecosystem/core-interfaces";
-<<<<<<< HEAD
-import { blocks, slots, Transaction } from "@arkecosystem/crypto";
-=======
-import { ITransactionData, models, Transaction } from "@arkecosystem/crypto";
->>>>>>> 37ea8a34
+import { blocks, interfaces, Transaction } from "@arkecosystem/crypto";
 import { dato, Dato } from "@faustbrian/dato";
 import delay from "delay";
 import groupBy from "lodash.groupby";
@@ -349,9 +345,13 @@
             )}`,
         );
 
-        const transactionsBroadcast: ITransactionData[] = transactions.map(transaction => transaction.toJson());
-
-        return Promise.all(peers.map(peer => this.communicator.postTransactions(peer, transactionsBroadcast)));
+        const transactionsBroadcast: interfaces.ITransactionData[] = transactions.map(transaction =>
+            transaction.toJson(),
+        );
+
+        return Promise.all(
+            peers.map((peer: P2P.IPeer) => this.communicator.postTransactions(peer, transactionsBroadcast)),
+        );
     }
 
     public async resetSuspendedPeers(): Promise<void> {
