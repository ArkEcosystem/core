--- conflicted
+++ resolved
@@ -1,9 +1,4 @@
-<<<<<<< HEAD
-import { Container, Logger } from "@arkecosystem/core-interfaces";
-=======
 import { Container, Logger, P2P } from "@arkecosystem/core-interfaces";
-import { config as localConfig } from "./config";
->>>>>>> 37ea8a34
 import { defaults } from "./defaults";
 import { EventListener } from "./event-listener";
 import { NetworkMonitor } from "./network-monitor";
@@ -34,17 +29,11 @@
     async register(container: Container.IContainer, options) {
         container.resolvePlugin<Logger.ILogger>("logger").info("Starting P2P Interface");
 
-<<<<<<< HEAD
-=======
-        // @TODO: get rid of this and load directly from the container
-        localConfig.init(options);
-
         const service = makePeerService();
 
         // tslint:disable-next-line: no-unused-expression
         new EventListener(service);
 
->>>>>>> 37ea8a34
         if (!process.env.DISABLE_P2P_SERVER) {
             service.getMonitor().setServer(await startSocketServer(service, options));
         }
