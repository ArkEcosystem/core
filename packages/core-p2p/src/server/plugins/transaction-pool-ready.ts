--- conflicted
+++ resolved
@@ -1,9 +1,5 @@
 import { app } from "@arkecosystem/core-container";
-<<<<<<< HEAD
-import { TransactionPool } from "@arkecosystem/core-transaction-pool";
-=======
 import { TransactionPool } from "@arkecosystem/core-interfaces";
->>>>>>> 13bc930b
 import Boom from "boom";
 
 /**
