import { DatabaseService } from "@arkecosystem/core-database";
import { Container, Contracts, Providers, Utils } from "@arkecosystem/core-kernel";
import { Blocks, Interfaces, Managers } from "@arkecosystem/crypto";
import Hapi from "@hapi/hapi";

import { TooManyTransactionsError, UnchainedBlockError } from "../errors";
import { mapAddr } from "../utils/map-addr";
import { Controller } from "./controller";

export class BlocksController extends Controller {
    @Container.inject(Container.Identifiers.DatabaseService)
    private readonly database!: DatabaseService;

    public async postBlock(request: Hapi.Request, h: Hapi.ResponseToolkit): Promise<boolean> {
        const configuration = this.app.getTagged<Providers.PluginConfiguration>(
            Container.Identifiers.PluginConfiguration,
            "plugin",
            "@arkecosystem/core-p2p",
        );

<<<<<<< HEAD
        const blockBuffer: Buffer = request.payload.block;
        const blockHex: string = blockBuffer.toString("hex");
=======
        const blockBuffer = Buffer.from(request.payload.block.data);
>>>>>>> 629a8c5d

        const deserializedHeader = Blocks.Deserializer.deserialize(blockBuffer, true);

        if (
            deserializedHeader.data.numberOfTransactions > Managers.configManager.getMilestone().block.maxTransactions
        ) {
            throw new TooManyTransactionsError(deserializedHeader.data);
        }

        const deserialized: {
            data: Interfaces.IBlockData;
            transactions: Interfaces.ITransaction[];
        } = Blocks.Deserializer.deserialize(blockBuffer);

        const block: Interfaces.IBlockData = {
            ...deserialized.data,
            transactions: deserialized.transactions.map((tx) => tx.data),
        };

        const fromForger: boolean = Utils.isWhitelisted(
            configuration.getOptional<string[]>("remoteAccess", []),
            request.info.remoteAddress,
        );

        const blockchain = this.app.get<Contracts.Blockchain.Blockchain>(Container.Identifiers.BlockchainService);

        if (!fromForger) {
            if (blockchain.pingBlock(block)) {
                return true;
            }

            const lastDownloadedBlock: Interfaces.IBlockData = blockchain.getLastDownloadedBlock();

            const blockTimeLookup = await Utils.forgingInfoCalculator.getBlockTimeLookup(this.app, block.height);

            if (!Utils.isBlockChained(lastDownloadedBlock, block, blockTimeLookup)) {
                throw new UnchainedBlockError(lastDownloadedBlock.height, block.height);
            }
        }

        if (
            block.transactions &&
            block.transactions.length > Managers.configManager.getMilestone().block.maxTransactions
        ) {
            throw new TooManyTransactionsError(block);
        }

        this.logger.info(
            `Received new block at height ${block.height.toLocaleString()} with ${Utils.pluralize(
                "transaction",
                block.numberOfTransactions,
                true,
            )} from ${mapAddr(request.info.remoteAddress)}`,
        );

        // TODO: check we don't need to await here (handleIncomingBlock is now an async operation)
        blockchain.handleIncomingBlock(block, fromForger);
        return true;
    }

    public async getBlocks(
        request: Hapi.Request,
        h: Hapi.ResponseToolkit,
    ): Promise<Interfaces.IBlockData[] | Contracts.Shared.DownloadBlock[]> {
        const reqBlockHeight: number = +(request.payload as any).lastBlockHeight + 1;
        const reqBlockLimit: number = +(request.payload as any).blockLimit || 400;
        const reqHeadersOnly: boolean = !!(request.payload as any).headersOnly;

        const blocks: Contracts.Shared.DownloadBlock[] = await this.database.getBlocksForDownload(
            reqBlockHeight,
            reqBlockLimit,
            reqHeadersOnly,
        );

        this.logger.info(
            `${mapAddr(request.info.remoteAddress)} has downloaded ${Utils.pluralize(
                "block",
                blocks.length,
                true,
            )} from height ${reqBlockHeight.toLocaleString()}`,
        );

        return blocks;
    }
}<|MERGE_RESOLUTION|>--- conflicted
+++ resolved
@@ -18,12 +18,7 @@
             "@arkecosystem/core-p2p",
         );
 
-<<<<<<< HEAD
         const blockBuffer: Buffer = request.payload.block;
-        const blockHex: string = blockBuffer.toString("hex");
-=======
-        const blockBuffer = Buffer.from(request.payload.block.data);
->>>>>>> 629a8c5d
 
         const deserializedHeader = Blocks.Deserializer.deserialize(blockBuffer, true);
 
