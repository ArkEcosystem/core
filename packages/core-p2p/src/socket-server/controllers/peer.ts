import { Container, Contracts, Utils } from "@arkecosystem/core-kernel";
import { DatabaseInterceptor } from "@arkecosystem/core-state";
import { Crypto, Interfaces } from "@arkecosystem/crypto";
import Hapi from "@hapi/hapi";

import { constants } from "../../constants";
import { MissingCommonBlockError } from "../../errors";
import { getPeerIp } from "../../utils/get-peer-ip";
import { getPeerConfig } from "../utils/get-peer-config";
import { Controller } from "./controller";

export class PeerController extends Controller {
    @Container.inject(Container.Identifiers.PeerRepository)
    private readonly peerRepository!: Contracts.P2P.PeerRepository;

<<<<<<< HEAD
    @Container.inject(Container.Identifiers.DatabaseInterceptor)
    private readonly databaseInterceptor!: DatabaseInterceptor;
=======
    @Container.inject(Container.Identifiers.BlockchainService)
    private readonly blockchain!: Contracts.Blockchain.Blockchain;

    @Container.inject(Container.Identifiers.DatabaseInteraction)
    private readonly databaseInteraction!: DatabaseInteraction;
>>>>>>> e911c9b6

    public getPeers(request: Hapi.Request, h: Hapi.ResponseToolkit): Contracts.P2P.PeerBroadcast[] {
        const peerIp = getPeerIp(request.socket);

        return this.peerRepository
            .getPeers()
            .filter((peer) => peer.ip !== peerIp)
            .filter((peer) => peer.port !== -1)
            .sort((a, b) => {
                Utils.assert.defined<number>(a.latency);
                Utils.assert.defined<number>(b.latency);

                return a.latency - b.latency;
            })
            .slice(0, constants.MAX_PEERS_GETPEERS)
            .map((peer) => peer.toBroadcast());
    }

    public async getCommonBlocks(
        request: Hapi.Request,
        h: Hapi.ResponseToolkit,
    ): Promise<{
        common: Interfaces.IBlockData;
        lastBlockHeight: number;
    }> {
        const commonBlocks: Interfaces.IBlockData[] = await this.databaseInterceptor.getCommonBlocks(
            (request.payload as any).ids,
        );

        if (!commonBlocks.length) {
            throw new MissingCommonBlockError();
        }

        return {
            common: commonBlocks.sort((a, b) => a.height - b.height)[commonBlocks.length - 1],
            lastBlockHeight: this.blockchain.getLastBlock().data.height,
        };
    }

    public async getStatus(request: Hapi.Request, h: Hapi.ResponseToolkit): Promise<Contracts.P2P.PeerPingResponse> {
        const lastBlock: Interfaces.IBlock = this.blockchain.getLastBlock();

        const blockTimeLookup = await Utils.forgingInfoCalculator.getBlockTimeLookup(this.app, lastBlock.data.height);
        const slotInfo = Crypto.Slots.getSlotInfo(blockTimeLookup);

        return {
            state: {
                height: lastBlock.data.height,
                forgingAllowed: slotInfo.forgingStatus,
                currentSlot: slotInfo.slotNumber,
                header: lastBlock.getHeader(),
            },
            config: getPeerConfig(this.app),
        };
    }
}<|MERGE_RESOLUTION|>--- conflicted
+++ resolved
@@ -13,16 +13,11 @@
     @Container.inject(Container.Identifiers.PeerRepository)
     private readonly peerRepository!: Contracts.P2P.PeerRepository;
 
-<<<<<<< HEAD
     @Container.inject(Container.Identifiers.DatabaseInterceptor)
     private readonly databaseInterceptor!: DatabaseInterceptor;
-=======
+
     @Container.inject(Container.Identifiers.BlockchainService)
     private readonly blockchain!: Contracts.Blockchain.Blockchain;
-
-    @Container.inject(Container.Identifiers.DatabaseInteraction)
-    private readonly databaseInteraction!: DatabaseInteraction;
->>>>>>> e911c9b6
 
     public getPeers(request: Hapi.Request, h: Hapi.ResponseToolkit): Contracts.P2P.PeerBroadcast[] {
         const peerIp = getPeerIp(request.socket);
