--- conflicted
+++ resolved
@@ -23,13 +23,8 @@
     }
 };
 
-<<<<<<< HEAD
 export const isForgerAuthorized = req => {
     return isWhitelisted(app.resolveOptions("p2p").remoteAccess, req.data.ip);
-=======
-export const isForgerAuthorized = (service: P2P.IPeerService, req) => {
-    return isWhitelisted(config.get("remoteAccess"), req.data.ip);
->>>>>>> 37ea8a34
 };
 
 export const isAppReady = () => {
