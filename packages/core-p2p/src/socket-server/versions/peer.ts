--- conflicted
+++ resolved
@@ -123,25 +123,13 @@
 
     const reqBlockHeight: number = +req.data.lastBlockHeight + 1;
     const reqBlockLimit: number = +req.data.blockLimit || 400;
-<<<<<<< HEAD
-    const reqHeadersOnly = !!req.data.headersOnly;
-    const reqSerialized = !!req.data.serialized; // TODO: remove in 2.6 and only return serialized blocks
-
-    let blocks: Interfaces.IBlockData[] | Contracts.Database.DownloadBlock[];
-    if (reqSerialized) {
-        blocks = await database.getBlocksForDownload(reqBlockHeight, reqBlockLimit, reqHeadersOnly);
-    } else {
-        blocks = await database.getBlocks(reqBlockHeight, reqBlockLimit, reqHeadersOnly);
-    }
-=======
     const reqHeadersOnly: boolean = !!req.data.headersOnly;
 
-    const blocks: Database.IDownloadBlock[] = await database.getBlocksForDownload(
+    const blocks: Contracts.Database.DownloadBlock[] = await database.getBlocksForDownload(
         reqBlockHeight,
         reqBlockLimit,
         reqHeadersOnly,
     );
->>>>>>> 0e3e1a37
 
     app.log.info(
         `${mapAddr(req.headers.remoteAddress)} has downloaded ${Utils.pluralize(
