--- conflicted
+++ resolved
@@ -2,6 +2,7 @@
 import Ajv from "ajv";
 import { cidr } from "ip";
 import SCWorker from "socketcluster/scworker";
+import { RateLimiter } from "../rate-limiter";
 import { requestSchemas } from "../schemas";
 import { codec } from "../utils/sc-codec";
 
@@ -12,11 +13,8 @@
 
 export class Worker extends SCWorker {
     private config: Record<string, any>;
-<<<<<<< HEAD
-=======
     private ipLastError: Record<string, number> = {};
     private rateLimiter: RateLimiter;
->>>>>>> f807caf3
 
     public async run() {
         this.log(`Socket worker started, PID: ${process.pid}`);
@@ -65,17 +63,6 @@
         ws.prependListener("pong", () => {
             this.setErrorForIpAndTerminate(ws, req);
         });
-<<<<<<< HEAD
-        ws.on("message", message => {
-            try {
-                if (message === "#2") {
-                    const timeNow: number = new Date().getTime() / 1000;
-                    if (ws._lastPingTime && timeNow - ws._lastPingTime < 1) {
-                        ws.terminate();
-                    }
-                    ws._lastPingTime = timeNow;
-                } else {
-=======
         ws.prependListener("message", message => {
             if (ws._disconnected) {
                 this.setErrorForIpAndTerminate(ws, req);
@@ -91,7 +78,6 @@
                 this.setErrorForIpAndTerminate(ws, req);
             } else {
                 try {
->>>>>>> f807caf3
                     const parsed = JSON.parse(message);
                     if (parsed.event === "#disconnect") {
                         ws._disconnected = true;
@@ -102,11 +88,7 @@
                         (typeof parsed.cid !== "number" &&
                             (parsed.event === "#disconnect" && typeof parsed.cid !== "undefined"))
                     ) {
-<<<<<<< HEAD
-                        ws.terminate();
-=======
                         this.setErrorForIpAndTerminate(ws, req);
->>>>>>> f807caf3
                     }
                 } catch (error) {
                     this.setErrorForIpAndTerminate(ws, req);
@@ -138,18 +120,6 @@
     }
 
     private async handleHandshake(req, next): Promise<void> {
-<<<<<<< HEAD
-        const { data }: { data: { blocked: boolean } } = await this.sendToMasterAsync(
-            "p2p.internal.isBlockedByRateLimit",
-            {
-                data: { ip: req.socket.remoteAddress },
-            },
-        );
-
-        const isBlacklisted: boolean = (this.config.blacklist || []).includes(req.socket.remoteAddress);
-        if (data.blocked || isBlacklisted) {
-            req.socket.destroy();
-=======
         const ip = req.socket.remoteAddress;
         if (this.ipLastError[ip] && this.ipLastError[ip] > Date.now() - MINUTE_IN_MILLISECONDS) {
             req.socket.destroy();
@@ -159,8 +129,7 @@
         const isBlocked = await this.rateLimiter.isBlocked(ip);
         const isBlacklisted = (this.config.blacklist || []).includes(ip);
         if (isBlocked || isBlacklisted) {
-            next(this.createError(SocketErrors.Forbidden, "Blocked due to rate limit or blacklisted."));
->>>>>>> f807caf3
+            req.socket.destroy();
             return;
         }
 
