import { Contracts } from "@arkecosystem/core-kernel";
import SCWorker from "socketcluster/scworker";
<<<<<<< HEAD

import { SocketErrors } from "../enums";
=======
>>>>>>> 0e3e1a37

export class Worker extends SCWorker {
    private config: Record<string, any>;

    public async run() {
        this.log(`Socket worker started, PID: ${process.pid}`);

        await this.loadConfiguration();

        // @ts-ignore
        this.scServer.wsServer.on("connection", (ws, req) => this.handlePayload(ws, req));
        this.scServer.on("connection", socket => this.handleConnection(socket));
        this.scServer.addMiddleware(this.scServer.MIDDLEWARE_HANDSHAKE_WS, (req, next) =>
            this.handleHandshake(req, next),
        );
        this.scServer.addMiddleware(this.scServer.MIDDLEWARE_EMIT, (req, next) => this.handleEmit(req, next));
    }

    private async loadConfiguration(): Promise<void> {
        const { data } = await this.sendToMasterAsync("p2p.utils.getConfig");
        this.config = data;
    }

    private handlePayload(ws, req) {
        ws.on("message", message => {
            try {
                if (message === "#2") {
                    const timeNow: number = new Date().getTime() / 1000;
                    if (ws._lastPingTime && timeNow - ws._lastPingTime < 1) {
                        req.socket.terminate();
                    }
                    ws._lastPingTime = timeNow;
                } else {
                    const parsed = JSON.parse(message);
                    if (
                        typeof parsed.event !== "string" ||
                        typeof parsed.data !== "object" ||
                        (typeof parsed.cid !== "number" &&
                            (parsed.event === "#disconnect" && typeof parsed.cid !== "undefined"))
                    ) {
                        req.socket.terminate();
                    }
                }
            } catch (error) {
                ws.terminate();
            }
        });
    }

    private async handleConnection(socket): Promise<void> {
        const { data } = await this.sendToMasterAsync("p2p.utils.getHandlers");

        for (const [version, handlers] of Object.entries(data)) {
            for (const handler of Object.values(handlers)) {
                // @ts-ignore
                socket.on(`p2p.${version}.${handler}`, async (data, res) => {
                    try {
                        return res(undefined, await this.sendToMasterAsync(`p2p.${version}.${handler}`, data));
                    } catch (e) {
                        return res(e);
                    }
                });
            }
        }
    }

    private async handleHandshake(req, next): Promise<void> {
        const { data }: { data: { blocked: boolean } } = await this.sendToMasterAsync(
            "p2p.internal.isBlockedByRateLimit",
            {
                data: { ip: req.socket.remoteAddress },
            },
        );

        const isBlacklisted: boolean = (this.config.blacklist || []).includes(req.socket.remoteAddress);
        if (data.blocked || isBlacklisted) {
            req.socket.destroy();
            return;
        }

        next();
    }

    private async handleEmit(req, next): Promise<void> {
        if (req.event.length > 128) {
            req.socket.terminate();
            return;
        }

        const { data }: { data: Contracts.P2P.IRateLimitStatus } = await this.sendToMasterAsync(
            "p2p.internal.getRateLimitStatus",
            {
                data: {
                    ip: req.socket.remoteAddress,
                    endpoint: req.event,
                },
            },
        );

        if (data.exceededLimitOnEndpoint) {
            req.socket.terminate();
            return;
        }

        // ensure basic format of incoming data, req.data must be as { data, headers }
        if (typeof req.data !== "object" || typeof req.data.data !== "object" || typeof req.data.headers !== "object") {
            req.socket.terminate();
            return;
        }

        try {
            const [prefix, version] = req.event.split(".");

            if (prefix !== "p2p") {
                req.socket.terminate();
                return;
            }

            // Check that blockchain, tx-pool and p2p are ready
            const isAppReady: boolean = (await this.sendToMasterAsync("p2p.utils.isAppReady")).data.ready;

            if (!isAppReady) {
                req.socket.terminate();
                return;
            }

            if (version === "internal") {
                const { data } = await this.sendToMasterAsync("p2p.utils.isForgerAuthorized", {
                    data: { ip: req.socket.remoteAddress },
                });

                if (!data.authorized) {
                    req.socket.terminate();
                    return;
                }
            } else if (version === "peer") {
                this.sendToMasterAsync("p2p.internal.acceptNewPeer", {
                    data: { ip: req.socket.remoteAddress },
                    headers: req.data.headers,
                });
            } else {
                req.socket.terminate();
                return;
            }

            // some handlers need this remoteAddress info
            // req.data is socketcluster request data, which corresponds to our own "request" object
            // which is like this { endpoint, data, headers }
            req.data.headers.remoteAddress = req.socket.remoteAddress;
        } catch (e) {
            console.log(e);
            this.log(e.message, "error");

            req.socket.terminate();
            return;
        }

        next();
    }

    private async log(message: string, level = "info"): Promise<void> {
        try {
            await this.sendToMasterAsync("p2p.utils.log", {
                data: { level, message },
            });
        } catch (e) {
            console.error(`Error while trying to log the following message: ${message}`);
        }
    }

    private async sendToMasterAsync(endpoint: string, data?: Record<string, any>): Promise<any> {
        return new Promise((resolve, reject) => {
            this.sendToMaster(
                {
                    ...{ endpoint },
                    ...data,
                },
                (err, res) => (err ? reject(err) : resolve(res)),
            );
        });
    }
}

new Worker();<|MERGE_RESOLUTION|>--- conflicted
+++ resolved
@@ -1,10 +1,5 @@
 import { Contracts } from "@arkecosystem/core-kernel";
 import SCWorker from "socketcluster/scworker";
-<<<<<<< HEAD
-
-import { SocketErrors } from "../enums";
-=======
->>>>>>> 0e3e1a37
 
 export class Worker extends SCWorker {
     private config: Record<string, any>;
