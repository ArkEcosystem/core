--- conflicted
+++ resolved
@@ -1,15 +1,8 @@
-<<<<<<< HEAD
-import { Contracts } from "@arkecosystem/core-kernel";
-import Ajv from "ajv";
-import { cidr } from "ip";
-=======
-import { P2P } from "@arkecosystem/core-interfaces";
 import Ajv from "ajv";
 import { cidr } from "ip";
 import { RateLimiter } from "../rate-limiter";
 import { buildRateLimiter } from "../utils";
 
->>>>>>> 239f12e1
 import SCWorker from "socketcluster/scworker";
 import { requestSchemas } from "../schemas";
 import { codec } from "../utils/sc-codec";
@@ -20,20 +13,12 @@
 
 const ajv = new Ajv({ extendRefs: true });
 
-import { requestSchemas } from "../schemas";
-
-const ajv = new Ajv();
-
 export class Worker extends SCWorker {
-<<<<<<< HEAD
     private config: Record<string, any> = {};
-=======
-    private config: Record<string, any>;
     private handlers: string[] = [];
     private ipLastError: Record<string, number> = {};
     private rateLimiter: RateLimiter;
     private rateLimitedEndpoints: any;
->>>>>>> 239f12e1
 
     public async run() {
         this.log(`Socket worker started, PID: ${process.pid}`);
@@ -56,11 +41,6 @@
 
         // @ts-ignore
         this.scServer.wsServer.on("connection", (ws, req) => {
-<<<<<<< HEAD
-            this.handlePayload(ws, req);
-            this.handlePing(ws, req);
-            this.handlePong(ws, req);
-=======
             const clients = [...Object.values(this.scServer.clients), ...Object.values(this.scServer.pendingClients)];
             const existingSockets = clients.filter(
                 client =>
@@ -70,7 +50,6 @@
                 socket.terminate();
             }
             this.handlePayload(ws, req);
->>>>>>> 239f12e1
         });
         this.scServer.on("connection", socket => this.handleConnection(socket));
         this.scServer.addMiddleware(this.scServer.MIDDLEWARE_HANDSHAKE_WS, (req, next) =>
@@ -93,36 +72,6 @@
         this.config = data;
     }
 
-<<<<<<< HEAD
-    private handlePing(ws, req) {
-        ws.on("ping", () => {
-            ws.terminate();
-        });
-    }
-
-    private handlePong(ws, req) {
-        ws.on("pong", () => {
-            ws.terminate();
-        });
-    }
-
-    private handlePayload(ws, req) {
-        ws.on("ping", () => {
-            ws.terminate();
-        });
-        ws.on("pong", () => {
-            ws.terminate();
-        });
-        ws.on("message", message => {
-            try {
-                if (message === "#2") {
-                    const timeNow: number = new Date().getTime() / 1000;
-                    if (ws._lastPingTime && timeNow - ws._lastPingTime < 1) {
-                        ws.terminate();
-                    }
-                    ws._lastPingTime = timeNow;
-                } else {
-=======
     private async loadRateLimitedEndpoints(): Promise<void> {
         const { data } = await this.sendToMasterAsync("p2p.internal.getRateLimitedEndpoints", { data: {} });
         this.rateLimitedEndpoints = (Array.isArray(data) ? data : []).reduce((object, value) => {
@@ -168,7 +117,6 @@
                 return this.setErrorForIpAndTerminate(ws, req);
             } else {
                 try {
->>>>>>> 239f12e1
                     const parsed = JSON.parse(message);
                     if (parsed.event === "#disconnect") {
                         ws._disconnected = true;
@@ -182,17 +130,10 @@
                         typeof parsed.data !== "object" ||
                         this.hasAdditionalProperties(parsed) ||
                         (typeof parsed.cid !== "number" &&
-<<<<<<< HEAD
-                            parsed.event === "#disconnect" &&
-                            typeof parsed.cid !== "undefined")
-                    ) {
-                        ws.terminate();
-=======
                             (parsed.event === "#disconnect" && typeof parsed.cid !== "undefined")) ||
                         !this.handlers.includes(parsed.event)
                     ) {
                         return this.setErrorForIpAndTerminate(ws, req);
->>>>>>> 239f12e1
                     }
                 } catch (error) {
                     return this.setErrorForIpAndTerminate(ws, req);
@@ -206,20 +147,6 @@
         });
     }
 
-<<<<<<< HEAD
-    private async handleConnection(socket): Promise<void> {
-        const { data } = await this.sendToMasterAsync("p2p.utils.getHandlers");
-
-        for (const [version, handlers] of Object.entries(data)) {
-            // @ts-ignore
-            for (const handler of Object.values(handlers)) {
-                // @ts-ignore
-                socket.on(`p2p.${version}.${handler}`, async (data, res) => {
-                    try {
-                        return res(undefined, await this.sendToMasterAsync(`p2p.${version}.${handler}`, data));
-                    } catch (e) {
-                        return res(e);
-=======
     private hasAdditionalProperties(object): boolean {
         if (Object.keys(object).filter(key => key !== "event" && key !== "data" && key !== "cid").length) {
             return true;
@@ -252,7 +179,6 @@
                         }
                     } else {
                         return true;
->>>>>>> 239f12e1
                     }
                 } else if (schema && !ajv.validate(schema, object.data.data)) {
                     return true;
@@ -320,11 +246,7 @@
             return;
         }
 
-<<<<<<< HEAD
-        const cidrRemoteAddress = cidr(`${req.socket.remoteAddress}/24`);
-=======
         const cidrRemoteAddress = cidr(`${ip}/24`);
->>>>>>> 239f12e1
         const sameSubnetSockets = Object.values({ ...this.scServer.clients, ...this.scServer.pendingClients }).filter(
             client => cidr(`${client.remoteAddress}/24`) === cidrRemoteAddress,
         );
@@ -341,15 +263,6 @@
             req.socket.terminate();
             return;
         }
-<<<<<<< HEAD
-
-        const { data }: { data: Contracts.P2P.IRateLimitStatus } = await this.sendToMasterAsync(
-            "p2p.internal.getRateLimitStatus",
-            {
-                data: {
-                    ip: req.socket.remoteAddress,
-                    endpoint: req.event,
-=======
         const rateLimitedEndpoints = this.getRateLimitedEndpoints();
         const useLocalRateLimiter: boolean = !rateLimitedEndpoints[req.event];
         if (useLocalRateLimiter) {
@@ -358,14 +271,13 @@
                 return;
             }
         } else {
-            const { data }: { data: P2P.IRateLimitStatus } = await this.sendToMasterAsync(
+            const { data } = await this.sendToMasterAsync(
                 "p2p.internal.getRateLimitStatus",
                 {
                     data: {
                         ip: req.socket.remoteAddress,
                         endpoint: req.event,
                     },
->>>>>>> 239f12e1
                 },
             );
             if (data.exceededLimitOnEndpoint) {
@@ -407,23 +319,7 @@
                 }
             } else if (version === "peer") {
                 const requestSchema = requestSchemas.peer[handler];
-<<<<<<< HEAD
-
-                if (["postTransactions", "postBlock"].includes(handler)) {
-                    // has to be in the peer list to use the endpoint
-                    const {
-                        data: { isPeerOrForger },
-                    } = await this.sendToMasterAsync("p2p.internal.isPeerOrForger", {
-                        data: { ip: req.socket.remoteAddress },
-                    });
-                    if (!isPeerOrForger) {
-                        req.socket.terminate();
-                        return;
-                    }
-                } else if (requestSchema && !ajv.validate(requestSchema, req.data.data)) {
-=======
                 if (handler !== "postTransactions" && requestSchema && !ajv.validate(requestSchema, req.data.data)) {
->>>>>>> 239f12e1
                     req.socket.terminate();
                     return;
                 }
