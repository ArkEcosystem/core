import { Container, Contracts, Types } from "@arkecosystem/core-kernel";
import { Server as HapiServer, ServerInjectOptions, ServerInjectResponse, ServerRoute } from "@hapi/hapi";

<<<<<<< HEAD
import { plugin } from "../hapi-nes";
import { AcceptPeerPlugin } from "./plugins/accept-peer";
=======
import { PortsOffset } from "../enums";
import { plugin as hapiNesPlugin } from "../hapi-nes";
>>>>>>> 9fab49c6
import { IsAppReadyPlugin } from "./plugins/is-app-ready";
import { ValidatePlugin } from "./plugins/validate";
import { CodecPlugin } from "./plugins/codec";
import { WhitelistForgerPlugin } from "./plugins/whitelist-forger";
import { BlocksRoute } from "./routes/blocks";
import { InternalRoute } from "./routes/internal";
import { PeerRoute } from "./routes/peer";
import { TransactionsRoute } from "./routes/transactions";
import { Socket } from "../hapi-nes/socket";
import { getPeerIp } from "../utils/get-peer-ip";

// todo: review the implementation
@Container.injectable()
export class Server {
    /**
     * @private
     * @type {Contracts.Kernel.Application}
     * @memberof Server
     */
    @Container.inject(Container.Identifiers.Application)
    private readonly app!: Contracts.Kernel.Application;

    /**
     * @private
     * @type {Contracts.Kernel.Logger}
     * @memberof Server
     */
    @Container.inject(Container.Identifiers.LogService)
    private readonly logger!: Contracts.Kernel.Logger;

    @Container.inject(Container.Identifiers.PeerProcessor)
    private readonly peerProcessor!: Contracts.P2P.PeerProcessor;

    /**
     * @private
     * @type {HapiServer}
     * @memberof Server
     */
    private server!: HapiServer;

    /**
     * @private
     * @type {string}
     * @memberof Server
     */
    private name!: string;

    /**
     * @param {string} name
     * @param {Types.JsonObject} optionsServer
     * @returns {Promise<void>}
     * @memberof Server
     */
    public async initialize(name: string, optionsServer: Types.JsonObject): Promise<void> {
        this.name = name;

        const address = optionsServer.hostname;
<<<<<<< HEAD
        const port = Number(optionsServer.port);

        this.server = new HapiServer({ address, port });
        this.server.app = this.app;
        await this.server.register({ plugin, options: { maxPayload: 20971520 } }); // 20 MB TODO to adjust

        this.app.resolve(IsAppReadyPlugin).register(this.server);
        this.app.resolve(CodecPlugin).register(this.server);
        this.app.resolve(ValidatePlugin).register(this.server);

        this.app.resolve(InternalRoute).register(this.server);
        this.app.resolve(PeerRoute).register(this.server);
        this.app.resolve(BlocksRoute).register(this.server);
        this.app.resolve(TransactionsRoute).register(this.server);

        this.app.resolve(WhitelistForgerPlugin).register(this.server);
        this.app.resolve(AcceptPeerPlugin).register(this.server);
=======
        const basePort = Number(optionsServer.port);
        const onConnection = (socket: Socket) => {
            this.peerProcessor.validateAndAcceptPeer({ ip: getPeerIp(socket) } as Contracts.P2P.Peer);
        };

        this.peerServer = new HapiServer({ address, port: basePort + PortsOffset.Peer });
        this.peerServer.app = this.app;
        await this.peerServer.register({
            plugin: hapiNesPlugin,
            options: {
                maxPayload: 102400, // 100 KB
                onConnection: onConnection,
            },
        });

        this.blocksServer = new HapiServer({ address, port: basePort + PortsOffset.Blocks });
        this.blocksServer.app = this.app;
        await this.blocksServer.register({
            plugin: hapiNesPlugin,
            options: {
                maxPayload: 20971520, // 20 MB
                onConnection: onConnection,
            },
        });

        this.transactionsServer = new HapiServer({ address, port: basePort + PortsOffset.Transactions });
        this.transactionsServer.app = this.app;
        await this.transactionsServer.register({
            plugin: hapiNesPlugin,
            options: {
                maxPayload: 10485760, // 10 MB
                onConnection: onConnection,
            },
        });

        for (const server of [this.peerServer, this.blocksServer, this.transactionsServer]) {
            this.app.resolve(IsAppReadyPlugin).register(server);
            this.app.resolve(CodecPlugin).register(server);
            this.app.resolve(ValidatePlugin).register(server);
        }

        this.app.resolve(InternalRoute).register(this.peerServer);
        this.app.resolve(PeerRoute).register(this.peerServer);
        this.app.resolve(WhitelistForgerPlugin).register(this.peerServer);

        this.app.resolve(BlocksRoute).register(this.blocksServer);

        this.app.resolve(TransactionsRoute).register(this.transactionsServer);
>>>>>>> 9fab49c6
    }

    /**
     * @returns {Promise<void>}
     * @memberof Server
     */
    public async boot(): Promise<void> {
        try {
            await this.server.start();
            this.logger.info(`${this.name} P2P server started at ${this.server.info.uri}`);
        } catch {
            await this.app.terminate(`Failed to start ${this.name} Server!`);
        }
    }

    /**
     * @returns {Promise<void>}
     * @memberof Server
     */
    public async dispose(): Promise<void> {
        try {
            await this.server.stop();
            this.logger.info(`${this.name} P2P peer server stopped at ${this.server.info.uri}`);
        } catch {
            await this.app.terminate(`Failed to stop ${this.name} Server!`);
        }
    }

    /**
     * @param {(any|any[])} plugins
     * @returns {Promise<void>}
     * @memberof Server
     */
    // @todo: add proper types
    public async register(plugins: any | any[]): Promise<void> {
        await this.server.register(plugins);
    }

    /**
     * @param {(ServerRoute | ServerRoute[])} routes
     * @returns {Promise<void>}
     * @memberof Server
     */
    public async route(routes: ServerRoute | ServerRoute[]): Promise<void> {
        await this.server.route(routes);
    }

    /**
     * @param {(string | ServerInjectOptions)} options
     * @returns {Promise<void>}
     * @memberof Server
     */
    public async inject(options: string | ServerInjectOptions): Promise<ServerInjectResponse> {
        await this.server.inject(options);
    }
}<|MERGE_RESOLUTION|>--- conflicted
+++ resolved
@@ -1,13 +1,7 @@
 import { Container, Contracts, Types } from "@arkecosystem/core-kernel";
 import { Server as HapiServer, ServerInjectOptions, ServerInjectResponse, ServerRoute } from "@hapi/hapi";
 
-<<<<<<< HEAD
-import { plugin } from "../hapi-nes";
-import { AcceptPeerPlugin } from "./plugins/accept-peer";
-=======
-import { PortsOffset } from "../enums";
 import { plugin as hapiNesPlugin } from "../hapi-nes";
->>>>>>> 9fab49c6
 import { IsAppReadyPlugin } from "./plugins/is-app-ready";
 import { ValidatePlugin } from "./plugins/validate";
 import { CodecPlugin } from "./plugins/codec";
@@ -65,12 +59,20 @@
         this.name = name;
 
         const address = optionsServer.hostname;
-<<<<<<< HEAD
         const port = Number(optionsServer.port);
+        const onConnection = (socket: Socket) => {
+            this.peerProcessor.validateAndAcceptPeer({ ip: getPeerIp(socket) } as Contracts.P2P.Peer);
+        };
 
         this.server = new HapiServer({ address, port });
         this.server.app = this.app;
-        await this.server.register({ plugin, options: { maxPayload: 20971520 } }); // 20 MB TODO to adjust
+        await this.server.register({
+            plugin: hapiNesPlugin,
+            options: {
+                maxPayload: 20971520, // 20 MB TODO to adjust
+                onConnection: onConnection,
+            }
+        });
 
         this.app.resolve(IsAppReadyPlugin).register(this.server);
         this.app.resolve(CodecPlugin).register(this.server);
@@ -82,57 +84,6 @@
         this.app.resolve(TransactionsRoute).register(this.server);
 
         this.app.resolve(WhitelistForgerPlugin).register(this.server);
-        this.app.resolve(AcceptPeerPlugin).register(this.server);
-=======
-        const basePort = Number(optionsServer.port);
-        const onConnection = (socket: Socket) => {
-            this.peerProcessor.validateAndAcceptPeer({ ip: getPeerIp(socket) } as Contracts.P2P.Peer);
-        };
-
-        this.peerServer = new HapiServer({ address, port: basePort + PortsOffset.Peer });
-        this.peerServer.app = this.app;
-        await this.peerServer.register({
-            plugin: hapiNesPlugin,
-            options: {
-                maxPayload: 102400, // 100 KB
-                onConnection: onConnection,
-            },
-        });
-
-        this.blocksServer = new HapiServer({ address, port: basePort + PortsOffset.Blocks });
-        this.blocksServer.app = this.app;
-        await this.blocksServer.register({
-            plugin: hapiNesPlugin,
-            options: {
-                maxPayload: 20971520, // 20 MB
-                onConnection: onConnection,
-            },
-        });
-
-        this.transactionsServer = new HapiServer({ address, port: basePort + PortsOffset.Transactions });
-        this.transactionsServer.app = this.app;
-        await this.transactionsServer.register({
-            plugin: hapiNesPlugin,
-            options: {
-                maxPayload: 10485760, // 10 MB
-                onConnection: onConnection,
-            },
-        });
-
-        for (const server of [this.peerServer, this.blocksServer, this.transactionsServer]) {
-            this.app.resolve(IsAppReadyPlugin).register(server);
-            this.app.resolve(CodecPlugin).register(server);
-            this.app.resolve(ValidatePlugin).register(server);
-        }
-
-        this.app.resolve(InternalRoute).register(this.peerServer);
-        this.app.resolve(PeerRoute).register(this.peerServer);
-        this.app.resolve(WhitelistForgerPlugin).register(this.peerServer);
-
-        this.app.resolve(BlocksRoute).register(this.blocksServer);
-
-        this.app.resolve(TransactionsRoute).register(this.transactionsServer);
->>>>>>> 9fab49c6
     }
 
     /**
