--- conflicted
+++ resolved
@@ -55,23 +55,14 @@
         this.name = name;
 
         const address = optionsServer.hostname;
-<<<<<<< HEAD
         const port = Number(optionsServer.port);
-        const onConnection = (socket: Socket) => {
-            this.peerProcessor.validateAndAcceptPeer({ ip: getPeerIp(socket) } as Contracts.P2P.Peer);
-        };
-=======
-        const basePort = Number(optionsServer.port);
->>>>>>> 0b172029
 
         this.server = new HapiServer({ address, port });
         this.server.app = this.app;
         await this.server.register({
             plugin: hapiNesPlugin,
-<<<<<<< HEAD
             options: {
                 maxPayload: 20971520, // 20 MB TODO to adjust
-                onConnection: onConnection,
             }
         });
 
@@ -83,39 +74,9 @@
         this.app.resolve(PeerRoute).register(this.server);
         this.app.resolve(BlocksRoute).register(this.server);
         this.app.resolve(TransactionsRoute).register(this.server);
-=======
-            options: { maxPayload: 102400 }, // 100 KB
-        });
-
-        this.blocksServer = new HapiServer({ address, port: basePort + PortsOffset.Blocks });
-        this.blocksServer.app = this.app;
-        await this.blocksServer.register({
-            plugin: hapiNesPlugin,
-            options: { maxPayload: 20971520 }, // 20 MB
-        });
-
-        this.transactionsServer = new HapiServer({ address, port: basePort + PortsOffset.Transactions });
-        this.transactionsServer.app = this.app;
-        await this.transactionsServer.register({
-            plugin: hapiNesPlugin,
-            options: { maxPayload: 10485760 }, // 10 MB
-        });
-
-        for (const server of [this.peerServer, this.blocksServer, this.transactionsServer]) {
-            this.app.resolve(IsAppReadyPlugin).register(server);
-            this.app.resolve(CodecPlugin).register(server);
-            this.app.resolve(ValidatePlugin).register(server);
-        }
-
-        this.app.resolve(InternalRoute).register(this.peerServer);
-        this.app.resolve(PeerRoute).register(this.peerServer);
-        this.app.resolve(WhitelistForgerPlugin).register(this.peerServer);
-        this.app.resolve(AcceptPeerPlugin).register(this.peerServer);
-
-        this.app.resolve(BlocksRoute).register(this.blocksServer);
->>>>>>> 0b172029
 
         this.app.resolve(WhitelistForgerPlugin).register(this.server);
+        this.app.resolve(AcceptPeerPlugin).register(this.server);
     }
 
     /**
