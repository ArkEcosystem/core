import { app } from "@arkecosystem/core-container";
import { Blockchain } from "@arkecosystem/core-interfaces";
<<<<<<< HEAD
=======
import { config as localConfig } from "../../config";
>>>>>>> 37ea8a34

export const getHeaders = () => {
    const headers = {
        nethash: app.getConfig().get("network.nethash"),
        version: app.getVersion(),
        port: app.resolveOptions("p2p").get("port"),
        os: require("os").platform(),
        height: null,
    };

    if (app.has("blockchain")) {
        const lastBlock = app.resolvePlugin<Blockchain.IBlockchain>("blockchain").getLastBlock();

        if (lastBlock) {
            headers.height = lastBlock.data.height;
        }
    }

    return headers;
};<|MERGE_RESOLUTION|>--- conflicted
+++ resolved
@@ -1,9 +1,5 @@
 import { app } from "@arkecosystem/core-container";
 import { Blockchain } from "@arkecosystem/core-interfaces";
-<<<<<<< HEAD
-=======
-import { config as localConfig } from "../../config";
->>>>>>> 37ea8a34
 
 export const getHeaders = () => {
     const headers = {
