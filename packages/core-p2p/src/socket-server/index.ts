--- conflicted
+++ resolved
@@ -1,10 +1,7 @@
 import { app, Container, Providers } from "@arkecosystem/core-kernel";
 import SocketCluster from "socketcluster";
-<<<<<<< HEAD
 
 import { SocketErrors } from "../enums";
-=======
->>>>>>> 0e3e1a37
 import { requestSchemas } from "../schemas";
 import { PeerService } from "../types";
 import { ServerError } from "./errors";
@@ -72,20 +69,7 @@
                 return res(error);
             }
 
-<<<<<<< HEAD
-            if (error.name === SocketErrors.Validation) {
-                return res(error);
-            }
-
-            if (error.name === SocketErrors.AppNotReady) {
-                return res(error);
-            }
-
             app.log.error(error.message);
-=======
-            app.resolvePlugin<Logger.ILogger>("logger").error(error.message);
-
->>>>>>> 0e3e1a37
             return res(new Error(`${req.endpoint} responded with ${error.message}`));
         }
     });
