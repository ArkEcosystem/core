--- conflicted
+++ resolved
@@ -28,15 +28,8 @@
             wsEngine: "ws",
             // See https://github.com/SocketCluster/socketcluster/issues/506 about
             // details on how pingTimeout works.
-<<<<<<< HEAD
-            pingTimeout: Math.max(
-                app.get<any>("p2p.options").getBlocksTimeout,
-                app.get<any>("p2p.options").verifyTimeout,
-            ),
-=======
             pingTimeout: Math.max(app.resolveOptions("p2p").getBlocksTimeout, app.resolveOptions("p2p").verifyTimeout),
             perMessageDeflate: true,
->>>>>>> 38156bc8
         },
         ...config.server,
     });
