--- conflicted
+++ resolved
@@ -43,11 +43,7 @@
 
     public async validateAndAcceptPeer(
         peer: Contracts.P2P.Peer,
-<<<<<<< HEAD
-        headers: Contracts.P2P.Headers,
-=======
         headers: Contracts.P2P.Headers = {},
->>>>>>> e85bea49
         options: Contracts.P2P.AcceptNewPeerOptions = {},
     ): Promise<void> {
         /* istanbul ignore else */
