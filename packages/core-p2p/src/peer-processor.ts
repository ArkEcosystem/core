--- conflicted
+++ resolved
@@ -1,12 +1,5 @@
 import { app, Container, Contracts, Enums } from "@arkecosystem/core-kernel";
 
-<<<<<<< HEAD
-=======
-import { app } from "@arkecosystem/core-container";
-import { ApplicationEvents } from "@arkecosystem/core-event-emitter";
-import { EventEmitter, Logger, P2P } from "@arkecosystem/core-interfaces";
-import { Utils } from "@arkecosystem/crypto";
->>>>>>> 38156bc8
 import { Peer } from "./peer";
 import { isValidVersion, isWhitelisted } from "./utils";
 
