<<<<<<< HEAD
import { CryptoSuite } from "@arkecosystem/core-crypto";
import { Container, Contracts, Enums, Providers } from "@arkecosystem/core-kernel";
=======
import { Container, Contracts, Enums, Providers, Utils as KernelUtils } from "@arkecosystem/core-kernel";
import { Utils } from "@arkecosystem/crypto";
>>>>>>> dafd569a

import { PeerFactory } from "./contracts";
import { DisconnectInvalidPeers } from "./listeners";

// todo: review the implementation
@Container.injectable()
export class PeerProcessor implements Contracts.P2P.PeerProcessor {
    public server: any;
    public nextUpdateNetworkStatusScheduled: boolean = false;

    @Container.inject(Container.Identifiers.Application)
    private readonly app!: Contracts.Kernel.Application;

    @Container.inject(Container.Identifiers.PluginConfiguration)
    @Container.tagged("plugin", "@arkecosystem/core-p2p")
    private readonly configuration!: Providers.PluginConfiguration;

    @Container.inject(Container.Identifiers.LogService)
    private readonly logger!: Contracts.Kernel.Logger;

    @Container.inject(Container.Identifiers.EventDispatcherService)
    private readonly emitter!: Contracts.Kernel.EventDispatcher;

    @Container.inject(Container.Identifiers.PeerCommunicator)
    private readonly communicator!: Contracts.P2P.PeerCommunicator;

    @Container.inject(Container.Identifiers.PeerConnector)
    private readonly connector!: Contracts.P2P.PeerConnector;

    @Container.inject(Container.Identifiers.PeerStorage)
    private readonly storage!: Contracts.P2P.PeerStorage;

    @Container.inject(Container.Identifiers.CryptoManager)
    private readonly cryptoManager!: CryptoSuite.CryptoManager;

    public initialize() {
        this.emitter.listen(Enums.CryptoEvent.MilestoneChanged, this.app.resolve(DisconnectInvalidPeers));
    }

    public async validateAndAcceptPeer(
        peer: Contracts.P2P.Peer,
        options: Contracts.P2P.AcceptNewPeerOptions = {},
    ): Promise<void> {
        if (this.validatePeerIp(peer, options)) {
            await this.acceptNewPeer(peer, options);
        }
    }

    public validatePeerIp(peer, options: Contracts.P2P.AcceptNewPeerOptions = {}): boolean {
        if (this.configuration.get("disableDiscovery")) {
            this.logger.warning(`Rejected ${peer.ip} because the relay is in non-discovery mode.`);
            return false;
        }

        if (!this.cryptoManager.LibraryManager.Utils.isValidPeer(peer) || this.storage.hasPendingPeer(peer.ip)) {
            return false;
        }

        if (!KernelUtils.isWhitelisted(this.configuration.get("whitelist") || [], peer.ip)) {
            return false;
        }

        const maxSameSubnetPeers = this.configuration.getRequired<number>("maxSameSubnetPeers");

        if (this.storage.getSameSubnetPeers(peer.ip).length >= maxSameSubnetPeers && !options.seed) {
            if (process.env.CORE_P2P_PEER_VERIFIER_DEBUG_EXTRA) {
                this.logger.warning(
                    `Rejected ${peer.ip} because we are already at the ${maxSameSubnetPeers} limit for peers sharing the same /24 subnet.`,
                );
            }

            return false;
        }

        return true;
    }

    private async acceptNewPeer(peer, options: Contracts.P2P.AcceptNewPeerOptions): Promise<void> {
        if (this.storage.hasPeer(peer.ip)) {
            return;
        }

        const newPeer: Contracts.P2P.Peer = this.app.get<PeerFactory>(Container.Identifiers.PeerFactory)(peer.ip);

        try {
            this.storage.setPendingPeer(peer);

            const verifyTimeout = this.configuration.getRequired<number>("verifyTimeout");

            await this.communicator.ping(newPeer, verifyTimeout);

            this.storage.setPeer(newPeer);

            if (!options.lessVerbose || process.env.CORE_P2P_PEER_VERIFIER_DEBUG_EXTRA) {
                this.logger.debug(`Accepted new peer ${newPeer.ip}:${newPeer.port} (v${newPeer.version})`);
            }

            this.emitter.dispatch(Enums.PeerEvent.Added, newPeer);
        } catch (error) {
            this.connector.disconnect(newPeer);
        } finally {
            this.storage.forgetPendingPeer(peer);
        }

        return;
    }
}<|MERGE_RESOLUTION|>--- conflicted
+++ resolved
@@ -1,10 +1,5 @@
-<<<<<<< HEAD
 import { CryptoSuite } from "@arkecosystem/core-crypto";
-import { Container, Contracts, Enums, Providers } from "@arkecosystem/core-kernel";
-=======
-import { Container, Contracts, Enums, Providers, Utils as KernelUtils } from "@arkecosystem/core-kernel";
-import { Utils } from "@arkecosystem/crypto";
->>>>>>> dafd569a
+import { Container, Contracts, Enums, Providers, Utils } from "@arkecosystem/core-kernel";
 
 import { PeerFactory } from "./contracts";
 import { DisconnectInvalidPeers } from "./listeners";
@@ -63,7 +58,7 @@
             return false;
         }
 
-        if (!KernelUtils.isWhitelisted(this.configuration.get("whitelist") || [], peer.ip)) {
+        if (!Utils.isWhitelisted(this.configuration.get("whitelist") || [], peer.ip)) {
             return false;
         }
 
