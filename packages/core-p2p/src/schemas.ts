--- conflicted
+++ resolved
@@ -1,10 +1,6 @@
-<<<<<<< HEAD
 // @ts-ignore
 import { Container, Contracts, Providers } from "@arkecosystem/core-kernel";
-=======
-import { app } from "@arkecosystem/core-container";
 import { constants } from "./constants";
->>>>>>> a33de843
 
 export const requestSchemas = {
     peer: {
