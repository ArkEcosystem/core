--- conflicted
+++ resolved
@@ -21,13 +21,6 @@
                 },
             },
         },
-<<<<<<< HEAD
-        getPeers: {
-            type: "object",
-            maxProperties: 0,
-        },
-=======
->>>>>>> 239f12e1
         getStatus: {
             type: "object",
             maxProperties: 0,
