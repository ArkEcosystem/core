<<<<<<< HEAD
import { Container, Contracts, Utils } from "@arkecosystem/core-kernel";
=======
import { app } from "@arkecosystem/core-container";
import { P2P } from "@arkecosystem/core-interfaces";
import { create, SCClientSocket } from "socketcluster-client";
import { constants } from "./constants";
import { PeerRepository } from "./peer-repository";
import { codec } from "./utils/sc-codec";

export class PeerConnector implements P2P.IPeerConnector {
    private readonly connections: PeerRepository<SCClientSocket> = new PeerRepository<SCClientSocket>();
    private readonly errors: Map<string, string> = new Map<string, string>();
>>>>>>> a33de843

import { Client } from "./hapi-nes";

// todo: review the implementation
@Container.injectable()
export class PeerConnector implements Contracts.P2P.PeerConnector {
    @Container.inject(Container.Identifiers.LogService)
    private readonly logger!: Contracts.Kernel.Logger;

    private readonly connections: Map<string, Client> = new Map<string, Client>();
    private readonly errors: Map<string, string> = new Map<string, string>();

    public all(): Client[] {
        return Array.from(this.connections, ([key, value]) => value);
    }

    public connection(peer: Contracts.P2P.Peer): Client | undefined {
        const connection: Client | undefined = this.connections.get(`${peer.ip}`);

        return connection;
    }

    public async connect(peer: Contracts.P2P.Peer): Promise<Client> {
        const connection = this.connection(peer) || (await this.create(peer));

        this.connections.set(`${peer.ip}`, connection);

        return connection;
    }

    public disconnect(peer: Contracts.P2P.Peer): void {
        const connection = this.connection(peer);

        if (connection) {
<<<<<<< HEAD
            connection.disconnect();
=======
            (connection as any).transport.socket.terminate();
            connection.destroy();
>>>>>>> a33de843

            this.connections.delete(`${peer.ip}`);
        }
    }

    public async emit(peer: Contracts.P2P.Peer, event: string, payload: any): Promise<any> {
        const connection: Client = await this.connect(peer);
        const options = {
            path: event,
            headers: {},
            method: "POST",
            payload,
        };

        return connection.request(options);
    }

    public getError(peer: Contracts.P2P.Peer): string | undefined {
        return this.errors.get(peer.ip);
    }

    public setError(peer: Contracts.P2P.Peer, error: string): void {
        this.errors.set(peer.ip, error);
    }

    public hasError(peer: Contracts.P2P.Peer, error: string): boolean {
        return this.getError(peer) === error;
    }

    public forgetError(peer: Contracts.P2P.Peer): void {
        this.errors.delete(peer.ip);
    }

<<<<<<< HEAD
    private async create(peer: Contracts.P2P.Peer): Promise<Client> {
        const connection = new Client(`ws://${Utils.IpAddress.normalizeAddress(peer.ip)}:${peer.port}`, {
            timeout: 10000,
        });

        connection.onError = (error) => {
            this.logger.debug(`Socket error (peer ${Utils.IpAddress.normalizeAddress(peer.ip)}) : ${error.message}`);
            connection.terminate();
        };
=======
    private create(peer: P2P.IPeer): SCClientSocket {
        const connection = create({
            port: peer.port,
            hostname: peer.ip,
            ackTimeout: Math.max(app.resolveOptions("p2p").getBlocksTimeout, app.resolveOptions("p2p").verifyTimeout),
            autoConnect: false,
            perMessageDeflate: false,
            codecEngine: codec,
            // @ts-ignore
            maxPayload: 102400, // initialized to 100KB, will then be updated
        });

        connection.on("connecting", () => {
            setImmediate(() => {
                const socket = (connection as any).transport.socket;

                socket.on("ping", () => this.terminate(peer));
                socket.on("pong", () => this.terminate(peer));
                socket.on("message", data => {
                    if (data.length > 1000) {
                        // reset max payload to default after receiving a message
                        // (the 1k length condition helps discarding SC messages and also some of our own
                        // that would not need a max payload reset)
                        socket._receiver._maxPayload = constants.DEFAULT_MAX_PAYLOAD_CLIENT;
                    }

                    // this is to establish some rate limit on socket messages
                    // 30 messages per second is enough for socketcluster's + our own messages
                    const timeNow: number = new Date().getTime();
                    socket._last30Messages = socket._last30Messages || [];
                    socket._last30Messages.push(timeNow);
                    if (socket._last30Messages.length >= 30) {
                        socket._last30Messages = socket._last30Messages.slice(socket._last30Messages.length - 30);
                        if (timeNow - socket._last30Messages[0] < 1000) {
                            this.terminate(peer);
                        }
                    }
                });
            });
        });
>>>>>>> a33de843

        await connection.connect({ retries: 1, timeout: 5000 });

        connection.connect();
        return connection;
    }
}<|MERGE_RESOLUTION|>--- conflicted
+++ resolved
@@ -1,21 +1,7 @@
-<<<<<<< HEAD
 import { Container, Contracts, Utils } from "@arkecosystem/core-kernel";
-=======
-import { app } from "@arkecosystem/core-container";
-import { P2P } from "@arkecosystem/core-interfaces";
-import { create, SCClientSocket } from "socketcluster-client";
-import { constants } from "./constants";
-import { PeerRepository } from "./peer-repository";
-import { codec } from "./utils/sc-codec";
-
-export class PeerConnector implements P2P.IPeerConnector {
-    private readonly connections: PeerRepository<SCClientSocket> = new PeerRepository<SCClientSocket>();
-    private readonly errors: Map<string, string> = new Map<string, string>();
->>>>>>> a33de843
 
 import { Client } from "./hapi-nes";
 
-// todo: review the implementation
 @Container.injectable()
 export class PeerConnector implements Contracts.P2P.PeerConnector {
     @Container.inject(Container.Identifiers.LogService)
@@ -34,8 +20,12 @@
         return connection;
     }
 
-    public async connect(peer: Contracts.P2P.Peer): Promise<Client> {
+    public async connect(peer: Contracts.P2P.Peer, maxPayload?: number): Promise<Client> {
         const connection = this.connection(peer) || (await this.create(peer));
+        
+        if (maxPayload) {
+            connection.setMaxPayload(maxPayload);
+        }
 
         this.connections.set(`${peer.ip}`, connection);
 
@@ -46,12 +36,7 @@
         const connection = this.connection(peer);
 
         if (connection) {
-<<<<<<< HEAD
-            connection.disconnect();
-=======
-            (connection as any).transport.socket.terminate();
-            connection.destroy();
->>>>>>> a33de843
+            connection.terminate();
 
             this.connections.delete(`${peer.ip}`);
         }
@@ -85,7 +70,6 @@
         this.errors.delete(peer.ip);
     }
 
-<<<<<<< HEAD
     private async create(peer: Contracts.P2P.Peer): Promise<Client> {
         const connection = new Client(`ws://${Utils.IpAddress.normalizeAddress(peer.ip)}:${peer.port}`, {
             timeout: 10000,
@@ -95,48 +79,6 @@
             this.logger.debug(`Socket error (peer ${Utils.IpAddress.normalizeAddress(peer.ip)}) : ${error.message}`);
             connection.terminate();
         };
-=======
-    private create(peer: P2P.IPeer): SCClientSocket {
-        const connection = create({
-            port: peer.port,
-            hostname: peer.ip,
-            ackTimeout: Math.max(app.resolveOptions("p2p").getBlocksTimeout, app.resolveOptions("p2p").verifyTimeout),
-            autoConnect: false,
-            perMessageDeflate: false,
-            codecEngine: codec,
-            // @ts-ignore
-            maxPayload: 102400, // initialized to 100KB, will then be updated
-        });
-
-        connection.on("connecting", () => {
-            setImmediate(() => {
-                const socket = (connection as any).transport.socket;
-
-                socket.on("ping", () => this.terminate(peer));
-                socket.on("pong", () => this.terminate(peer));
-                socket.on("message", data => {
-                    if (data.length > 1000) {
-                        // reset max payload to default after receiving a message
-                        // (the 1k length condition helps discarding SC messages and also some of our own
-                        // that would not need a max payload reset)
-                        socket._receiver._maxPayload = constants.DEFAULT_MAX_PAYLOAD_CLIENT;
-                    }
-
-                    // this is to establish some rate limit on socket messages
-                    // 30 messages per second is enough for socketcluster's + our own messages
-                    const timeNow: number = new Date().getTime();
-                    socket._last30Messages = socket._last30Messages || [];
-                    socket._last30Messages.push(timeNow);
-                    if (socket._last30Messages.length >= 30) {
-                        socket._last30Messages = socket._last30Messages.slice(socket._last30Messages.length - 30);
-                        if (timeNow - socket._last30Messages[0] < 1000) {
-                            this.terminate(peer);
-                        }
-                    }
-                });
-            });
-        });
->>>>>>> a33de843
 
         await connection.connect({ retries: 1, timeout: 5000 });
 
