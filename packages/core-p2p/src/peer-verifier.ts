--- conflicted
+++ resolved
@@ -116,31 +116,6 @@
     }
 
     /**
-<<<<<<< HEAD
-=======
-     * Check if the state claimed by the peer is definitely invalid.
-     * @param {Object} claimedState peer's claimed state (from `/peer/status`)
-     * @return {Boolean} true if invalid
-     */
-    private isStateInvalid(claimedState: any): boolean {
-        if (
-            typeof claimedState === "object" &&
-            typeof claimedState.header === "object" &&
-            Number.isInteger(claimedState.header.height) &&
-            claimedState.header.height > 0 &&
-            typeof claimedState.header.id === "string" &&
-            claimedState.header.id.length > 0
-        ) {
-            return false;
-        }
-
-        this.log(Severity.DEBUG_EXTRA, `peer's claimed state is invalid: ${this.anyToString(claimedState)}`);
-
-        return true;
-    }
-
-    /**
->>>>>>> 40e660c7
      * Retrieve the height of the highest block in our chain.
      * @return {Number} chain height
      */
@@ -274,22 +249,6 @@
                 return null;
             }
 
-<<<<<<< HEAD
-=======
-            if (
-                typeof highestCommon !== "object" ||
-                typeof highestCommon.id !== "string" ||
-                !Number.isInteger(highestCommon.height)
-            ) {
-                this.log(
-                    Severity.DEBUG_EXTRA,
-                    `failure: erroneous reply from peer for common blocks ` +
-                        `${ourBlocksPrint}: ${this.anyToString(highestCommon)}`,
-                );
-                return null;
-            }
-
->>>>>>> 40e660c7
             if (!probesHeightById[highestCommon.id]) {
                 this.log(
                     Severity.DEBUG_EXTRA,
@@ -427,19 +386,9 @@
             return false;
         }
 
-<<<<<<< HEAD
         if (response.data.blocks.length === 0) {
-            this.log(Severity.INFO,
-=======
-        if (
-            typeof response !== "object" ||
-            typeof response.data !== "object" ||
-            !Array.isArray(response.data.blocks) ||
-            response.data.blocks.length === 0
-        ) {
-            this.log(
-                Severity.DEBUG_EXTRA,
->>>>>>> 40e660c7
+            this.log(
+                Severity.DEBUG_EXTRA,
                 `failure: could not get blocks starting from height ${height} ` +
                     `from peer: unexpected response: ${this.anyToString(response)}`,
             );
@@ -448,18 +397,6 @@
 
         for (let i = 0; i < response.data.blocks.length; i++) {
             blocksByHeight[height + i] = response.data.blocks[i];
-<<<<<<< HEAD
-=======
-            if (typeof blocksByHeight[height + i] !== "object") {
-                this.log(
-                    Severity.DEBUG_EXTRA,
-                    `failure: could not get blocks starting from height ${height} ` +
-                        `from peer: the block at height ${height + i} is not an object: ` +
-                        this.anyToString(response),
-                );
-                return false;
-            }
->>>>>>> 40e660c7
         }
 
         return true;
