--- conflicted
+++ resolved
@@ -405,11 +405,7 @@
             return true;
         }
 
-<<<<<<< HEAD
-        const block = new blocks.Block(blockData);
-=======
-        const block = models.Block.fromData(blockData);
->>>>>>> 37ea8a34
+        const block = blocks.Block.fromData(blockData);
 
         if (!block.verification.verified) {
             this.log(
