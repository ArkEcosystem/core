--- conflicted
+++ resolved
@@ -1,40 +1,17 @@
 // tslint:disable:max-classes-per-file
 import { app } from "@arkecosystem/core-container";
-<<<<<<< HEAD
-import { Database, Logger, P2P } from "@arkecosystem/core-interfaces";
-=======
-import { Database, Logger, Shared } from "@arkecosystem/core-interfaces";
->>>>>>> b60364c6
+import { Database, Logger, P2P, Shared } from "@arkecosystem/core-interfaces";
 import { CappedSet, NSect, roundCalculator } from "@arkecosystem/core-utils";
 import { Blocks, Interfaces } from "@arkecosystem/crypto";
 import assert from "assert";
 import { inspect } from "util";
 import { Severity } from "./enums";
 
-<<<<<<< HEAD
-export class PeerVerificationResult implements P2P.IPeerVerificationResult {
-=======
 interface IDelegateWallets {
     [publicKey: string]: Database.IDelegateWallet;
 }
 
-enum Severity {
-    /**
-     * Printed at every step of the verification, even if leading to a successful verification.
-     * Multiple such messages are printed even for successfully verified peers. To enable these
-     * messages define CORE_P2P_PEER_VERIFIER_DEBUG_EXTRA in the environment.
-     */
-    DEBUG_EXTRA,
-
-    /** One such message per successful peer verification is printed. */
-    DEBUG,
-
-    /** Failures to verify peer state, either designating malicious peer or communication issues. */
-    INFO,
-}
-
-export class PeerVerificationResult {
->>>>>>> b60364c6
+export class PeerVerificationResult implements P2P.IPeerVerificationResult {
     public constructor(readonly myHeight: number, readonly hisHeight: number, readonly highestCommonHeight: number) {}
 
     get forked(): boolean {
