--- conflicted
+++ resolved
@@ -31,15 +31,8 @@
     @Container.inject(Container.Identifiers.LogService)
     private readonly logger!: Contracts.Kernel.Logger;
 
-<<<<<<< HEAD
     @Container.inject(Container.Identifiers.DatabaseInterceptor)
     private readonly databaseInterceptor!: DatabaseInterceptor;
-
-    private logPrefix!: string;
-=======
-    @Container.inject(Container.Identifiers.DatabaseInteraction)
-    private databaseInteraction!: DatabaseInteraction;
->>>>>>> e911c9b6
 
     @Container.inject(Container.Identifiers.PeerCommunicator)
     private communicator!: Contracts.P2P.PeerCommunicator;
