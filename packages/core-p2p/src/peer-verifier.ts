import { Container, Contracts, Services, Utils } from "@arkecosystem/core-kernel";
import { DatabaseInteraction } from "@arkecosystem/core-state";
import { Blocks, Interfaces } from "@arkecosystem/crypto";
import assert from "assert";
import pluralize from "pluralize";
import { inspect } from "util";

import { Severity } from "./enums";

export class PeerVerificationResult {
    public constructor(
        public readonly myHeight: number,
        public readonly hisHeight: number,
        public readonly highestCommonHeight: number,
    ) {}

    public get forked(): boolean {
        return this.highestCommonHeight !== this.myHeight && this.highestCommonHeight !== this.hisHeight;
    }
}

// todo: review the implementation
@Container.injectable()
export class PeerVerifier implements Contracts.P2P.PeerVerifier {
    /**
     * A cache of verified blocks' ids. A block is verified if it is connected to a chain
     * in which all blocks (including that one) are signed by the corresponding delegates.
     */
    private static readonly verifiedBlocks = new Utils.CappedSet();

    @Container.inject(Container.Identifiers.Application)
    private readonly app!: Contracts.Kernel.Application;

    @Container.inject(Container.Identifiers.DposState)
    private readonly dposState!: Contracts.State.DposState;

    @Container.inject(Container.Identifiers.LogService)
    private readonly logger!: Contracts.Kernel.Logger;

    // todo: make use of ioc
    private databaseInteraction!: DatabaseInteraction;
    private logPrefix!: string;

    private communicator!: Contracts.P2P.PeerCommunicator;
    private peer!: Contracts.P2P.Peer;

    // // todo: make use of ioc
    // public constructor(
    //     private readonly communicator: Contracts.P2P.PeerCommunicator,
    //     private readonly peer: Contracts.P2P.Peer,
    // ) {
    //     this.logPrefix = `Peer verify ${peer.ip}:`;
    // }

    public initialize(communicator: Contracts.P2P.PeerCommunicator, peer: Contracts.P2P.Peer) {
        this.communicator = communicator;
        this.peer = peer;
        this.databaseInteraction = this.app.get<DatabaseInteraction>(Container.Identifiers.DatabaseInteraction);

        this.logPrefix = `Peer verify ${peer.ip}:`;

        return this;
    }

    /**
     * Verify the peer's blockchain (claimed state).
     * Confirm that the peer's chain is either:
     * - the same as ours or
     * - different than ours but legit.
     * Legit chain would have blocks signed/forged by the appropriate delegate(s).
     *
     * We distinguish 6 different cases with respect to our chain and peer's chain:
     *
     * Case1. Peer height > our height and our highest block is part of the peer's chain.
     *   This means the peer is ahead of us, on the same chain. No fork.
     *   We verify: his blocks that have height > our height (up to the round end).
     *
     * Case2. Peer height > our height and our highest block is not part of the peer's chain.
     *   This means that the peer is on a different, higher chain. It has forked before our
     *   latest block.
     *   We verify: the first few of the peer's blocks after the fork (up to the round end).
     *
     * Case3. Peer height == our height and our latest blocks are the same.
     *   This means that our chains are the same.
     *   We verify: nothing.
     *
     * Case4. Peer height == our height and our latest blocks differ.
     *   This means that we are on a different chains with equal height. A fork has occurred.
     *   We verify: same as 2.
     *
     * Case5. Peer height < our height and peer's latest block is part of our chain.
     *   This means that the peer is on the same chain as us, just lagging behind.
     *   We verify: nothing.
     *
     * Case6. Peer height < our height and peer's latest block is not part of our chain.
     *   This means that we have forked and the peer's chain is lower.
     *   We verify: same as 2.
     *
     * @param {Object} claimedState the claimed state of the peer, as returned by `/peer/status`.
     * The caller should ensure that it is a valid state: must have .header.height and .header.id
     * properties.
     * @param {Number} deadline operation deadline, in milliseconds since Epoch
     * @return {PeerVerificationResut|undefined} PeerVerificationResut object if the peer's blockchain
     * is verified to be legit (albeit it may be different than our blockchain), or undefined if
     * the peer's state could not be verified.
     * @throws {Error} if the state verification could not complete before the deadline
     */
    public async checkState(
        claimedState: Contracts.P2P.PeerState,
        deadline: number,
    ): Promise<PeerVerificationResult | undefined> {
        if (!(await this.checkStateHeader(claimedState))) {
            return undefined;
        }

        const claimedHeight = Number(claimedState.header.height);
        const ourHeight: number = this.ourHeight();
        if (await this.weHavePeersHighestBlock(claimedState, ourHeight)) {
            // Case3 and Case5
            return new PeerVerificationResult(ourHeight, claimedHeight, claimedHeight);
        }

        const highestCommonBlockHeight = await this.findHighestCommonBlockHeight(claimedHeight, ourHeight, deadline);
        if (highestCommonBlockHeight === undefined) {
            return undefined;
        }

        if (!(await this.verifyPeerBlocks(highestCommonBlockHeight + 1, claimedHeight, deadline))) {
            return undefined;
        }

        this.log(Severity.DEBUG_EXTRA, "success");

        return new PeerVerificationResult(ourHeight, claimedHeight, highestCommonBlockHeight);
    }

<<<<<<< HEAD
    private async checkStateHeader(claimedState: Contracts.P2P.PeerState): Promise<boolean> {
=======
    private async checkStateHeader(claimedState: P2P.IPeerState): Promise<boolean> {
>>>>>>> b8afdb41
        const blockHeader: Interfaces.IBlockData = claimedState.header as Interfaces.IBlockData;
        const claimedHeight = Number(blockHeader.height);
        if (claimedHeight !== claimedState.height) {
            this.log(
                Severity.DEBUG_EXTRA,
                `Peer claimed contradicting heights: state height=${claimedState.height} vs ` +
                    `state header height: ${claimedHeight}`,
            );
            return false;
        }

        try {
            const blockTimeLookup = await Utils.forgingInfoCalculator.getBlockTimeLookup(this.app, blockHeader.height);

            const ownBlock: Interfaces.IBlock | undefined = this.app
                .get<Contracts.State.StateStore>(Container.Identifiers.StateStore)
                .getLastBlocks()
                .find((block) => block.data.height === blockHeader.height);

            // Use shortcut to prevent expensive crypto if the block header equals our own.
            if (ownBlock && JSON.stringify(ownBlock.getHeader()) === JSON.stringify(blockHeader)) {
                return true;
            }

<<<<<<< HEAD
            const claimedBlock: Interfaces.IBlock | undefined = Blocks.BlockFactory.fromData(
                blockHeader,
                blockTimeLookup,
            );
            if (claimedBlock && claimedBlock.verifySignature()) {
=======
            const roundInfo = roundCalculator.calculateRound(claimedHeight);
            const delegates = await this.getDelegatesByRound(roundInfo);
            if (await this.verifyPeerBlock(blockHeader, claimedHeight, delegates)) {
>>>>>>> b8afdb41
                return true;
            }

            this.log(
                Severity.DEBUG_EXTRA,
                `Claimed block header ${blockHeader.height}:${blockHeader.id} failed signature verification`,
            );
            return false;
        } catch (error) {
            this.log(
                Severity.DEBUG_EXTRA,
                `Claimed block header ${blockHeader.height}:${blockHeader.id} failed verification: ` + error.message,
            );
            return false;
        }
    }

    private ourHeight(): number {
        let height: number | undefined;

        try {
            height = this.app.get<Contracts.State.StateStore>(Container.Identifiers.StateStore).getLastHeight();

            assert(Number.isInteger(height));
        } catch (error) {
            throw new Error(`Couldn't derive our chain height: ${height}`);
        }

        return height;
    }

    /**
     * Check whether we have the peer's highest block in our chain.
     * Either one of the following is true:
     * - both chains are on the same height and same block id or
     * - our chain is peer's chain + more blocks on top (peer is lagging behind)
     * @param {Object} claimedState peer claimed state (from `/peer/status`)
     * @param {Number} ourHeight the height of our blockchain
     * @return {Boolean} true if we have peer's highest block
     */
    private async weHavePeersHighestBlock(claimedState: any, ourHeight: number): Promise<boolean> {
        const claimedHeight = Number(claimedState.header.height);

        if (claimedHeight > ourHeight) {
            const blocksAhead = claimedHeight - ourHeight;
            this.log(
                Severity.DEBUG_EXTRA,
                `peer's claimed chain is ${pluralize("block", blocksAhead, true)} higher than ` +
                    `ours (our height ${ourHeight}, his claimed height ${claimedHeight})`,
            );

            return false;
        }

        const blocks = await this.databaseInteraction.getBlocksByHeight([claimedHeight]);

        assert.strictEqual(
            blocks.length,
            1,
            `databaseInteraction.getBlocksByHeight([ ${claimedHeight} ]) returned ${blocks.length} results: ` +
                this.anyToString(blocks) +
                ` (our chain is at height ${ourHeight})`,
        );

        const ourBlockAtHisHeight = blocks[0];

        if (ourBlockAtHisHeight.id === claimedState.header.id) {
            if (claimedHeight === ourHeight) {
                this.log(
                    Severity.DEBUG_EXTRA,
                    `success: peer's latest block is the same as our latest ` +
                        `block (height=${claimedHeight}, id=${claimedState.header.id}). Identical chains.`,
                );
            } else {
                this.log(
                    Severity.DEBUG_EXTRA,
                    `success: peer's latest block ` +
                        `(height=${claimedHeight}, id=${claimedState.header.id}) is part of our chain. ` +
                        `Peer is ${pluralize("block", ourHeight - claimedHeight, true)} behind us.`,
                );
            }
            return true;
        }

        this.log(
            Severity.DEBUG,
            `peer's latest block (height=${claimedHeight}, id=${claimedState.header.id}), is different than the ` +
                `block at the same height in our chain (id=${ourBlockAtHisHeight.id}). Peer has ` +
                (claimedHeight < ourHeight ? `a shorter and` : `an equal-height but`) +
                ` different chain.`,
        );

        return false;
    }

    /**
     * Find the height of the highest block that is the same in both our and peer's chain.
     * @param {Number} claimedHeight peer's claimed height (from `/peer/status`)
     * @param {Number} ourHeight the height of our blockchain
     * @param {Number} deadline operation deadline, in milliseconds since Epoch
     * @return {Number|undefined} height; if undefined is returned this means that the
     * peer's replies didn't make sense and it should be treated as malicious or broken.
     * @throws {Error} if the state verification could not complete before the deadline
     */
    private async findHighestCommonBlockHeight(
        claimedHeight: number,
        ourHeight: number,
        deadline: number,
    ): Promise<number | undefined> {
        // The highest common block is in the interval [1, min(claimed height, our height)].
        // Search in that interval using an 8-ary search. Compared to binary search this
        // will do more comparisons. However, comparisons are practically for free while
        // the most expensive part in our case is retrieving blocks from our database, from
        // peer's database and over the network. Number of database and network calls is
        // log_8(interval length) for 8-ary search, which is less than log_2(interval length)
        // for binary search.

        const nAry = 8;

        const probe = async (heightsToProbe: number[]): Promise<number | undefined> => {
            const ourBlocks = await this.databaseInteraction.getBlocksByHeight(heightsToProbe);

            assert.strictEqual(ourBlocks.length, heightsToProbe.length);

            const probesIdByHeight = {};
            const probesHeightById = {};

            for (const b of ourBlocks) {
                Utils.assert.defined<string>(b.id);

                probesIdByHeight[b.height] = b.id;
                probesHeightById[b.id] = b.height;
            }

            // Make sure getBlocksByHeight() returned a block for every height we asked.
            for (const height of heightsToProbe) {
                assert.strictEqual(typeof probesIdByHeight[height], "string");
            }

            const ourBlocksPrint = ourBlocks.map((b) => `{ height=${b.height}, id=${b.id} }`).join(", ");
            const rangePrint = `[${ourBlocks[0].height}, ${ourBlocks[ourBlocks.length - 1].height}]`;

            const msRemaining = this.throwIfPastDeadline(deadline);

            this.log(Severity.DEBUG_EXTRA, `probe for common blocks in range ${rangePrint}`);

            const highestCommon = await this.communicator.hasCommonBlocks(
                this.peer,
                Object.keys(probesHeightById),
                msRemaining,
            );

            if (!highestCommon) {
                return undefined;
            }

            if (!probesHeightById[highestCommon.id]) {
                this.log(
                    Severity.DEBUG_EXTRA,
                    `failure: bogus reply from peer for common blocks ${ourBlocksPrint}: ` +
                        `peer replied with block id ${highestCommon.id} which we did not ask for`,
                );
                return undefined;
            }

            if (probesHeightById[highestCommon.id] !== highestCommon.height) {
                this.log(
                    Severity.DEBUG_EXTRA,
                    `failure: bogus reply from peer for common blocks ${ourBlocksPrint}: ` +
                        `peer pretends to have block with id ${highestCommon.id} at height ` +
                        `${highestCommon.height}, however a block with the same id is at ` +
                        `different height ${probesHeightById[highestCommon.id]} in our chain`,
                );
                return undefined;
            }

            return highestCommon.height;
        };

        const nSect = new Utils.NSect(nAry, probe);

        const highestCommonBlockHeight = await nSect.find(1, Math.min(claimedHeight, ourHeight));

        if (highestCommonBlockHeight === undefined) {
            this.log(Severity.INFO, `failure: could not determine a common block`);
        } else {
            this.log(Severity.DEBUG_EXTRA, `highest common block height: ${highestCommonBlockHeight}`);
        }

        return highestCommonBlockHeight;
    }

    /**
     * Verify the blocks of the peer's chain that are in the range [height, min(claimed height, last block in round)].
     * @param {Number} startHeight verify blocks at and after this height
     * @param {Number} claimedHeight peer's claimed height, don't try to verify blocks past this height
     * @param {Number} deadline operation deadline, in milliseconds since Epoch
     * @return {Boolean} true if the blocks are legit (signed by the appropriate delegates)
     * @throws {Error} if the state verification could not complete before the deadline
     */
    private async verifyPeerBlocks(startHeight: number, claimedHeight: number, deadline: number): Promise<boolean> {
        const roundInfo = Utils.roundCalculator.calculateRound(startHeight);
        const { maxDelegates, roundHeight } = roundInfo;
        const lastBlockHeightInRound = roundHeight + maxDelegates;

        // Verify a few blocks that are not too far up from the last common block. Within the
        // same round as the last common block or in the next round if the last common block is
        // the last block in a round (so that the delegates calculations are still the same for
        // both chains).

        const delegates = await this.getDelegatesByRound(roundInfo);

        const hisBlocksByHeight = {};

        const endHeight = Math.min(claimedHeight, lastBlockHeightInRound);

        for (let height = startHeight; height <= endHeight; height++) {
            if (hisBlocksByHeight[height] === undefined) {
                if (
                    !(await this.fetchBlocksFromHeight({
                        height,
                        endHeight,
                        blocksByHeight: hisBlocksByHeight,
                        deadline,
                    }))
                ) {
                    return false;
                }
            }
            assert(hisBlocksByHeight[height] !== undefined);

            if (!(await this.verifyPeerBlock(hisBlocksByHeight[height], height, delegates))) {
                return false;
            }
        }

        return true;
    }

    /**
     * Get the delegates for the given round.
     */
    private async getDelegatesByRound(
        roundInfo: Contracts.Shared.RoundInfo,
    ): Promise<Record<string, Contracts.State.Wallet>> {
        let delegates = (await this.app
            .get<Services.Triggers.Triggers>(Container.Identifiers.TriggerService)
            .call("getActiveDelegates", { roundInfo })) as Contracts.State.Wallet[];

        if (delegates.length === 0) {
            // This must be the current round, still not saved into the database (it is saved
            // only after it has completed). So fetch the list of delegates from the wallet
            // manager.
            // ! looks like DoS attack vector
            const dposRound = this.dposState.getRoundInfo();
            assert.strictEqual(dposRound.round, roundInfo.round);
            assert.strictEqual(dposRound.maxDelegates, roundInfo.maxDelegates);
            delegates = this.dposState.getRoundDelegates().slice();
        }

        const delegatesByPublicKey: Record<string, Contracts.State.Wallet> = {};
        for (const delegate of delegates) {
            Utils.assert.defined<string>(delegate.publicKey);
            delegatesByPublicKey[delegate.publicKey] = delegate;
        }
        return delegatesByPublicKey;
    }

    /**
     * Fetch some blocks from the peer, starting at the given height.
     * @param {Number} height fetch the block at this height and some after it
     * @param {Object} blocksByHeight map of height -> block, this method will add the newly
     * fetched blocks to it
     * @param {Number} deadline operation deadline, in milliseconds since Epoch
     * @return {Boolean} true if fetched successfully
     * @throws {Error} if the state verification could not complete before the deadline
     */
    private async fetchBlocksFromHeight({
        height,
        endHeight,
        blocksByHeight,
        deadline,
    }: {
        height: number;
        endHeight: number;
        blocksByHeight: object;
        deadline: number;
    }): Promise<boolean> {
        let response;

        try {
            this.throwIfPastDeadline(deadline);

            // returns blocks from the next one, thus we do -1
            response = await this.communicator.getPeerBlocks(this.peer, {
                fromBlockHeight: height - 1,
                blockLimit: Math.max(Math.min(endHeight - height + 1, 400), 1),
                headersOnly: true,
            });
        } catch (err) {
            this.log(
                Severity.DEBUG_EXTRA,
                `failure: could not get blocks starting from height ${height} from peer: exception: ${err.message}`,
            );
            return false;
        }

        if (!response || response.length === 0) {
            this.log(
                Severity.DEBUG_EXTRA,
                `failure: could not get blocks starting from height ${height} ` +
                    `from peer: unexpected response: ${this.anyToString(response)}`,
            );
            return false;
        }

        for (let i = 0; i < response.length; i++) {
            blocksByHeight[height + i] = response[i];
        }

        return true;
    }

    /**
     * Verify a given block from the peer's chain - must be signed by one of the provided delegates.
     * @param {Interfaces.IBlockData} blockData the block to verify
     * @param {Number} expectedHeight the given block must be at this height
     * @param {Object} delegatesByPublicKey a map of { publicKey: delegate, ... }, one of these
     * delegates must have signed the block
     * @return {Boolean} true if the block is legit (signed by the appropriate delegate)
     */
    private async verifyPeerBlock(
        blockData: Interfaces.IBlockData,
        expectedHeight: number,
        delegatesByPublicKey: Record<string, Contracts.State.Wallet>,
    ): Promise<boolean> {
        if (PeerVerifier.verifiedBlocks.has(blockData.id)) {
            this.log(
                Severity.DEBUG_EXTRA,
                `accepting block at height ${blockData.height}, already successfully verified before`,
            );

            return true;
        }

        const blockTimeLookup = await Utils.forgingInfoCalculator.getBlockTimeLookup(this.app, blockData.height);

        const block: Interfaces.IBlock | undefined = Blocks.BlockFactory.fromData(blockData, blockTimeLookup);

        Utils.assert.defined<Interfaces.IBlock>(block);

        if (!block.verifySignature()) {
            this.log(
                Severity.DEBUG_EXTRA,
                `failure: peer's block at height ${expectedHeight} does not pass crypto-validation`,
            );
            return false;
        }

        const height = block.data.height;

        if (height !== expectedHeight) {
            this.log(
                Severity.DEBUG_EXTRA,
                `failure: asked for block at height ${expectedHeight}, but got a block with height ${height} instead`,
            );
            return false;
        }

        if (delegatesByPublicKey[block.data.generatorPublicKey]) {
            this.log(
                Severity.DEBUG_EXTRA,
                `successfully verified block at height ${height}, signed by ` + block.data.generatorPublicKey,
            );

            PeerVerifier.verifiedBlocks.add(block.data.id);

            return true;
        }

        this.log(
            Severity.DEBUG_EXTRA,
            `failure: block ${this.anyToString(blockData)} is not signed by any of the delegates ` +
                `for the corresponding round: ` +
                this.anyToString(Object.values(delegatesByPublicKey)),
        );

        return false;
    }

    /**
     * Check if a deadline has passed and throw an exception if so.
     * @param {Number} deadline deadline, in milliseconds since Epoch
     * @return {Number} milliseconds remaining, if deadline has not passed
     * @throws {Error} if deadline passed
     */
    private throwIfPastDeadline(deadline: number): number {
        const now = new Date().getTime();

        if (deadline <= now) {
            // Throw an exception so that it can cancel everything and break out of peer.ping().
            throw new Error("timeout elapsed before successful completion of the verification");
        }

        return deadline - now;
    }

    /**
     * Format an arbitrary value to a string.
     * @param {*} val value to be converted
     * @return {String} string representation of `val`
     */
    private anyToString(val: any): string {
        return inspect(val, { sorted: true, breakLength: Infinity });
    }

    /**
     * Log a message with the given severity.
     * @param {Severity} severity severity of the message, DEBUG_EXTRA messages are only
     * logged if enabled in the environment.
     */
    private log(severity: Severity, msg: string): void {
        const fullMsg = `${this.logPrefix} ${msg}`;
        switch (severity) {
            case Severity.DEBUG_EXTRA:
                /* istanbul ignore else */
                if (process.env.CORE_P2P_PEER_VERIFIER_DEBUG_EXTRA) {
                    this.logger.debug(fullMsg);
                }
                break;
            case Severity.DEBUG:
                this.logger.debug(fullMsg);
                break;
            case Severity.INFO:
                this.logger.info(fullMsg);
                break;
        }
    }
}<|MERGE_RESOLUTION|>--- conflicted
+++ resolved
@@ -134,11 +134,7 @@
         return new PeerVerificationResult(ourHeight, claimedHeight, highestCommonBlockHeight);
     }
 
-<<<<<<< HEAD
     private async checkStateHeader(claimedState: Contracts.P2P.PeerState): Promise<boolean> {
-=======
-    private async checkStateHeader(claimedState: P2P.IPeerState): Promise<boolean> {
->>>>>>> b8afdb41
         const blockHeader: Interfaces.IBlockData = claimedState.header as Interfaces.IBlockData;
         const claimedHeight = Number(blockHeader.height);
         if (claimedHeight !== claimedState.height) {
@@ -151,8 +147,6 @@
         }
 
         try {
-            const blockTimeLookup = await Utils.forgingInfoCalculator.getBlockTimeLookup(this.app, blockHeader.height);
-
             const ownBlock: Interfaces.IBlock | undefined = this.app
                 .get<Contracts.State.StateStore>(Container.Identifiers.StateStore)
                 .getLastBlocks()
@@ -163,17 +157,9 @@
                 return true;
             }
 
-<<<<<<< HEAD
-            const claimedBlock: Interfaces.IBlock | undefined = Blocks.BlockFactory.fromData(
-                blockHeader,
-                blockTimeLookup,
-            );
-            if (claimedBlock && claimedBlock.verifySignature()) {
-=======
-            const roundInfo = roundCalculator.calculateRound(claimedHeight);
+            const roundInfo = Utils.roundCalculator.calculateRound(claimedHeight);
             const delegates = await this.getDelegatesByRound(roundInfo);
             if (await this.verifyPeerBlock(blockHeader, claimedHeight, delegates)) {
->>>>>>> b8afdb41
                 return true;
             }
 
