--- conflicted
+++ resolved
@@ -1,12 +1,5 @@
-<<<<<<< HEAD
 import { Container, Contracts, Services, Utils } from "@arkecosystem/core-kernel";
 import { DatabaseInteraction } from "@arkecosystem/core-state";
-=======
-// tslint:disable:max-classes-per-file
-import { app } from "@arkecosystem/core-container";
-import { Database, Logger, P2P, Shared, State } from "@arkecosystem/core-interfaces";
-import { NSect, roundCalculator } from "@arkecosystem/core-utils";
->>>>>>> af15e86d
 import { Blocks, Interfaces } from "@arkecosystem/crypto";
 import assert from "assert";
 import pluralize from "pluralize";
@@ -29,13 +22,6 @@
 // todo: review the implementation
 @Container.injectable()
 export class PeerVerifier implements Contracts.P2P.PeerVerifier {
-    /**
-     * A cache of verified blocks' ids. A block is verified if it is connected to a chain
-     * in which all blocks (including that one) are signed by the corresponding delegates.
-     */
-<<<<<<< HEAD
-    private static readonly verifiedBlocks = new Utils.CappedSet();
-
     @Container.inject(Container.Identifiers.Application)
     private readonly app!: Contracts.Kernel.Application;
 
@@ -64,11 +50,6 @@
         this.communicator = communicator;
         this.peer = peer;
         this.databaseInteraction = this.app.get<DatabaseInteraction>(Container.Identifiers.DatabaseInteraction);
-=======
-    private readonly database: Database.IDatabaseService = app.resolvePlugin<Database.IDatabaseService>("database");
-    private readonly logger: Logger.ILogger = app.resolvePlugin<Logger.ILogger>("logger");
-    private logPrefix: string;
->>>>>>> af15e86d
 
         this.logPrefix = `Peer verify ${peer.ip}:`;
 
@@ -170,24 +151,18 @@
                 return true;
             }
 
-<<<<<<< HEAD
-            const roundInfo = Utils.roundCalculator.calculateRound(claimedHeight);
-            const delegates = await this.getDelegatesByRound(roundInfo);
-            if (await this.verifyPeerBlock(blockHeader, claimedHeight, delegates)) {
-                return true;
-=======
             if (claimedHeight < this.ourHeight()) {
-                const roundInfo = roundCalculator.calculateRound(claimedHeight);
+                const roundInfo = Utils.roundCalculator.calculateRound(claimedHeight);
                 const delegates = await this.getDelegatesByRound(roundInfo);
                 if (await this.verifyPeerBlock(blockHeader, claimedHeight, delegates)) {
                     return true;
                 }
             } else {
-                const claimedBlock: Interfaces.IBlock = Blocks.BlockFactory.fromData(blockHeader);
-                if (claimedBlock.verifySignature()) {
+                const blockTimeLookup = await Utils.forgingInfoCalculator.getBlockTimeLookup(this.app, blockHeader.height);
+                const claimedBlock: Interfaces.IBlock | undefined = Blocks.BlockFactory.fromData(blockHeader, blockTimeLookup);
+                if (claimedBlock?.verifySignature()) {
                     return true;
                 }
->>>>>>> af15e86d
             }
 
             this.log(
@@ -523,25 +498,12 @@
         expectedHeight: number,
         delegatesByPublicKey: Record<string, Contracts.State.Wallet>,
     ): Promise<boolean> {
-<<<<<<< HEAD
-        if (PeerVerifier.verifiedBlocks.has(blockData.id)) {
-            this.log(
-                Severity.DEBUG_EXTRA,
-                `accepting block at height ${blockData.height}, already successfully verified before`,
-            );
-
-            return true;
-        }
-
         const blockTimeLookup = await Utils.forgingInfoCalculator.getBlockTimeLookup(this.app, blockData.height);
 
         const block: Interfaces.IBlock | undefined = Blocks.BlockFactory.fromData(blockData, blockTimeLookup);
 
         Utils.assert.defined<Interfaces.IBlock>(block);
 
-=======
-        const block = Blocks.BlockFactory.fromData(blockData);
->>>>>>> af15e86d
         if (!block.verifySignature()) {
             this.log(
                 Severity.DEBUG_EXTRA,
