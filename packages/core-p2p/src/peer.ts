import { app } from "@arkecosystem/core-container";
import { P2P } from "@arkecosystem/core-interfaces";
import { Dato, dato } from "@faustbrian/dato";
import { PeerVerificationResult } from "./peer-verifier";

export class Peer implements P2P.IPeer {
    public version: string;
    public latency: number;
    public headers: Record<string, string | number>;
    public lastPinged: Dato | undefined;
    public verificationResult: PeerVerificationResult | undefined;
    public state: P2P.IPeerState = {
        height: undefined,
        forgingAllowed: undefined,
        currentSlot: undefined,
        header: {},
    };

    constructor(readonly ip: string, readonly port: number) {
        this.headers = {
            version: app.getVersion(),
            port,
            height: undefined,
            "Content-Type": "application/json",
        };
    }

    get url(): string {
        return `${this.port % 443 === 0 ? "https://" : "http://"}${this.ip}:${this.port}`;
    }

    public setHeaders(headers: Record<string, string>): void {
<<<<<<< HEAD
        for (const key of ["os", "version"]) {
=======
        for (const key of ["nethash", "version"]) {
>>>>>>> 14f705fb
            this[key] = headers[key] || this[key];
        }
    }

    public isVerified(): boolean {
        return this.verificationResult instanceof PeerVerificationResult;
    }

    public isForked(): boolean {
        return this.isVerified() && this.verificationResult.forked;
    }

    public recentlyPinged(): boolean {
        return !!this.lastPinged && dato().diffInMinutes(this.lastPinged) < 2;
    }

    public toBroadcast(): P2P.IPeerBroadcast {
        return {
            ip: this.ip,
            port: +this.port,
            version: this.version,
            height: this.state.height,
            latency: this.latency,
        };
    }
}<|MERGE_RESOLUTION|>--- conflicted
+++ resolved
@@ -30,11 +30,7 @@
     }
 
     public setHeaders(headers: Record<string, string>): void {
-<<<<<<< HEAD
-        for (const key of ["os", "version"]) {
-=======
-        for (const key of ["nethash", "version"]) {
->>>>>>> 14f705fb
+        for (const key of ["version"]) {
             this[key] = headers[key] || this[key];
         }
     }
