import { app } from "@arkecosystem/core-container";
import { Logger, P2P } from "@arkecosystem/core-interfaces";
import axios from "axios";
import dayjs from "dayjs-ext";
import delay from "delay";
import socketCluster from "socketcluster-client";
import util from "util";
import { config as localConfig } from "./config";
import { PeerVerifier } from "./peer-verifier";

export class Peer implements P2P.IPeer {
    public downloadSize: any;
    public hashid: string;
    public nethash: any;
    public milestoneHash: string;
    public version: any;
    public os: any;
    public status: any;
    public delay: any;
    public ban: number;
    public offences: any[];

    public headers: {
        version: string;
        port: number;
        nethash: number;
        milestoneHash: string;
        height: number | null;
        "Content-Type": "application/json";
        hashid?: string;
        status?: any;
    };

    public socket;

    public state: any;
    public url: string;
    public lastPinged: dayjs.Dayjs | null;

    private config: any;
    private logger: Logger.ILogger;

    /**
     * @constructor
     * @param  {String} ip
     * @param  {Number} port
     */
    constructor(public readonly ip, public readonly port) {
        this.logger = app.resolvePlugin<Logger.ILogger>("logger");
        this.config = app.getConfig();

        this.ban = new Date().getTime();
        this.url = `${port % 443 === 0 ? "https://" : "http://"}${ip}:${port}`;
        this.state = {};
        this.offences = [];
        this.lastPinged = null;

        this.headers = {
            version: app.getVersion(),
            port: localConfig.get("port"),
            nethash: this.config.get("network.nethash"),
            milestoneHash: this.config.get("milestoneHash"),
            height: null,
            "Content-Type": "application/json",
        };

        if (this.config.get("network.name") !== "mainnet") {
            this.headers.hashid = app.getHashid();
        }

        this.socket = socketCluster.create({
            port,
            hostname: ip,
        });
        this.socket.on("error", err => {
            this.logger.debug(`Error catched: "${err}"`);
            // TODO handle error : if socket closed, ban peer ?
        });
    }

    /**
     * Set the given headers for the peer.
     * @param  {Object} headers
     * @return {void}
     */
    public setHeaders(headers) {
        ["nethash", "milestoneHash", "os", "version"].forEach(key => {
            this[key] = headers[key];
        });
    }

    /**
     * Set the given status for the peer.
     * @param  {String} value
     * @return {void}
     */
    public setStatus(value) {
        this.headers.status = value;
    }

    /**
     * Get information to broadcast.
     * @return {Object}
     */
    public toBroadcastInfo() {
        const data = {
            ip: this.ip,
            port: +this.port,
            nethash: this.nethash,
            milestoneHash: this.milestoneHash,
            version: this.version,
            os: this.os,
            status: this.status,
            height: this.state.height,
            delay: this.delay,
        };

        if (this.config.get("network.name") !== "mainnet") {
            (data as any).hashid = this.hashid || "unknown";
        }

        return data;
    }

    /**
     * Perform POST request for a block.
     * @param  {Block}              block
     * @return {(Object|undefined)}
     */
    public async postBlock(block) {
        return this.emit("p2p.peer.postBlock", { block });
        /*return this.__post(
            "/peer/blocks",
            { block },
            {
                headers: this.headers,
                timeout: 5000,
            },
        );*/
    }

    /**
     * Perform POST request for a transactions.
     * @param  {Transaction[]}      transactions
     * @return {(Object|undefined)}
     */
    public async postTransactions(transactions) {
        try {
            const response = await this.emit("p2p.peer.postTransactions", { transactions });

            /*
            const response = await this.__post(
                "/peer/transactions",
                {
                    transactions,
                },
                {
                    headers: this.headers,
                    timeout: 8000,
                },
            );
            */
            return response;
        } catch (err) {
            throw err;
        }
    }

    /**
     * Download blocks from peer.
     * @param  {Number} fromBlockHeight
     * @return {(Object[]|undefined)}
     */
    public async downloadBlocks(fromBlockHeight) {
        try {
<<<<<<< HEAD
            const response: any = await this.emit("p2p.peer.getBlocks", {
                params: { lastBlockHeight: fromBlockHeight },
                headers: this.headers,
                timeout: 10000,
            });
=======
            const response = await this.getPeerBlocks(fromBlockHeight);
>>>>>>> 8b29e128

            /*const response = await axios.get(`${this.url}/peer/blocks`, {
                params: { lastBlockHeight: fromBlockHeight },
                headers: this.headers,
                timeout: 10000,
            });*/

            this.__parseHeaders(response);

            const { blocks } = response;
            const size = blocks.length;

            if (size === 100 || size === 400) {
                this.downloadSize = size;
            }

            return blocks;
        } catch (error) {
            this.logger.debug(
                `Cannot download blocks from peer ${this.url} - ${util.inspect(error, {
                    depth: 1,
                })}`,
            );

            this.ban = new Date().getTime() + (Math.floor(Math.random() * 40) + 20) * 60000;

            throw error;
        }
    }

    /**
     * Perform ping request on this peer if it has not been
     * recently pinged.
     * @param  {Number} delay operation timeout, in milliseconds
     * @param  {Boolean} force
     * @return {Object}
     * @throws {Error} If fail to get peer status.
     */
<<<<<<< HEAD
    public async ping(maxDelay, force = false) {
=======
    public async ping(delay: number, force = false) {
        const deadline = new Date().getTime() + delay;

>>>>>>> 8b29e128
        if (this.recentlyPinged() && !force) {
            return;
        }

<<<<<<< HEAD
        // TODO use parameter maxDelay
        const body: any = await this.emit("p2p.peer.getStatus", null);
        /*
        const body = await this.__get("/peer/status", delay || localConfig.get("globalTimeout"));
        */
=======
        const body = await this.__get("/peer/status", delay);
>>>>>>> 8b29e128

        if (!body) {
            throw new Error(`Peer ${this.ip} is unresponsive`);
        }

        if (!body.success) {
            throw new Error(
                `Erroneous response from peer ${this.ip} when trying to retrieve its status: ` + JSON.stringify(body),
            );
        }

        if (process.env.CORE_SKIP_PEER_STATE_VERIFICATION !== "true") {
            const peerVerifier = new PeerVerifier(this);

            if (deadline <= new Date().getTime()) {
                throw new Error(
                    `When pinging peer ${this.ip}: ping timeout (${delay} ms) elapsed ` +
                        `even before starting peer verification`,
                );
            }

            if (!(await peerVerifier.checkState(body, deadline))) {
                throw new Error(
                    `Peer state verification failed for peer ${this.ip}, claimed state: ` + JSON.stringify(body),
                );
            }
        }

        this.lastPinged = dayjs();
        this.state = body;
        return body;
    }

    /**
     * Returns true if this peer was pinged the past 2 minutes.
     * @return {Boolean}
     */
    public recentlyPinged() {
        return !!this.lastPinged && dayjs().diff(this.lastPinged, "minute") < 2;
    }

    /**
     * Refresh peer list. It removes blacklisted peers from the fetch
     * @return {Object[]}
     */
    public async getPeers() {
        this.logger.info(`Fetching a fresh peer list from ${this.url}`);

        await this.ping(2000);

        const body: any = await this.emit("p2p.peer.getPeers", null);
        /*
        const body = await this.__get("/peer/list");
        */

        const blacklisted = {};
        localConfig.get("blacklist", []).forEach(ipaddr => (blacklisted[ipaddr] = true));
        return body.peers.filter(peer => !blacklisted[peer.ip]);
    }

    /**
     * Check if peer has common blocks.
     * @param  {[]String} ids
     * @param {Number} timeoutMsec timeout for the operation, in milliseconds
     * @return {Boolean}
     */
    public async hasCommonBlocks(ids, timeoutMsec?: number) {
        try {
            /*let url = `/peer/blocks/common?ids=${ids.join(",")}`;
            if (ids.length === 1) {
                url += ",";
<<<<<<< HEAD
            }*/

            const body: any = await this.emit("p2p.peer.getCommonBlocks", { ids });
            /*
            const body = await this.__get(url);
            */
=======
            }
            const body = await this.__get(url, timeoutMsec);
>>>>>>> 8b29e128

            return body && body.success && !!body.common;
        } catch (error) {
            const sfx = timeoutMsec !== undefined ? ` within ${timeoutMsec} ms` : "";
            this.logger.error(`Could not determine common blocks with ${this.ip}${sfx}: ${error}`);
        }

        return false;
    }

    /**
     * Perform GET request.
     * @param  {String} endpoint
     * @param  {Number} [timeout=10000]
     * @return {(Object|undefined)}
     */
    public async __get(endpoint, timeout?) {
        const temp = new Date().getTime();

        try {
            const response = await axios.get(`${this.url}${endpoint}`, {
                headers: this.headers,
                timeout: timeout || this.config.get("peers.globalTimeout"),
            });

            this.delay = new Date().getTime() - temp;

            this.__parseHeaders(response);

            return response.data;
        } catch (error) {
            this.delay = -1;

            this.logger.debug(`Request to ${this.url}${endpoint} failed because of "${error.message}"`);

            if (error.response) {
                this.__parseHeaders(error.response);
            }
        }
    }

    /**
     * Perform POST request.
     * @param  {String} endpoint
     * @param  {Object} body
     * @param  {Object} headers
     * @return {(Object|undefined)}
     */
    public async __post(endpoint, body, headers) {
        try {
            const response = await axios.post(`${this.url}${endpoint}`, body, headers);

            this.__parseHeaders(response);

            return response.data;
        } catch (error) {
            this.logger.debug(`Request to ${this.url}${endpoint} failed because of "${error.message}"`);

            if (error.response) {
                this.__parseHeaders(error.response);
            }
        }
    }

    /**
     * Parse headers from response.
     * @param  {Object} response
     * @return {Object}
     */
    public __parseHeaders(response) {
        ["nethash", "os", "version", "hashid"].forEach(key => {
            this[key] = response.headers[key] || this[key];
        });

        if (response.headers.milestonehash) {
            this.milestoneHash = response.headers.milestonehash;
        }

        if (response.headers.height) {
            this.state.height = +response.headers.height;
        }

        this.status = response.status;

        return response;
    }

<<<<<<< HEAD
    private async emit(event, data) {
        if (!data) {
            data = {};
        }
        data.headers = this.headers;

        this.logger.debug(`Sending socket message "${event}" to ${this.ip} : ${JSON.stringify(data, null, 2)}`);

        // if socket is not connected, we give it 1 second
        for (let i = 0; i < 10 && this.socket.getState() !== this.socket.OPEN; i++) {
            await delay(100);
        }
        if (this.socket.getState() !== this.socket.OPEN) {
            throw new Error(`Peer socket is not connected. State: ${this.socket.getState()}`);
        }

        return new Promise((resolve, reject) => {
            try {
                this.socket.emit(event, data, (err, val) => {
                    if (err) {
                        reject(err);
                    } else {
                        resolve(val);
                    }
                });
            } catch (e) {
                reject(e);
            }
=======
    /**
     * GET /peer/blocks and return the raw response.
     * The API is such that the response is supposed to contain blocks at height
     * afterBlockHeight + 1, afterBlockHeight + 2, and so on up to some limit determined by the peer.
     * @param  {Number} afterBlockHeight
     * @return {(Object[]|undefined)}
     */
    public async getPeerBlocks(afterBlockHeight: number): Promise<any> {
        return axios.get(`${this.url}/peer/blocks`, {
            params: { lastBlockHeight: afterBlockHeight },
            headers: this.headers,
            timeout: 10000,
>>>>>>> 8b29e128
        });
    }
}<|MERGE_RESOLUTION|>--- conflicted
+++ resolved
@@ -173,21 +173,7 @@
      */
     public async downloadBlocks(fromBlockHeight) {
         try {
-<<<<<<< HEAD
-            const response: any = await this.emit("p2p.peer.getBlocks", {
-                params: { lastBlockHeight: fromBlockHeight },
-                headers: this.headers,
-                timeout: 10000,
-            });
-=======
             const response = await this.getPeerBlocks(fromBlockHeight);
->>>>>>> 8b29e128
-
-            /*const response = await axios.get(`${this.url}/peer/blocks`, {
-                params: { lastBlockHeight: fromBlockHeight },
-                headers: this.headers,
-                timeout: 10000,
-            });*/
 
             this.__parseHeaders(response);
 
@@ -215,31 +201,22 @@
     /**
      * Perform ping request on this peer if it has not been
      * recently pinged.
-     * @param  {Number} delay operation timeout, in milliseconds
+     * @param  {Number} timeoutMsec operation timeout, in milliseconds
      * @param  {Boolean} force
      * @return {Object}
      * @throws {Error} If fail to get peer status.
      */
-<<<<<<< HEAD
-    public async ping(maxDelay, force = false) {
-=======
-    public async ping(delay: number, force = false) {
-        const deadline = new Date().getTime() + delay;
-
->>>>>>> 8b29e128
+    public async ping(timeoutMsec, force = false) {
+        const deadline = new Date().getTime() + timeoutMsec;
         if (this.recentlyPinged() && !force) {
             return;
         }
 
-<<<<<<< HEAD
-        // TODO use parameter maxDelay
+        // TODO use parameter timeoutMsec
         const body: any = await this.emit("p2p.peer.getStatus", null);
         /*
-        const body = await this.__get("/peer/status", delay || localConfig.get("globalTimeout"));
+        const body = await this.__get("/peer/status", delay);
         */
-=======
-        const body = await this.__get("/peer/status", delay);
->>>>>>> 8b29e128
 
         if (!body) {
             throw new Error(`Peer ${this.ip} is unresponsive`);
@@ -311,17 +288,13 @@
             /*let url = `/peer/blocks/common?ids=${ids.join(",")}`;
             if (ids.length === 1) {
                 url += ",";
-<<<<<<< HEAD
             }*/
 
             const body: any = await this.emit("p2p.peer.getCommonBlocks", { ids });
+            // TODO handle timeout see below old implementation
             /*
-            const body = await this.__get(url);
+            const body = await this.__get(url, timeoutMsec);
             */
-=======
-            }
-            const body = await this.__get(url, timeoutMsec);
->>>>>>> 8b29e128
 
             return body && body.success && !!body.common;
         } catch (error) {
@@ -409,7 +382,21 @@
         return response;
     }
 
-<<<<<<< HEAD
+    /**
+     * GET /peer/blocks and return the raw response.
+     * The API is such that the response is supposed to contain blocks at height
+     * afterBlockHeight + 1, afterBlockHeight + 2, and so on up to some limit determined by the peer.
+     * @param  {Number} afterBlockHeight
+     * @return {(Object[]|undefined)}
+     */
+    public async getPeerBlocks(afterBlockHeight: number): Promise<any> {
+        return this.emit("p2p.peer.getBlocks", {
+            params: { lastBlockHeight: afterBlockHeight },
+            headers: this.headers,
+            timeout: 10000,
+        });
+    }
+
     private async emit(event, data) {
         if (!data) {
             data = {};
@@ -438,20 +425,6 @@
             } catch (e) {
                 reject(e);
             }
-=======
-    /**
-     * GET /peer/blocks and return the raw response.
-     * The API is such that the response is supposed to contain blocks at height
-     * afterBlockHeight + 1, afterBlockHeight + 2, and so on up to some limit determined by the peer.
-     * @param  {Number} afterBlockHeight
-     * @return {(Object[]|undefined)}
-     */
-    public async getPeerBlocks(afterBlockHeight: number): Promise<any> {
-        return axios.get(`${this.url}/peer/blocks`, {
-            params: { lastBlockHeight: afterBlockHeight },
-            headers: this.headers,
-            timeout: 10000,
->>>>>>> 8b29e128
         });
     }
 }