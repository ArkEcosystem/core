--- conflicted
+++ resolved
@@ -1,26 +1,16 @@
 import { app } from "@arkecosystem/core-container";
-<<<<<<< HEAD
 import { Blockchain, Logger, P2P } from "@arkecosystem/core-interfaces";
 import { dato, Dato } from "@faustbrian/dato";
 import Joi from "joi";
 import socketCluster from "socketcluster-client";
-=======
-import { Logger, P2P } from "@arkecosystem/core-interfaces";
-import { httpie } from "@arkecosystem/core-utils";
-import { dato, Dato } from "@faustbrian/dato";
-import Joi from "joi";
->>>>>>> 66bd7628
 import util from "util";
 import { config as localConfig } from "./config";
 import { guard } from "./court";
 import { PeerPingTimeoutError, PeerStatusResponseError, PeerVerificationFailedError } from "./errors";
 import { PeerVerificationResult, PeerVerifier } from "./peer-verifier";
 import { replySchemas } from "./reply-schemas";
-<<<<<<< HEAD
 import { SocketErrors } from "./socket-server/constants";
 import { socketEmit } from "./utils/socket";
-=======
->>>>>>> 66bd7628
 
 export class Peer implements P2P.IPeer {
     public downloadSize: any;
@@ -157,13 +147,7 @@
         try {
             const response = await this.getPeerBlocks(fromBlockHeight);
 
-<<<<<<< HEAD
             const { blocks } = response;
-=======
-            this.__parseHeaders(response);
-
-            const { blocks } = response.body;
->>>>>>> 66bd7628
             const size = blocks.length;
 
             if (size === 100 || size === 400) {
@@ -291,72 +275,6 @@
     }
 
     /**
-<<<<<<< HEAD
-=======
-     * Perform GET request.
-     * @param  {String} endpoint
-     * @param  {Number} [timeout=10000]
-     * @return {(Object|undefined)}
-     */
-    public async __get(endpoint, timeout?) {
-        const temp = new Date().getTime();
-
-        try {
-            const response = await httpie.get(`${this.url}${endpoint}`, {
-                headers: this.headers,
-                timeout: timeout || this.config.get("peers.globalTimeout"),
-            });
-
-            this.__parseHeaders(response);
-
-            if (!this.validateReply(response.body, endpoint)) {
-                return;
-            }
-
-            this.delay = new Date().getTime() - temp;
-
-            if (!response.body) {
-                this.logger.debug(`Request to ${this.url}${endpoint} failed: empty response`);
-                return;
-            }
-
-            return response.body;
-        } catch (error) {
-            this.delay = -1;
-
-            this.logger.debug(`Request to ${this.url}${endpoint} failed: ${error.message}`);
-
-            if (error.response) {
-                this.__parseHeaders(error.response);
-            }
-        }
-    }
-
-    /**
-     * Perform POST request.
-     * @param  {String} endpoint
-     * @param  {Object} body
-     * @param  {Object} headers
-     * @return {(Object|undefined)}
-     */
-    public async __post(endpoint, body, headers) {
-        try {
-            const response = await httpie.post(`${this.url}${endpoint}`, { body, headers });
-
-            this.__parseHeaders(response);
-
-            return response.body;
-        } catch (error) {
-            this.logger.debug(`Request to ${this.url}${endpoint} failed because of "${error.message}"`);
-
-            if (error.response) {
-                this.__parseHeaders(error.response);
-            }
-        }
-    }
-
-    /**
->>>>>>> 66bd7628
      * Parse headers from response.
      * @param  {Object} response
      * @return {Object}
@@ -381,25 +299,12 @@
      * @return {(Object[]|undefined)}
      */
     public async getPeerBlocks(afterBlockHeight: number): Promise<any> {
-<<<<<<< HEAD
         const response: any = this.emit("p2p.peer.getBlocks", {
             lastBlockHeight: afterBlockHeight,
-=======
-        const endpoint = "/peer/blocks";
-        const response = await httpie.get(`${this.url}${endpoint}`, {
-            query: { lastBlockHeight: afterBlockHeight },
->>>>>>> 66bd7628
             headers: this.headers,
             timeout: 10000,
         });
 
-<<<<<<< HEAD
-=======
-        if (!this.validateReply(response.body, endpoint)) {
-            throw new Error("Invalid reply to request for blocks");
-        }
-
->>>>>>> 66bd7628
         return response;
     }
 
@@ -446,7 +351,6 @@
         }
 
         return true;
-<<<<<<< HEAD
     }
 
     /*
@@ -520,7 +424,5 @@
                 this.logger.error(`Socket error (peer ${this.ip}) : ${error.message}`);
                 guard.suspend(this);
         }
-=======
->>>>>>> 66bd7628
     }
 }