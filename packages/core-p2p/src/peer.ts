import { app } from "@arkecosystem/core-container";
import { Logger, P2P } from "@arkecosystem/core-interfaces";
import axios from "axios";
import dayjs from "dayjs-ext";
import util from "util";
import { config as localConfig } from "./config";

export class Peer implements P2P.IPeer {
    public static isOk(peer) {
        return peer.status === 200 || peer.status === "OK";
    }

    public downloadSize: any;
    public hashid: string;
    public nethash: any;
    public milestoneHash: string;
    public version: any;
    public os: any;
    public status: any;
    public delay: any;
    public ban: number;
    public offences: any[];
    public state: any;

<<<<<<< HEAD
    private url: string;
    private lastPinged: dayjs.Dayjs | null;

    private config: any;
    private logger: AbstractLogger;

    private headers: {
=======
    public headers: {
>>>>>>> 86a4a2f9
        version: string;
        port: number;
        nethash: number;
        milestoneHash: string;
        height: number | null;
        "Content-Type": "application/json";
        hashid?: string;
        status?: any;
    };

    public url: string;
    public state: any;
    public lastPinged: dayjs.Dayjs | null;

    private config: any;
    private logger: Logger.ILogger;

    /**
     * @constructor
     * @param  {String} ip
     * @param  {Number} port
     */
    constructor(public readonly ip, public readonly port) {
        this.logger = app.resolvePlugin<Logger.ILogger>("logger");
        this.config = app.getConfig();

        this.ban = new Date().getTime();
        this.url = `${port % 443 === 0 ? "https://" : "http://"}${ip}:${port}`;
        this.state = {};
        this.offences = [];
        this.lastPinged = null;

        this.headers = {
            version: app.getVersion(),
            port: localConfig.get("port"),
            nethash: this.config.get("network.nethash"),
            milestoneHash: this.config.get("milestoneHash"),
            height: null,
            "Content-Type": "application/json",
        };

        if (this.config.get("network.name") !== "mainnet") {
            this.headers.hashid = app.getHashid();
        }
    }

    /**
     * Set the given headers for the peer.
     * @param  {Object} headers
     * @return {void}
     */
    public setHeaders(headers) {
        ["nethash", "milestoneHash", "os", "version"].forEach(key => {
            this[key] = headers[key];
        });
    }

    /**
     * Set the given status for the peer.
     * @param  {String} value
     * @return {void}
     */
    public setStatus(value) {
        this.headers.status = value;
    }

    /**
     * Get information to broadcast.
     * @return {Object}
     */
    public toBroadcastInfo() {
        const data = {
            ip: this.ip,
            port: +this.port,
            nethash: this.nethash,
            milestoneHash: this.milestoneHash,
            version: this.version,
            os: this.os,
            status: this.status,
            height: this.state.height,
            delay: this.delay,
        };

        if (this.config.get("network.name") !== "mainnet") {
            (data as any).hashid = this.hashid || "unknown";
        }

        return data;
    }

    /**
     * Perform POST request for a block.
     * @param  {Block}              block
     * @return {(Object|undefined)}
     */
    public async postBlock(block) {
        return this.__post(
            "/peer/blocks",
            { block },
            {
                headers: this.headers,
                timeout: 5000,
            },
        );
    }

    /**
     * Perform POST request for a transactions.
     * @param  {Transaction[]}      transactions
     * @return {(Object|undefined)}
     */
    public async postTransactions(transactions) {
        try {
            const response = await this.__post(
                "/peer/transactions",
                {
                    transactions,
                },
                {
                    headers: this.headers,
                    timeout: 8000,
                },
            );

            return response;
        } catch (err) {
            throw err;
        }
    }

    /**
     * Download blocks from peer.
     * @param  {Number} fromBlockHeight
     * @return {(Object[]|undefined)}
     */
    public async downloadBlocks(fromBlockHeight) {
        try {
            const response = await axios.get(`${this.url}/peer/blocks`, {
                params: { lastBlockHeight: fromBlockHeight },
                headers: this.headers,
                timeout: 10000,
            });

            this.__parseHeaders(response);

            const { blocks } = response.data;
            const size = blocks.length;

            if (size === 100 || size === 400) {
                this.downloadSize = size;
            }

            return blocks;
        } catch (error) {
            this.logger.debug(
                `Cannot download blocks from peer ${this.url} - ${util.inspect(error, {
                    depth: 1,
                })}`,
            );

            this.ban = new Date().getTime() + (Math.floor(Math.random() * 40) + 20) * 60000;

            throw error;
        }
    }

    /**
     * Perform ping request on this peer if it has not been
     * recently pinged.
     * @param  {Number} [delay=5000]
     * @param  {Boolean} force
     * @return {Object}
     * @throws {Error} If fail to get peer status.
     */
    public async ping(delay, force = false) {
        if (this.recentlyPinged() && !force) {
            return;
        }

        const body = await this.__get("/peer/status", delay || localConfig.get("globalTimeout"));

        if (!body) {
            throw new Error(`Peer ${this.ip} is unresponsive`);
        }

        this.lastPinged = dayjs();
        this.state = body;
        return body;
    }

    /**
     * Returns true if this peer was pinged the past 2 minutes.
     * @return {Boolean}
     */
    public recentlyPinged() {
        return !!this.lastPinged && dayjs().diff(this.lastPinged, "minute") < 2;
    }

    /**
     * Refresh peer list. It removes blacklisted peers from the fetch
     * @return {Object[]}
     */
    public async getPeers() {
        this.logger.info(`Fetching a fresh peer list from ${this.url}`);

        await this.ping(2000);

        const body = await this.__get("/peer/list");

        return body.peers.filter(peer => !localConfig.get("blacklist", []).includes(peer.ip));
    }

    /**
     * Check if peer has common blocks.
     * @param  {[]String} ids
     * @return {Boolean}
     */
    public async hasCommonBlocks(ids) {
        try {
            let url = `/peer/blocks/common?ids=${ids.join(",")}`;
            if (ids.length === 1) {
                url += ",";
            }
            const body = await this.__get(url);

            return body && body.success && body.common;
        } catch (error) {
            this.logger.error(`Could not determine common blocks with ${this.ip}: ${error}`);
        }

        return false;
    }

    /**
     * Perform GET request.
     * @param  {String} endpoint
     * @param  {Number} [timeout=10000]
     * @return {(Object|undefined)}
     */
    public async __get(endpoint, timeout?) {
        const temp = new Date().getTime();

        try {
            const response = await axios.get(`${this.url}${endpoint}`, {
                headers: this.headers,
                timeout: timeout || this.config.get("peers.globalTimeout"),
            });

            this.delay = new Date().getTime() - temp;

            this.__parseHeaders(response);

            return response.data;
        } catch (error) {
            this.delay = -1;

            this.logger.debug(`Request to ${this.url}${endpoint} failed because of "${error.message}"`);

            if (error.response) {
                this.__parseHeaders(error.response);
            }
        }
    }

    /**
     * Perform POST request.
     * @param  {String} endpoint
     * @param  {Object} body
     * @param  {Object} headers
     * @return {(Object|undefined)}
     */
    public async __post(endpoint, body, headers) {
        try {
            const response = await axios.post(`${this.url}${endpoint}`, body, headers);

            this.__parseHeaders(response);

            return response.data;
        } catch (error) {
            this.logger.debug(`Request to ${this.url}${endpoint} failed because of "${error.message}"`);

            if (error.response) {
                this.__parseHeaders(error.response);
            }
        }
    }

    /**
     * Parse headers from response.
     * @param  {Object} response
     * @return {Object}
     */
    public __parseHeaders(response) {
        ["nethash", "os", "version", "hashid"].forEach(key => {
            this[key] = response.headers[key] || this[key];
        });

        if (response.headers.milestonehash) {
            this.milestoneHash = response.headers.milestonehash;
        }

        if (response.headers.height) {
            this.state.height = +response.headers.height;
        }

        this.status = response.status;

        return response;
    }
}<|MERGE_RESOLUTION|>--- conflicted
+++ resolved
@@ -20,19 +20,8 @@
     public delay: any;
     public ban: number;
     public offences: any[];
-    public state: any;
-
-<<<<<<< HEAD
-    private url: string;
-    private lastPinged: dayjs.Dayjs | null;
-
-    private config: any;
-    private logger: AbstractLogger;
-
-    private headers: {
-=======
+
     public headers: {
->>>>>>> 86a4a2f9
         version: string;
         port: number;
         nethash: number;
@@ -43,8 +32,8 @@
         status?: any;
     };
 
+    public state: any;
     public url: string;
-    public state: any;
     public lastPinged: dayjs.Dayjs | null;
 
     private config: any;
