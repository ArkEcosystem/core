--- conflicted
+++ resolved
@@ -232,15 +232,11 @@
         const body = await this.__get("/peer/status", delay);
 
         if (!body) {
-<<<<<<< HEAD
             throw new Error(`Peer ${this.ip}: could not get status response`);
-=======
-            throw new Error(`Peer ${this.ip} is unresponsive`);
         }
 
         if (!body.success) {
             throw new PeerStatusResponseError(JSON.stringify(body));
->>>>>>> d963957d
         }
 
         if (process.env.CORE_SKIP_PEER_STATE_VERIFICATION !== "true") {
