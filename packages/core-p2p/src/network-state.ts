--- conflicted
+++ resolved
@@ -2,12 +2,7 @@
 
 import { app } from "@arkecosystem/core-container";
 import { P2P } from "@arkecosystem/core-interfaces";
-<<<<<<< HEAD
 import { Blocks, Crypto } from "@arkecosystem/crypto";
-import { config as localConfig } from "./config";
-=======
-import { models, slots } from "@arkecosystem/crypto";
->>>>>>> 1375ceb7
 import { NetworkStateStatus } from "./enums";
 
 class QuorumDetails implements P2P.IQuorumDetails {
