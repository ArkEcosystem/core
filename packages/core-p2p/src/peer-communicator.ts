--- conflicted
+++ resolved
@@ -251,25 +251,13 @@
 
             const timeBeforeSocketCall: number = new Date().getTime();
 
-<<<<<<< HEAD
-            maxPayload = maxPayload || 100 * constants.KILOBYTE; // 100KB by default, enough for most requests
+            maxPayload = maxPayload || constants.DEFAULT_MAX_PAYLOAD_CLIENT;
             await this.connector.connect(peer, maxPayload);
 
             response = await this.connector.emit(peer, event, codec.request.serialize({
                 ...payload,
                 headers: {
                     version: this.app.version(),
-=======
-            maxPayload = maxPayload || constants.DEFAULT_MAX_PAYLOAD_CLIENT;
-            const connection: SCClientSocket = this.connector.connect(peer, maxPayload);
-            response = await socketEmit(
-                peer.ip,
-                connection,
-                event,
-                data,
-                {
-                    "Content-Type": "application/json",
->>>>>>> a33de843
                 },
             }));
             parsedResponsePayload = codec.response.deserialize(response.payload);
