--- conflicted
+++ resolved
@@ -1,10 +1,4 @@
-<<<<<<< HEAD
 import { app, Container, Contracts, Enums, Utils } from "@arkecosystem/core-kernel";
-=======
-import { app } from "@arkecosystem/core-container";
-import { EventEmitter, Logger, P2P } from "@arkecosystem/core-interfaces";
-import { httpie } from "@arkecosystem/core-utils";
->>>>>>> 38156bc8
 import { Interfaces, Managers, Transactions, Validation } from "@arkecosystem/crypto";
 import dayjs from "dayjs";
 import { SCClientSocket } from "socketcluster-client";
@@ -94,9 +88,6 @@
         Promise.all(
             Object.entries(peer.plugins).map(async ([name, plugin]) => {
                 try {
-<<<<<<< HEAD
-                    const { status } = await Utils.httpie.get(`http://${peer.ip}:${plugin.port}/`);
-=======
                     let valid: boolean = false;
 
                     if (name.includes("core-api") || name.includes("core-wallet-api")) {
@@ -116,7 +107,6 @@
                         const { status } = await httpie.get(`http://${peer.ip}:${plugin.port}/`);
                         valid = status === 200;
                     }
->>>>>>> 38156bc8
 
                     if (valid) {
                         peer.ports[name] = plugin.port;
