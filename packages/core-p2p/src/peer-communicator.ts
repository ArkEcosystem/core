--- conflicted
+++ resolved
@@ -5,7 +5,6 @@
 import dayjs from "dayjs";
 import delay from "delay";
 import { SCClientSocket } from "socketcluster-client";
-import { constants } from "./constants";
 import { SocketErrors } from "./enums";
 import { PeerPingTimeoutError, PeerStatusResponseError, PeerVerificationFailedError } from "./errors";
 import { IPeerConfig, IPeerPingResponse } from "./interfaces";
@@ -94,7 +93,7 @@
                             } else {
                                 this.logger.warn(
                                     `Disconnecting from ${peerHostPort}: ` +
-                                        `nethash mismatch: our=${ourNethash}, his=${hisNethash}.`,
+                                    `nethash mismatch: our=${ourNethash}, his=${hisNethash}.`,
                                 );
                                 this.emitter.emit("internal.p2p.disconnectPeer", { peer });
                             }
@@ -158,17 +157,10 @@
         peer: P2P.IPeer,
         {
             fromBlockHeight,
-<<<<<<< HEAD
             blockLimit,
-=======
-            blockLimit = constants.MAX_DOWNLOAD_BLOCKS,
-            timeoutMsec,
->>>>>>> ce0df365
             headersOnly,
         }: { fromBlockHeight: number; blockLimit?: number; headersOnly?: boolean },
     ): Promise<Interfaces.IBlockData[]> {
-        const maxPayload = headersOnly ? blockLimit * constants.KILOBYTE : constants.DEFAULT_MAX_PAYLOAD;
-
         const peerBlocks = await this.emit(
             peer,
             "p2p.peer.getBlocks",
@@ -177,13 +169,11 @@
                 blockLimit,
                 headersOnly,
                 serialized: true,
+                headers: {
+                    "Content-Type": "application/json",
+                },
             },
-<<<<<<< HEAD
             app.resolveOptions("p2p").getBlocksTimeout,
-=======
-            timeoutMsec || 10000,
-            maxPayload,
->>>>>>> ce0df365
         );
 
         if (!peerBlocks) {
@@ -233,21 +223,16 @@
         return true;
     }
 
-<<<<<<< HEAD
     private async emit(peer: P2P.IPeer, event: string, data?: any, timeout?: number) {
         await this.throttle(peer, event);
 
-=======
-    private async emit(peer: P2P.IPeer, event: string, data?: any, timeout?: number, maxPayload?: number) {
->>>>>>> ce0df365
         let response;
         try {
             this.connector.forgetError(peer);
 
             const timeBeforeSocketCall: number = new Date().getTime();
 
-            maxPayload = maxPayload || 100 * constants.KILOBYTE; // 100KB by default, enough for most requests
-            const connection: SCClientSocket = this.connector.connect(peer, maxPayload);
+            const connection: SCClientSocket = this.connector.connect(peer);
             response = await socketEmit(
                 peer.ip,
                 connection,
