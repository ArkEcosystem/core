import { RateLimiter } from "../rate-limiter";

export const buildRateLimiter = options =>
    new RateLimiter({
        whitelist: [...options.whitelist, ...options.remoteAccess],
        configurations: {
            global: {
                rateLimit: options.rateLimit,
                blockDuration: 60 * 1, // 1 minute ban for now
            },
            endpoints: [
                {
<<<<<<< HEAD
                    rateLimit: 1,
=======
                    rateLimit: 2,
>>>>>>> 239f12e1
                    duration: 4,
                    endpoint: "p2p.peer.postBlock",
                },
                {
                    rateLimit: 1,
                    endpoint: "p2p.peer.getBlocks",
                },
                {
                    rateLimit: 1,
                    endpoint: "p2p.peer.getPeers",
                },
                {
                    rateLimit: 2,
                    endpoint: "p2p.peer.getStatus",
                },
                {
                    rateLimit: 9,
                    endpoint: "p2p.peer.getCommonBlocks",
                },
            ],
        },
    });<|MERGE_RESOLUTION|>--- conflicted
+++ resolved
@@ -10,11 +10,7 @@
             },
             endpoints: [
                 {
-<<<<<<< HEAD
-                    rateLimit: 1,
-=======
                     rateLimit: 2,
->>>>>>> 239f12e1
                     duration: 4,
                     endpoint: "p2p.peer.postBlock",
                 },
