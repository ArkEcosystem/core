import { Utils } from "@arkecosystem/core-kernel";
import { SCClientSocket } from "socketcluster-client";

import { SocketErrors } from "../enums";

// todo: review the implementation
export const socketEmit = async (
    host: string,
    socket: SCClientSocket,
    event: string,
    data: any,
    headers: Record<string, any>,
    timeout?: number,
): Promise<any> => {
    const req = {
        data: data || {},
        headers,
    };

    // if socket is not connected, we give it 2 seconds
    for (let i = 0; i < 20 && socket.getState() !== socket.OPEN; i++) {
        await Utils.sleep(100);
    }

    if (socket.getState() !== socket.OPEN) {
        const error = new Error(`Peer ${host} socket is not connected. State: ${socket.getState()}`);
        error.name = SocketErrors.SocketNotOpen;
        throw error;
    }

    const socketEmitPromise = new Promise((resolve, reject) =>
        socket.emit(event, req, (err, val) => (err ? reject(err) : resolve(val))),
    );
<<<<<<< HEAD

    let timeoutHandle: NodeJS.Timeout | undefined = undefined;
    const timeoutPromiseFn = (_, reject) => {
        timeoutHandle = setTimeout(() => {
            clearTimeout(timeoutHandle!);
=======

    let timeoutHandle: NodeJS.Timeout;
    const timeoutPromiseFn = (_, reject) => {
        timeoutHandle = setTimeout(() => {
            clearTimeout(timeoutHandle);

>>>>>>> 239f12e1
            const error = new Error(`Socket emit "${event}" : timed out (${timeout}ms)`);
            error.name = SocketErrors.Timeout;

            reject(error);
        }, timeout || 0);
    };

    const response = await Promise.race(
        timeout ? [socketEmitPromise, new Promise(timeoutPromiseFn)] : [socketEmitPromise],
    );

<<<<<<< HEAD
    if (timeoutHandle !== undefined) {
        clearTimeout(timeoutHandle);
    }
=======
    clearTimeout(timeoutHandle);
>>>>>>> 239f12e1

    return response;
};<|MERGE_RESOLUTION|>--- conflicted
+++ resolved
@@ -31,20 +31,11 @@
     const socketEmitPromise = new Promise((resolve, reject) =>
         socket.emit(event, req, (err, val) => (err ? reject(err) : resolve(val))),
     );
-<<<<<<< HEAD
 
     let timeoutHandle: NodeJS.Timeout | undefined = undefined;
     const timeoutPromiseFn = (_, reject) => {
         timeoutHandle = setTimeout(() => {
             clearTimeout(timeoutHandle!);
-=======
-
-    let timeoutHandle: NodeJS.Timeout;
-    const timeoutPromiseFn = (_, reject) => {
-        timeoutHandle = setTimeout(() => {
-            clearTimeout(timeoutHandle);
-
->>>>>>> 239f12e1
             const error = new Error(`Socket emit "${event}" : timed out (${timeout}ms)`);
             error.name = SocketErrors.Timeout;
 
@@ -56,13 +47,9 @@
         timeout ? [socketEmitPromise, new Promise(timeoutPromiseFn)] : [socketEmitPromise],
     );
 
-<<<<<<< HEAD
     if (timeoutHandle !== undefined) {
         clearTimeout(timeoutHandle);
     }
-=======
-    clearTimeout(timeoutHandle);
->>>>>>> 239f12e1
 
     return response;
 };