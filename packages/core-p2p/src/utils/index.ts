export { checkDNS } from "./check-dns";
export { checkNTP } from "./check-ntp";
export { isWhitelisted } from "./is-whitelisted";
export { restorePeers } from "./restore-peers";
<<<<<<< HEAD
export { isValidPeer } from "./is-valid-peer";
export { socketEmit } from "./socket";
=======
export { isValidPeer, isLocalHost } from "./is-valid-peer";
>>>>>>> 9355f1af
<|MERGE_RESOLUTION|>--- conflicted
+++ resolved
@@ -2,9 +2,5 @@
 export { checkNTP } from "./check-ntp";
 export { isWhitelisted } from "./is-whitelisted";
 export { restorePeers } from "./restore-peers";
-<<<<<<< HEAD
-export { isValidPeer } from "./is-valid-peer";
-export { socketEmit } from "./socket";
-=======
 export { isValidPeer, isLocalHost } from "./is-valid-peer";
->>>>>>> 9355f1af
+export { socketEmit } from "./socket";