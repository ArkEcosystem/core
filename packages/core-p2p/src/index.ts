--- conflicted
+++ resolved
@@ -1,44 +1,5 @@
-<<<<<<< HEAD
-import { Container } from "@arkecosystem/core-container";
-import { AbstractLogger } from "@arkecosystem/core-logger";
-import { config } from "./config";
-import { defaults } from "./defaults";
-import { monitor } from "./monitor";
-import { startServer } from "./server";
-
-export { NetworkState, NetworkStateStatus } from "./utils/network-state";
-
-/**
- * The struct used by the plugin container.
- * @type {Object}
- */
-export const plugin: any = {
-    pkg: require("../package.json"),
-    defaults,
-    alias: "p2p",
-    async register(container: Container, options) {
-        container.resolvePlugin<AbstractLogger>("logger").info("Starting P2P Interface");
-
-        config.init(options);
-
-        monitor.server = await startServer(options);
-
-        await monitor.start(options);
-
-        return monitor;
-    },
-    async deregister(container: Container, options) {
-        container.resolvePlugin<AbstractLogger>("logger").info("Stopping P2P Interface");
-
-        const p2p = container.resolvePlugin("p2p");
-        p2p.dumpPeers();
-
-        return p2p.server.stop();
-    },
-};
-=======
 export * from "./monitor";
 export * from "./peer";
 export * from "./court";
 export * from "./plugin";
->>>>>>> 86a4a2f9
+export * from "./network-state";