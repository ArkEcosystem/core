--- conflicted
+++ resolved
@@ -17,27 +17,18 @@
 
 import { config as localConfig } from "./config";
 import { guard, Guard } from "./court";
+import { NetworkState } from "./network-state";
 import { Peer } from "./peer";
-import { NetworkState } from "./utils/network-state";
 
 import checkDNS from "./utils/check-dns";
 import checkNTP from "./utils/check-ntp";
 
-<<<<<<< HEAD
 let config;
-let logger: AbstractLogger;
-let emitter;
-
-export class Monitor {
-    public readonly peers: { [ip: string]: Peer };
-=======
-const config = app.getConfig();
-const logger = app.resolvePlugin<Logger.ILogger>("logger");
-const emitter = app.resolvePlugin<EventEmitter.EventEmitter>("event-emitter");
+let logger: Logger.ILogger;
+let emitter: EventEmitter.EventEmitter;
 
 export class Monitor implements P2P.IMonitor {
     public peers: { [ip: string]: any };
->>>>>>> 86a4a2f9
     public server: any;
     public guard: Guard;
     public config: any;
@@ -69,8 +60,8 @@
         this.config = options;
 
         config = app.getConfig();
-        logger = app.resolvePlugin<AbstractLogger>("logger");
-        emitter = app.resolvePlugin("event-emitter");
+        logger = app.resolvePlugin<Logger.ILogger>("logger");
+        emitter = app.resolvePlugin<EventEmitter.EventEmitter>("event-emitter");
 
         await this.__checkDNSConnectivity(options.dns);
         await this.__checkNTPConnectivity(options.ntp);
@@ -457,16 +448,12 @@
         return isNaN(pbft) ? 0 : pbft;
     }
 
-    public async getNetworkState() {
+    public async getNetworkState(): Promise<NetworkState> {
         if (!this.__isColdStartActive()) {
             await this.cleanPeers(true, true);
         }
 
-<<<<<<< HEAD
         return NetworkState.analyze(this);
-=======
-        return networkState(this, app.resolvePlugin<Blockchain.IBlockchain>("blockchain").getLastBlock());
->>>>>>> 86a4a2f9
     }
 
     /**
