/* tslint:disable:max-line-length */

import { app } from "@arkecosystem/core-container";
import { Blockchain, Database, EventEmitter, Logger, P2P } from "@arkecosystem/core-interfaces";
import { slots } from "@arkecosystem/crypto";
import { dato, Dato } from "@faustbrian/dato";
import delay from "delay";
import fs from "fs";
import groupBy from "lodash.groupby";
import sample from "lodash.sample";
import shuffle from "lodash.shuffle";
import take from "lodash.take";
import pluralize from "pluralize";
import prettyMs from "pretty-ms";
import { config as localConfig } from "./config";
<<<<<<< HEAD
import { guard, Guard } from "./guard";
=======
import { guard, Guard } from "./court";
import { PeerStatusResponseError } from "./errors";
>>>>>>> 19619f02
import { IAcceptNewPeerOptions } from "./interfaces";
import { NetworkState } from "./network-state";
import { Peer } from "./peer";
import { checkDNS, checkNTP, isValidPeer, restorePeers } from "./utils";

export class Monitor implements P2P.IMonitor {
    public peers: { [ip: string]: any };
    public server: any;
    public guard: Guard;
    public config: any;
    public nextUpdateNetworkStatusScheduled: boolean;
    private initializing: boolean;
    private pendingPeers: { [ip: string]: any };
    private coldStartPeriod: Dato;

    private readonly appConfig = app.getConfig();
    private readonly logger: Logger.ILogger = app.resolvePlugin<Logger.ILogger>("logger");
    private readonly emitter: EventEmitter.EventEmitter = app.resolvePlugin<EventEmitter.EventEmitter>("event-emitter");

    /**
     * @constructor
     * @throws {Error} If no seed peers
     */
    constructor() {
        this.peers = {};
        this.coldStartPeriod = dato().addSeconds(localConfig.get("coldStart"));
        this.initializing = true;

        // Holds temporary peers which are in the process of being accepted. Prevents that
        // peers who are not accepted yet, but send multiple requests in a short timeframe will
        // get processed multiple times in `acceptNewPeer`.
        this.pendingPeers = {};
    }

    /**
     * Method to run on startup.
     * @param {Object} options
     */
    public async start(options): Promise<this> {
        this.config = options;

        await this.__checkDNSConnectivity(options.dns);
        await this.__checkNTPConnectivity(options.ntp);

        this.guard = guard.init(this);

        const cachedPeers = restorePeers();
        localConfig.set("peers", cachedPeers);

        await this.populateSeedPeers();

        if (this.config.skipDiscovery) {
            this.logger.warn("Skipped peer discovery because the relay is in skip-discovery mode.");
        } else {
            await this.updateNetworkStatus(options.networkStart);

            for (const [version, peers] of Object.entries(groupBy(this.peers, "version"))) {
                this.logger.info(`Discovered ${pluralize("peer", peers.length, true)} with v${version}.`);
            }
        }

        this.initializing = false;
        return this;
    }

    /**
     * Update network status (currently only peers are updated).
     * @param  {Boolean} networkStart
     * @return {Promise}
     */
    public async updateNetworkStatus(networkStart: boolean = false): Promise<void> {
        if (process.env.CORE_ENV === "test" || process.env.NODE_ENV === "test") {
            return;
        }

        if (networkStart) {
            this.logger.warn("Skipped peer discovery because the relay is in genesis-start mode.");
            return;
        }

        if (this.config.disableDiscovery) {
            this.logger.warn("Skipped peer discovery because the relay is in non-discovery mode.");
            return;
        }

        try {
            await this.discoverPeers();
            await this.cleanPeers();
        } catch (error) {
            this.logger.error(`Network Status: ${error.message}`);
        }

        let nextRunDelaySeconds = 600;

        if (!this.hasMinimumPeers()) {
            await this.populateSeedPeers();
            nextRunDelaySeconds = 5;
            this.logger.info(`Couldn't find enough peers. Falling back to seed peers.`);
        }

        this.scheduleUpdateNetworkStatus(nextRunDelaySeconds);
    }

    public validatePeer(peer, options: IAcceptNewPeerOptions = {}): boolean {
        if (this.config.disableDiscovery && !this.pendingPeers[peer.ip]) {
            this.logger.warn(`Rejected ${peer.ip} because the relay is in non-discovery mode.`);
            return false;
        }

        if (!isValidPeer(peer) || this.guard.isSuspended(peer) || this.pendingPeers[peer.ip]) {
            return false;
        }

        if (this.guard.isBlacklisted(peer)) {
            this.logger.debug(`Rejected peer ${peer.ip} as it is blacklisted`);
            return false;
        }

        if (!this.guard.isValidVersion(peer) && !this.guard.isWhitelisted(peer)) {
            const minimumVersions: string[] = localConfig.get("minimumVersions");

            this.logger.debug(
                `Rejected peer ${
                    peer.ip
                } as it doesn't meet the minimum version requirements. Expected: ${minimumVersions} - Received: ${
                    peer.version
                }`,
            );

            return false;
        }

        if (!this.guard.isValidNetwork(peer) && !options.seed) {
            this.logger.debug(
                `Rejected peer ${peer.ip} as it isn't on the same network. Expected: ${this.appConfig.get(
                    "network.nethash",
                )} - Received: ${peer.nethash}`,
            );

            return false;
        }

        return true;
    }

    /**
     * Accept and store a valid peer.
     */
    public async acceptNewPeer(peer, options: IAcceptNewPeerOptions = {}): Promise<void> {
        if (this.getPeer(peer.ip)) {
            return;
        }

        const newPeer = new Peer(peer.ip, peer.port);
        newPeer.setHeaders(peer);

        try {
            this.pendingPeers[peer.ip] = true;

            await newPeer.ping(3000);

            this.peers[peer.ip] = newPeer;

            if (!options.lessVerbose) {
                this.logger.debug(`Accepted new peer ${newPeer.ip}:${newPeer.port}`);
            }

            this.emitter.emit("peer.added", newPeer);
        } catch (error) {
            if (error instanceof PeerStatusResponseError) {
                this.logger.debug(error.message);
            } else {
                this.logger.debug(`Could not accept new peer ${newPeer.ip}:${newPeer.port}: ${error}`);
                this.guard.suspend(newPeer);
            }
        } finally {
            delete this.pendingPeers[peer.ip];
        }
    }

    /**
     * Remove peer from monitor.
     * @param {Peer} peer
     */
    public removePeer(peer): void {
        delete this.peers[peer.ip];
    }

    /**
     * Clear peers which aren't responding.
     * @param {Boolean} fast
     * @param {Boolean} tracker
     * @param {Boolean} forcePing
     */
    public async cleanPeers(fast = false, forcePing = false): Promise<void> {
        const keys = Object.keys(this.peers);
        let unresponsivePeers = 0;
        const pingDelay = fast ? 1500 : localConfig.get("globalTimeout");
        const max = keys.length;

        this.logger.info(`Checking ${max} peers`);
        const peerErrors = {};
        await Promise.all(
            keys.map(async ip => {
                const peer = this.getPeer(ip);
                try {
                    await peer.ping(pingDelay, forcePing);
                } catch (error) {
                    unresponsivePeers++;

                    if (peerErrors[error]) {
                        peerErrors[error].push(peer);
                    } else {
                        peerErrors[error] = [peer];
                    }

                    this.emitter.emit("peer.removed", peer);

                    this.removePeer(peer);

                    return null;
                }
            }),
        );

        Object.keys(peerErrors).forEach((key: any) => {
            const peerCount = peerErrors[key].length;
            this.logger.debug(`Removed ${peerCount} ${pluralize("peers", peerCount)} because of "${key}"`);
        });

        if (this.initializing) {
            this.logger.info(`${max - unresponsivePeers} of ${max} peers on the network are responsive`);
            this.logger.info(`Median Network Height: ${this.getNetworkHeight().toLocaleString()}`);
            this.logger.info(`Network PBFT status: ${this.getPBFTForgingStatus()}`);
        }
    }

    /**
     * Suspend an existing peer.
     * @param  {Peer} peer
     * @return {void}
     */
    public suspendPeer(ip): void {
        const peer = this.peers[ip];

        if (peer && !this.guard.isSuspended(peer)) {
            this.guard.suspend(peer);
        }
    }

    /**
     * Get a list of all suspended peers.
     * @return {void}
     */
    public getSuspendedPeers(): any {
        return this.guard.all();
    }

    /**
     * Get all available peers.
     * @return {Peer[]}
     */
    public getPeers(): Peer[] {
        return Object.values(this.peers) as Peer[];
    }

    /**
     * Get the peer available peers.
     * @param  {String} ip
     * @return {Peer}
     */
    public getPeer(ip): Peer {
        return this.peers[ip];
    }

    public async peerHasCommonBlocks(peer, blockIds): Promise<boolean> {
        if (await peer.hasCommonBlocks(blockIds)) {
            return true;
        }

        peer.commonBlocks = false;

        this.guard.suspend(peer);

        return false;
    }

    /**
     * Populate list of available peers from random peers.
     */
    public async discoverPeers(): Promise<void> {
        const queryAtLeastNPeers = 4;
        let queriedPeers = 0;

        const shuffledPeers = shuffle(this.getPeers());

        for (const peer of shuffledPeers) {
            try {
                const hisPeers = await peer.getPeers();
                queriedPeers++;
                await Promise.all(hisPeers.map(p => this.validateAndAcceptPeer(p, { lessVerbose: true })));
            } catch (error) {
                // Just try with the next peer from shuffledPeers.
            }

            if (this.hasMinimumPeers() && queriedPeers >= queryAtLeastNPeers) {
                return;
            }
        }
    }

    /**
     * Check if we have any peers.
     * @return {bool}
     */
    public hasPeers(): boolean {
        return !!this.getPeers().length;
    }

    /**
     * Get the median network height.
     * @return {Number}
     */
    public getNetworkHeight(): number {
        const medians = this.getPeers()
            .filter(peer => peer.state.height)
            .map(peer => peer.state.height)
            .sort((a, b) => a - b);

        return medians[Math.floor(medians.length / 2)] || 0;
    }

    /**
     * Get the PBFT Forging status.
     * @return {Number}
     */
    public getPBFTForgingStatus(): number {
        const height = this.getNetworkHeight();
        const slot = slots.getSlotNumber();

        let allowedToForge = 0;
        let syncedPeers = 0;

        for (const peer of this.getPeers()) {
            if (peer.state) {
                if (peer.state.currentSlot === slot) {
                    syncedPeers++;

                    if (peer.state.forgingAllowed && peer.state.height >= height) {
                        allowedToForge++;
                    }
                }
            }
        }

        const pbft = allowedToForge / syncedPeers;

        return isNaN(pbft) ? 0 : pbft;
    }

    public async getNetworkState(): Promise<NetworkState> {
        if (!this.__isColdStartActive()) {
            await this.cleanPeers(true, true);
        }

        return NetworkState.analyze(this);
    }

    /**
     * Refresh all peers after a fork. Peers with no common blocks are
     * suspended.
     * @return {void}
     */
    public async refreshPeersAfterFork(): Promise<void> {
        this.logger.info(`Refreshing ${this.getPeers().length} peers after fork.`);

        // Reset all peers, except peers banned because of causing a fork.
        await this.cleanPeers(false, true);
        await this.guard.resetSuspendedPeers();

        // Ban peer who caused the fork
        const forkedBlock = app.resolve("state").forkedBlock;
        if (forkedBlock) {
            this.suspendPeer(forkedBlock.ip);
        }
    }

    /**
     * Download blocks from a random peer.
     * @param  {Number}   fromBlockHeight
     * @return {Object[]}
     */
    public async downloadBlocks(fromBlockHeight): Promise<any> {
        let randomPeer;

        try {
            randomPeer = this.getRandomPeerForDownloadingBlocks();
        } catch (error) {
            this.logger.error(`Could not download blocks: ${error.message}`);

            return [];
        }
        try {
            this.logger.info(`Downloading blocks from height ${fromBlockHeight.toLocaleString()} via ${randomPeer.ip}`);

            const blocks = await randomPeer.downloadBlocks(fromBlockHeight);
            blocks.forEach(block => {
                block.ip = randomPeer.ip;
            });

            return blocks;
        } catch (error) {
            this.logger.error(`Could not download blocks: ${error.message}`);

            return this.downloadBlocks(fromBlockHeight);
        }
    }

    /**
     * Broadcast block to all peers.
     * @param  {Block}   block
     * @return {Promise}
     */
    public async broadcastBlock(block): Promise<void> {
        const blockchain = app.resolvePlugin<Blockchain.IBlockchain>("blockchain");

        if (!blockchain) {
            this.logger.info(
                `Skipping broadcast of block ${block.data.height.toLocaleString()} as blockchain is not ready`,
            );
            return;
        }

        let blockPing = blockchain.getBlockPing();
        let peers = this.getPeers();

        if (blockPing && blockPing.block.id === block.data.id) {
            // wait a bit before broadcasting if a bit early
            const diff = blockPing.last - blockPing.first;
            const maxHop = 4;
            let proba = (maxHop - blockPing.count) / maxHop;

            if (diff < 500 && proba > 0) {
                await delay(500 - diff);

                blockPing = blockchain.getBlockPing();

                // got aleady a new block, no broadcast
                if (blockPing.block.id !== block.data.id) {
                    return;
                }

                proba = (maxHop - blockPing.count) / maxHop;
            }

            // TODO: to be put in config?
            peers = peers.filter(p => Math.random() < proba);
        }

        this.logger.info(
            `Broadcasting block ${block.data.height.toLocaleString()} to ${pluralize("peer", peers.length, true)}`,
        );

        await Promise.all(peers.map(peer => peer.postBlock(block.toJson())));
    }

    /**
     * Broadcast transactions to a fixed number of random peers.
     * @param {Transaction[]} transactions
     */
    public async broadcastTransactions(transactions): Promise<any> {
        const peers = take(shuffle(this.getPeers()), localConfig.get("maxPeersBroadcast"));

        this.logger.debug(
            `Broadcasting ${pluralize("transaction", transactions.length, true)} to ${pluralize(
                "peer",
                peers.length,
                true,
            )}`,
        );

        transactions = transactions.map(tx => tx.toJson());
        return Promise.all(peers.map(peer => peer.postTransactions(transactions)));
    }

    /**
     * Check if too many peers are forked and if rollback is necessary.
     * Returns the number of blocks to rollback if any.
     * @return {Promise<INetworkStatus>}
     */
    public async checkNetworkHealth(): Promise<P2P.INetworkStatus> {
        if (!this.__isColdStartActive()) {
            await this.cleanPeers(false, true);
            await this.guard.resetSuspendedPeers();
        }

        const lastBlock = app.resolve("state").getLastBlock();

        const peers = this.getPeers();
        const suspendedPeers = Object.values(this.getSuspendedPeers())
            .map((suspendedPeer: any) => suspendedPeer.peer)
            .filter(peer => peer.verification !== null);

        const allPeers = [...peers, ...suspendedPeers];
        if (!allPeers.length) {
            this.logger.info("No peers available.");
            return { forked: false };
        }

        const forkedPeers = allPeers.filter(peer => peer.verification.forked);
        const majorityOnOurChain = forkedPeers.length / allPeers.length < 0.5;

        if (majorityOnOurChain) {
            this.logger.info("The majority of peers is not forked. No need to rollback.");
            return { forked: false };
        }

        const groupedByCommonHeight = groupBy(allPeers, "verification.highestCommonHeight");

        const groupedByLength = groupBy(Object.values(groupedByCommonHeight), "length");

        // Sort by longest
        // @ts-ignore
        const longest = Object.keys(groupedByLength).sort((a, b) => b - a)[0];
        const longestGroups = groupedByLength[longest];

        // Sort by highest common height DESC
        longestGroups.sort((a, b) => b[0].verification.highestCommonHeight - a[0].verification.highestCommonHeight);
        const peersMostCommonHeight = longestGroups[0];

        const { highestCommonHeight } = peersMostCommonHeight[0].verification;
        this.logger.info(
            `Rolling back to most common height ${highestCommonHeight}. Own height: ${lastBlock.data.height}`,
        );

        // Now rollback blocks equal to the distance to the most common height.
        const blocksToRollback = lastBlock.data.height - highestCommonHeight;
        return { forked: true, blocksToRollback };
    }

    /**
     * Dump the list of active peers.
     * @return {void}
     */
    public cachePeers(): void {
        const peers = Object.values(this.peers).map(peer => ({
            ip: peer.ip,
            port: peer.port,
            version: peer.version,
        }));

        try {
            fs.writeFileSync(`${process.env.CORE_PATH_CACHE}/peers.json`, JSON.stringify(peers, null, 2));
        } catch (err) {
            this.logger.error(`Failed to dump the peer list because of "${err.message}"`);
        }
    }

    /**
     * Get last 10 block IDs from database.
     * @return {[]String}
     */
    public async __getRecentBlockIds(): Promise<string[]> {
        return app.resolvePlugin<Database.IDatabaseService>("database").getRecentBlockIds();
    }

    /**
     * Determines if coldstart is still active.
     * We need this for the network to start, so we dont forge, while
     * not all peers are up, or the network is not active
     */
    public __isColdStartActive(): boolean {
        return this.coldStartPeriod.isAfter(dato());
    }

    /**
     * Check if the node can connect to any DNS host.
     * @return {void}
     */
    public async __checkDNSConnectivity(options): Promise<void> {
        try {
            const host = await checkDNS(options);

            this.logger.info(`Your network connectivity has been verified by ${host}`);
        } catch (error) {
            this.logger.error(error.message);
        }
    }

    /**
     * Check if the node can connect to any NTP host.
     * @return {void}
     */
    public async __checkNTPConnectivity(options): Promise<void> {
        try {
            const { host, time } = await checkNTP(options);

            this.logger.info(`Your NTP connectivity has been verified by ${host}`);

            this.logger.info(`Local clock is off by ${time.t < 0 ? "-" : ""}${prettyMs(Math.abs(time.t))} from NTP`);
        } catch (error) {
            this.logger.error(error.message);
        }
    }

    private async validateAndAcceptPeer(peer, options: IAcceptNewPeerOptions = {}): Promise<void> {
        if (this.validatePeer(peer, options)) {
            await this.acceptNewPeer(peer, options);
        }
    }

    /**
     * Get a random peer for downloading blocks.
     * @return {Peer}
     * @throws {Error} if a peer could not be selected
     */
    private getRandomPeerForDownloadingBlocks(): Peer {
        const now = new Date().getTime();
        const peersAll = this.getPeers();

        const peersFiltered = peersAll.filter(peer => peer.ban < now && !peer.verification.forked);

        if (peersFiltered.length === 0) {
            throw new Error(
                `Failed to pick a random peer from our list of ${peersAll.length} peers: ` +
                    `all are either banned or on a different chain than us`,
            );
        }

        return sample(peersFiltered);
    }

    /**
     * Schedule the next update network status.
     * @param {Number} nextUpdateInSeconds
     * @returns {void}
     */
    private async scheduleUpdateNetworkStatus(nextUpdateInSeconds): Promise<void> {
        if (this.nextUpdateNetworkStatusScheduled) {
            return;
        }

        this.nextUpdateNetworkStatusScheduled = true;

        await delay(nextUpdateInSeconds * 1000);

        this.nextUpdateNetworkStatusScheduled = false;

        this.updateNetworkStatus(this.config.networkStart);
    }

    /**
     * Returns if the minimum amount of peers are available.
     * @return {Boolean}
     */
    private hasMinimumPeers(): boolean {
        if (this.config.ignoreMinimumNetworkReach) {
            this.logger.warn("Ignored the minimum network reach because the relay is in seed mode.");

            return true;
        }

        return Object.keys(this.peers).length >= localConfig.get("minimumNetworkReach");
    }

    /**
     * Populate the initial seed list.
     * @return {void}
     */
    private async populateSeedPeers(): Promise<any> {
        const peerList = this.appConfig.get("peers.list");

        if (!peerList) {
            app.forceExit("No seed peers defined in peers.json");
        }

        const peers = peerList.map(peer => {
            peer.version = app.getVersion();
            return peer;
        });

        const localConfigPeers = localConfig.get("peers");
        if (localConfigPeers) {
            localConfigPeers.forEach(peerA => {
                if (!peers.some(peerB => peerA.ip === peerB.ip && peerA.port === peerB.port)) {
                    peers.push(peerA);
                }
            });
        }

        return Promise.all(
            peers.map((peer: any) => {
                this.guard.delete(peer.ip);
                return this.validateAndAcceptPeer(peer, { seed: true, lessVerbose: true });
            }),
        );
    }
}

export const monitor = new Monitor();<|MERGE_RESOLUTION|>--- conflicted
+++ resolved
@@ -13,12 +13,8 @@
 import pluralize from "pluralize";
 import prettyMs from "pretty-ms";
 import { config as localConfig } from "./config";
-<<<<<<< HEAD
+import { PeerStatusResponseError } from "./errors";
 import { guard, Guard } from "./guard";
-=======
-import { guard, Guard } from "./court";
-import { PeerStatusResponseError } from "./errors";
->>>>>>> 19619f02
 import { IAcceptNewPeerOptions } from "./interfaces";
 import { NetworkState } from "./network-state";
 import { Peer } from "./peer";
