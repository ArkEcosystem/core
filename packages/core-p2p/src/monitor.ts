/* tslint:disable:max-line-length */

import { app } from "@arkecosystem/core-container";
import { Blockchain, Database, EventEmitter, Logger, P2P } from "@arkecosystem/core-interfaces";
import { slots } from "@arkecosystem/crypto";
import { dato, Dato } from "@faustbrian/dato";
import delay from "delay";
import fs from "fs";
import groupBy from "lodash/groupBy";
import sample from "lodash/sample";
import shuffle from "lodash/shuffle";
import take from "lodash/take";
import pluralize from "pluralize";
import prettyMs from "pretty-ms";

import { config as localConfig } from "./config";
import { guard, Guard } from "./court";
import { NetworkState } from "./network-state";
import { Peer } from "./peer";

import { checkDNS, checkNTP, isValidPeer, restorePeers } from "./utils";

interface IAcceptNewPeerOptions {
    seed?: boolean;
    lessVerbose?: boolean;
}
<<<<<<< HEAD

interface IAcceptNewPeerOptions {
    seed?: boolean;
    lessVerbose?: boolean;
}
=======
>>>>>>> 66bd7628

export class Monitor implements P2P.IMonitor {
    public peers: { [ip: string]: any };
    public server: any;
    public guard: Guard;
    public config: any;
    public nextUpdateNetworkStatusScheduled: boolean;
    private initializing: boolean;
    private pendingPeers: { [ip: string]: any };
    private coldStartPeriod: Dato;

    private readonly appConfig = app.getConfig();
    private readonly logger: Logger.ILogger = app.resolvePlugin<Logger.ILogger>("logger");
    private readonly emitter: EventEmitter.EventEmitter = app.resolvePlugin<EventEmitter.EventEmitter>("event-emitter");

    /**
     * @constructor
     * @throws {Error} If no seed peers
     */
    constructor() {
        this.peers = {};
        this.coldStartPeriod = dato().addSeconds(localConfig.get("coldStart"));
        this.initializing = true;

        // Holds temporary peers which are in the process of being accepted. Prevents that
        // peers who are not accepted yet, but send multiple requests in a short timeframe will
        // get processed multiple times in `acceptNewPeer`.
        this.pendingPeers = {};
    }

    /**
     * Method to run on startup.
     * @param {Object} options
     */
    public async start(options) {
        this.config = options;

        await this.__checkDNSConnectivity(options.dns);
        await this.__checkNTPConnectivity(options.ntp);

        this.guard = guard.init(this);

        const cachedPeers = restorePeers();
        localConfig.set("peers", cachedPeers);

        await this.populateSeedPeers();

        if (this.config.skipDiscovery) {
            this.logger.warn("Skipped peer discovery because the relay is in skip-discovery mode.");
        } else {
            await this.updateNetworkStatus(options.networkStart);

            for (const [version, peers] of Object.entries(groupBy(this.peers, "version"))) {
                this.logger.info(`Discovered ${pluralize("peer", peers.length, true)} with v${version}.`);
            }

            if (this.appConfig.get("network.name") !== "mainnet") {
                for (const [hashid, peers] of Object.entries(groupBy(this.peers, "hashid"))) {
                    this.logger.info(`Discovered ${pluralize("peer", peers.length, true)} on commit ${hashid}.`);
                }
            }
        }

        this.initializing = false;
        return this;
    }

    /**
     * Update network status (currently only peers are updated).
     * @param  {Boolean} networkStart
     * @return {Promise}
     */
    public async updateNetworkStatus(networkStart: boolean = false) {
        if (process.env.CORE_ENV === "test" || process.env.NODE_ENV === "test") {
            return;
        }

        if (networkStart) {
            this.logger.warn("Skipped peer discovery because the relay is in genesis-start mode.");
            return;
        }

        if (this.config.disableDiscovery) {
            this.logger.warn("Skipped peer discovery because the relay is in non-discovery mode.");
            return;
        }

        try {
            await this.discoverPeers();
            await this.cleanPeers();
        } catch (error) {
            this.logger.error(`Network Status: ${error.message}`);
        }

        let nextRunDelaySeconds = 600;

        if (!this.hasMinimumPeers()) {
            await this.populateSeedPeers();
            nextRunDelaySeconds = 5;
            this.logger.info(`Couldn't find enough peers. Falling back to seed peers.`);
        }

        this.scheduleUpdateNetworkStatus(nextRunDelaySeconds);
    }

    /**
     * Accept and store a valid peer.
     * @param  {Peer} peer
     * @throws {Error} If invalid peer
     */
    public async acceptNewPeer(peer, options: IAcceptNewPeerOptions = {}) {
        if (this.config.disableDiscovery && !this.pendingPeers[peer.ip]) {
            this.logger.warn(`Rejected ${peer.ip} because the relay is in non-discovery mode.`);
            return;
        }

        if (!isValidPeer(peer) || this.guard.isSuspended(peer) || this.pendingPeers[peer.ip]) {
            return;
        }

        const newPeer = new Peer(peer.ip, peer.port);
        newPeer.setHeaders(peer);

        if (this.guard.isBlacklisted(peer)) {
            this.logger.debug(`Rejected peer ${peer.ip} as it is blacklisted`);

            return this.guard.suspend(newPeer);
        }

        if (!this.guard.isValidVersion(peer) && !this.guard.isWhitelisted(peer)) {
            const minimumVersions: string[] = localConfig.get("minimumVersions");

            this.logger.debug(
                `Rejected peer ${
                    peer.ip
                } as it doesn't meet the minimum version requirements. Expected: ${minimumVersions} - Received: ${
                    peer.version
                }`,
            );

            return this.guard.suspend(newPeer);
        }

        if (!this.guard.isValidNetwork(peer) && !options.seed) {
            this.logger.debug(
                `Rejected peer ${peer.ip} as it isn't on the same network. Expected: ${this.appConfig.get(
                    "network.nethash",
                )} - Received: ${peer.nethash}`,
            );

            return this.guard.suspend(newPeer);
        }

        if (this.getPeer(peer.ip)) {
            return;
        }

        try {
            this.pendingPeers[peer.ip] = true;

            await newPeer.ping(3000);

            this.peers[peer.ip] = newPeer;

            if (!options.lessVerbose) {
                this.logger.debug(`Accepted new peer ${newPeer.ip}:${newPeer.port}`);
            }

            this.emitter.emit("peer.added", newPeer);
        } catch (error) {
            this.logger.debug(`Could not accept new peer ${newPeer.ip}:${newPeer.port}: ${error}`);
<<<<<<< HEAD

            console.log(error);
=======
>>>>>>> 66bd7628
            this.guard.suspend(newPeer);
        } finally {
            delete this.pendingPeers[peer.ip];
        }
    }

    /**
     * Remove peer from monitor.
     * @param {Peer} peer
     */
    public removePeer(peer) {
        delete this.peers[peer.ip];
    }

    /**
     * Clear peers which aren't responding.
     * @param {Boolean} fast
     * @param {Boolean} tracker
     * @param {Boolean} forcePing
     */
    public async cleanPeers(fast = false, forcePing = false) {
        const keys = Object.keys(this.peers);
        let unresponsivePeers = 0;
        const pingDelay = fast ? 1500 : localConfig.get("globalTimeout");
        const max = keys.length;

        this.logger.info(`Checking ${max} peers`);
        const peerErrors = {};
        await Promise.all(
            keys.map(async ip => {
                const peer = this.getPeer(ip);
                try {
                    await peer.ping(pingDelay, forcePing);
                } catch (error) {
                    unresponsivePeers++;

                    if (peerErrors[error]) {
                        peerErrors[error].push(peer);
                    } else {
                        peerErrors[error] = [peer];
                    }

                    this.emitter.emit("peer.removed", peer);

                    this.removePeer(peer);

                    return null;
                }
            }),
        );

        Object.keys(peerErrors).forEach((key: any) => {
            const peerCount = peerErrors[key].length;
            this.logger.debug(`Removed ${peerCount} ${pluralize("peers", peerCount)} because of "${key}"`);
        });

        if (this.initializing) {
            this.logger.info(`${max - unresponsivePeers} of ${max} peers on the network are responsive`);
            this.logger.info(`Median Network Height: ${this.getNetworkHeight().toLocaleString()}`);
            this.logger.info(`Network PBFT status: ${this.getPBFTForgingStatus()}`);
        }
    }

    /**
     * Suspend an existing peer.
     * @param  {Peer} peer
     * @return {void}
     */
    public suspendPeer(ip) {
        const peer = this.peers[ip];

        if (peer && !this.guard.isSuspended(peer)) {
            this.guard.suspend(peer);
        }
    }

    /**
     * Get a list of all suspended peers.
     * @return {void}
     */
    public getSuspendedPeers() {
        return this.guard.all();
    }

    /**
     * Get all available peers.
     * @return {Peer[]}
     */
    public getPeers() {
        return Object.values(this.peers) as Peer[];
    }

    /**
     * Get the peer available peers.
     * @param  {String} ip
     * @return {Peer}
     */
    public getPeer(ip) {
        return this.peers[ip];
    }

    public async peerHasCommonBlocks(peer, blockIds) {
        if (await peer.hasCommonBlocks(blockIds)) {
            return true;
        }

        peer.commonBlocks = false;

        this.guard.suspend(peer);

        return false;
    }

    /**
     * Populate list of available peers from random peers.
     */
    public async discoverPeers() {
        const queryAtLeastNPeers = 4;
        let queriedPeers = 0;

        const shuffledPeers = shuffle(this.getPeers());

        for (const peer of shuffledPeers) {
            try {
                const hisPeers = await peer.getPeers();
                queriedPeers++;
                await Promise.all(hisPeers.map(p => this.acceptNewPeer(p, { lessVerbose: true })));
            } catch (error) {
                // Just try with the next peer from shuffledPeers.
            }

            if (this.hasMinimumPeers() && queriedPeers >= queryAtLeastNPeers) {
                return;
            }
        }
    }

    /**
     * Check if we have any peers.
     * @return {bool}
     */
    public hasPeers() {
        return !!this.getPeers().length;
    }

    /**
     * Get the median network height.
     * @return {Number}
     */
    public getNetworkHeight() {
        const medians = this.getPeers()
            .filter(peer => peer.state.height)
            .map(peer => peer.state.height)
            .sort();

        return medians[Math.floor(medians.length / 2)] || 0;
    }

    /**
     * Get the PBFT Forging status.
     * @return {Number}
     */
    public getPBFTForgingStatus() {
        const height = this.getNetworkHeight();
        const slot = slots.getSlotNumber();

        let allowedToForge = 0;
        let syncedPeers = 0;

        for (const peer of this.getPeers()) {
            if (peer.state) {
                if (peer.state.currentSlot === slot) {
                    syncedPeers++;

                    if (peer.state.forgingAllowed && peer.state.height >= height) {
                        allowedToForge++;
                    }
                }
            }
        }

        const pbft = allowedToForge / syncedPeers;

        return isNaN(pbft) ? 0 : pbft;
    }

    public async getNetworkState(): Promise<NetworkState> {
        if (!this.__isColdStartActive()) {
            await this.cleanPeers(true, true);
        }

        return NetworkState.analyze(this);
    }

    /**
     * Refresh all peers after a fork. Peers with no common blocks are
     * suspended.
     * @return {void}
     */
    public async refreshPeersAfterFork() {
        this.logger.info(`Refreshing ${this.getPeers().length} peers after fork.`);

        // Reset all peers, except peers banned because of causing a fork.
        await this.guard.resetSuspendedPeers();

        // Ban peer who caused the fork
        const forkedBlock = app.resolve("state").forkedBlock;
        if (forkedBlock) {
            this.suspendPeer(forkedBlock.ip);
        }
    }

    /**
     * Download blocks from a random peer.
     * @param  {Number}   fromBlockHeight
     * @return {Object[]}
     */
    public async downloadBlocks(fromBlockHeight) {
        let randomPeer;

        try {
            randomPeer = this.getRandomPeerForDownloadingBlocks();
        } catch (error) {
            this.logger.error(`Could not download blocks: ${error.message}`);

            return [];
        }
        try {
            this.logger.info(`Downloading blocks from height ${fromBlockHeight.toLocaleString()} via ${randomPeer.ip}`);

            const blocks = await randomPeer.downloadBlocks(fromBlockHeight);
            blocks.forEach(block => {
                block.ip = randomPeer.ip;
            });

            return blocks;
        } catch (error) {
            this.logger.error(`Could not download blocks: ${error.message}`);

            return this.downloadBlocks(fromBlockHeight);
        }
    }

    /**
     * Broadcast block to all peers.
     * @param  {Block}   block
     * @return {Promise}
     */
    public async broadcastBlock(block) {
        const blockchain = app.resolvePlugin<Blockchain.IBlockchain>("blockchain");

        if (!blockchain) {
            this.logger.info(
                `Skipping broadcast of block ${block.data.height.toLocaleString()} as blockchain is not ready`,
            );
            return;
        }

        let blockPing = blockchain.getBlockPing();
        let peers = this.getPeers();

        if (blockPing && blockPing.block.id === block.data.id) {
            // wait a bit before broadcasting if a bit early
            const diff = blockPing.last - blockPing.first;
            const maxHop = 4;
            let proba = (maxHop - blockPing.count) / maxHop;

            if (diff < 500 && proba > 0) {
                await delay(500 - diff);

                blockPing = blockchain.getBlockPing();

                // got aleady a new block, no broadcast
                if (blockPing.block.id !== block.data.id) {
                    return;
                }

                proba = (maxHop - blockPing.count) / maxHop;
            }

            // TODO: to be put in config?
            peers = peers.filter(p => Math.random() < proba);
        }

        this.logger.info(
            `Broadcasting block ${block.data.height.toLocaleString()} to ${pluralize("peer", peers.length, true)}`,
        );

        await Promise.all(peers.map(peer => peer.postBlock(block.toJson())));
    }

    /**
     * Broadcast transactions to a fixed number of random peers.
     * @param {Transaction[]} transactions
     */
    public async broadcastTransactions(transactions) {
        const peers = take(shuffle(this.getPeers()), localConfig.get("maxPeersBroadcast"));

        this.logger.debug(
            `Broadcasting ${pluralize("transaction", transactions.length, true)} to ${pluralize(
                "peer",
                peers.length,
                true,
            )}`,
        );

        transactions = transactions.map(tx => tx.toJson());
        return Promise.all(peers.map(peer => peer.postTransactions(transactions)));
    }

    /**
     * Check if too many peers are forked and if rollback is necessary.
     * Returns the number of blocks to rollback if any.
     * @return {Promise<INetworkStatus>}
     */
    public async checkNetworkHealth(): Promise<P2P.INetworkStatus> {
        if (!this.__isColdStartActive()) {
            await this.cleanPeers(true, true);
            await this.guard.resetSuspendedPeers();
        }

        const lastBlock = app.resolve("state").getLastBlock();

        const peers = this.getPeers();
        const suspendedPeers = Object.values(this.getSuspendedPeers())
            .map(suspendedPeer => suspendedPeer.peer)
            .filter(peer => peer.verification !== null);

        const allPeers = [...peers, ...suspendedPeers];
        const forkedPeers = allPeers.filter(peer => peer.verification.forked);
        const majorityOnOurChain = forkedPeers.length / allPeers.length < 0.5;

        if (majorityOnOurChain) {
            this.logger.info("The majority of peers is not forked. No need to rollback.");
            return { forked: false };
        }

        const groupedByCommonHeight = groupBy(allPeers, "verification.highestCommonHeight");
<<<<<<< HEAD

        const groupedByLength = groupBy(Object.values(groupedByCommonHeight), "length");

=======

        const groupedByLength = groupBy(Object.values(groupedByCommonHeight), "length");

>>>>>>> 66bd7628
        // Sort by longest
        // @ts-ignore
        const longest = Object.keys(groupedByLength).sort((a, b) => b - a)[0];
        const longestGroups = groupedByLength[longest];

        // Sort by highest common height DESC
        longestGroups.sort((a, b) => b[0].verification.highestCommonHeight - a[0].verification.highestCommonHeight);
        const peersMostCommonHeight = longestGroups[0];

        const { highestCommonHeight } = peersMostCommonHeight[0].verification;
        this.logger.info(
            `Rolling back to most common height ${highestCommonHeight}. Own height: ${lastBlock.data.height}`,
        );

        // Now rollback blocks equal to the distance to the most common height.
        const blocksToRollback = lastBlock.data.height - highestCommonHeight;
        return { forked: true, blocksToRollback };
    }

    /**
     * Dump the list of active peers.
     * @return {void}
     */
    public dumpPeers() {
        const peers = Object.values(this.peers).map(peer => ({
            ip: peer.ip,
            port: peer.port,
            version: peer.version,
        }));

        try {
            fs.writeFileSync(`${process.env.CORE_PATH_CACHE}/peers.json`, JSON.stringify(peers, null, 2));
        } catch (err) {
            this.logger.error(`Failed to dump the peer list because of "${err.message}"`);
        }
    }

    /**
     * Get last 10 block IDs from database.
     * @return {[]String}
     */
    public async __getRecentBlockIds() {
        return app.resolvePlugin<Database.IDatabaseService>("database").getRecentBlockIds();
    }

    /**
     * Determines if coldstart is still active.
     * We need this for the network to start, so we dont forge, while
     * not all peers are up, or the network is not active
     */
    public __isColdStartActive() {
        return this.coldStartPeriod.isAfter(dato());
    }

    /**
     * Check if the node can connect to any DNS host.
     * @return {void}
     */
    public async __checkDNSConnectivity(options) {
        try {
            const host = await checkDNS(options);

            this.logger.info(`Your network connectivity has been verified by ${host}`);
        } catch (error) {
            this.logger.error(error.message);
        }
    }

    /**
     * Check if the node can connect to any NTP host.
     * @return {void}
     */
    public async __checkNTPConnectivity(options) {
        try {
            const { host, time } = await checkNTP(options);

            this.logger.info(`Your NTP connectivity has been verified by ${host}`);

            this.logger.info(`Local clock is off by ${time.t < 0 ? "-" : ""}${prettyMs(Math.abs(time.t))} from NTP`);
        } catch (error) {
            this.logger.error(error.message);
<<<<<<< HEAD
        }
    }

    /**
     * Get a random peer for downloading blocks.
     * @return {Peer}
     * @throws {Error} if a peer could not be selected
     */
    private getRandomPeerForDownloadingBlocks() {
        const now = new Date().getTime();
        const peersAll = this.getPeers();

        const peersFiltered = peersAll.filter(peer => peer.ban < now && !peer.verification.forked);

        if (peersFiltered.length === 0) {
            throw new Error(
                `Failed to pick a random peer from our list of ${peersAll.length} peers: ` +
                    `all are either banned or on a different chain than us`,
            );
=======
>>>>>>> 66bd7628
        }

        return sample(peersFiltered);
    }

    /**
     * Get a random peer for downloading blocks.
     * @return {Peer}
     * @throws {Error} if a peer could not be selected
     */
    private getRandomPeerForDownloadingBlocks() {
        const now = new Date().getTime();
        const peersAll = this.getPeers();

        const peersFiltered = peersAll.filter(peer => peer.ban < now && !peer.verification.forked);

        if (peersFiltered.length === 0) {
            throw new Error(
                `Failed to pick a random peer from our list of ${peersAll.length} peers: ` +
                    `all are either banned or on a different chain than us`,
            );
        }

        return sample(peersFiltered);
    }

    /**
     * Schedule the next update network status.
     * @param {Number} nextUpdateInSeconds
     * @returns {void}
     */
    private async scheduleUpdateNetworkStatus(nextUpdateInSeconds) {
        if (this.nextUpdateNetworkStatusScheduled) {
            return;
        }

        this.nextUpdateNetworkStatusScheduled = true;

        await delay(nextUpdateInSeconds * 1000);

        this.nextUpdateNetworkStatusScheduled = false;

        this.updateNetworkStatus(this.config.networkStart);
    }

    /**
     * Returns if the minimum amount of peers are available.
     * @return {Boolean}
     */
    private hasMinimumPeers() {
        if (this.config.ignoreMinimumNetworkReach) {
            this.logger.warn("Ignored the minimum network reach because the relay is in seed mode.");

            return true;
        }

        return Object.keys(this.peers).length >= localConfig.get("minimumNetworkReach");
    }

    /**
     * Populate the initial seed list.
     * @return {void}
     */
    private async populateSeedPeers() {
        const peerList = this.appConfig.get("peers.list");

        if (!peerList) {
            app.forceExit("No seed peers defined in peers.json");
        }

        let peers = peerList.map(peer => {
            peer.version = app.getVersion();
            return peer;
        });

        if (localConfig.get("peers")) {
            peers = { ...peers, ...localConfig.get("peers") };
        }

        return Promise.all(
            Object.values(peers).map((peer: any) => {
                delete this.guard.suspensions[peer.ip];
                return this.acceptNewPeer(peer, { seed: true, lessVerbose: true });
            }),
        );
    }
}

export const monitor = new Monitor();<|MERGE_RESOLUTION|>--- conflicted
+++ resolved
@@ -24,14 +24,6 @@
     seed?: boolean;
     lessVerbose?: boolean;
 }
-<<<<<<< HEAD
-
-interface IAcceptNewPeerOptions {
-    seed?: boolean;
-    lessVerbose?: boolean;
-}
-=======
->>>>>>> 66bd7628
 
 export class Monitor implements P2P.IMonitor {
     public peers: { [ip: string]: any };
@@ -203,11 +195,8 @@
             this.emitter.emit("peer.added", newPeer);
         } catch (error) {
             this.logger.debug(`Could not accept new peer ${newPeer.ip}:${newPeer.port}: ${error}`);
-<<<<<<< HEAD
-
-            console.log(error);
-=======
->>>>>>> 66bd7628
+
+            console.log(error); // TODO remove
             this.guard.suspend(newPeer);
         } finally {
             delete this.pendingPeers[peer.ip];
@@ -546,15 +535,9 @@
         }
 
         const groupedByCommonHeight = groupBy(allPeers, "verification.highestCommonHeight");
-<<<<<<< HEAD
 
         const groupedByLength = groupBy(Object.values(groupedByCommonHeight), "length");
 
-=======
-
-        const groupedByLength = groupBy(Object.values(groupedByCommonHeight), "length");
-
->>>>>>> 66bd7628
         // Sort by longest
         // @ts-ignore
         const longest = Object.keys(groupedByLength).sort((a, b) => b - a)[0];
@@ -636,31 +619,7 @@
             this.logger.info(`Local clock is off by ${time.t < 0 ? "-" : ""}${prettyMs(Math.abs(time.t))} from NTP`);
         } catch (error) {
             this.logger.error(error.message);
-<<<<<<< HEAD
-        }
-    }
-
-    /**
-     * Get a random peer for downloading blocks.
-     * @return {Peer}
-     * @throws {Error} if a peer could not be selected
-     */
-    private getRandomPeerForDownloadingBlocks() {
-        const now = new Date().getTime();
-        const peersAll = this.getPeers();
-
-        const peersFiltered = peersAll.filter(peer => peer.ban < now && !peer.verification.forked);
-
-        if (peersFiltered.length === 0) {
-            throw new Error(
-                `Failed to pick a random peer from our list of ${peersAll.length} peers: ` +
-                    `all are either banned or on a different chain than us`,
-            );
-=======
->>>>>>> 66bd7628
-        }
-
-        return sample(peersFiltered);
+        }
     }
 
     /**
