/* tslint:disable:max-line-length */

import { app } from "@arkecosystem/core-container";
import { Blockchain, Database, EventEmitter, Logger, P2P } from "@arkecosystem/core-interfaces";
import { slots } from "@arkecosystem/crypto";
import dayjs from "dayjs-ext";
import delay from "delay";
import fs from "fs";
import groupBy from "lodash/groupBy";
import sample from "lodash/sample";
import shuffle from "lodash/shuffle";
import take from "lodash/take";
import pluralize from "pluralize";
import prettyMs from "pretty-ms";

import { config as localConfig } from "./config";
import { guard, Guard } from "./court";
import { NetworkState } from "./network-state";
import { Peer } from "./peer";

import { checkDNS, checkNTP, isValidPeer, restorePeers } from "./utils";

let config;
let logger: Logger.ILogger;
let emitter: EventEmitter.EventEmitter;

interface IAcceptNewPeerOptions {
    seed?: boolean;
    lessVerbose?: boolean;
}

export class Monitor implements P2P.IMonitor {
    public peers: { [ip: string]: any };
    public server: any;
    public guard: Guard;
    public config: any;
    public nextUpdateNetworkStatusScheduled: boolean;
    private initializing: boolean;
    private pendingPeers: { [ip: string]: any };
    private coldStartPeriod: dayjs.Dayjs;

    /**
     * @constructor
     * @throws {Error} If no seed peers
     */
    constructor() {
        this.peers = {};
        this.coldStartPeriod = dayjs().add(localConfig.get("coldStart"), "second");
        this.initializing = true;

        // Holds temporary peers which are in the process of being accepted. Prevents that
        // peers who are not accepted yet, but send multiple requests in a short timeframe will
        // get processed multiple times in `acceptNewPeer`.
        this.pendingPeers = {};
    }

    /**
     * Method to run on startup.
     * @param {Object} options
     */
    public async start(options) {
        this.config = options;

        config = app.getConfig();
        logger = app.resolvePlugin<Logger.ILogger>("logger");
        emitter = app.resolvePlugin<EventEmitter.EventEmitter>("event-emitter");

        await this.__checkDNSConnectivity(options.dns);
        await this.__checkNTPConnectivity(options.ntp);

        this.guard = guard.init(this);

        const cachedPeers = restorePeers();
        localConfig.set("peers", cachedPeers);

        await this.populateSeedPeers();

        if (this.config.skipDiscovery) {
            logger.warn("Skipped peer discovery because the relay is in skip-discovery mode.");
        } else {
            await this.updateNetworkStatus(options.networkStart);

            for (const [version, peers] of Object.entries(groupBy(this.peers, "version"))) {
                logger.info(`Discovered ${pluralize("peer", peers.length, true)} with v${version}.`);
            }

            if (config.get("network.name") !== "mainnet") {
                for (const [hashid, peers] of Object.entries(groupBy(this.peers, "hashid"))) {
                    logger.info(`Discovered ${pluralize("peer", peers.length, true)} on commit ${hashid}.`);
                }
            }
        }

        this.initializing = false;
        return this;
    }

    /**
     * Update network status (currently only peers are updated).
     * @param  {Boolean} networkStart
     * @return {Promise}
     */
    public async updateNetworkStatus(networkStart: boolean = false) {
        if (process.env.CORE_ENV === "test" || process.env.NODE_ENV === "test") {
            return;
        }

        if (networkStart) {
            logger.warn("Skipped peer discovery because the relay is in genesis-start mode.");
            return;
        }

        if (this.config.disableDiscovery) {
            logger.warn("Skipped peer discovery because the relay is in non-discovery mode.");
            return;
        }

        try {
            await this.discoverPeers();
            await this.cleanPeers();
        } catch (error) {
            logger.error(`Network Status: ${error.message}`);
        }

        let nextRunDelaySeconds = 600;

        if (!this.hasMinimumPeers()) {
            await this.populateSeedPeers();
            nextRunDelaySeconds = 5;
            logger.info(`Couldn't find enough peers. Falling back to seed peers.`);
        }

        this.scheduleUpdateNetworkStatus(nextRunDelaySeconds);
    }

    /**
     * Accept and store a valid peer.
     * @param  {Peer} peer
     * @throws {Error} If invalid peer
     */
    public async acceptNewPeer(peer, options: IAcceptNewPeerOptions = {}) {
        if (this.config.disableDiscovery && !this.pendingPeers[peer.ip]) {
            logger.warn(`Rejected ${peer.ip} because the relay is in non-discovery mode.`);
            return;
        }

        if (!isValidPeer(peer) || this.guard.isSuspended(peer) || this.pendingPeers[peer.ip]) {
            return;
        }

        const newPeer = new Peer(peer.ip, peer.port);
        newPeer.setHeaders(peer);

        if (this.guard.isBlacklisted(peer)) {
            logger.debug(`Rejected peer ${peer.ip} as it is blacklisted`);

            return this.guard.suspend(newPeer);
        }

        if (!this.guard.isValidVersion(peer) && !this.guard.isWhitelisted(peer)) {
            const minimumVersions: string[] = localConfig.get("minimumVersions");

            logger.debug(
                `Rejected peer ${
                    peer.ip
                } as it doesn't meet the minimum version requirements. Expected: ${minimumVersions} - Received: ${
                    peer.version
                }`,
            );

            return this.guard.suspend(newPeer);
        }

        if (!this.guard.isValidNetwork(peer) && !options.seed) {
            logger.debug(
                `Rejected peer ${peer.ip} as it isn't on the same network. Expected: ${config.get(
                    "network.nethash",
                )} - Received: ${peer.nethash}`,
            );

            return this.guard.suspend(newPeer);
        }

        if (this.getPeer(peer.ip)) {
            return;
        }

        try {
            this.pendingPeers[peer.ip] = true;

            await newPeer.ping(3000);

            this.peers[peer.ip] = newPeer;

            if (!options.lessVerbose) {
                logger.debug(`Accepted new peer ${newPeer.ip}:${newPeer.port}`);
            }

            emitter.emit("peer.added", newPeer);
        } catch (error) {
            logger.debug(`Could not accept new peer ${newPeer.ip}:${newPeer.port}: ${error}`);

            this.guard.suspend(newPeer);
        } finally {
            delete this.pendingPeers[peer.ip];
        }
    }

    /**
     * Remove peer from monitor.
     * @param {Peer} peer
     */
    public removePeer(peer) {
        delete this.peers[peer.ip];
    }

    /**
     * Clear peers which aren't responding.
     * @param {Boolean} fast
     * @param {Boolean} tracker
     * @param {Boolean} forcePing
     */
    public async cleanPeers(fast = false, forcePing = false) {
        const keys = Object.keys(this.peers);
        let unresponsivePeers = 0;
        const pingDelay = fast ? 1500 : localConfig.get("globalTimeout");
        const max = keys.length;

        logger.info(`Checking ${max} peers`);
        const peerErrors = {};
        await Promise.all(
            keys.map(async ip => {
                const peer = this.getPeer(ip);
                try {
                    await peer.ping(pingDelay, forcePing);
                } catch (error) {
                    unresponsivePeers++;

                    if (peerErrors[error]) {
                        peerErrors[error].push(peer);
                    } else {
                        peerErrors[error] = [peer];
                    }

                    emitter.emit("peer.removed", peer);

                    this.removePeer(peer);

                    return null;
                }
            }),
        );

        Object.keys(peerErrors).forEach((key: any) => {
            const peerCount = peerErrors[key].length;
            logger.debug(`Removed ${peerCount} ${pluralize("peers", peerCount)} because of "${key}"`);
        });

        if (this.initializing) {
            logger.info(`${max - unresponsivePeers} of ${max} peers on the network are responsive`);
            logger.info(`Median Network Height: ${this.getNetworkHeight().toLocaleString()}`);
            logger.info(`Network PBFT status: ${this.getPBFTForgingStatus()}`);
        }
    }

    /**
     * Suspend an existing peer.
     * @param  {Peer} peer
     * @return {void}
     */
    public suspendPeer(ip) {
        const peer = this.peers[ip];

        if (peer && !this.guard.isSuspended(peer)) {
            this.guard.suspend(peer);
        }
    }

    /**
     * Get a list of all suspended peers.
     * @return {void}
     */
    public getSuspendedPeers() {
        return this.guard.all();
    }

    /**
     * Get all available peers.
     * @return {Peer[]}
     */
    public getPeers() {
        return Object.values(this.peers) as Peer[];
    }

    /**
     * Get the peer available peers.
     * @param  {String} ip
     * @return {Peer}
     */
    public getPeer(ip) {
        return this.peers[ip];
    }

    public async peerHasCommonBlocks(peer, blockIds) {
        if (await peer.hasCommonBlocks(blockIds)) {
            return true;
        }

        peer.commonBlocks = false;

        this.guard.suspend(peer);

        return false;
    }

    /**
     * Populate list of available peers from random peers.
     */
    public async discoverPeers() {
        const shuffledPeers = shuffle(this.getPeers());

        for (const peer of shuffledPeers) {
            try {
                const hisPeers = await peer.getPeers();
                await Promise.all(hisPeers.map(p => this.acceptNewPeer(p, { lessVerbose: true })));
            } catch (error) {
                // Just try with the next peer from shuffledPeers.
            }

            if (this.hasMinimumPeers()) {
                return;
            }
        }
    }

    /**
     * Check if we have any peers.
     * @return {bool}
     */
    public hasPeers() {
        return !!this.getPeers().length;
    }

    /**
     * Get the median network height.
     * @return {Number}
     */
    public getNetworkHeight() {
        const medians = this.getPeers()
            .filter(peer => peer.state.height)
            .map(peer => peer.state.height)
            .sort();

        return medians[Math.floor(medians.length / 2)] || 0;
    }

    /**
     * Get the PBFT Forging status.
     * @return {Number}
     */
    public getPBFTForgingStatus() {
        const height = this.getNetworkHeight();
        const slot = slots.getSlotNumber();

        let allowedToForge = 0;
        let syncedPeers = 0;

        for (const peer of this.getPeers()) {
            if (peer.state) {
                if (peer.state.currentSlot === slot) {
                    syncedPeers++;

                    if (peer.state.forgingAllowed && peer.state.height >= height) {
                        allowedToForge++;
                    }
                }
            }
        }

        const pbft = allowedToForge / syncedPeers;

        return isNaN(pbft) ? 0 : pbft;
    }

    public async getNetworkState(): Promise<NetworkState> {
        if (!this.__isColdStartActive()) {
            await this.cleanPeers(true, true);
        }

        return NetworkState.analyze(this);
    }

    /**
     * Refresh all peers after a fork. Peers with no common blocks are
     * suspended.
     * @return {void}
     */
    public async refreshPeersAfterFork() {
        logger.info(`Refreshing ${this.getPeers().length} peers after fork.`);

        // Reset all peers, except peers banned because of causing a fork.
        await this.guard.resetSuspendedPeers();

        // Ban peer who caused the fork
        const forkedBlock = app.resolve("state").forkedBlock;
        if (forkedBlock) {
            this.suspendPeer(forkedBlock.ip);
        }
    }

    /**
     * Download blocks from a random peer.
     * @param  {Number}   fromBlockHeight
     * @return {Object[]}
     */
    public async downloadBlocks(fromBlockHeight) {
        let randomPeer;

        try {
            randomPeer = this.getRandomPeerForDownloadingBlocks();
        } catch (error) {
            logger.error(`Could not download blocks: ${error.message}`);

            return [];
        }
        try {
            logger.info(`Downloading blocks from height ${fromBlockHeight.toLocaleString()} via ${randomPeer.ip}`);

            const blocks = await randomPeer.downloadBlocks(fromBlockHeight);
            blocks.forEach(block => {
                block.ip = randomPeer.ip;
            });

            return blocks;
        } catch (error) {
            logger.error(`Could not download blocks: ${error.message}`);

            return this.downloadBlocks(fromBlockHeight);
        }
    }

    /**
     * Broadcast block to all peers.
     * @param  {Block}   block
     * @return {Promise}
     */
    public async broadcastBlock(block) {
        const blockchain = app.resolvePlugin<Blockchain.IBlockchain>("blockchain");

        if (!blockchain) {
            logger.info(`Skipping broadcast of block ${block.data.height.toLocaleString()} as blockchain is not ready`);
            return;
        }

        let blockPing = blockchain.getBlockPing();
        let peers = this.getPeers();

        if (blockPing && blockPing.block.id === block.data.id) {
            // wait a bit before broadcasting if a bit early
            const diff = blockPing.last - blockPing.first;
            const maxHop = 4;
            let proba = (maxHop - blockPing.count) / maxHop;

            if (diff < 500 && proba > 0) {
                await delay(500 - diff);

                blockPing = blockchain.getBlockPing();

                // got aleady a new block, no broadcast
                if (blockPing.block.id !== block.data.id) {
                    return;
                }

                proba = (maxHop - blockPing.count) / maxHop;
            }

            // TODO: to be put in config?
            peers = peers.filter(p => Math.random() < proba);
        }

        logger.info(
            `Broadcasting block ${block.data.height.toLocaleString()} to ${pluralize("peer", peers.length, true)}`,
        );

        await Promise.all(peers.map(peer => peer.postBlock(block.toJson())));
    }

    /**
     * Broadcast transactions to a fixed number of random peers.
     * @param {Transaction[]} transactions
     */
    public async broadcastTransactions(transactions) {
        const peers = take(shuffle(this.getPeers()), localConfig.get("maxPeersBroadcast"));

        logger.debug(
            `Broadcasting ${pluralize("transaction", transactions.length, true)} to ${pluralize(
                "peer",
                peers.length,
                true,
            )}`,
        );

        transactions = transactions.map(tx => tx.toJson());
        return Promise.all(peers.map(peer => peer.postTransactions(transactions)));
    }

    /**
     * Check if too many peers are forked and if rollback is necessary.
     * Returns the number of blocks to rollback if any.
     * @return {Promise<INetworkStatus>}
     */
    public async checkNetworkHealth(): Promise<P2P.INetworkStatus> {
        if (!this.__isColdStartActive()) {
            await this.cleanPeers(true, true);
            await this.guard.resetSuspendedPeers();
        }

        const lastBlock = app.resolve("state").getLastBlock();

        const peers = this.getPeers();
        const suspendedPeers = Object.values(this.getSuspendedPeers())
            .map(suspendedPeer => suspendedPeer.peer)
            .filter(peer => peer.verification !== null);

        const allPeers = [...peers, ...suspendedPeers];
        const forkedPeers = allPeers.filter(peer => peer.verification.forked);
        const majorityOnOurChain = forkedPeers.length / allPeers.length < 0.5;

<<<<<<< HEAD
        // Do nothing if majority of peers are lagging behind
        if (commonHeightGroups.length > 1) {
            if (lastBlock.data.height > peersMostCommonHeight[0].state.height) {
                logger.info(
                    `${pluralize(
                        "peer",
                        peersMostCommonHeight.length,
                        true,
                    )} are at height ${peersMostCommonHeight[0].state.height.toLocaleString()} and lagging behind last height ${lastBlock.data.height.toLocaleString()}.`,
                );
                return state;
            }
=======
        if (majorityOnOurChain) {
            logger.info("The majority of peers is not forked. No need to rollback.");
            return { forked: false };
>>>>>>> b8368193
        }

        const groupedByCommonHeight = groupBy(allPeers, "verification.highestCommonHeight");

        const groupedByLength = groupBy(Object.values(groupedByCommonHeight), "length");

        // Sort by longest
        // @ts-ignore
        const longest = Object.keys(groupedByLength).sort((a, b) => b - a)[0];
        const longestGroups = groupedByLength[longest];

        // Sort by highest common height DESC
        longestGroups.sort((a, b) => b[0].verification.highestCommonHeight - a[0].verification.highestCommonHeight);
        const peersMostCommonHeight = longestGroups[0];

<<<<<<< HEAD
            const badLastBlock =
                chosenPeers[0].state.height === lastBlock.data.height &&
                chosenPeers[0].state.header.id !== lastBlock.data.id;
            const quota = chosenPeers.length / flatten(commonIdGroups).length;
            if (quota < 0.66) {
                // or quota too low TODO: find better number
                logger.info(`Common id quota '${quota}' is too low. Going to rollback.`);
                state = "rollback";
            } else if (badLastBlock) {
                // Rollback if last block is bad and quota high
                logger.info(
                    `Last block id ${lastBlock.data.id} is bad, ` +
                        `but got enough common id quota: ${quota}. Going to rollback.`,
                );
                state = "rollback";
            }

            if (state === "rollback") {
                // Ban all rest peers
                const peersToBan = flatten(restGroups);
                peersToBan.forEach(peer => {
                    (peer as any).commonId = false;
                    this.suspendPeer(peer.ip);
                });

                logger.debug(
                    `Banned ${pluralize(
                        "peer",
                        peersToBan.length,
                        true,
                    )} at height '${peersMostCommonHeight[0].state.height.toLocaleString()}' which do not have common id '${
                        chosenPeers[0].state.header.id
                    }'.`,
                );
            }
        } else {
            // Under certain circumstances the headers can be missing (i.e. seed peers when starting up)
            const commonHeader = peersMostCommonHeight[0].state.header;
            logger.info(
                `All peers at most common height ${peersMostCommonHeight[0].state.height.toLocaleString()} share the same block id${
                    commonHeader ? ` '${commonHeader.id}'` : ""
                }.`,
            );
        }

        return state;
=======
        const { highestCommonHeight } = peersMostCommonHeight[0].verification;
        logger.info(`Rolling back to most common height ${highestCommonHeight}. Own height: ${lastBlock.data.height}`);

        // Now rollback blocks equal to the distance to the most common height.
        const blocksToRollback = lastBlock.data.height - highestCommonHeight;
        return { forked: true, blocksToRollback };
>>>>>>> b8368193
    }

    /**
     * Dump the list of active peers.
     * @return {void}
     */
    public dumpPeers() {
        const peers = Object.values(this.peers).map(peer => ({
            ip: peer.ip,
            port: peer.port,
            version: peer.version,
        }));

        try {
            fs.writeFileSync(`${process.env.CORE_PATH_CACHE}/peers.json`, JSON.stringify(peers, null, 2));
        } catch (err) {
            logger.error(`Failed to dump the peer list because of "${err.message}"`);
        }
    }

    /**
     * Get last 10 block IDs from database.
     * @return {[]String}
     */
    public async __getRecentBlockIds() {
        return app.resolvePlugin<Database.IDatabaseService>("database").getRecentBlockIds();
    }

    /**
     * Determines if coldstart is still active.
     * We need this for the network to start, so we dont forge, while
     * not all peers are up, or the network is not active
     */
    public __isColdStartActive() {
        return this.coldStartPeriod.isAfter(dayjs());
    }

    /**
     * Check if the node can connect to any DNS host.
     * @return {void}
     */
    public async __checkDNSConnectivity(options) {
        try {
            const host = await checkDNS(options);

            logger.info(`Your network connectivity has been verified by ${host}`);
        } catch (error) {
            logger.error(error.message);
        }
    }

    /**
     * Check if the node can connect to any NTP host.
     * @return {void}
     */
    public async __checkNTPConnectivity(options) {
        try {
            const { host, time } = await checkNTP(options);

            logger.info(`Your NTP connectivity has been verified by ${host}`);

            logger.info(`Local clock is off by ${time.t < 0 ? "-" : ""}${prettyMs(Math.abs(time.t))} from NTP`);
        } catch (error) {
            logger.error(error.message);
        }
    }

    /**
     * Get a random peer for downloading blocks.
     * @return {Peer}
     * @throws {Error} if a peer could not be selected
     */
    private getRandomPeerForDownloadingBlocks() {
        const now = new Date().getTime();
        const peersAll = this.getPeers();

        const peersFiltered = peersAll.filter(peer => peer.ban < now && !peer.verification.forked);

        if (peersFiltered.length === 0) {
            throw new Error(
                `Failed to pick a random peer from our list of ${peersAll.length} peers: ` +
                    `all are either banned or on a different chain than us`,
            );
        }

        return sample(peersFiltered);
    }

    /**
     * Schedule the next update network status.
     * @param {Number} nextUpdateInSeconds
     * @returns {void}
     */
    private async scheduleUpdateNetworkStatus(nextUpdateInSeconds) {
        if (this.nextUpdateNetworkStatusScheduled) {
            return;
        }

        this.nextUpdateNetworkStatusScheduled = true;

        await delay(nextUpdateInSeconds * 1000);

        this.nextUpdateNetworkStatusScheduled = false;

        this.updateNetworkStatus(this.config.networkStart);
    }

    /**
     * Returns if the minimum amount of peers are available.
     * @return {Boolean}
     */
    private hasMinimumPeers() {
        if (this.config.ignoreMinimumNetworkReach) {
            logger.warn("Ignored the minimum network reach because the relay is in seed mode.");

            return true;
        }

        return Object.keys(this.peers).length >= localConfig.get("minimumNetworkReach");
    }

    /**
     * Populate the initial seed list.
     * @return {void}
     */
    private async populateSeedPeers() {
        const peerList = config.get("peers.list");

        if (!peerList) {
            app.forceExit("No seed peers defined in peers.json");
        }

        let peers = peerList.map(peer => {
            peer.version = app.getVersion();
            return peer;
        });

        if (localConfig.get("peers")) {
            peers = { ...peers, ...localConfig.get("peers") };
        }

        return Promise.all(
            Object.values(peers).map((peer: any) => {
                delete this.guard.suspensions[peer.ip];
                return this.acceptNewPeer(peer, { seed: true, lessVerbose: true });
            }),
        );
    }
}

export const monitor = new Monitor();<|MERGE_RESOLUTION|>--- conflicted
+++ resolved
@@ -526,24 +526,9 @@
         const forkedPeers = allPeers.filter(peer => peer.verification.forked);
         const majorityOnOurChain = forkedPeers.length / allPeers.length < 0.5;
 
-<<<<<<< HEAD
-        // Do nothing if majority of peers are lagging behind
-        if (commonHeightGroups.length > 1) {
-            if (lastBlock.data.height > peersMostCommonHeight[0].state.height) {
-                logger.info(
-                    `${pluralize(
-                        "peer",
-                        peersMostCommonHeight.length,
-                        true,
-                    )} are at height ${peersMostCommonHeight[0].state.height.toLocaleString()} and lagging behind last height ${lastBlock.data.height.toLocaleString()}.`,
-                );
-                return state;
-            }
-=======
         if (majorityOnOurChain) {
             logger.info("The majority of peers is not forked. No need to rollback.");
             return { forked: false };
->>>>>>> b8368193
         }
 
         const groupedByCommonHeight = groupBy(allPeers, "verification.highestCommonHeight");
@@ -559,61 +544,12 @@
         longestGroups.sort((a, b) => b[0].verification.highestCommonHeight - a[0].verification.highestCommonHeight);
         const peersMostCommonHeight = longestGroups[0];
 
-<<<<<<< HEAD
-            const badLastBlock =
-                chosenPeers[0].state.height === lastBlock.data.height &&
-                chosenPeers[0].state.header.id !== lastBlock.data.id;
-            const quota = chosenPeers.length / flatten(commonIdGroups).length;
-            if (quota < 0.66) {
-                // or quota too low TODO: find better number
-                logger.info(`Common id quota '${quota}' is too low. Going to rollback.`);
-                state = "rollback";
-            } else if (badLastBlock) {
-                // Rollback if last block is bad and quota high
-                logger.info(
-                    `Last block id ${lastBlock.data.id} is bad, ` +
-                        `but got enough common id quota: ${quota}. Going to rollback.`,
-                );
-                state = "rollback";
-            }
-
-            if (state === "rollback") {
-                // Ban all rest peers
-                const peersToBan = flatten(restGroups);
-                peersToBan.forEach(peer => {
-                    (peer as any).commonId = false;
-                    this.suspendPeer(peer.ip);
-                });
-
-                logger.debug(
-                    `Banned ${pluralize(
-                        "peer",
-                        peersToBan.length,
-                        true,
-                    )} at height '${peersMostCommonHeight[0].state.height.toLocaleString()}' which do not have common id '${
-                        chosenPeers[0].state.header.id
-                    }'.`,
-                );
-            }
-        } else {
-            // Under certain circumstances the headers can be missing (i.e. seed peers when starting up)
-            const commonHeader = peersMostCommonHeight[0].state.header;
-            logger.info(
-                `All peers at most common height ${peersMostCommonHeight[0].state.height.toLocaleString()} share the same block id${
-                    commonHeader ? ` '${commonHeader.id}'` : ""
-                }.`,
-            );
-        }
-
-        return state;
-=======
         const { highestCommonHeight } = peersMostCommonHeight[0].verification;
         logger.info(`Rolling back to most common height ${highestCommonHeight}. Own height: ${lastBlock.data.height}`);
 
         // Now rollback blocks equal to the distance to the most common height.
         const blocksToRollback = lastBlock.data.height - highestCommonHeight;
         return { forked: true, blocksToRollback };
->>>>>>> b8368193
     }
 
     /**
