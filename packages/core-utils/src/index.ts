import { bignumify } from "./bignumify";
import { CappedSet } from "./capped-set";
<<<<<<< HEAD
import { calculateApproval, calculateForgedTotal, calculateProductivity } from "./delegate-calculator";
import { formatTimestamp } from "./format-timestamp";
import { hasSomeProperty } from "./has-some-property";
=======
import { calculateApproval, calculateForgedTotal } from "./delegate-calculator";
import { formatTimestamp } from "./format-timestamp";
import { hasSomeProperty } from "./has-some-property";
import { httpie } from "./httpie";
>>>>>>> 66bd7628
import { NSect } from "./nsect";
import { calculateRound, isNewRound } from "./round-calculator";
import { calculate } from "./supply-calculator";

<<<<<<< HEAD
const delegateCalculator = { calculateApproval, calculateProductivity, calculateForgedTotal };
=======
const delegateCalculator = { calculateApproval, calculateForgedTotal };
>>>>>>> 66bd7628
const roundCalculator = { calculateRound, isNewRound };
const supplyCalculator = { calculate };

export {
    CappedSet,
    NSect,
    bignumify,
    delegateCalculator,
    formatTimestamp,
<<<<<<< HEAD
=======
    httpie,
>>>>>>> 66bd7628
    hasSomeProperty,
    roundCalculator,
    supplyCalculator,
};<|MERGE_RESOLUTION|>--- conflicted
+++ resolved
@@ -1,24 +1,14 @@
 import { bignumify } from "./bignumify";
 import { CappedSet } from "./capped-set";
-<<<<<<< HEAD
-import { calculateApproval, calculateForgedTotal, calculateProductivity } from "./delegate-calculator";
-import { formatTimestamp } from "./format-timestamp";
-import { hasSomeProperty } from "./has-some-property";
-=======
 import { calculateApproval, calculateForgedTotal } from "./delegate-calculator";
 import { formatTimestamp } from "./format-timestamp";
 import { hasSomeProperty } from "./has-some-property";
 import { httpie } from "./httpie";
->>>>>>> 66bd7628
 import { NSect } from "./nsect";
 import { calculateRound, isNewRound } from "./round-calculator";
 import { calculate } from "./supply-calculator";
 
-<<<<<<< HEAD
-const delegateCalculator = { calculateApproval, calculateProductivity, calculateForgedTotal };
-=======
 const delegateCalculator = { calculateApproval, calculateForgedTotal };
->>>>>>> 66bd7628
 const roundCalculator = { calculateRound, isNewRound };
 const supplyCalculator = { calculate };
 
@@ -28,10 +18,7 @@
     bignumify,
     delegateCalculator,
     formatTimestamp,
-<<<<<<< HEAD
-=======
     httpie,
->>>>>>> 66bd7628
     hasSomeProperty,
     roundCalculator,
     supplyCalculator,
