--- conflicted
+++ resolved
@@ -18,17 +18,10 @@
         "clean": "del dist"
     },
     "dependencies": {
-<<<<<<< HEAD
-        "@arkecosystem/core-container": "^2.3.12",
-        "@arkecosystem/core-interfaces": "^2.3.12",
-        "@arkecosystem/crypto": "^2.3.12",
-        "@faustbrian/dato": "^0.3.0",
-=======
         "@arkecosystem/core-container": "^2.3.15",
         "@arkecosystem/core-interfaces": "^2.3.15",
         "@arkecosystem/crypto": "^2.3.15",
-        "@faustbrian/dato": "^0.2.0",
->>>>>>> 26177dc9
+        "@faustbrian/dato": "^0.3.0",
         "cli-table3": "^0.5.1",
         "fast-json-parse": "^1.0.3",
         "got": "^9.6.0"
