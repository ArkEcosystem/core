{
    "name": "@arkecosystem/core-utils",
    "description": "Utilities for Ark Core",
    "version": "2.3.0-next.5",
    "contributors": [
        "Brian Faust <brian@ark.io>"
    ],
    "license": "MIT",
    "main": "dist/index.js",
    "files": [
        "dist"
    ],
    "scripts": {
        "prepublishOnly": "yarn build",
        "compile": "../../node_modules/typescript/bin/tsc",
        "build": "yarn clean && yarn compile",
        "build:watch": "yarn clean && yarn compile -w",
        "clean": "del dist"
    },
    "dependencies": {
<<<<<<< HEAD
        "@arkecosystem/core-container": "^2.3.0-next.4",
        "@arkecosystem/core-interfaces": "^2.3.0-next.4",
        "@arkecosystem/crypto": "^2.3.0-next.4",
=======
        "@arkecosystem/core-container": "^2.3.0-next.5",
        "@arkecosystem/crypto": "^2.3.0-next.5",
>>>>>>> 477cd01d
        "@faustbrian/dato": "^0.2.0",
        "cli-table3": "^0.5.1",
        "fast-json-parse": "^1.0.3",
        "got": "^9.6.0"
    },
    "publishConfig": {
        "access": "public"
    },
    "engines": {
        "node": ">=10.x"
    }
}<|MERGE_RESOLUTION|>--- conflicted
+++ resolved
@@ -18,14 +18,9 @@
         "clean": "del dist"
     },
     "dependencies": {
-<<<<<<< HEAD
-        "@arkecosystem/core-container": "^2.3.0-next.4",
-        "@arkecosystem/core-interfaces": "^2.3.0-next.4",
-        "@arkecosystem/crypto": "^2.3.0-next.4",
-=======
         "@arkecosystem/core-container": "^2.3.0-next.5",
+        "@arkecosystem/core-interfaces": "^2.3.0-next.5",
         "@arkecosystem/crypto": "^2.3.0-next.5",
->>>>>>> 477cd01d
         "@faustbrian/dato": "^0.2.0",
         "cli-table3": "^0.5.1",
         "fast-json-parse": "^1.0.3",
