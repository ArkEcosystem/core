--- conflicted
+++ resolved
@@ -18,17 +18,10 @@
         "clean": "del dist"
     },
     "dependencies": {
-<<<<<<< HEAD
-        "@arkecosystem/core-container": "^2.3.15",
-        "@arkecosystem/core-interfaces": "^2.3.15",
-        "@arkecosystem/crypto": "^2.3.15",
-        "@faustbrian/dato": "^0.3.0",
-=======
         "@arkecosystem/core-container": "^2.3.16",
         "@arkecosystem/core-interfaces": "^2.3.16",
         "@arkecosystem/crypto": "^2.3.16",
-        "@faustbrian/dato": "^0.2.0",
->>>>>>> c9da1f50
+        "@faustbrian/dato": "^0.3.0",
         "cli-table3": "^0.5.1",
         "fast-json-parse": "^1.0.3",
         "got": "^9.6.0"
