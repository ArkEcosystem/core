import { Container, Contracts, Providers, Services } from "@arkecosystem/core-kernel";
import { Interfaces } from "@arkecosystem/crypto";

import { BuildDelegateRankingAction, GetActiveDelegatesAction } from "./actions";
import { BlockState } from "./block-state";
import { DatabaseInteraction } from "./database-interactions";
import { DposPreviousRoundState, DposState } from "./dpos";
import { StateBuilder } from "./state-builder";
import { BlockStore } from "./stores/blocks";
import { StateStore } from "./stores/state";
import { TransactionStore } from "./stores/transactions";
import { TransactionValidator } from "./transaction-validator";
import { WalletRepository, WalletRepositoryClone, WalletRepositoryCopyOnWrite } from "./wallets";
import { registerIndexers } from "./wallets/indexers";
import { walletFactory } from "./wallets/wallet-factory";
import { WalletSyncService } from "./wallets/wallet-sync-service";

export const dposPreviousRoundStateProvider = (context: Container.interfaces.Context) => {
    return async (
        blocks: Interfaces.IBlock[],
        roundInfo: Contracts.Shared.RoundInfo,
    ): Promise<Contracts.State.DposPreviousRoundState> => {
        const previousRound = context.container.resolve(DposPreviousRoundState);
        await previousRound.revert(blocks, roundInfo);
        return previousRound;
    };
};

export class ServiceProvider extends Providers.ServiceProvider {
    public async register(): Promise<void> {
        registerIndexers(this.app);

        this.app
            .bind(Container.Identifiers.WalletRepository)
            .to(WalletRepository)
            .inSingletonScope()
            .when(Container.Selectors.anyAncestorOrTargetTaggedFirst("state", "blockchain"));

        this.app
            .bind(Container.Identifiers.WalletFactory)
            .toFactory(({ container }) => {
                return walletFactory(
                    container.get(Container.Identifiers.WalletAttributes),
                    container.get(Container.Identifiers.EventDispatcherService),
                );
            })
            .when(Container.Selectors.anyAncestorOrTargetTaggedFirst("state", "blockchain"));

        this.app
            .bind(Container.Identifiers.WalletRepository)
            .to(WalletRepositoryClone)
            .inRequestScope()
            .when(Container.Selectors.anyAncestorOrTargetTaggedFirst("state", "clone"));

        this.app
            .bind(Container.Identifiers.WalletFactory)
            .toFactory(({ container }) => {
                return walletFactory(container.get(Container.Identifiers.WalletAttributes));
            })
            .when(Container.Selectors.anyAncestorOrTargetTaggedFirst("state", "clone"));

        this.app
            .bind(Container.Identifiers.WalletRepository)
            .to(WalletRepositoryCopyOnWrite)
            .inRequestScope()
            .when(Container.Selectors.anyAncestorOrTargetTaggedFirst("state", "copy-on-write"));

        this.app
            .bind(Container.Identifiers.WalletFactory)
            .toFactory(({ container }) => {
                return walletFactory(container.get(Container.Identifiers.WalletAttributes));
            })
            .when(Container.Selectors.anyAncestorOrTargetTaggedFirst("state", "copy-on-write"));

        this.app.bind(Container.Identifiers.DposState).to(DposState);
        this.app.bind(Container.Identifiers.BlockState).to(BlockState);

        this.app.bind(Container.Identifiers.StateBlockStore).toConstantValue(new BlockStore(1000));
        this.app.bind(Container.Identifiers.StateTransactionStore).toConstantValue(new TransactionStore(1000));

        this.app.bind(Container.Identifiers.StateStore).to(StateStore).inSingletonScope();

        this.app
            .bind<Contracts.State.DposPreviousRoundStateProvider>(Container.Identifiers.DposPreviousRoundStateProvider)
            .toProvider(dposPreviousRoundStateProvider);

        this.app.bind(Container.Identifiers.TransactionValidator).to(TransactionValidator);

        this.app
            .bind(Container.Identifiers.TransactionValidatorFactory)
            .toAutoFactory(Container.Identifiers.TransactionValidator);

        this.app.bind(Container.Identifiers.DatabaseInteraction).to(DatabaseInteraction);
        this.app.bind(Container.Identifiers.StateWalletSyncService).to(WalletSyncService).inSingletonScope();

        this.app.bind(Container.Identifiers.StateBuilder).to(StateBuilder);

        this.registerActions();
    }

    public async boot(): Promise<void> {
        await this.app.get<DatabaseInteraction>(Container.Identifiers.DatabaseInteraction).initialize();
<<<<<<< HEAD
        this.app.get<WalletSyncService>(Container.Identifiers.StateWalletSyncService).boot();
        await this.app.resolve<StateBuilder>(StateBuilder).run();
=======
>>>>>>> 7cf04408
    }

    public async dispose(): Promise<void> {
        this.app.get<WalletSyncService>(Container.Identifiers.StateWalletSyncService).dispose();
    }

    public async bootWhen(serviceProvider?: string): Promise<boolean> {
        return serviceProvider === "@arkecosystem/core-database";
    }

    private registerActions(): void {
        this.app
            .get<Services.Triggers.Triggers>(Container.Identifiers.TriggerService)
            .bind("buildDelegateRanking", new BuildDelegateRankingAction());

        this.app
            .get<Services.Triggers.Triggers>(Container.Identifiers.TriggerService)
            .bind("getActiveDelegates", new GetActiveDelegatesAction(this.app));
    }
}<|MERGE_RESOLUTION|>--- conflicted
+++ resolved
@@ -100,11 +100,8 @@
 
     public async boot(): Promise<void> {
         await this.app.get<DatabaseInteraction>(Container.Identifiers.DatabaseInteraction).initialize();
-<<<<<<< HEAD
         this.app.get<WalletSyncService>(Container.Identifiers.StateWalletSyncService).boot();
         await this.app.resolve<StateBuilder>(StateBuilder).run();
-=======
->>>>>>> 7cf04408
     }
 
     public async dispose(): Promise<void> {
