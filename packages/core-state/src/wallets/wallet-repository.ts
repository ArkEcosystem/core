--- conflicted
+++ resolved
@@ -139,123 +139,9 @@
     }
 
     private indexWallet(wallet: Contracts.State.Wallet): void {
-<<<<<<< HEAD
-        for (const walletIndex of Object.values(this.indexes)) {
-            walletIndex.index(wallet);
-=======
         for (const index of Object.values(this.indexes).filter((index) => index.autoIndex)) {
             index.forgetWallet(wallet);
             index.index(wallet);
         }
     }
-
-    private searchWallets(
-        params: Contracts.Database.QueryParameters,
-    ): Contracts.State.SearchContext<Contracts.State.Wallet> {
-        const query: Record<string, string[]> = {
-            exact: ["address", "publicKey", "secondPublicKey", "username", "vote"],
-            between: ["balance", "voteBalance", "lockedBalance"],
-        };
-
-        if (params.addresses) {
-            // Use the `in` filter instead of `exact` for the `address` field
-            if (!params.address) {
-                // @ts-ignore
-                params.address = params.addresses;
-                query.exact.shift();
-                query.in = ["address"];
-            }
-
-            delete params.addresses;
-        }
-
-        return {
-            query,
-            entries: this.allByAddress(),
-            defaultOrder: ["balance", "desc"],
-        };
-    }
-
-    private searchDelegates(
-        params: Contracts.Database.QueryParameters,
-    ): Contracts.State.SearchContext<Contracts.State.Wallet> {
-        const query: Record<string, string[]> = {
-            exact: ["address", "publicKey"],
-            like: ["username"],
-            between: ["approval", "forgedFees", "forgedRewards", "forgedTotal", "producedBlocks", "voteBalance"],
-        };
-
-        if (params.usernames) {
-            if (!params.username) {
-                params.username = params.usernames;
-                query.like.shift();
-                query.in = ["username"];
-            }
-
-            delete params.usernames;
-        }
-
-        let entries: ReadonlyArray<Contracts.State.Wallet>;
-        switch (params.type) {
-            case "resigned": {
-                entries = this.getIndex(Contracts.State.WalletIndexes.Resignations).values();
-                break;
-            }
-            case "never-forged": {
-                entries = this.allByUsername().filter((delegate) => {
-                    return delegate.getAttribute("delegate.producedBlocks") === 0;
-                });
-                break;
-            }
-            default: {
-                entries = this.allByUsername();
-                break;
-            }
-        }
-
-        const manipulators = {
-            approval: AppUtils.delegateCalculator.calculateApproval,
-            forgedTotal: AppUtils.delegateCalculator.calculateForgedTotal,
-        };
-
-        if (AppUtils.hasSomeProperty(params, Object.keys(manipulators))) {
-            entries = entries.map((delegate) => {
-                for (const [prop, method] of Object.entries(manipulators)) {
-                    if (params.hasOwnProperty(prop)) {
-                        delegate.setAttribute(`delegate.${prop}`, method(delegate));
-                    }
-                }
-
-                return delegate;
-            });
-        }
-
-        return {
-            query,
-            entries,
-            defaultOrder: ["rank", "asc"],
-        };
-    }
-
-    private searchLocks(
-        params: Contracts.Database.QueryParameters,
-    ): Contracts.State.SearchContext<Contracts.State.UnwrappedHtlcLock> {
-        const query: Record<string, string[]> = {
-            exact: [
-                "expirationType",
-                "isExpired",
-                "lockId",
-                "recipientId",
-                "secretHash",
-                "senderPublicKey",
-                "vendorField",
-            ],
-            between: ["expirationValue", "amount", "timestamp"],
-        };
-
-        if (params.amount !== undefined) {
-            params.amount = "" + params.amount;
->>>>>>> 934d3063
-        }
-    }
 }