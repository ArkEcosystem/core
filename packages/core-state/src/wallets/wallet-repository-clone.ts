import { Container, Contracts } from "@arkecosystem/core-kernel";
import { Identities, Utils } from "@arkecosystem/crypto";

import { WalletIndexNotFoundError } from "./errors";
import { WalletIndex } from "./wallet-index";
import { WalletRepository } from "./wallet-repository";

@Container.injectable()
export class WalletRepositoryClone extends WalletRepository {
    @Container.inject(Container.Identifiers.WalletRepository)
    @Container.tagged("state", "blockchain")
    private readonly blockchainWalletRepository!: Contracts.State.WalletRepository;

    private readonly forgetIndexes: Record<string, Contracts.State.WalletIndex> = {};

    @Container.postConstruct()
    public initialize(): void {
        super.initialize();

        for (const { name, indexer, autoIndex } of this.indexerIndexes) {
            this.forgetIndexes[name] = new WalletIndex(indexer, autoIndex);
        }
    }

    public createWallet(address: string): Contracts.State.Wallet {
        return super.createWallet(address);
    }

    public allByAddress(): ReadonlyArray<Contracts.State.Wallet> {
        return this.allByIndex(Contracts.State.WalletIndexes.Addresses);
    }

    public allByPublicKey(): ReadonlyArray<Contracts.State.Wallet> {
        return this.allByIndex(Contracts.State.WalletIndexes.PublicKeys);
    }

    public allByUsername(): ReadonlyArray<Contracts.State.Wallet> {
        return this.allByIndex(Contracts.State.WalletIndexes.Usernames);
    }

    public allByIndex(indexName: string): ReadonlyArray<Contracts.State.Wallet> {
        this.cloneAllByIndex(indexName);
        return this.getIndex(indexName).values();
    }

    public findByAddress(address: string): Contracts.State.Wallet {
        if (super.hasByIndex(Contracts.State.WalletIndexes.Addresses, address)) {
            return super.findByIndex(Contracts.State.WalletIndexes.Addresses, address);
        }

        let wallet;
        if (this.blockchainWalletRepository.hasByAddress(address)) {
            const walletToClone = this.blockchainWalletRepository.findByAddress(address);
            wallet = this.cloneWallet(this.blockchainWalletRepository, walletToClone);
        } else {
            wallet = this.createWallet(address);
        }

        super.index(wallet);

        return wallet;
    }

    public findByPublicKey(publicKey: string): Contracts.State.Wallet {
        if (!super.hasByIndex(Contracts.State.WalletIndexes.PublicKeys, publicKey)) {
            const wallet = this.findByAddress(Identities.Address.fromPublicKey(publicKey));
            wallet.publicKey = publicKey;
            super.index(wallet);
        }

        return super.findByIndex(Contracts.State.WalletIndexes.PublicKeys, publicKey);
    }

    public findByIndex(index: string, key: string): Contracts.State.Wallet {
        if (!super.hasByIndex(index, key)) {
            const walletToClone = this.blockchainWalletRepository.findByIndex(index, key);
            this.cloneWallet(this.blockchainWalletRepository, walletToClone);
        }

        return this.getIndex(index).get(key)!;
    }

    public has(key: string): boolean {
        for (const indexName of this.getIndexNames()) {
            if (this.hasByIndex(indexName, key)) {
                return true;
            }
        }

        return false;
    }

    public hasByAddress(address: string): boolean {
        return this.hasByIndex(Contracts.State.WalletIndexes.Addresses, address);
    }

    public hasByPublicKey(publicKey: string): boolean {
        return this.hasByIndex(Contracts.State.WalletIndexes.PublicKeys, publicKey);
    }

    public hasByUsername(username: string): boolean {
        return this.hasByIndex(Contracts.State.WalletIndexes.Usernames, username);
    }

    public hasByIndex(indexName: string, key: string): boolean {
        return (
            this.getIndex(indexName).has(key) ||
            (this.blockchainWalletRepository.getIndex(indexName).has(key) && !this.getForgetIndex(indexName).has(key))
        );
    }

    public getNonce(publicKey: string): Utils.BigNumber {
        if (this.getIndex(Contracts.State.WalletIndexes.PublicKeys).has(publicKey)) {
            return this.findByPublicKey(publicKey).nonce;
        }

        if (this.blockchainWalletRepository.hasByPublicKey(publicKey)) {
            return this.blockchainWalletRepository.findByPublicKey(publicKey).nonce;
        }

        return Utils.BigNumber.ZERO;
    }

<<<<<<< HEAD
    public index(wallets: Contracts.State.Wallet | Contracts.State.Wallet[]): void {
        for (const wallet of Array.isArray(wallets) ? wallets : [wallets]) {
            if (this.blockchainWalletRepository.hasByAddress(wallet.getAddress())) {
                if (this.blockchainWalletRepository.findByAddress(wallet.getAddress()) === wallet) {
                    throw new Error("Can't index state=blockchain wallet");
=======
    public forgetOnIndex(index: string, key: string): void {
        if (this.getIndex(index).has(key) || this.blockchainWalletRepository.getIndex(index).has(key)) {
            const wallet = this.findByIndex(index, key);

            this.getIndex(index).forget(key);

            this.getForgetIndex(index).set(key, wallet);
        }
    }

    public reset(): void {
        super.reset();
        for (const walletIndex of Object.values(this.forgetIndexes)) {
            walletIndex.clear();
        }
    }

    protected indexWallet(wallet: Contracts.State.Wallet): void {
        const indexKeys = {};
        for (const indexName of this.getIndexNames()) {
            indexKeys[indexName] = this.getIndex(indexName).walletKeys(wallet);
        }

        super.indexWallet(wallet);

        for (const indexName of this.getIndexNames()) {
            const walletKeys = this.getIndex(indexName).walletKeys(wallet);

            for (const key of indexKeys[indexName]) {
                if (!walletKeys.includes(key)) {
                    this.getForgetIndex(indexName).set(key, wallet);
>>>>>>> a304173a
                }
            }
        }
    }

    private getForgetIndex(name: string): Contracts.State.WalletIndex {
        if (!this.forgetIndexes[name]) {
            throw new WalletIndexNotFoundError(name);
        }
        return this.forgetIndexes[name];
    }

    private cloneAllByIndex(indexName: string) {
        for (const wallet of this.blockchainWalletRepository.getIndex(indexName).values()) {
            this.findByAddress(wallet.address);
        }
    }
}<|MERGE_RESOLUTION|>--- conflicted
+++ resolved
@@ -121,13 +121,6 @@
         return Utils.BigNumber.ZERO;
     }
 
-<<<<<<< HEAD
-    public index(wallets: Contracts.State.Wallet | Contracts.State.Wallet[]): void {
-        for (const wallet of Array.isArray(wallets) ? wallets : [wallets]) {
-            if (this.blockchainWalletRepository.hasByAddress(wallet.getAddress())) {
-                if (this.blockchainWalletRepository.findByAddress(wallet.getAddress()) === wallet) {
-                    throw new Error("Can't index state=blockchain wallet");
-=======
     public forgetOnIndex(index: string, key: string): void {
         if (this.getIndex(index).has(key) || this.blockchainWalletRepository.getIndex(index).has(key)) {
             const wallet = this.findByIndex(index, key);
@@ -159,7 +152,6 @@
             for (const key of indexKeys[indexName]) {
                 if (!walletKeys.includes(key)) {
                     this.getForgetIndex(indexName).set(key, wallet);
->>>>>>> a304173a
                 }
             }
         }
