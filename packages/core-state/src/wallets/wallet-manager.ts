import { app } from "@arkecosystem/core-container";
import { Logger, Shared, State } from "@arkecosystem/core-interfaces";
import { Handlers } from "@arkecosystem/core-transactions";
import { Enums, Identities, Interfaces, Utils } from "@arkecosystem/crypto";
import pluralize from "pluralize";
import { TempWalletManager } from "./temp-wallet-manager";
import { Wallet } from "./wallet";

export class WalletManager implements State.IWalletManager {
    // @TODO: make this private and read-only
    public byAddress: { [key: string]: State.IWallet };
    // @TODO: make this private and read-only
    public byPublicKey: { [key: string]: State.IWallet };
    // @TODO: make this private and read-only
    public byUsername: { [key: string]: State.IWallet };
    // @TODO: make this private and read-only
    public logger: Logger.ILogger = app.resolvePlugin<Logger.ILogger>("logger");

    private byLockId: { [key: string]: State.IWallet };

    constructor() {
        this.reset();
    }

    public allByAddress(): State.IWallet[] {
        return Object.values(this.byAddress);
    }

    public allByPublicKey(): State.IWallet[] {
        return Object.values(this.byPublicKey);
    }

    public allByUsername(): State.IWallet[] {
        return Object.values(this.byUsername);
    }

    public allByLockId(): State.IWallet[] {
        return Object.values(this.byLockId);
    }

    public findByAddress(address: string): State.IWallet {
        if (address && !this.byAddress[address]) {
            this.byAddress[address] = new Wallet(address);
        }

        return this.byAddress[address];
    }

    public findByPublicKey(publicKey: string): State.IWallet {
        if (publicKey && !this.byPublicKey[publicKey]) {
            const address = Identities.Address.fromPublicKey(publicKey);

            const wallet = this.findByAddress(address);
            wallet.publicKey = publicKey;
            this.byPublicKey[publicKey] = wallet;
        }

        return this.byPublicKey[publicKey];
    }

    public findByUsername(username: string): State.IWallet {
        return this.byUsername[username];
    }

<<<<<<< HEAD
    public findByLockId(lockId: string): State.IWallet {
        return this.byLockId[lockId];
    }

    public setByAddress(address: string, wallet: Wallet): void {
        if (address && wallet) {
            this.byAddress[address] = wallet;
        }
    }

    public setByPublicKey(publicKey: string, wallet: Wallet): void {
        if (publicKey && wallet) {
            this.byPublicKey[publicKey] = wallet;
        }
    }

    public setByUsername(username: string, wallet: Wallet): void {
        if (username && wallet) {
            this.byUsername[username] = wallet;
        }
    }

    public setByLockId(lockId: string, wallet: Wallet): void {
        if (lockId && wallet) {
            this.byLockId[lockId] = wallet;
        }
    }

=======
>>>>>>> 5fee3196
    public has(addressOrPublicKey: string): boolean {
        return this.hasByAddress(addressOrPublicKey) || this.hasByPublicKey(addressOrPublicKey);
    }

    public hasByAddress(address: string): boolean {
        return !!this.byAddress[address];
    }

    public hasByPublicKey(publicKey: string): boolean {
        return !!this.byPublicKey[publicKey];
    }

    public hasByUsername(username: string): boolean {
        return !!this.byUsername[username];
    }

    public hasByLockId(lockId: string): boolean {
        return !!this.byLockId[lockId];
    }

    public getNonce(publicKey: string): Utils.BigNumber {
        if (this.hasByPublicKey(publicKey)) {
            return this.byPublicKey[publicKey].nonce;
        }

        return Utils.BigNumber.ZERO;
    }

    public forgetByAddress(address: string): void {
        delete this.byAddress[address];
    }

    public forgetByPublicKey(publicKey: string): void {
        delete this.byPublicKey[publicKey];
    }

    public forgetByUsername(username: string): void {
        delete this.byUsername[username];
    }

    public forgetByLockId(lockId: string): void {
        delete this.byLockId[lockId];
    }

    public index(wallets: State.IWallet[]): void {
        for (const wallet of wallets) {
            this.reindex(wallet);
        }
    }

    public reindex(wallet: State.IWallet): void {
        if (wallet.address) {
            this.byAddress[wallet.address] = wallet;
        }

        if (wallet.publicKey) {
            this.byPublicKey[wallet.publicKey] = wallet;
        }

        if (wallet.username) {
            this.byUsername[wallet.username] = wallet;
        }

        if (wallet.locks) {
            for (const lockId of Object.keys(wallet.locks)) {
                this.byLockId[lockId] = wallet;
            }
        }
    }

    public clone(): WalletManager {
        return new TempWalletManager(this);
    }

    public loadActiveDelegateList(roundInfo: Shared.IRoundInfo): State.IDelegateWallet[] {
        const delegates: State.IWallet[] = this.buildDelegateRanking(roundInfo);
        const { maxDelegates } = roundInfo;

        if (delegates.length < maxDelegates) {
            throw new Error(
                `Expected to find ${maxDelegates} delegates but only found ${delegates.length}. ` +
                    `This indicates an issue with the genesis block & delegates.`,
            );
        }

        this.logger.debug(`Loaded ${delegates.length} active ${pluralize("delegate", delegates.length)}`);

        return delegates as State.IDelegateWallet[];
    }

    // Only called during integrity verification on boot.
    public buildVoteBalances(): void {
        for (const voter of Object.values(this.byPublicKey)) {
            if (voter.vote) {
                const delegate: State.IWallet = this.byPublicKey[voter.vote];
                delegate.voteBalance = delegate.voteBalance.plus(voter.balance).plus(voter.lockedBalance);
            }
        }
    }

    public purgeEmptyNonDelegates(): void {
        for (const wallet of Object.values(this.byPublicKey)) {
            if (this.canBePurged(wallet)) {
                delete this.byPublicKey[wallet.publicKey];
                delete this.byAddress[wallet.address];
            }
        }
    }

    public async applyBlock(block: Interfaces.IBlock): Promise<void> {
        const generatorPublicKey: string = block.data.generatorPublicKey;

        let delegate: State.IWallet;
        if (!this.has(generatorPublicKey)) {
            const generator: string = Identities.Address.fromPublicKey(generatorPublicKey);

            if (block.data.height === 1) {
                delegate = new Wallet(generator);
                delegate.publicKey = generatorPublicKey;

                this.reindex(delegate);
            } else {
                app.forceExit(`Failed to lookup generator '${generatorPublicKey}' of block '${block.data.id}'.`);
            }
        } else {
            delegate = this.findByPublicKey(block.data.generatorPublicKey);
        }

        const appliedTransactions: Interfaces.ITransaction[] = [];

        try {
            for (const transaction of block.transactions) {
                this.applyTransaction(transaction);
                appliedTransactions.push(transaction);
            }

            const applied: boolean = delegate.applyBlock(block.data);

            // If the block has been applied to the delegate, the balance is increased
            // by reward + totalFee. In which case the vote balance of the
            // delegate's delegate has to be updated.
            if (applied && delegate.vote) {
                const increase: Utils.BigNumber = block.data.reward.plus(block.data.totalFee);
                const votedDelegate: State.IWallet = this.findByPublicKey(delegate.vote);
                votedDelegate.voteBalance = votedDelegate.voteBalance.plus(increase);
            }
        } catch (error) {
            this.logger.error("Failed to apply all transactions in block - reverting previous transactions");

            // Revert the applied transactions from last to first
            for (const transaction of appliedTransactions.reverse()) {
                await this.revertTransaction(transaction);
            }

            throw error;
        }
    }

<<<<<<< HEAD
    public async revertBlock(block: Interfaces.IBlock): Promise<void> {
        const delegate: State.IWallet = this.byPublicKey[block.data.generatorPublicKey];

        if (!delegate) {
=======
    public revertBlock(block: Interfaces.IBlock): void {
        if (!this.has(block.data.generatorPublicKey)) {
>>>>>>> 5fee3196
            app.forceExit(`Failed to lookup generator '${block.data.generatorPublicKey}' of block '${block.data.id}'.`);
        }

        const delegate: State.IWallet = this.findByPublicKey(block.data.generatorPublicKey);
        const revertedTransactions: Interfaces.ITransaction[] = [];

        try {
            // Revert the transactions from last to first
            for (let i = block.transactions.length - 1; i >= 0; i--) {
                const transaction: Interfaces.ITransaction = block.transactions[i];
                await this.revertTransaction(transaction);
                revertedTransactions.push(transaction);
            }

            const reverted: boolean = delegate.revertBlock(block.data);

            // If the block has been reverted, the balance is decreased
            // by reward + totalFee. In which case the vote balance of the
            // delegate's delegate has to be updated.
            if (reverted && delegate.vote) {
                const decrease: Utils.BigNumber = block.data.reward.plus(block.data.totalFee);
                const votedDelegate: State.IWallet = this.findByPublicKey(delegate.vote);
                votedDelegate.voteBalance = votedDelegate.voteBalance.minus(decrease);
            }
        } catch (error) {
            this.logger.error(error.stack);

            for (const transaction of revertedTransactions.reverse()) {
                this.applyTransaction(transaction);
            }

            throw error;
        }
    }

    public applyTransaction(transaction: Interfaces.ITransaction): void {
        const transactionHandler: Handlers.TransactionHandler = Handlers.Registry.get(transaction.type);

        let lockWallet: State.IWallet;
        let lockTransaction: Interfaces.ITransactionData;
        if (transaction.type === Enums.TransactionTypes.HtlcClaim) {
            const lockId = transaction.data.asset.claim.lockTransactionId;
            lockWallet = this.findByLockId(lockId);
            lockTransaction = lockWallet.locks[lockId];
        }

        transactionHandler.apply(transaction, this);

        const sender: State.IWallet = this.findByPublicKey(transaction.data.senderPublicKey);
        const recipient: State.IWallet = this.findByAddress(transaction.data.recipientId);

        this.updateVoteBalances(sender, recipient, transaction.data, lockWallet, lockTransaction);
    }

    public async revertTransaction(transaction: Interfaces.ITransaction): Promise<void> {
        const { data } = transaction;

        const transactionHandler: Handlers.TransactionHandler = Handlers.Registry.get(transaction.type);
        const sender: State.IWallet = this.findByPublicKey(data.senderPublicKey);
        const recipient: State.IWallet = this.findByAddress(data.recipientId);

        await transactionHandler.revert(transaction, this);

        let lockWallet: State.IWallet;
        let lockTransaction: Interfaces.ITransactionData;
        if (transaction.type === Enums.TransactionTypes.HtlcClaim) {
            const lockId = transaction.data.asset.claim.lockTransactionId;
            lockWallet = this.findByLockId(lockId);
            lockTransaction = lockWallet.locks[lockId];
        }

        // Revert vote balance updates
        this.updateVoteBalances(sender, recipient, data, lockWallet, lockTransaction, true);
    }

    public isDelegate(publicKey: string): boolean {
        if (!this.has(publicKey)) {
            return false;
        }

        return !!this.findByPublicKey(publicKey).username;
    }

    public canBePurged(wallet: State.IWallet): boolean {
        return (
            wallet.balance.isZero() &&
            wallet.lockedBalance.isZero() &&
            !wallet.secondPublicKey &&
            !wallet.multisignature &&
            !wallet.username
        );
    }

    /**
     * Reset the wallets index.
     * @return {void}
     */
    public reset(): void {
        this.byAddress = {};
        this.byPublicKey = {};
        this.byUsername = {};
        this.byLockId = {};
    }

    public buildDelegateRanking(roundInfo?: Shared.IRoundInfo): State.IDelegateWallet[] {
        const delegates: State.IWallet[] = this.allByUsername().filter((w: State.IWallet) => !w.resigned);

        const equalVotesMap = new Map();
        let delegateWallets = delegates
            .sort((a, b) => {
                const diff = b.voteBalance.comparedTo(a.voteBalance);

                if (diff === 0) {
                    if (!equalVotesMap.has(a.voteBalance.toFixed())) {
                        equalVotesMap.set(a.voteBalance.toFixed(), new Set());
                    }

                    const set = equalVotesMap.get(a.voteBalance.toFixed());
                    set.add(a);
                    set.add(b);

                    if (a.publicKey === b.publicKey) {
                        throw new Error(
                            `The balance and public key of both delegates are identical! Delegate "${
                                a.username
                            }" appears twice in the list.`,
                        );
                    }

                    return a.publicKey.localeCompare(b.publicKey, "en");
                }

                return diff;
            })
            .map((delegate, i) => {
                const rate = i + 1;
                this.findByUsername(delegate.username).rate = rate;
                return { round: roundInfo ? roundInfo.round : 0, ...delegate, rate };
            });

        if (roundInfo) {
            delegateWallets = delegateWallets.slice(0, roundInfo.maxDelegates);

            for (const [voteBalance, set] of equalVotesMap.entries()) {
                const values: any[] = Array.from(set.values());
                if (delegateWallets.includes(values[0])) {
                    const mapped = values.map(v => `${v.username} (${v.publicKey})`);
                    this.logger.warn(
                        `Delegates ${JSON.stringify(
                            mapped,
                            undefined,
                            4,
                        )} have a matching vote balance of ${Utils.formatSatoshi(voteBalance)}`,
                    );
                }
            }
        }

        return delegateWallets;
    }

    /**
     * Updates the vote balances of the respective delegates of sender and recipient.
     * If the transaction is not a vote...
     *    1. fee + amount is removed from the sender's delegate vote balance
     *    2. amount is added to the recipient's delegate vote balance
     *
     * in case of a vote...
     *    1. the full sender balance is added to the sender's delegate vote balance
     *
     * If revert is set to true, the operations are reversed (plus -> minus, minus -> plus).
     */
    private updateVoteBalances(
        sender: State.IWallet,
        recipient: State.IWallet,
        transaction: Interfaces.ITransactionData,
        lockWallet: State.IWallet,
        lockTransaction: Interfaces.ITransactionData,
        revert: boolean = false,
    ): void {
        // TODO: multipayment?
        if (transaction.type !== Enums.TransactionTypes.Vote) {
            // Update vote balance of the sender's delegate
            if (sender.vote) {
                const delegate: State.IWallet = this.findByPublicKey(sender.vote);
                const total: Utils.BigNumber = transaction.amount.plus(transaction.fee);

                if (transaction.type === Enums.TransactionTypes.HtlcLock) {
                    // HTLC Lock keeps the locked amount as the sender's delegate vote balance
                    delegate.voteBalance = revert
                        ? delegate.voteBalance.plus(transaction.fee)
                        : delegate.voteBalance.minus(transaction.fee);
                } else if (transaction.type === Enums.TransactionTypes.HtlcClaim) {
                    // HTLC Claim transfers the locked amount to the lock recipient's (= claim sender) delegate vote balance
                    delegate.voteBalance = revert
                        ? delegate.voteBalance.plus(transaction.fee).minus(lockTransaction.amount)
                        : delegate.voteBalance.minus(transaction.fee).plus(lockTransaction.amount);

                    const lockWalletDelegate: State.IWallet = this.findByPublicKey(lockWallet.vote);
                    lockWalletDelegate.voteBalance = revert
                        ? delegate.voteBalance.plus(lockTransaction.amount)
                        : delegate.voteBalance.minus(lockTransaction.amount);
                } else {
                    // General case : sender delegate vote balance reduced by amount + fees (or increased if revert)
                    delegate.voteBalance = revert
                        ? delegate.voteBalance.plus(total)
                        : delegate.voteBalance.minus(total);
                }
            }

            // Update vote balance of recipient's delegate
            if (recipient && recipient.vote && transaction.type !== Enums.TransactionTypes.HtlcLock) {
                // HTLC Lock does not update vote balance of recipient's voted delegate because he didn't receive the funds yet
                const delegate: State.IWallet = this.findByPublicKey(recipient.vote);
                delegate.voteBalance = revert
                    ? delegate.voteBalance.minus(transaction.amount)
                    : delegate.voteBalance.plus(transaction.amount);
            }
        } else {
            const vote: string = transaction.asset.votes[0];
            const delegate: State.IWallet = this.findByPublicKey(vote.substr(1));

            if (vote.startsWith("+")) {
                delegate.voteBalance = revert
                    ? delegate.voteBalance.minus(sender.balance.minus(transaction.fee))
                    : delegate.voteBalance.plus(sender.balance);
            } else {
                delegate.voteBalance = revert
                    ? delegate.voteBalance.plus(sender.balance)
                    : delegate.voteBalance.minus(sender.balance.plus(transaction.fee));
            }
        }
    }
}<|MERGE_RESOLUTION|>--- conflicted
+++ resolved
@@ -62,7 +62,6 @@
         return this.byUsername[username];
     }
 
-<<<<<<< HEAD
     public findByLockId(lockId: string): State.IWallet {
         return this.byLockId[lockId];
     }
@@ -91,8 +90,6 @@
         }
     }
 
-=======
->>>>>>> 5fee3196
     public has(addressOrPublicKey: string): boolean {
         return this.hasByAddress(addressOrPublicKey) || this.hasByPublicKey(addressOrPublicKey);
     }
@@ -251,15 +248,8 @@
         }
     }
 
-<<<<<<< HEAD
     public async revertBlock(block: Interfaces.IBlock): Promise<void> {
-        const delegate: State.IWallet = this.byPublicKey[block.data.generatorPublicKey];
-
-        if (!delegate) {
-=======
-    public revertBlock(block: Interfaces.IBlock): void {
         if (!this.has(block.data.generatorPublicKey)) {
->>>>>>> 5fee3196
             app.forceExit(`Failed to lookup generator '${block.data.generatorPublicKey}' of block '${block.data.id}'.`);
         }
 
