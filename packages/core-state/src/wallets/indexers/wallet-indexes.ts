--- conflicted
+++ resolved
@@ -43,24 +43,15 @@
 };
 
 export const registerFactories = (app: Contracts.Kernel.Application): void => {
-<<<<<<< HEAD
-    app.bind(Container.Identifiers.WalletFactory).toFactory<Contracts.State.Wallet>(
-        (context: Container.interfaces.Context) => (address: string) =>
-            new Wallet(
-                app.get(Container.Identifiers.CryptoManager),
-                address,
-                new Services.Attributes.AttributeMap(
-                    context.container.get<Services.Attributes.AttributeSet>(Container.Identifiers.WalletAttributes),
-=======
     if (!app.isBound(Container.Identifiers.WalletFactory)) {
         app.bind(Container.Identifiers.WalletFactory).toFactory<Contracts.State.Wallet>(
             (context: Container.interfaces.Context) => (address: string) =>
                 new Wallet(
+                    app.get(Container.Identifiers.CryptoManager),
                     address,
                     new Services.Attributes.AttributeMap(
                         context.container.get<Services.Attributes.AttributeSet>(Container.Identifiers.WalletAttributes),
                     ),
->>>>>>> 8a2033ac
                 ),
         );
     }
