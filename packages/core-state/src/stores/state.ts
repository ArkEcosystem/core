import { app, Container, Contracts, Enums, Providers } from "@arkecosystem/core-kernel";
import { Interfaces, Managers } from "@arkecosystem/crypto";
import assert from "assert";
import { OrderedMap, OrderedSet, Seq } from "immutable";

// todo: extract block and transaction behaviours into their respective stores
// todo: review the implementation
@Container.injectable()
export class StateStore implements Contracts.State.StateStore {
    // @todo: make all properties private and expose them one-by-one through a getter if used outside of this class
    public blockchain: any = {};
    public genesisBlock: Interfaces.IBlock | undefined = undefined;
    public lastDownloadedBlock: Interfaces.IBlockData | undefined = undefined;
    public blockPing: any = undefined;
    public started = false;
    public forkedBlock: Interfaces.IBlock | undefined = undefined;
    public wakeUpTimeout: any = undefined;
    public noBlockCounter = 0;
    public p2pUpdateCounter = 0;
    public numberOfBlocksToRollback: number | undefined = undefined;
    public networkStart = false;
    // Stores the last n blocks in ascending height. The amount of last blocks
    // can be configured with the option `state.maxLastBlocks`.
    private lastBlocks: OrderedMap<number, Interfaces.IBlock> = OrderedMap<number, Interfaces.IBlock>();
    // Stores the last n incoming transaction ids. The amount of transaction ids
    // can be configred with the option `state.maxLastTransactionIds`.
    private cachedTransactionIds: OrderedSet<string> = OrderedSet();

    /**
     * Resets the state.
     * @todo: remove the need for this method.
     */
    public reset(blockchainMachine): void {
        this.blockchain = blockchainMachine.initialState;
    }

    /**
     * Clear last blocks.
     */
    public clear(): void {
        this.lastBlocks = this.lastBlocks.clear();
        this.cachedTransactionIds = this.cachedTransactionIds.clear();
    }

    /**
     * Clear check later timeout.
     */
    public clearWakeUpTimeout(): void {
        if (this.wakeUpTimeout) {
            clearTimeout(this.wakeUpTimeout);
            this.wakeUpTimeout = undefined;
        }
    }

    /**
     * Get the last block height.
     */
    public getLastHeight(): number {
        return this.getLastBlock().data.height;
    }

    /**
     * Get the genesis block.
     */
    public getGenesisBlock(): Interfaces.IBlock | undefined {
        return this.genesisBlock;
    }

    /**
     * Sets the genesis block.
     */
    public setGenesisBlock(block: Interfaces.IBlock): void {
        this.genesisBlock = block;
    }

    /**
     * Get the last block.
     */
    public getLastBlock(): Interfaces.IBlock | undefined {
        // @ts-ignore
        return this.lastBlocks.last() || undefined;
    }

    /**
     * Sets the last block.
     */
    public setLastBlock(block: Interfaces.IBlock): void {
        // Only keep blocks which are below the new block height (i.e. rollback)
        if (this.lastBlocks.last() && this.lastBlocks.last<Interfaces.IBlock>().data.height !== block.data.height - 1) {
            assert(block.data.height - 1 <= this.lastBlocks.last<Interfaces.IBlock>().data.height);
            this.lastBlocks = this.lastBlocks.filter(b => b.data.height < block.data.height);
        }

        this.lastBlocks = this.lastBlocks.set(block.data.height, block);

        Managers.configManager.setHeight(block.data.height);

        if (Managers.configManager.isNewMilestone()) {
            app.get<Contracts.Kernel.Events.EventDispatcher>(Container.Identifiers.EventDispatcherService).dispatch(
                Enums.Events.Internal.MilestoneChanged,
            );
        }

        // Delete oldest block if size exceeds the maximum
        if (
            this.lastBlocks.size >
            app
                .get<Providers.ServiceProviderRepository>(Container.Identifiers.ServiceProviderRepository)
                .get("@arkecosystem/core-state")
                .config()
                .get<number>("storage.maxLastBlocks")
        ) {
            this.lastBlocks = this.lastBlocks.delete(this.lastBlocks.first<Interfaces.IBlock>().data.height);
        }

        this.noBlockCounter = 0;
        this.p2pUpdateCounter = 0;
    }

    /**
     * Get the last blocks.
     */
    public getLastBlocks(): Interfaces.IBlock[] {
        return this.lastBlocks
            .valueSeq()
            .reverse()
            .toArray();
    }

    /**
     * Get the last blocks data.
     */
    public getLastBlocksData(headersOnly?: boolean): Seq<number, Interfaces.IBlockData> {
        return this.mapToBlockData(this.lastBlocks.valueSeq().reverse(), headersOnly);
    }

    /**
     * Get the last block ids.
     */
    public getLastBlockIds(): string[] {
        return this.lastBlocks
            .valueSeq()
            .reverse()
            .map(b => b.data.id)
            .toArray();
    }

    /**
     * Get last blocks in the given height range in ascending order.
     * @param {Number} start
     * @param {Number} end
     */
    public getLastBlocksByHeight(start: number, end?: number, headersOnly?: boolean): Interfaces.IBlockData[] {
        end = end || start;

        const blocks = this.lastBlocks
            .valueSeq()
            .filter(block => block.data.height >= start && block.data.height <= end);

        return this.mapToBlockData(blocks, headersOnly).toArray() as Interfaces.IBlockData[];
    }

    /**
     * Get common blocks for the given IDs.
     */
    public getCommonBlocks(ids: string[]): Interfaces.IBlockData[] {
        const idsHash = {};

        for (const id of ids) {
            idsHash[id] = true;
        }

        return this.getLastBlocksData(true)
            .filter(block => idsHash[block.id])
            .toArray() as Interfaces.IBlockData[];
    }

    /**
     * Cache the ids of the given transactions.
     */
    public cacheTransactions(
        transactions: Interfaces.ITransactionData[],
    ): { added: Interfaces.ITransactionData[]; notAdded: Interfaces.ITransactionData[] } {
        const notAdded: Interfaces.ITransactionData[] = [];
        const added: Interfaces.ITransactionData[] = transactions.filter(tx => {
            if (this.cachedTransactionIds.has(tx.id)) {
                notAdded.push(tx);
                return false;
            }
            return true;
        });

        this.cachedTransactionIds = this.cachedTransactionIds.withMutations(cache => {
            for (const tx of added) {
                cache.add(tx.id);
            }
        });

        // Cap the Set of last transaction ids to maxLastTransactionIds
        const limit = app
            .get<Providers.ServiceProviderRepository>(Container.Identifiers.ServiceProviderRepository)
            .get("@arkecosystem/core-state")
            .config()
            .get<number>("storage.maxLastTransactionIds");

        if (this.cachedTransactionIds.size > limit) {
            this.cachedTransactionIds = this.cachedTransactionIds.takeLast(limit);
        }

        return { added, notAdded };
    }

    /**
     * Drop all cached transaction ids.
     */
    public clearCachedTransactionIds(): void {
        this.cachedTransactionIds = this.cachedTransactionIds.clear();
    }

    /**
     * Get cached transaction ids.
     */
    public getCachedTransactionIds(): string[] {
        return this.cachedTransactionIds.toArray();
    }

    /**
     * Ping a block.
     */
    public pingBlock(incomingBlock: Interfaces.IBlockData): boolean {
        if (!this.blockPing) {
            return false;
        }

        if (this.blockPing.block.height === incomingBlock.height && this.blockPing.block.id === incomingBlock.id) {
            this.blockPing.count++;
            this.blockPing.last = new Date().getTime();

            return true;
        }

        return false;
    }

    /**
     * Push ping block.
     */
    public pushPingBlock(block: Interfaces.IBlockData, fromForger = false): void {
        if (this.blockPing) {
<<<<<<< HEAD
            app.log.info(
                `Block ${this.blockPing.block.height.toLocaleString()} pinged blockchain ${this.blockPing.count} times`,
=======
            app.resolvePlugin<Logger.ILogger>("logger").info(
                `Previous block ${this.blockPing.block.height.toLocaleString()} pinged blockchain ${
                    this.blockPing.count
                } times`,
>>>>>>> 0e3e1a37
            );
        }

        this.blockPing = {
            count: fromForger ? 0 : 1,
            first: new Date().getTime(),
            last: new Date().getTime(),
            block,
        };
    }

    // Map Block instances to block data.
    private mapToBlockData(
        blocks: Seq<number, Interfaces.IBlock>,
        headersOnly?: boolean,
    ): Seq<number, Interfaces.IBlockData> {
        return blocks.map(block => ({
            ...block.data,
            transactions: headersOnly ? undefined : block.transactions.map(tx => tx.data),
        }));
    }
}<|MERGE_RESOLUTION|>--- conflicted
+++ resolved
@@ -247,15 +247,10 @@
      */
     public pushPingBlock(block: Interfaces.IBlockData, fromForger = false): void {
         if (this.blockPing) {
-<<<<<<< HEAD
             app.log.info(
-                `Block ${this.blockPing.block.height.toLocaleString()} pinged blockchain ${this.blockPing.count} times`,
-=======
-            app.resolvePlugin<Logger.ILogger>("logger").info(
                 `Previous block ${this.blockPing.block.height.toLocaleString()} pinged blockchain ${
                     this.blockPing.count
                 } times`,
->>>>>>> 0e3e1a37
             );
         }
 
