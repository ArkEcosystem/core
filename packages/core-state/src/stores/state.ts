--- conflicted
+++ resolved
@@ -13,12 +13,8 @@
 export class StateStore implements State.IStateStore {
     // @TODO: make all properties private and expose them one-by-one through a getter if used outside of this class
     public blockchain: any = {};
-<<<<<<< HEAD
     public genesisBlock: Interfaces.IBlock | undefined = undefined;
-    public lastDownloadedBlock: Interfaces.IBlock | undefined = undefined;
-=======
     public lastDownloadedBlock: Interfaces.IBlockData | undefined = undefined;
->>>>>>> c780f661
     public blockPing: any = undefined;
     public started: boolean = false;
     public forkedBlock: Interfaces.IBlock | undefined = undefined;
