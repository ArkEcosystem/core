--- conflicted
+++ resolved
@@ -19,15 +19,9 @@
         "pretest": "bash ../../scripts/pre-test.sh"
     },
     "dependencies": {
-<<<<<<< HEAD
-        "@arkecosystem/core-container": "^2.4.0-next.12",
-        "@arkecosystem/core-interfaces": "^2.4.0-next.12",
-        "@arkecosystem/exchange-json-rpc": "^1.0.0"
-=======
         "@arkecosystem/core-container": "^2.4.0",
         "@arkecosystem/core-interfaces": "^2.4.0",
-        "@arkecosystem/exchange-json-rpc": "^1.0.0-next.5"
->>>>>>> 22b823fc
+        "@arkecosystem/exchange-json-rpc": "^1.0.0"
     },
     "engines": {
         "node": ">=10.x"
