--- conflicted
+++ resolved
@@ -27,11 +27,7 @@
         "updates": "../../node_modules/npm-check-updates/bin/npm-check-updates -a"
     },
     "dependencies": {
-<<<<<<< HEAD
         "@arkecosystem/core-container": "2.2.0-alpha.8",
-=======
-        "@arkecosystem/core-container": "^2.1.1",
->>>>>>> e8a187b1
         "@types/boom": "^7.2.1",
         "@types/micromatch": "^3.1.0",
         "boom": "^7.3.0",
