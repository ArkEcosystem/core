{
    "name": "@arkecosystem/core-http-utils",
    "description": "Http Utilities for Ark Core",
    "version": "2.2.1",
    "contributors": [
        "Brian Faust <brian@ark.io>"
    ],
    "license": "MIT",
    "main": "dist/index.js",
    "files": [
        "dist"
    ],
    "scripts": {
        "publish:alpha": "npm publish --tag alpha",
        "publish:beta": "npm publish --tag beta",
        "publish:rc": "npm publish --tag rc",
        "publish:latest": "npm publish --tag latest",
        "prepublishOnly": "yarn build",
        "pretest": "yarn lint && yarn build",
        "compile": "../../node_modules/typescript/bin/tsc",
        "build": "yarn clean && yarn compile",
        "build:watch": "yarn clean && yarn compile -w",
        "clean": "del dist",
        "docs": "../../node_modules/typedoc/bin/typedoc src --out docs",
        "lint": "../../node_modules/tslint/bin/tslint -c ../../tslint.json 'src/**/*.ts' '__tests__/**/*.ts' --fix",
        "updates": "../../node_modules/npm-check-updates/bin/npm-check-updates -a"
    },
    "dependencies": {
        "@arkecosystem/core-container": "^2.2.1",
        "@arkecosystem/core-utils": "^2.2.1",
        "boom": "^7.3.0",
        "expand-home-dir": "^0.0.3",
        "good": "^8.1.2",
        "good-console": "^8.0.0",
        "good-squeeze": "^5.1.0",
        "hapi": "^18.1.0",
        "hapi-trailing-slash": "^3.0.1",
        "nanomatch": "^1.2.13"
    },
    "devDependencies": {
        "@types/boom": "^7.2.1",
        "@types/hapi": "^18.0.1",
        "@types/inert": "^5.1.2",
        "@types/micromatch": "^3.1.0",
<<<<<<< HEAD
        "@types/vision": "^5.3.5"
=======
        "@types/vision": "^5.3.6",
        "axios": "^0.18.0"
>>>>>>> f0fa7e8f
    },
    "publishConfig": {
        "access": "public"
    },
    "engines": {
        "node": ">=10.x"
    }
}<|MERGE_RESOLUTION|>--- conflicted
+++ resolved
@@ -42,12 +42,7 @@
         "@types/hapi": "^18.0.1",
         "@types/inert": "^5.1.2",
         "@types/micromatch": "^3.1.0",
-<<<<<<< HEAD
-        "@types/vision": "^5.3.5"
-=======
-        "@types/vision": "^5.3.6",
-        "axios": "^0.18.0"
->>>>>>> f0fa7e8f
+        "@types/vision": "^5.3.6"
     },
     "publishConfig": {
         "access": "public"
