--- conflicted
+++ resolved
@@ -1,13 +1,8 @@
 {
     "name": "@arkecosystem/core-http-utils",
-<<<<<<< HEAD
-    "version": "2.3.21",
+    "version": "2.3.22",
     "description": "Http Utilities for ARK Core",
     "license": "MIT",
-=======
-    "description": "Http Utilities for ARK Core",
-    "version": "2.3.22",
->>>>>>> 302000cc
     "contributors": [
         "Brian Faust <brian@ark.io>"
     ],
@@ -23,21 +18,14 @@
         "prepublishOnly": "yarn build"
     },
     "dependencies": {
-<<<<<<< HEAD
-        "@arkecosystem/core-container": "^2.3.21",
-        "@arkecosystem/core-utils": "^2.3.21",
-        "@arkecosystem/crypto": "^2.3.21",
+        "@arkecosystem/core-container": "^2.3.22",
+        "@arkecosystem/core-utils": "^2.3.22",
+        "@arkecosystem/crypto": "^2.3.22",
         "@hapi/boom": "^7.4.2",
         "@hapi/good": "^8.2.0",
         "@hapi/good-console": "^8.1.0",
         "@hapi/good-squeeze": "^5.2.0",
         "@hapi/hapi": "^18.3.1",
-=======
-        "@arkecosystem/core-container": "^2.3.22",
-        "@arkecosystem/core-utils": "^2.3.22",
-        "@arkecosystem/crypto": "^2.3.22",
-        "boom": "^7.3.0",
->>>>>>> 302000cc
         "expand-home-dir": "^0.0.3",
         "hapi-trailing-slash": "^3.0.1",
         "nanomatch": "^1.2.13"
