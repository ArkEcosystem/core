{
    "name": "@arkecosystem/core-http-utils",
    "description": "Http Utilities for Ark Core",
    "version": "2.2.1",
    "contributors": [
        "Brian Faust <brian@ark.io>"
    ],
    "license": "MIT",
    "main": "dist/index.js",
    "files": [
        "dist"
    ],
    "scripts": {
<<<<<<< HEAD
        "publish:alpha": "npm publish --tag alpha",
        "publish:beta": "npm publish --tag beta",
        "publish:rc": "npm publish --tag rc",
        "publish:latest": "npm publish --tag latest",
=======
>>>>>>> 66bd7628
        "prepublishOnly": "yarn build",
        "compile": "../../node_modules/typescript/bin/tsc",
        "build": "yarn clean && yarn compile",
        "build:watch": "yarn clean && yarn compile -w",
<<<<<<< HEAD
        "clean": "del dist",
        "docs": "../../node_modules/typedoc/bin/typedoc src --out docs",
        "lint": "../../node_modules/tslint/bin/tslint -c ../../tslint.json 'src/**/*.ts' '__tests__/**/*.ts' --fix",
        "updates": "../../node_modules/npm-check-updates/bin/npm-check-updates -a"
    },
    "dependencies": {
        "@arkecosystem/core-container": "^2.2.1",
=======
        "clean": "del dist"
    },
    "dependencies": {
        "@arkecosystem/core-container": "^2.2.1",
        "@arkecosystem/core-utils": "^2.2.1",
>>>>>>> 66bd7628
        "boom": "^7.3.0",
        "expand-home-dir": "^0.0.3",
        "good": "^8.1.2",
        "good-console": "^8.0.0",
        "good-squeeze": "^5.1.0",
        "hapi": "^18.1.0",
        "hapi-trailing-slash": "^3.0.1",
        "nanomatch": "^1.2.13"
<<<<<<< HEAD
    },
    "devDependencies": {
        "@types/boom": "^7.2.1",
        "@types/hapi": "^18.0.1",
        "@types/inert": "^5.1.2",
        "@types/micromatch": "^3.1.0",
        "@types/vision": "^5.3.6",
        "axios": "^0.18.0"
    },
    "devDependencies": {
        "@types/hapi": "^18.0.0",
        "@types/inert": "^5.1.2",
        "@types/vision": "^5.3.5",
        "@types/boom": "^7.2.1",
        "@types/micromatch": "^3.1.0",
        "axios": "^0.18.0"
    },
    "publishConfig": {
        "access": "public"
    },
=======
    },
    "devDependencies": {
        "@types/boom": "^7.2.1",
        "@types/hapi": "^18.0.1",
        "@types/inert": "^5.1.2",
        "@types/micromatch": "^3.1.0",
        "@types/vision": "^5.3.6"
    },
    "publishConfig": {
        "access": "public"
    },
>>>>>>> 66bd7628
    "engines": {
        "node": ">=10.x"
    }
}<|MERGE_RESOLUTION|>--- conflicted
+++ resolved
@@ -11,32 +11,15 @@
         "dist"
     ],
     "scripts": {
-<<<<<<< HEAD
-        "publish:alpha": "npm publish --tag alpha",
-        "publish:beta": "npm publish --tag beta",
-        "publish:rc": "npm publish --tag rc",
-        "publish:latest": "npm publish --tag latest",
-=======
->>>>>>> 66bd7628
         "prepublishOnly": "yarn build",
         "compile": "../../node_modules/typescript/bin/tsc",
         "build": "yarn clean && yarn compile",
         "build:watch": "yarn clean && yarn compile -w",
-<<<<<<< HEAD
-        "clean": "del dist",
-        "docs": "../../node_modules/typedoc/bin/typedoc src --out docs",
-        "lint": "../../node_modules/tslint/bin/tslint -c ../../tslint.json 'src/**/*.ts' '__tests__/**/*.ts' --fix",
-        "updates": "../../node_modules/npm-check-updates/bin/npm-check-updates -a"
-    },
-    "dependencies": {
-        "@arkecosystem/core-container": "^2.2.1",
-=======
         "clean": "del dist"
     },
     "dependencies": {
         "@arkecosystem/core-container": "^2.2.1",
         "@arkecosystem/core-utils": "^2.2.1",
->>>>>>> 66bd7628
         "boom": "^7.3.0",
         "expand-home-dir": "^0.0.3",
         "good": "^8.1.2",
@@ -45,28 +28,6 @@
         "hapi": "^18.1.0",
         "hapi-trailing-slash": "^3.0.1",
         "nanomatch": "^1.2.13"
-<<<<<<< HEAD
-    },
-    "devDependencies": {
-        "@types/boom": "^7.2.1",
-        "@types/hapi": "^18.0.1",
-        "@types/inert": "^5.1.2",
-        "@types/micromatch": "^3.1.0",
-        "@types/vision": "^5.3.6",
-        "axios": "^0.18.0"
-    },
-    "devDependencies": {
-        "@types/hapi": "^18.0.0",
-        "@types/inert": "^5.1.2",
-        "@types/vision": "^5.3.5",
-        "@types/boom": "^7.2.1",
-        "@types/micromatch": "^3.1.0",
-        "axios": "^0.18.0"
-    },
-    "publishConfig": {
-        "access": "public"
-    },
-=======
     },
     "devDependencies": {
         "@types/boom": "^7.2.1",
@@ -78,7 +39,6 @@
     "publishConfig": {
         "access": "public"
     },
->>>>>>> 66bd7628
     "engines": {
         "node": ">=10.x"
     }
