'use strict'

const container = require('@arkecosystem/core-container')
const containerHelper = require('@arkecosystem/core-test-utils/lib/helpers/container')

exports.setUp = async () => {
<<<<<<< HEAD
  await containerHelper.setUp({
    exit: '@arkecosystem/core-blockchain'
=======
  await container.setUp({
    data: '~/.ark',
    config: path.resolve(__dirname, '../../../core/lib/config/testnet'),
    token: 'ark',
    network: 'testnet'
  }, {
    exit: '@arkecosystem/core-logger-winston'
>>>>>>> aded3319
  })
}

exports.tearDown = async () => {
  await container.tearDown()
}<|MERGE_RESOLUTION|>--- conflicted
+++ resolved
@@ -4,18 +4,8 @@
 const containerHelper = require('@arkecosystem/core-test-utils/lib/helpers/container')
 
 exports.setUp = async () => {
-<<<<<<< HEAD
   await containerHelper.setUp({
-    exit: '@arkecosystem/core-blockchain'
-=======
-  await container.setUp({
-    data: '~/.ark',
-    config: path.resolve(__dirname, '../../../core/lib/config/testnet'),
-    token: 'ark',
-    network: 'testnet'
-  }, {
     exit: '@arkecosystem/core-logger-winston'
->>>>>>> aded3319
   })
 }
 
