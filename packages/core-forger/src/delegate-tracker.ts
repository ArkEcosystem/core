--- conflicted
+++ resolved
@@ -1,10 +1,5 @@
-<<<<<<< HEAD
 import { CryptoSuite } from "@arkecosystem/core-crypto";
 import { Container, Contracts, Services, Utils } from "@arkecosystem/core-kernel";
-=======
-import { Container, Contracts, Services, Utils } from "@arkecosystem/core-kernel";
-import { Managers, Utils as CryptoUtils } from "@arkecosystem/crypto";
->>>>>>> dafd569a
 
 import { Delegate } from "./interfaces";
 
@@ -75,18 +70,12 @@
     public async handle(): Promise<void> {
         // Arrange...
         const { height, timestamp } = this.blockchainService.getLastBlock().data;
-<<<<<<< HEAD
-        const delegatesCount = this.cryptoManager.MilestoneManager.getMilestone(height).activeDelegates;
-        const blockTime: number = this.cryptoManager.MilestoneManager.getMilestone(height).blocktime;
+        const maxDelegates = this.cryptoManager.MilestoneManager.getMilestone(height).activeDelegates;
+        const blockTime: number = this.cryptoManager.MilestoneManager.calculateBlockTime(height);
         const round: Contracts.Shared.RoundInfo = Utils.roundCalculator.calculateRound(
             height,
             this.cryptoManager.MilestoneManager.getMilestones(),
         );
-=======
-        const maxDelegates = Managers.configManager.getMilestone(height).activeDelegates;
-        const blockTime: number = CryptoUtils.calculateBlockTime(height);
-        const round: Contracts.Shared.RoundInfo = Utils.roundCalculator.calculateRound(height);
->>>>>>> dafd569a
 
         const activeDelegates = (await this.app
             .get<Services.Triggers.Triggers>(Container.Identifiers.TriggerService)
@@ -101,6 +90,7 @@
         const forgingInfo: Contracts.Shared.ForgingInfo = Utils.forgingInfoCalculator.calculateForgingInfo(
             timestamp,
             height,
+            this.cryptoManager,
             blockTimeLookup,
         );
 
@@ -108,13 +98,7 @@
         const nextForgers: string[] = [];
         for (let i = 0; i <= maxDelegates; i++) {
             const delegate: string | undefined =
-<<<<<<< HEAD
-                activeDelegatesPublicKeys[
-                    (this.cryptoManager.LibraryManager.Crypto.Slots.getSlotNumber(timestamp) + i) % delegatesCount
-                ];
-=======
                 activeDelegatesPublicKeys[(forgingInfo.currentForger + i) % maxDelegates];
->>>>>>> dafd569a
 
             if (delegate) {
                 nextForgers.push(delegate);
