<<<<<<< HEAD
import { Container, Contracts, Utils } from "@arkecosystem/core-kernel";
import { NetworkState, NetworkStateStatus, socketEmit } from "@arkecosystem/core-p2p";
import { Interfaces } from "@arkecosystem/crypto";
=======
import { app } from "@arkecosystem/core-container";
import { Logger, P2P } from "@arkecosystem/core-interfaces";
import { codec, NetworkState, NetworkStateStatus, socketEmit } from "@arkecosystem/core-p2p";
import { Blocks, Interfaces } from "@arkecosystem/crypto";
import delay from "delay";
>>>>>>> 239f12e1
import socketCluster from "socketcluster-client";

import { HostNoResponseError, RelayCommunicationError } from "./errors";
import { RelayHost } from "./interfaces";

// todo: review the implementation and make use of ioc
/**
 * @export
 * @class Client
 */
@Container.injectable()
export class Client {
    /**
     * @type {RelayHost[]}
     * @memberof Client
     */
    public hosts: RelayHost[] = [];

    /**
     * @private
     * @type {RelayHost}
     * @memberof Client
     */
    // @ts-ignore
    private host: RelayHost;

    /**
     * @private
     * @type {Contracts.Kernel.Logger}
     * @memberof Client
     */
    @Container.inject(Container.Identifiers.LogService)
    private readonly logger!: Contracts.Kernel.Logger;

    /**
     * @param {RelayHost[]} hosts
     * @memberof Client
     */
    public register(hosts: RelayHost[]) {
        this.hosts = hosts.map((host: RelayHost) => {
            host.socket = socketCluster.create({
                ...host,
                autoReconnectOptions: {
                    initialDelay: 1000,
                    maxDelay: 1000,
                },
                codecEngine: codec,
            });

            host.socket.on("error", err => {
                if (err.message !== "Socket hung up") {
                    this.logger.error(err.message);
                }
            });

            return host;
        });

        this.host = this.hosts[0];
    }

<<<<<<< HEAD
    /**
     * @memberof Client
     */
    public dispose(): void {
        for (const host of this.hosts) {
            const socket: socketCluster.SCClientSocket | undefined = host.socket;

            if (socket) {
                socket.disconnect();
            }
        }
    }

    /**
     * @param {Interfaces.IBlockJson} block
     * @returns {Promise<void>}
     * @memberof Client
     */
    public async broadcastBlock(block: Interfaces.IBlockJson): Promise<void> {
=======
    public async broadcastBlock(block: Interfaces.IBlock): Promise<void> {
>>>>>>> 239f12e1
        this.logger.debug(
            `Broadcasting block ${block.data.height.toLocaleString()} (${block.data.id}) with ${
                block.data.numberOfTransactions
            } transactions to ${this.host.hostname}`,
        );

        try {
            await this.emit("p2p.peer.postBlock", {
                block: Blocks.Block.serializeWithTransactions({
                    ...block.data,
                    transactions: block.transactions.map(tx => tx.data),
                }),
            });
        } catch (error) {
            this.logger.error(`Broadcast block failed: ${error.message}`);
        }
    }

    /**
     * @returns {Promise<void>}
     * @memberof Client
     */
    public async syncWithNetwork(): Promise<void> {
        await this.selectHost();

        this.logger.debug(`Sending wake-up check to relay node ${this.host.hostname}`);

        try {
            await this.emit("p2p.internal.syncBlockchain");
        } catch (error) {
            this.logger.error(`Could not sync check: ${error.message}`);
        }
    }

    /**
     * @returns {Promise<Contracts.P2P.CurrentRound>}
     * @memberof Client
     */
    public async getRound(): Promise<Contracts.P2P.CurrentRound> {
        await this.selectHost();

        return this.emit<Contracts.P2P.CurrentRound>("p2p.internal.getCurrentRound");
    }

    public async getNetworkState(): Promise<Contracts.P2P.NetworkState> {
        try {
            return NetworkState.parse(
                await this.emit<Contracts.P2P.NetworkState>("p2p.internal.getNetworkState", {}, 4000),
            );
        } catch (err) {
            return new NetworkState(NetworkStateStatus.Unknown);
        }
    }

    /**
     * @returns {Promise<Contracts.P2P.ForgingTransactions>}
     * @memberof Client
     */
    /**
     * @returns {Promise<Contracts.P2P.ForgingTransactions>}
     * @memberof Client
     */
    public async getTransactions(): Promise<Contracts.P2P.ForgingTransactions> {
        return this.emit<Contracts.P2P.ForgingTransactions>("p2p.internal.getUnconfirmedTransactions");
    }

    /**
     * @param {string} event
     * @param {({ error: string } | { activeDelegates: string[] } | Interfaces.IBlockData | Interfaces.ITransactionData)} body
     * @returns {Promise<void>}
     * @memberof Client
     */
    public async emitEvent(
        event: string,
        body: { error: string } | { activeDelegates: string[] } | Interfaces.IBlockData | Interfaces.ITransactionData,
    ): Promise<void> {
        // NOTE: Events need to be emitted to the localhost. If you need to trigger
        // actions on a remote host based on events you should be using webhooks
        // that get triggered by the events you wish to react to.

        const allowedHosts: string[] = ["127.0.0.1", "::ffff:127.0.0.1"];

        const host: RelayHost | undefined = this.hosts.find(item =>
            allowedHosts.some(allowedHost => item.hostname.includes(allowedHost)),
        );

        if (!host) {
            this.logger.error("emitEvent: unable to find any local hosts.");
            return;
        }

        try {
            await this.emit("p2p.internal.emitEvent", { event, body });
        } catch (error) {
            this.logger.error(`Failed to emit "${event}" to "${host.hostname}:${host.port}"`);
        }
    }

    /**
     * @returns {Promise<void>}
     * @memberof Client
     */
    public async selectHost(): Promise<void> {
        for (let i = 0; i < 10; i++) {
            for (const host of this.hosts) {
                if (host.socket && host.socket.getState() === host.socket.OPEN) {
                    this.host = host;
                    return;
                }
            }

            await Utils.sleep(100);
        }

        this.logger.debug(
            `No open socket connection to any host: ${JSON.stringify(
                this.hosts.map(host => `${host.hostname}:${host.port}`),
            )}.`,
        );

        throw new HostNoResponseError(this.hosts.map(host => host.hostname).join());
    }

    /**
     * @private
     * @template T
     * @param {string} event
     * @param {Record<string, any>} [data={}]
     * @param {number} [timeout=4000]
     * @returns {Promise<T>}
     * @memberof Client
     */
    private async emit<T = object>(event: string, data: Record<string, any> = {}, timeout = 4000): Promise<T> {
        try {
            Utils.assert.defined<socketCluster.SCClientSocket>(this.host.socket);

            const response: Contracts.P2P.Response<T> = await socketEmit(
                this.host.hostname,
                this.host.socket,
                event,
                data,
                {
                    "Content-Type": "application/json",
                },
                timeout,
            );

            return response.data;
        } catch (error) {
            throw new RelayCommunicationError(`${this.host.hostname}:${this.host.port}<${event}>`, error.message);
        }
    }
}<|MERGE_RESOLUTION|>--- conflicted
+++ resolved
@@ -1,14 +1,6 @@
-<<<<<<< HEAD
 import { Container, Contracts, Utils } from "@arkecosystem/core-kernel";
-import { NetworkState, NetworkStateStatus, socketEmit } from "@arkecosystem/core-p2p";
-import { Interfaces } from "@arkecosystem/crypto";
-=======
-import { app } from "@arkecosystem/core-container";
-import { Logger, P2P } from "@arkecosystem/core-interfaces";
 import { codec, NetworkState, NetworkStateStatus, socketEmit } from "@arkecosystem/core-p2p";
 import { Blocks, Interfaces } from "@arkecosystem/crypto";
-import delay from "delay";
->>>>>>> 239f12e1
 import socketCluster from "socketcluster-client";
 
 import { HostNoResponseError, RelayCommunicationError } from "./errors";
@@ -70,7 +62,6 @@
         this.host = this.hosts[0];
     }
 
-<<<<<<< HEAD
     /**
      * @memberof Client
      */
@@ -90,9 +81,6 @@
      * @memberof Client
      */
     public async broadcastBlock(block: Interfaces.IBlockJson): Promise<void> {
-=======
-    public async broadcastBlock(block: Interfaces.IBlock): Promise<void> {
->>>>>>> 239f12e1
         this.logger.debug(
             `Broadcasting block ${block.data.height.toLocaleString()} (${block.data.id}) with ${
                 block.data.numberOfTransactions
