import { app } from "@arkecosystem/core-container";
import { Logger } from "@arkecosystem/core-interfaces";
import { NetworkState, NetworkStateStatus } from "@arkecosystem/core-p2p";
import { httpie } from "@arkecosystem/core-utils";
import delay from "delay";
import sample from "lodash/sample";
import { URL } from "url";

export class Client {
    public hosts: string[];
    private host: any;
    private headers: any;
    private logger: Logger.ILogger;

    /**
     * Create a new client instance.
     * @param  {(Array|String)} hosts - Host or Array of hosts
     */
    constructor(hosts) {
        this.hosts = Array.isArray(hosts) ? hosts : [hosts];
        this.logger = app.resolvePlugin<Logger.ILogger>("logger");

        const { port } = new URL(this.hosts[0]);

        if (!port) {
            throw new Error("Failed to determine the P2P communcation port.");
        }

        this.headers = {
            version: app.getVersion(),
            port,
            nethash: app.getConfig().get("network.nethash"),
            "x-auth": "forger",
            "Content-Type": "application/json",
        };
    }

    /**
     * Send the given block to the relay.
     * @param  {(Block|Object)} block
     * @return {Object}
     */
    public async broadcast(block) {
        this.logger.debug(
            `Broadcasting forged block id:${block.id} at height:${block.height.toLocaleString()} with ${
                block.numberOfTransactions
            } transactions to ${this.host}`,
        );

        return this.__post(`${this.host}/internal/blocks`, { block });
    }

    /**
     * Sends the WAKEUP signal to the to relay hosts to check if synced and sync if necesarry
     */
    public async syncCheck() {
        await this.__chooseHost();

        this.logger.debug(`Sending wake-up check to relay node ${this.host}`);

        try {
            await this.__get(`${this.host}/internal/blockchain/sync`);
        } catch (error) {
            this.logger.error(`Could not sync check: ${error.message}`);
        }
    }

    /**
     * Get the current round.
     * @return {Object}
     */
    public async getRound() {
        try {
            await this.__chooseHost();

            const response = await this.__get(`${this.host}/internal/rounds/current`);

            return response.body.data;
        } catch (e) {
            return {};
        }
    }

    /**
     * Get the current network quorum.
     * @return {NetworkState}
     */
    public async getNetworkState(): Promise<NetworkState> {
        try {
<<<<<<< HEAD
            const response = await this.__get(`${this.host}/internal/network/state`);
            const { data } = response.body;
=======
            const response = await this.__get(`${this.host}/internal/network/state`, 4000);
            const { data } = response.data;
>>>>>>> b0b0c10d

            return NetworkState.parse(data);
        } catch (e) {
            this.logger.error(`Could not retrieve network state: ${this.host}/internal/network/state: ${e.message}`);
            return new NetworkState(NetworkStateStatus.Unknown);
        }
    }

    /**
     * Get all transactions that are ready to be forged.
     * @return {Object}
     */
    public async getTransactions() {
        try {
            const response = await this.__get(`${this.host}/internal/transactions/forging`);

            return response.body.data;
        } catch (e) {
            return {};
        }
    }

    /**
     * Get a list of all active delegate usernames.
     * @return {Object}
     */
    public async getUsernames(wait = 0) {
        await this.__chooseHost(wait);

        try {
            const response = await this.__get(`${this.host}/internal/utils/usernames`);

            return response.body.data;
        } catch (e) {
            return {};
        }
    }

    /**
     * Emit the given event and payload to the local host.
     * @param  {String} event
     * @param  {Object} body
     * @return {Object}
     */
    public async emitEvent(event, body) {
        // NOTE: Events need to be emitted to the localhost. If you need to trigger
        // actions on a remote host based on events you should be using webhooks
        // that get triggered by the events you wish to react to.

        const allowedHosts = ["localhost", "127.0.0.1", "::ffff:127.0.0.1", "192.168.*"];

        const host = this.hosts.find(item => allowedHosts.some(allowedHost => item.includes(allowedHost)));

        if (!host) {
            return this.logger.error("Was unable to find any local hosts.");
        }

        try {
            await this.__post(`${host}/internal/utils/events`, { event, body });
        } catch (error) {
            this.logger.error(`Failed to emit "${event}" to "${host}"`);
        }
    }

    /**
     * Chose a responsive host.
     * @return {void}
     */
    public async __chooseHost(wait = 0) {
        const host = sample(this.hosts);

        try {
            await this.__get(`${host}/peer/status`);

            this.host = host;
        } catch (error) {
            this.logger.debug(`${host} didn't respond to the forger. Trying another host`);

            if (wait > 0) {
                await delay(wait);
            }

            await this.__chooseHost(wait);
        }
    }

<<<<<<< HEAD
    public async __get(url) {
        return httpie.get(url, { headers: this.headers, timeout: 2000 });
=======
    public async __get(url, timeout: number = 2000) {
        return axios.get(url, { headers: this.headers, timeout });
>>>>>>> b0b0c10d
    }

    public async __post(url, body) {
        return httpie.post(url, { body, headers: this.headers, timeout: 2000 });
    }
}<|MERGE_RESOLUTION|>--- conflicted
+++ resolved
@@ -87,13 +87,8 @@
      */
     public async getNetworkState(): Promise<NetworkState> {
         try {
-<<<<<<< HEAD
-            const response = await this.__get(`${this.host}/internal/network/state`);
-            const { data } = response.body;
-=======
             const response = await this.__get(`${this.host}/internal/network/state`, 4000);
             const { data } = response.data;
->>>>>>> b0b0c10d
 
             return NetworkState.parse(data);
         } catch (e) {
@@ -180,13 +175,8 @@
         }
     }
 
-<<<<<<< HEAD
-    public async __get(url) {
-        return httpie.get(url, { headers: this.headers, timeout: 2000 });
-=======
     public async __get(url, timeout: number = 2000) {
-        return axios.get(url, { headers: this.headers, timeout });
->>>>>>> b0b0c10d
+        return httpie.get(url, { headers: this.headers, timeout });
     }
 
     public async __post(url, body) {
