--- conflicted
+++ resolved
@@ -51,17 +51,10 @@
      * @memberof BIP39
      */
     public forge(
-<<<<<<< HEAD
         transactions: TransactionInterfaces.ITransactionData[],
-        options: Record<string, any>,
-    ): Interfaces.IBlock {
-        return this.createBlock(this.keys, transactions, options);
-=======
-        transactions: Interfaces.ITransactionData[],
         options: Record<string, any>,
         getBlockTimeLookup: (height: number) => number,
     ): Interfaces.IBlock {
-        return this.createBlock(this.keys!, transactions, options, getBlockTimeLookup);
->>>>>>> dafd569a
+        return this.createBlock(this.keys, transactions, options, getBlockTimeLookup);
     }
 }