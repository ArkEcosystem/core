import { Container, Contracts, Enums, Services, Utils as AppUtils } from "@arkecosystem/core-kernel";
import { NetworkStateStatus } from "@arkecosystem/core-p2p";
import { Blocks, Crypto, Interfaces, Managers, Transactions } from "@arkecosystem/crypto";

import { Client } from "./client";
import { HostNoResponseError, RelayCommunicationError } from "./errors";
import { Delegate } from "./interfaces";

// todo: review the implementation - quite a mess right now with quite a few responsibilities
@Container.injectable()
export class ForgerService {
    /**
     * @private
     * @type {Contracts.Kernel.Application}
     * @memberof ForgerService
     */
    @Container.inject(Container.Identifiers.Application)
    private readonly app!: Contracts.Kernel.Application;

    /**
     * @private
     * @type {Contracts.Kernel.Logger}
     * @memberof ForgerService
     */
    @Container.inject(Container.Identifiers.LogService)
    private readonly logger!: Contracts.Kernel.Logger;

    /**
     * @private
     * @type {Client}
     * @memberof ForgerService
     */
    private client!: Client;

    /**
     * @private
     * @type {Delegate[]}
     * @memberof ForgerService
     */
    private delegates: Delegate[] = [];

    /**
     * @private
     * @type {{ [key: string]: string }}
     * @memberof ForgerService
     */
    private usernames: { [key: string]: string } = {};

    /**
     * @private
     * @type {boolean}
     * @memberof ForgerService
     */
    private isStopped: boolean = false;

    /**
     * @private
     * @type {(Contracts.P2P.CurrentRound | undefined)}
     * @memberof ForgerService
     */
    private round: Contracts.P2P.CurrentRound | undefined;

    /**
     * @private
     * @type {(Interfaces.IBlock | undefined)}
     * @memberof ForgerService
     */
    private lastForgedBlock: Interfaces.IBlock | undefined;

    /**
     * @private
     * @type {boolean}
     * @memberof ForgerService
     */
    private initialized: boolean = false;

    public getRound(): Contracts.P2P.CurrentRound | undefined {
        return this.round;
    }

<<<<<<< HEAD
    public async getRemainingSlotTime(): Promise<number> {
        const networkState: Contracts.P2P.NetworkState = await this.client.getNetworkState();

        const blockTimeLookup = await AppUtils.forgingInfoCalculator.getBlockTimeLookup(
            this.app,
            networkState.nodeHeight!,
        );

        return Crypto.Slots.getTimeInMsUntilNextSlot(blockTimeLookup);
=======
    public getLastForgedBlock(): Interfaces.IBlock | undefined {
        return this.lastForgedBlock;
>>>>>>> 8bd81173
    }

    /**
     * @param {*} options
     * @memberof ForgerService
     */
    public register(options): void {
        this.client = this.app.resolve<Client>(Client);
        this.client.register(options.hosts);
    }

    /**
     * @param {Delegate[]} delegates
     * @returns {Promise<void>}
     * @memberof ForgerService
     */
    public async boot(delegates: Delegate[]): Promise<void> {
        this.delegates = delegates;

        let timeout: number = 2000;
        try {
            await this.loadRound();

            AppUtils.assert.defined<Contracts.P2P.CurrentRound>(this.round);

            let height;
            try {
                AppUtils.assert.defined<string>(this.round.lastBlock.height);
                height = this.round.lastBlock.height;
            } catch {
                height = 1;
            }

            const blockTimeLookup = await AppUtils.forgingInfoCalculator.getBlockTimeLookup(this.app, height);

            timeout = Crypto.Slots.getTimeInMsUntilNextSlot(blockTimeLookup);
        } catch (error) {
            this.logger.warning("Waiting for a responsive host");
        } finally {
            this.checkLater(timeout);
        }
    }

    /**
     * @returns {Promise<void>}
     * @memberof ForgerService
     */
    public async dispose(): Promise<void> {
        this.isStopped = true;

        this.client.dispose();
    }

    /**
     * todo: make this private
     *
     * @returns {Promise<void>}
     * @memberof ForgerService
     */
    public async checkSlot(): Promise<void> {
        try {
            if (this.isStopped) {
                return;
            }

            await this.loadRound();

            AppUtils.assert.defined<Contracts.P2P.CurrentRound>(this.round);

            if (!this.round.canForge) {
                // basically looping until we lock at beginning of next slot
                return this.checkLater(200);
            }

            AppUtils.assert.defined<string>(this.round.currentForger.publicKey);

            const delegate: Delegate | undefined = this.isActiveDelegate(this.round.currentForger.publicKey);

            let height;
            try {
                AppUtils.assert.defined<string>(this.round.lastBlock.height);
                height = this.round.lastBlock.height;
            } catch {
                height = 1;
            }

            const blockTimeLookup = await AppUtils.forgingInfoCalculator.getBlockTimeLookup(this.app, height);

            if (!delegate) {
                AppUtils.assert.defined<string>(this.round.nextForger.publicKey);

                if (this.isActiveDelegate(this.round.nextForger.publicKey)) {
                    const username = this.usernames[this.round.nextForger.publicKey];

                    this.logger.info(
                        `Next forging delegate ${username} (${this.round.nextForger.publicKey}) is active on this node.`,
                    );

                    await this.client.syncWithNetwork();
                }

                return this.checkLater(Crypto.Slots.getTimeInMsUntilNextSlot(blockTimeLookup));
            }

            const networkState: Contracts.P2P.NetworkState = await this.client.getNetworkState();

            if (networkState.nodeHeight !== this.round.lastBlock.height) {
                this.logger.warning(
                    `The NetworkState height (${networkState.nodeHeight}) and round height (${this.round.lastBlock.height}) are out of sync. This indicates delayed blocks on the network.`,
                );
            }

            if (
                await this.app
                    .get<Services.Triggers.Triggers>(Container.Identifiers.TriggerService)
                    .call("isForgingAllowed", { forgerService: this, delegate, networkState })
            ) {
                await this.app
                    .get<Services.Triggers.Triggers>(Container.Identifiers.TriggerService)
                    .call("forgeNewBlock", { forgerService: this, delegate, round: this.round, networkState });
            }

            return this.checkLater(Crypto.Slots.getTimeInMsUntilNextSlot(blockTimeLookup));
        } catch (error) {
            if (error instanceof HostNoResponseError || error instanceof RelayCommunicationError) {
                if (error.message.includes("blockchain isn't ready") || error.message.includes("App is not ready.")) {
                    this.logger.info("Waiting for relay to become ready.");
                } else {
                    this.logger.warning(error.message);
                }
            } else {
                this.logger.error(error.stack);

                if (this.round) {
                    this.logger.info(
                        `Round: ${this.round.current.toLocaleString()}, height: ${this.round.lastBlock.height.toLocaleString()}`,
                    );
                }

                this.client.emitEvent(Enums.ForgerEvent.Failed, { error: error.message });
            }

            // no idea when this will be ok, so waiting 2s before checking again
            return this.checkLater(2000);
        }
    }

    /**
     * @param {Delegate} delegate
     * @param {Contracts.P2P.CurrentRound} round
     * @param {Contracts.P2P.NetworkState} networkState
     * @returns {Promise<void>}
     * @memberof ForgerService
     */
    public async forgeNewBlock(
        delegate: Delegate,
        round: Contracts.P2P.CurrentRound,
        networkState: Contracts.P2P.NetworkState,
    ): Promise<void> {
        AppUtils.assert.defined<number>(networkState.nodeHeight);

        Managers.configManager.setHeight(networkState.nodeHeight);

        const transactions: Interfaces.ITransactionData[] = await this.getTransactionsForForging();

        const blockTimeLookup = await AppUtils.forgingInfoCalculator.getBlockTimeLookup(
            this.app,
            networkState.nodeHeight,
        );

        const block: Interfaces.IBlock | undefined = delegate.forge(
            transactions,
            {
                previousBlock: {
                    id: networkState.lastBlockId,
                    idHex: Managers.configManager.getMilestone().block.idFullSha256
                        ? networkState.lastBlockId
                        : Blocks.Block.toBytesHex(networkState.lastBlockId),
                    height: networkState.nodeHeight,
                },
                timestamp: round.timestamp,
                reward: round.reward,
            },
            blockTimeLookup,
        );

        AppUtils.assert.defined<Interfaces.IBlock>(block);
        AppUtils.assert.defined<string>(delegate.publicKey);

        const minimumMs = 2000;
        const timeLeftInMs: number = Crypto.Slots.getTimeInMsUntilNextSlot(blockTimeLookup);
        const currentSlot: number = Crypto.Slots.getSlotNumber(blockTimeLookup);
        const roundSlot: number = Crypto.Slots.getSlotNumber(blockTimeLookup, round.timestamp);
        const prettyName = `${this.usernames[delegate.publicKey]} (${delegate.publicKey})`;

        if (timeLeftInMs >= minimumMs && currentSlot === roundSlot) {
            this.logger.info(`Forged new block ${block.data.id} by delegate ${prettyName}`);

            await this.client.broadcastBlock(block);

            this.lastForgedBlock = block;
            this.client.emitEvent(Enums.BlockEvent.Forged, block.data);

            for (const transaction of transactions) {
                this.client.emitEvent(Enums.TransactionEvent.Forged, transaction);
            }
        } else {
            if (currentSlot !== roundSlot) {
                this.logger.warning(
                    `Failed to forge new block by delegate ${prettyName}, because already in next slot.`,
                );
            } else {
                this.logger.warning(
                    `Failed to forge new block by delegate ${prettyName}, because there were ${timeLeftInMs}ms left in the current slot (less than ${minimumMs}ms).`,
                );
            }
        }
    }

    /**
     * @returns {Promise<Interfaces.ITransactionData[]>}
     * @memberof ForgerService
     */
    public async getTransactionsForForging(): Promise<Interfaces.ITransactionData[]> {
        const response = await this.client.getTransactions();
        if (AppUtils.isEmpty(response)) {
            this.logger.error("Could not get unconfirmed transactions from transaction pool.");
            return [];
        }
        const transactions = response.transactions.map(
            (hex) => Transactions.TransactionFactory.fromBytesUnsafe(Buffer.from(hex, "hex")).data,
        );
        this.logger.debug(
            `Received ${AppUtils.pluralize("transaction", transactions.length, true)} ` +
                `from the pool containing ${AppUtils.pluralize("transaction", response.poolSize, true)} total`,
        );
        return transactions;
    }

    /**
     * @param {Contracts.P2P.NetworkState} networkState
     * @param {Delegate} delegate
     * @returns {boolean}
     * @memberof ForgerService
     */
    public isForgingAllowed(networkState: Contracts.P2P.NetworkState, delegate: Delegate): boolean {
        if (networkState.status === NetworkStateStatus.Unknown) {
            this.logger.info("Failed to get network state from client. Will not forge.");
            return false;
        } else if (networkState.status === NetworkStateStatus.ColdStart) {
            this.logger.info("Skipping slot because of cold start. Will not forge.");
            return false;
        } else if (networkState.status === NetworkStateStatus.BelowMinimumPeers) {
            this.logger.info("Network reach is not sufficient to get quorum. Will not forge.");
            return false;
        }

        const overHeightBlockHeaders: Array<{
            [id: string]: any;
        }> = networkState.getOverHeightBlockHeaders();
        if (overHeightBlockHeaders.length > 0) {
            this.logger.info(
                `Detected ${AppUtils.pluralize(
                    "distinct overheight block header",
                    overHeightBlockHeaders.length,
                    true,
                )}.`,
            );

            for (const overHeightBlockHeader of overHeightBlockHeaders) {
                if (overHeightBlockHeader.generatorPublicKey === delegate.publicKey) {
                    AppUtils.assert.defined<string>(delegate.publicKey);

                    const username: string = this.usernames[delegate.publicKey];

                    this.logger.warning(
                        `Possible double forging delegate: ${username} (${delegate.publicKey}) - Block: ${overHeightBlockHeader.id}.`,
                    );
                }
            }
        }

        if (networkState.getQuorum() < 0.66) {
            this.logger.info("Fork 6 - Not enough quorum to forge next block. Will not forge.");
            this.logger.debug(`Network State: ${networkState.toJson()}`);

            return false;
        }

        return true;
    }

    /**
     * @private
     * @param {string} publicKey
     * @returns {(Delegate | undefined)}
     * @memberof ForgerService
     */
    private isActiveDelegate(publicKey: string): Delegate | undefined {
        return this.delegates.find((delegate) => delegate.publicKey === publicKey);
    }

    /**
     * @private
     * @returns {Promise<void>}
     * @memberof ForgerService
     */
    private async loadRound(): Promise<void> {
        this.round = await this.client.getRound();

        this.usernames = this.round.delegates.reduce((acc, wallet) => {
            AppUtils.assert.defined<string>(wallet.publicKey);

            return Object.assign(acc, {
                [wallet.publicKey]: wallet.delegate.username,
            });
        }, {});

        if (!this.initialized) {
            this.printLoadedDelegates();

            // @ts-ignore
            this.client.emitEvent(Enums.ForgerEvent.Started, {
                activeDelegates: this.delegates.map((delegate) => delegate.publicKey),
            });

            this.logger.info(`Forger Manager started.`);
        }

        this.initialized = true;
    }

    /**
     * @private
     * @param {number} timeout
     * @memberof ForgerService
     */
    private checkLater(timeout: number): void {
        setTimeout(() => this.checkSlot(), timeout);
    }

    /**
     * @private
     * @memberof ForgerService
     */
    private printLoadedDelegates(): void {
        const activeDelegates: Delegate[] = this.delegates.filter((delegate) => {
            AppUtils.assert.defined<string>(delegate.publicKey);

            return this.usernames.hasOwnProperty(delegate.publicKey);
        });

        if (activeDelegates.length > 0) {
            this.logger.info(
                `Loaded ${AppUtils.pluralize("active delegate", activeDelegates.length, true)}: ${activeDelegates
                    .map(({ publicKey }) => {
                        AppUtils.assert.defined<string>(publicKey);

                        return `${this.usernames[publicKey]} (${publicKey})`;
                    })
                    .join(", ")}`,
            );
        }

        if (this.delegates.length > activeDelegates.length) {
            const inactiveDelegates: (string | undefined)[] = this.delegates
                .filter((delegate) => !activeDelegates.includes(delegate))
                .map((delegate) => delegate.publicKey);

            this.logger.info(
                `Loaded ${AppUtils.pluralize(
                    "inactive delegate",
                    inactiveDelegates.length,
                    true,
                )}: ${inactiveDelegates.join(", ")}`,
            );
        }
    }
}<|MERGE_RESOLUTION|>--- conflicted
+++ resolved
@@ -78,7 +78,6 @@
         return this.round;
     }
 
-<<<<<<< HEAD
     public async getRemainingSlotTime(): Promise<number> {
         const networkState: Contracts.P2P.NetworkState = await this.client.getNetworkState();
 
@@ -88,10 +87,10 @@
         );
 
         return Crypto.Slots.getTimeInMsUntilNextSlot(blockTimeLookup);
-=======
+    }
+
     public getLastForgedBlock(): Interfaces.IBlock | undefined {
         return this.lastForgedBlock;
->>>>>>> 8bd81173
     }
 
     /**
