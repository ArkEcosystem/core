<<<<<<< HEAD
import { Interfaces as BlockInterfaces } from "@arkecosystem/core-crypto";
=======
>>>>>>> dafd569a
import { Interfaces } from "@arkecosystem/crypto";
import Nes from "@hapi/nes";

/**
 * @export
 * @interface RelayHost
 */
export interface RelayHost {
    /**
     * @type {string}
     * @memberof RelayHost
     */
    hostname: string;

    /**
     * @type {number}
     * @memberof RelayHost
     */
    port: number;

    /**
     * @type {Nes.Client}
     * @memberof RelayHost
     */
    socket?: Nes.Client;
}

/**
 * @export
 * @interface Delegate
 */
export interface Delegate {
    /**
     * @type {Interfaces.IKeyPair}
     * @memberof Delegate
     */
    keys: Interfaces.IKeyPair | undefined;

    /**
     * @type {string}
     * @memberof Delegate
     */
    publicKey: string;

    /**
     * @type {string}
     * @memberof Delegate
     */
    address: string;

    /**
     * @param {Interfaces.ITransactionData[]} transactions
     * @param {Record<string, any>} options
     * @returns {Interfaces.IBlock}
     * @memberof Delegate
     */
<<<<<<< HEAD
    forge(transactions: Interfaces.ITransactionData[], options: Record<string, any>): BlockInterfaces.IBlock;
=======
    forge(
        transactions: Interfaces.ITransactionData[],
        options: Record<string, any>,
        getBlockTimeLookup: (height: number) => number,
    ): Interfaces.IBlock;
>>>>>>> dafd569a
}<|MERGE_RESOLUTION|>--- conflicted
+++ resolved
@@ -1,7 +1,4 @@
-<<<<<<< HEAD
 import { Interfaces as BlockInterfaces } from "@arkecosystem/core-crypto";
-=======
->>>>>>> dafd569a
 import { Interfaces } from "@arkecosystem/crypto";
 import Nes from "@hapi/nes";
 
@@ -58,13 +55,9 @@
      * @returns {Interfaces.IBlock}
      * @memberof Delegate
      */
-<<<<<<< HEAD
-    forge(transactions: Interfaces.ITransactionData[], options: Record<string, any>): BlockInterfaces.IBlock;
-=======
     forge(
         transactions: Interfaces.ITransactionData[],
         options: Record<string, any>,
         getBlockTimeLookup: (height: number) => number,
-    ): Interfaces.IBlock;
->>>>>>> dafd569a
+    ): BlockInterfaces.IBlock;
 }