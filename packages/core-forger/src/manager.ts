import { app } from "@arkecosystem/core-container";
import { Logger } from "@arkecosystem/core-interfaces";
<<<<<<< HEAD
import { NetworkStateStatus } from "@arkecosystem/core-p2p";
import { ITransactionData, models, slots, Transaction } from "@arkecosystem/crypto";
=======
import { NetworkState, NetworkStateStatus } from "@arkecosystem/core-p2p";
import { configManager, ITransactionData, models, slots, Transaction } from "@arkecosystem/crypto";
>>>>>>> 66bd7628
import delay from "delay";
import isEmpty from "lodash/isEmpty";
import uniq from "lodash/uniq";
import pluralize from "pluralize";

import { Client } from "./client";

const { Delegate } = models;

export class ForgerManager {
    private logger = app.resolvePlugin<Logger.ILogger>("logger");
    private config = app.getConfig();
    private secrets: any;
    private network: any;
    private client: any;
    private delegates: any;
    private usernames: any;
    private isStopped: any;

    /**
     * Create a new forger manager instance.
     * @param  {Object} options
     */
    constructor(options) {
        this.secrets = this.config.get("delegates.secrets");
        this.network = this.config.get("network");
        this.client = new Client(options.hosts);
    }

    /**
     * Load all delegates that forge.
     * @param  {String} bip38
     * @param  {String} password
     * @return {Array}
     */
    public async loadDelegates(bip38, password) {
        if (!bip38 && (!this.secrets || !this.secrets.length || !Array.isArray(this.secrets))) {
            this.logger.warn('No delegate found! Please check your "delegates.json" file and try again.');
            return;
        }

        this.secrets = uniq(this.secrets.map(secret => secret.trim()));
        this.delegates = this.secrets.map(passphrase => new Delegate(passphrase, this.network, password));

        if (bip38) {
            this.logger.info("BIP38 Delegate loaded");

            this.delegates.push(new Delegate(bip38, this.network, password));
        }

        await this.__loadUsernames(2000);

        const delegates = this.delegates.map(
            delegate => `${this.usernames[delegate.publicKey]} (${delegate.publicKey})`,
        );

        this.logger.debug(`Loaded ${pluralize("delegate", delegates.length, true)}: ${delegates.join(", ")}`);

        return this.delegates;
    }

    /**
     * Start forging on the given node.
     * @return {Object}
     */
    public async startForging() {
        const slot = slots.getSlotNumber();

        while (slots.getSlotNumber() === slot) {
            await delay(100);
        }

        return this.__monitor(null);
    }

    /**
     * Stop forging on the given node.
     * @return {void}
     */
    public async stop() {
        this.isStopped = true;
    }

    /**
     * Monitor the node for any actions that trigger forging.
     * @param  {Object} round
     * @return {Function}
     */
    public async __monitor(round): Promise<any> {
        try {
            if (this.isStopped) {
                return false;
            }

            await this.__loadUsernames();

            round = await this.client.getRound();
            if (!round.canForge) {
                // this.logger.debug('Block already forged in current slot')
                // technically it is possible to compute doing shennanigan with arkjs.slots lib

                await delay(200); // basically looping until we lock at beginning of next slot

                return this.__monitor(round);
            }

            const delegate = this.__isDelegateActivated(round.currentForger.publicKey);
            if (!delegate) {
                // this.logger.debug(`Current forging delegate ${
                //  round.currentForger.publicKey
                // } is not configured on this node.`)

                if (this.__isDelegateActivated(round.nextForger.publicKey)) {
                    const username = this.usernames[round.nextForger.publicKey];
                    this.logger.info(
                        `Next forging delegate ${username} (${round.nextForger.publicKey}) is active on this node.`,
                    );
                    await this.client.syncCheck();
                }

                await delay(slots.getTimeInMsUntilNextSlot()); // we will check at next slot

                return this.__monitor(round);
            }

            const networkState = await this.client.getNetworkState();
            if (networkState.nodeHeight !== round.lastBlock.height) {
                this.logger.warn(
                    `The NetworkState height (${networkState.nodeHeight}) and round height (${
                        round.lastBlock.height
                    }) are out of sync. This indicates delayed blocks on the network.`,
                );
            }

            if (this.__parseNetworkState(networkState, delegate)) {
                await this.__forgeNewBlock(delegate, round, networkState);
            }

            await delay(slots.getTimeInMsUntilNextSlot()); // we will check at next slot

            return this.__monitor(round);
        } catch (error) {
            // README: The Blockchain is not ready, monitor until it is instead of crashing.
            if (error.response && error.response.status === 503) {
                this.logger.warn(`Blockchain not ready - ${error.response.status} ${error.response.statusText}`);

                await delay(2000);

                return this.__monitor(round);
            }

            // README: The Blockchain is ready but an action still failed.
            this.logger.error(`Forging failed: ${error.message}`);

            if (!isEmpty(round)) {
                this.logger.info(
                    `Round: ${round.current.toLocaleString()}, height: ${round.lastBlock.height.toLocaleString()}`,
                );
            }

            await delay(2000); // no idea when this will be ok, so waiting 2s before checking again

            this.client.emitEvent("forger.failed", error.message);

            return this.__monitor(round);
        }
    }

    /**
     * Creates new block by the delegate and sends it to relay node for verification and broadcast
     */
<<<<<<< HEAD
    public async __forgeNewBlock(delegate: models.Delegate, round) {
        // TODO: Disabled for now as this could cause a delay in forging that
        // results in missing a block which we want to avoid.
        //
        // We should either use a very radical timeout like 500ms or look
        // into another solution for broadcasting this specific event.
        //
        // this.client.emitEvent('forger.started', delegate.publicKey)

=======
    public async __forgeNewBlock(delegate: models.Delegate, round, networkState: NetworkState) {
>>>>>>> 66bd7628
        const transactions = await this.__getTransactionsForForging();

        const previousBlock = {
            id: networkState.lastBlockId,
            idHex: null,
            height: networkState.nodeHeight,
        };

        if (configManager.getMilestone(networkState.nodeHeight).block.idFullSha256) {
            previousBlock.idHex = previousBlock.id;
        } else {
            previousBlock.idHex = models.Block.toBytesHex(previousBlock.id);
        }

        const blockOptions = {
            previousBlock,
            timestamp: round.timestamp,
            reward: round.reward,
        };

        const block = await delegate.forge(transactions, blockOptions);

        const username = this.usernames[delegate.publicKey];
        this.logger.info(`Forged new block ${block.data.id} by delegate ${username} (${delegate.publicKey})`);

        await this.client.broadcast(block.toJson());

        this.client.emitEvent("block.forged", block.data);
        transactions.forEach(transaction => this.client.emitEvent("transaction.forged", transaction));
    }

    /**
     * Gets the unconfirmed transactions from the relay nodes transaction pool
     */
    public async __getTransactionsForForging(): Promise<ITransactionData[]> {
        const response = await this.client.getTransactions();

        const transactions = response.transactions
            ? response.transactions.map(serializedTx => Transaction.fromHex(serializedTx).data)
            : [];

        if (isEmpty(response)) {
            this.logger.error("Could not get unconfirmed transactions from transaction pool.");
        } else {
            this.logger.debug(
                `Received ${pluralize("transaction", transactions.length, true)} from the pool containing ${
                    response.poolSize
                }`,
            );
        }

        return transactions;
    }

    /**
     * Checks if delegate public key is in the loaded (active) delegates list
     * @param  {Object} PublicKey
     * @return {Object}
     */
    public __isDelegateActivated(queryPublicKey) {
        return this.delegates.find(delegate => delegate.publicKey === queryPublicKey);
    }

    /**
     * Parses the given network state and decides if forging is allowed.
     * @param {Object} networkState internal response
     * @param {Booolean} isAllowedToForge
     */
    public __parseNetworkState(networkState, currentForger) {
        if (networkState.status === NetworkStateStatus.Unknown) {
            this.logger.info("Failed to get network state from client. Will not forge.");
            return false;
        }

        if (networkState.status === NetworkStateStatus.ColdStart) {
            this.logger.info("Will not forge during the cold start period. Check peers.json for coldStart setting.");
            return false;
        }

        if (networkState.status === NetworkStateStatus.BelowMinimumPeers) {
            this.logger.info("Network reach is not sufficient to get quorum. Will not forge.");
            return false;
        }

        const overHeightBlockHeaders = networkState.getOverHeightBlockHeaders();
        if (overHeightBlockHeaders.length > 0) {
            this.logger.info(
                `Detected ${overHeightBlockHeaders.length} distinct overheight block ${pluralize(
                    "header",
                    overHeightBlockHeaders.length,
                    true,
                )}.`,
            );

            for (const overHeightBlockHeader of overHeightBlockHeaders) {
                if (overHeightBlockHeader.generatorPublicKey === currentForger.publicKey) {
                    const username = this.usernames[currentForger.publicKey];
                    this.logger.warn(
                        `Possible double forging delegate: ${username} (${currentForger.publicKey}) - Block: ${
                            overHeightBlockHeader.id
                        }. Will not forge.`,
                    );
                    this.logger.debug(`Network State: ${networkState.toJson()}`);
                    return false;
                }
            }
        }

        if (networkState.getQuorum() < 0.66) {
            this.logger.info("Fork 6 - Not enough quorum to forge next block. Will not forge.");
            this.logger.debug(`Network State: ${networkState.toJson()}`);
            return false;
        }

        return true;
    }

    /**
     * Get a list of all active delegate usernames.
     * @return {Object}
     */
    public async __loadUsernames(wait = 0) {
        this.usernames = await this.client.getUsernames(wait);
    }
}<|MERGE_RESOLUTION|>--- conflicted
+++ resolved
@@ -1,12 +1,7 @@
 import { app } from "@arkecosystem/core-container";
 import { Logger } from "@arkecosystem/core-interfaces";
-<<<<<<< HEAD
-import { NetworkStateStatus } from "@arkecosystem/core-p2p";
-import { ITransactionData, models, slots, Transaction } from "@arkecosystem/crypto";
-=======
 import { NetworkState, NetworkStateStatus } from "@arkecosystem/core-p2p";
 import { configManager, ITransactionData, models, slots, Transaction } from "@arkecosystem/crypto";
->>>>>>> 66bd7628
 import delay from "delay";
 import isEmpty from "lodash/isEmpty";
 import uniq from "lodash/uniq";
@@ -178,19 +173,7 @@
     /**
      * Creates new block by the delegate and sends it to relay node for verification and broadcast
      */
-<<<<<<< HEAD
-    public async __forgeNewBlock(delegate: models.Delegate, round) {
-        // TODO: Disabled for now as this could cause a delay in forging that
-        // results in missing a block which we want to avoid.
-        //
-        // We should either use a very radical timeout like 500ms or look
-        // into another solution for broadcasting this specific event.
-        //
-        // this.client.emitEvent('forger.started', delegate.publicKey)
-
-=======
     public async __forgeNewBlock(delegate: models.Delegate, round, networkState: NetworkState) {
->>>>>>> 66bd7628
         const transactions = await this.__getTransactionsForForging();
 
         const previousBlock = {
