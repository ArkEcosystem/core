--- conflicted
+++ resolved
@@ -21,20 +21,12 @@
         "clean": "del dist"
     },
     "dependencies": {
-<<<<<<< HEAD
-        "@arkecosystem/core-container": "^2.3.0-next.4",
-        "@arkecosystem/core-interfaces": "^2.3.0-next.4",
-        "@arkecosystem/core-p2p": "^2.3.0-next.4",
-        "@arkecosystem/core-utils": "^2.3.0-next.4",
-        "@arkecosystem/crypto": "^2.3.0-next.4",
-        "delay": "^4.1.0",
-=======
         "@arkecosystem/core-container": "^2.3.0-next.5",
         "@arkecosystem/core-interfaces": "^2.3.0-next.5",
         "@arkecosystem/core-p2p": "^2.3.0-next.5",
         "@arkecosystem/core-utils": "^2.3.0-next.5",
         "@arkecosystem/crypto": "^2.3.0-next.5",
->>>>>>> b60364c6
+        "delay": "^4.1.0",
         "lodash.isempty": "^4.4.0",
         "lodash.uniq": "^4.5.0",
         "pluralize": "^7.0.0",
