--- conflicted
+++ resolved
@@ -21,22 +21,13 @@
         "pretest": "bash ../../scripts/pre-test.sh"
     },
     "dependencies": {
-<<<<<<< HEAD
-        "@arkecosystem/core-container": "^2.5.7",
-        "@arkecosystem/core-event-emitter": "^2.5.7",
-        "@arkecosystem/core-interfaces": "^2.5.7",
-        "@arkecosystem/core-p2p": "^2.5.7",
-        "@arkecosystem/core-state": "^2.5.7",
-        "@arkecosystem/core-utils": "^2.5.7",
-        "@arkecosystem/crypto": "^2.5.7",
-=======
         "@arkecosystem/core-container": "^2.5.0-next.10",
         "@arkecosystem/core-event-emitter": "^2.5.0-next.10",
         "@arkecosystem/core-interfaces": "^2.5.0-next.10",
         "@arkecosystem/core-p2p": "^2.5.0-next.10",
+        "@arkecosystem/core-state": "^2.5.0-next.10",
         "@arkecosystem/core-utils": "^2.5.0-next.10",
         "@arkecosystem/crypto": "^2.5.0-next.10",
->>>>>>> 9ee37952
         "delay": "^4.3.0",
         "lodash.isempty": "^4.4.0",
         "lodash.uniq": "^4.5.0",
