{
    "name": "@arkecosystem/core-forger",
    "description": "Forger for Ark Core",
    "version": "2.2.1",
    "contributors": [
        "François-Xavier Thoorens <fx@ark.io>",
        "Kristjan Košič <kristjan@ark.io>",
        "Brian Faust <brian@ark.io>"
    ],
    "license": "MIT",
    "main": "dist/index.js",
    "files": [
        "dist"
    ],
    "scripts": {
        "publish:alpha": "npm publish --tag alpha",
        "publish:beta": "npm publish --tag beta",
        "publish:rc": "npm publish --tag rc",
        "publish:latest": "npm publish --tag latest",
        "prepublishOnly": "yarn build",
        "pretest": "bash ../../scripts/pre-test.sh",
        "compile": "../../node_modules/typescript/bin/tsc",
        "build": "yarn clean && yarn compile",
        "build:watch": "yarn clean && yarn compile -w",
        "clean": "del dist",
        "docs": "../../node_modules/typedoc/bin/typedoc src --out docs",
        "lint": "../../node_modules/tslint/bin/tslint -c ../../tslint.json 'src/**/*.ts' '__tests__/**/*.ts' --fix",
        "updates": "../../node_modules/npm-check-updates/bin/npm-check-updates -a"
    },
    "dependencies": {
<<<<<<< HEAD
        "@arkecosystem/core-container": "^2.2.0-rc.0",
        "@arkecosystem/core-interfaces": "^2.2.0-rc.0",
        "@arkecosystem/core-p2p": "^2.2.0-rc.0",
        "@arkecosystem/core-utils": "^2.2.0-rc.0",
        "@arkecosystem/crypto": "^2.2.0-rc.0",
=======
        "@arkecosystem/core-container": "^2.2.1",
        "@arkecosystem/core-interfaces": "^2.2.1",
        "@arkecosystem/core-p2p": "^2.2.1",
        "@arkecosystem/crypto": "^2.2.1",
        "axios": "^0.18.0",
>>>>>>> b0b0c10d
        "delay": "^4.1.0",
        "lodash.isempty": "^4.4.0",
        "lodash.sample": "^4.2.1",
        "lodash.uniq": "^4.5.0",
        "pluralize": "^7.0.0"
    },
    "devDependencies": {
        "@types/lodash.isempty": "^4.4.4",
        "@types/lodash.sample": "^4.2.4",
        "@types/lodash.uniq": "^4.5.4",
        "@types/pluralize": "^0.0.29"
    },
    "publishConfig": {
        "access": "public"
    },
    "engines": {
        "node": ">=10.x"
    }
}<|MERGE_RESOLUTION|>--- conflicted
+++ resolved
@@ -28,19 +28,11 @@
         "updates": "../../node_modules/npm-check-updates/bin/npm-check-updates -a"
     },
     "dependencies": {
-<<<<<<< HEAD
-        "@arkecosystem/core-container": "^2.2.0-rc.0",
-        "@arkecosystem/core-interfaces": "^2.2.0-rc.0",
-        "@arkecosystem/core-p2p": "^2.2.0-rc.0",
-        "@arkecosystem/core-utils": "^2.2.0-rc.0",
-        "@arkecosystem/crypto": "^2.2.0-rc.0",
-=======
         "@arkecosystem/core-container": "^2.2.1",
         "@arkecosystem/core-interfaces": "^2.2.1",
         "@arkecosystem/core-p2p": "^2.2.1",
+        "@arkecosystem/core-utils": "^2.2.1",
         "@arkecosystem/crypto": "^2.2.1",
-        "axios": "^0.18.0",
->>>>>>> b0b0c10d
         "delay": "^4.1.0",
         "lodash.isempty": "^4.4.0",
         "lodash.sample": "^4.2.1",
