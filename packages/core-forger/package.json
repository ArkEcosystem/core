--- conflicted
+++ resolved
@@ -21,23 +21,13 @@
         "pretest": "bash ../../scripts/pre-test.sh"
     },
     "dependencies": {
-<<<<<<< HEAD
-        "@arkecosystem/core-container": "^2.5.0-next.5",
-        "@arkecosystem/core-event-emitter": "^2.5.0-next.5",
-        "@arkecosystem/core-interfaces": "^2.5.0-next.5",
-        "@arkecosystem/core-p2p": "^2.5.0-next.5",
-        "@arkecosystem/core-utils": "^2.5.0-next.5",
-        "@arkecosystem/crypto": "^2.5.0-next.5",
-        "delay": "^4.3.0",
-=======
         "@arkecosystem/core-container": "^2.5.0-next.6",
         "@arkecosystem/core-event-emitter": "^2.5.0-next.6",
         "@arkecosystem/core-interfaces": "^2.5.0-next.6",
         "@arkecosystem/core-p2p": "^2.5.0-next.6",
         "@arkecosystem/core-utils": "^2.5.0-next.6",
         "@arkecosystem/crypto": "^2.5.0-next.6",
-        "delay": "^4.2.0",
->>>>>>> 05cc9b9f
+        "delay": "^4.3.0",
         "lodash.isempty": "^4.4.0",
         "lodash.uniq": "^4.5.0",
         "node-forge": "^0.8.5",
