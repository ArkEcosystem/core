--- conflicted
+++ resolved
@@ -31,11 +31,7 @@
     "dependencies": {
         "@arkecosystem/core-interfaces": "^2.1.0",
         "@arkecosystem/core-container": "^2.1.0",
-<<<<<<< HEAD
-        "@arkecosystem/core-logger": "^2.1.0",
         "@arkecosystem/core-p2p": "^2.1.0",
-=======
->>>>>>> 86a4a2f9
         "@arkecosystem/crypto": "^2.1.0",
         "@types/lodash.isempty": "^4.4.4",
         "@types/lodash.sample": "^4.2.4",
