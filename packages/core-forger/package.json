{
  "name": "@arkecosystem/core-forger",
  "description": "Forger for ARK Core",
  "version": "0.1.1",
  "contributors": [
    "François-Xavier Thoorens <fx@ark.io>",
    "Kristjan Košič <kristjan@ark.io>",
    "Brian Faust <brian@ark.io>"
  ],
  "license": "MIT",
  "main": "lib/index.js",
  "scripts": {
    "build:docs": "../../node_modules/.bin/jsdoc -c jsdoc.json",
    "test": "cross-env ARK_ENV=test jest --runInBand --detectOpenHandles",
    "test:coverage": "cross-env ARK_ENV=test jest --coverage --runInBand --detectOpenHandles",
    "test:debug": "cross-env ARK_ENV=test node --inspect-brk ../../node_modules/.bin/jest --runInBand --watch",
    "test:watch": "cross-env ARK_ENV=test jest --runInBand --watch",
    "test:watch:all": "cross-env ARK_ENV=test jest --runInBand --watchAll",
    "lint": "eslint ./ --fix",
    "depcheck": "depcheck ./"
  },
  "dependencies": {
    "@arkecosystem/core-container": "^0.1.1",
    "@arkecosystem/crypto": "^0.2.0",
    "axios": "^0.18.0",
    "delay": "^2.0.0",
    "lodash": "^4.17.10"
  },
  "devDependencies": {
<<<<<<< HEAD
    "nock": "^10.0.0",
    "@arkecosystem/core-test-utils": "^0.1.1"
=======
    "axios-mock-adapter": "^1.15.0"
>>>>>>> aded3319
  },
  "publishConfig": {
    "access": "public"
  }
}<|MERGE_RESOLUTION|>--- conflicted
+++ resolved
@@ -27,12 +27,8 @@
     "lodash": "^4.17.10"
   },
   "devDependencies": {
-<<<<<<< HEAD
-    "nock": "^10.0.0",
+    "axios-mock-adapter": "^1.15.0",
     "@arkecosystem/core-test-utils": "^0.1.1"
-=======
-    "axios-mock-adapter": "^1.15.0"
->>>>>>> aded3319
   },
   "publishConfig": {
     "access": "public"
