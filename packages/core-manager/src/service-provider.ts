--- conflicted
+++ resolved
@@ -3,21 +3,14 @@
 import { Server } from "./server/server";
 import { ActionReader } from "./action-reader";
 import { PluginFactory } from "./server/plugins";
-<<<<<<< HEAD
-import { Argon2id } from "./server/validators";
-=======
 import { Argon2id, SimpleTokenValidator } from "./server/validators";
->>>>>>> 5a776823
 
 export class ServiceProvider extends Providers.ServiceProvider {
     public async register(): Promise<void> {
         this.app.bind(Identifiers.ActionReader).to(ActionReader).inSingletonScope();
         this.app.bind(Identifiers.PluginFactory).to(PluginFactory).inSingletonScope();
         this.app.bind(Identifiers.BasicCredentialsValidator).to(Argon2id).inSingletonScope();
-<<<<<<< HEAD
-=======
         this.app.bind(Identifiers.TokenValidator).to(SimpleTokenValidator).inSingletonScope();
->>>>>>> 5a776823
 
         if (this.config().get("server.http.enabled")) {
             await this.buildServer("http", Identifiers.HTTP);
