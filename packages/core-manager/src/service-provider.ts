--- conflicted
+++ resolved
@@ -1,10 +1,7 @@
 import { ApplicationFactory } from "@arkecosystem/core-cli";
 import { Container, Contracts, Providers, Types } from "@arkecosystem/core-kernel";
-<<<<<<< HEAD
 import { cloneDeep } from "lodash";
-=======
 import Joi from "joi";
->>>>>>> a273cb4a
 
 import { ActionReader } from "./action-reader";
 import { DatabaseLogger } from "./database-logger";
