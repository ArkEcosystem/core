export const defaults = {
    server: {
        http: {
            enabled: !process.env.CORE_MONITOR_DISABLED,
            host: process.env.CORE_MONITOR_HOST || "0.0.0.0",
            port: process.env.CORE_MONITOR_PORT || 4005,
        },
        // @see https://hapijs.com/api#-serveroptionstls
        https: {
            enabled: process.env.CORE_MONITOR_SSL,
            host: process.env.CORE_MONITOR_SSL_HOST || "0.0.0.0",
            port: process.env.CORE_MONITOR_SSL_PORT || 8445,
            tls: {
                key: process.env.CORE_MONITOR_SSL_KEY,
                cert: process.env.CORE_MONITOR_SSL_CERT,
            },
        },
    },
    plugins: {
        whitelist: ["*"],
<<<<<<< HEAD
        basicAuthentication: {
            enabled: true,
=======
        tokenAuthentication: {
            enabled: true,
            token: "secret_token"
        },
        basicAuthentication: {
            enabled: false,
>>>>>>> 5a776823
            secret: "secret",
            users: [
                {
                    username: "username",
                    password: "$argon2id$v=19$m=4096,t=3,p=1$NiGA5Cy5vFWTxhBaZMG/3Q$TwEFlzTuIB0fDy+qozEas+GzEiBcLRkm5F+/ClVRCDY"
                }
            ]
        }
    }
};<|MERGE_RESOLUTION|>--- conflicted
+++ resolved
@@ -18,17 +18,12 @@
     },
     plugins: {
         whitelist: ["*"],
-<<<<<<< HEAD
-        basicAuthentication: {
-            enabled: true,
-=======
         tokenAuthentication: {
             enabled: true,
             token: "secret_token"
         },
         basicAuthentication: {
             enabled: false,
->>>>>>> 5a776823
             secret: "secret",
             users: [
                 {
