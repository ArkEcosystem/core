--- conflicted
+++ resolved
@@ -1,46 +1,4 @@
 {
-<<<<<<< HEAD
-  "name": "@arkecosystem/core-deployer",
-  "description": "Deployer for Ark Core",
-  "version": "0.2.0",
-  "contributors": [
-    "Brian Faust <brian@ark.io>",
-    "Alex Barnsley <alex@ark.io>"
-  ],
-  "license": "MIT",
-  "main": "lib/index.js",
-  "bin": {
-    "ark:deployer": "./bin/deployer"
-  },
-  "scripts": {
-    "start": "./bin/deployer",
-    "test": "cross-env ARK_ENV=test jest --runInBand --detectOpenHandles",
-    "test:coverage": "cross-env ARK_ENV=test jest --coverage --coveragePathIgnorePatterns='/(defaults.js|index.js)$' --runInBand --detectOpenHandles",
-    "test:debug": "cross-env ARK_ENV=test node --inspect-brk ../../node_modules/.bin/jest --runInBand",
-    "test:watch": "cross-env ARK_ENV=test jest --runInBand --watch",
-    "test:watch:all": "cross-env ARK_ENV=test jest --runInBand --watchAll",
-    "lint": "eslint ./ --fix"
-  },
-  "dependencies": {
-    "@arkecosystem/crypto": "~0.2",
-    "bip39": "^2.5.0",
-    "bytebuffer": "^5.0.1",
-    "commander": "^2.19.0",
-    "envfile": "^2.3.0",
-    "expand-home-dir": "0.0.3",
-    "fs-extra": "^7.0.1",
-    "joi": "^14.3.0",
-    "lodash.set": "^4.3.2",
-    "pino": "^5.10.1",
-    "pino-pretty": "^2.3.0"
-  },
-  "publishConfig": {
-    "access": "public"
-  },
-  "engines": {
-    "node": ">=10.x"
-  }
-=======
     "name": "@arkecosystem/core-deployer",
     "description": "Deployer for Ark Core",
     "version": "0.3.0",
@@ -89,7 +47,7 @@
         "fs-extra": "^7.0.1",
         "joi": "^14.3.0",
         "lodash.set": "^4.3.2",
-        "pino": "^5.9.0",
+        "pino": "^5.10.1",
         "pino-pretty": "^2.3.0"
     },
     "publishConfig": {
@@ -98,5 +56,4 @@
     "engines": {
         "node": ">=10.x"
     }
->>>>>>> 3c50a004
 }