const expandHomeDir = require('expand-home-dir')
const formatter = require('@arkecosystem/core-logger-winston').formatter

module.exports = {
  init: {
    '@arkecosystem/core-event-emitter': {},
    '@arkecosystem/core-config': {},
    '@arkecosystem/core-config-json': {}
  },
  beforeCreate: {
    '@arkecosystem/core-logger': {},
    '@arkecosystem/core-logger-winston': {
      transports: [{
        constructor: 'Console',
        options: {
          colorize: true,
          level: 'debug',
          timestamp: () => Date.now(),
          formatter: (info) => formatter(info)
        }
      }, {
        package: 'winston-daily-rotate-file',
        constructor: 'DailyRotateFile',
        options: {
          filename: expandHomeDir(`${process.env.ARK_PATH_DATA}/logs/core/devnet/`) + '%DATE%.log',
          datePattern: 'YYYY-MM-DD',
          level: 'debug',
          zippedArchive: true
        }
      }]
    },
    '@arkecosystem/core-webhooks': {},
    '@arkecosystem/core-blockchain': {}
  },
  beforeMount: {
    '@arkecosystem/core-database': {
      snapshots: `${process.env.ARK_PATH_DATA}/devnet/snapshots`
    },
    '@arkecosystem/core-database-sequelize': {
      // uri: `sqlite:${process.env.ARK_PATH_DATA}/database/devnet.sqlite`,
      // dialect: 'sqlite'
      uri: 'postgres://node:password@localhost:5432/ark_devnet',
      dialect: 'postgres'
    },
    '@arkecosystem/core-api-p2p': {
      port: 4002,
      remoteinterface: true
    },
<<<<<<< HEAD
    '@arkecosystem/core-api-p2p': {},
    '@arkecosystem/core-graphql': {},
    '@arkecosystem/core-api-graphql': {},
    '@arkecosystem/core-transaction-pool-redis': {}
=======
    '@arkecosystem/core-transaction-pool': {},
    '@arkecosystem/core-transaction-pool-redis': {
      enabled: true,
      key: 'ark/pool',
      maxTransactionsPerSender: 5,
      whiteList: [],
      redis: {
        host: 'localhost',
        port: 6379
      }
    }
>>>>>>> 09a34249
  },
  mounted: {
    '@arkecosystem/core-api-public': {
      enabled: true,
      port: 4003
    },
    '@arkecosystem/core-api-webhooks': {
      enabled: true,
      port: 4004
    },
    '@arkecosystem/core-forger': {}
  }
}<|MERGE_RESOLUTION|>--- conflicted
+++ resolved
@@ -37,21 +37,15 @@
       snapshots: `${process.env.ARK_PATH_DATA}/devnet/snapshots`
     },
     '@arkecosystem/core-database-sequelize': {
-      // uri: `sqlite:${process.env.ARK_PATH_DATA}/database/devnet.sqlite`,
-      // dialect: 'sqlite'
-      uri: 'postgres://node:password@localhost:5432/ark_devnet',
-      dialect: 'postgres'
+      uri: `sqlite:${process.env.ARK_PATH_DATA}/database/devnet.sqlite`,
+      dialect: 'sqlite'
+      // uri: 'postgres://node:password@localhost:5432/ark_devnet',
+      // dialect: 'postgres'
     },
     '@arkecosystem/core-api-p2p': {
       port: 4002,
       remoteinterface: true
     },
-<<<<<<< HEAD
-    '@arkecosystem/core-api-p2p': {},
-    '@arkecosystem/core-graphql': {},
-    '@arkecosystem/core-api-graphql': {},
-    '@arkecosystem/core-transaction-pool-redis': {}
-=======
     '@arkecosystem/core-transaction-pool': {},
     '@arkecosystem/core-transaction-pool-redis': {
       enabled: true,
@@ -63,7 +57,6 @@
         port: 6379
       }
     }
->>>>>>> 09a34249
   },
   mounted: {
     '@arkecosystem/core-api-public': {
@@ -74,6 +67,8 @@
       enabled: true,
       port: 4004
     },
+    '@arkecosystem/core-graphql': {},
+    '@arkecosystem/core-api-graphql': {},
     '@arkecosystem/core-forger': {}
   }
 }