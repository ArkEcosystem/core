--- conflicted
+++ resolved
@@ -46,15 +46,6 @@
       port: 4000,
       remoteinterface: true
     },
-<<<<<<< HEAD
-    '@arkecosystem/core-graphql': {},
-    '@arkecosystem/core-transaction-pool-redis': {}
-  },
-  mounted: {
-    '@arkecosystem/core-api-graphql': {},
-    '@arkecosystem/core-api-public': {},
-    '@arkecosystem/core-api-webhooks': {},
-=======
     '@arkecosystem/core-transaction-pool': {},
     '@arkecosystem/core-transaction-pool-redis': {
       enabled: true,
@@ -76,7 +67,8 @@
       enabled: true,
       port: 4102
     },
->>>>>>> 09a34249
+    '@arkecosystem/core-graphql': {},
+    '@arkecosystem/core-api-graphql': {},
     '@arkecosystem/core-forger': {}
   }
 }