--- conflicted
+++ resolved
@@ -19,19 +19,11 @@
         "clean": "del dist"
     },
     "dependencies": {
-<<<<<<< HEAD
-        "@arkecosystem/core-container": "^2.3.0-next.5",
-        "@arkecosystem/core-interfaces": "^2.3.0-next.5",
-        "@arkecosystem/core-logger": "^2.3.0-next.5",
-        "pino": "^5.12.1",
-        "pino-pretty": "^2.6.0",
-=======
         "@arkecosystem/core-container": "^2.3.0-next.6",
         "@arkecosystem/core-interfaces": "^2.3.0-next.6",
         "@arkecosystem/core-logger": "^2.3.0-next.6",
-        "pino": "^5.11.1",
-        "pino-pretty": "^2.5.0",
->>>>>>> d84d80b4
+        "pino": "^5.12.1",
+        "pino-pretty": "^2.6.0",
         "pump": "^3.0.0",
         "readable-stream": "^3.3.0",
         "rotating-file-stream": "^1.4.0",
