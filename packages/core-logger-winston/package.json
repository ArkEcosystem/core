--- conflicted
+++ resolved
@@ -29,15 +29,9 @@
         "updates": "../../node_modules/npm-check-updates/bin/npm-check-updates -a"
     },
     "dependencies": {
-<<<<<<< HEAD
         "@arkecosystem/core-interfaces": "2.2.0-alpha.8",
         "@arkecosystem/core-logger": "2.2.0-alpha.8",
-        "chalk": "^2.4.1",
-=======
-        "@arkecosystem/core-interfaces": "^2.1.1",
-        "@arkecosystem/core-logger": "^2.1.1",
         "chalk": "^2.4.2",
->>>>>>> e8a187b1
         "colors": "^1.3.3",
         "dayjs-ext": "^2.2.0",
         "lodash": "^4.17.11",
