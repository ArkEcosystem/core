--- conflicted
+++ resolved
@@ -20,14 +20,9 @@
         "clean": "del dist"
     },
     "dependencies": {
-<<<<<<< HEAD
-        "@arkecosystem/core-interfaces": "^2.3.15",
-        "@arkecosystem/core-logger": "^2.3.15",
-        "@faustbrian/dato": "^0.3.0",
-=======
         "@arkecosystem/core-interfaces": "^2.3.16",
         "@arkecosystem/core-logger": "^2.3.16",
->>>>>>> c9da1f50
+        "@faustbrian/dato": "^0.3.0",
         "chalk": "^2.4.2",
         "colors": "^1.3.3",
         "winston": "^3.2.1",
