--- conflicted
+++ resolved
@@ -109,11 +109,15 @@
     Reverted = "transaction.reverted",
 }
 
-<<<<<<< HEAD
+/**
+ * @export
+ * @enum {number}
+ */
 export enum ScheduleEvent {
     BlockJobFinished = "schedule.blockJob.finished",
     CronJobFinished = "schedule.cronJob.finished",
-=======
+}
+
 /**
  * @export
  * @enum {number}
@@ -121,5 +125,4 @@
 export enum QueueEvent {
     Finished = "queue.finished",
     Failed = "queue.finished",
->>>>>>> 9ac9b453
 }