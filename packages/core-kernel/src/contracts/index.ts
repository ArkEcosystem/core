import * as Blockchain from "./blockchain";
import * as Database from "./database";
import * as Kernel from "./kernel";
import * as P2P from "./p2p";
import * as Search from "./search";
import * as Shared from "./shared";
import * as Snapshot from "./snapshot";
import * as State from "./state";
import * as TransactionPool from "./transaction-pool";

<<<<<<< HEAD
export { Blockchain, Database, Kernel, P2P, Shared, Snapshot, State, TransactionPool };
=======
export { Blockchain, Database, Kernel, Search, P2P, Shared, State, TransactionPool };
>>>>>>> 7386f04f
<|MERGE_RESOLUTION|>--- conflicted
+++ resolved
@@ -8,8 +8,4 @@
 import * as State from "./state";
 import * as TransactionPool from "./transaction-pool";
 
-<<<<<<< HEAD
-export { Blockchain, Database, Kernel, P2P, Shared, Snapshot, State, TransactionPool };
-=======
-export { Blockchain, Database, Kernel, Search, P2P, Shared, State, TransactionPool };
->>>>>>> 7386f04f
+export { Blockchain, Database, Kernel, Search, P2P, Shared, State, Snapshot, TransactionPool };