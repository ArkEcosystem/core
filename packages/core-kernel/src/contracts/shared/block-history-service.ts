<<<<<<< HEAD
import { Interfaces } from "@arkecosystem/core-crypto";
=======
import { Interfaces, Utils } from "@arkecosystem/crypto";
>>>>>>> dafd569a

import {
    ListOptions,
    ListOrder,
    ListPage,
    ListResult,
    OrCriteria,
    OrEqualCriteria,
    OrNumericCriteria,
} from "../search";

export type BlockCriteria = {
    id?: OrEqualCriteria<string>;
    version?: OrEqualCriteria<number>;
    timestamp?: OrNumericCriteria<number>;
    previousBlock?: OrEqualCriteria<string>;
    height?: OrNumericCriteria<number>;
    numberOfTransactions?: OrNumericCriteria<number>;
    totalAmount?: OrNumericCriteria<Utils.BigNumber>;
    totalFee?: OrNumericCriteria<Utils.BigNumber>;
    reward?: OrNumericCriteria<Utils.BigNumber>;
    payloadLength?: OrNumericCriteria<number>;
    payloadHash?: OrEqualCriteria<string>;
    generatorPublicKey?: OrEqualCriteria<string>;
    blockSignature?: OrEqualCriteria<string>;
};

export type OrBlockCriteria = OrCriteria<BlockCriteria>;

export interface BlockHistoryService {
    findOneByCriteria(criteria: OrBlockCriteria): Promise<Interfaces.IBlockData | undefined>;
    findManyByCriteria(criteria: OrBlockCriteria): Promise<Interfaces.IBlockData[]>;
    listByCriteria(
        criteria: OrBlockCriteria,
        order: ListOrder,
        page: ListPage,
        options?: ListOptions,
    ): Promise<ListResult<Interfaces.IBlockData>>;
}<|MERGE_RESOLUTION|>--- conflicted
+++ resolved
@@ -1,8 +1,5 @@
-<<<<<<< HEAD
 import { Interfaces } from "@arkecosystem/core-crypto";
-=======
-import { Interfaces, Utils } from "@arkecosystem/crypto";
->>>>>>> dafd569a
+import { Types } from "@arkecosystem/crypto";
 
 import {
     ListOptions,
@@ -21,9 +18,9 @@
     previousBlock?: OrEqualCriteria<string>;
     height?: OrNumericCriteria<number>;
     numberOfTransactions?: OrNumericCriteria<number>;
-    totalAmount?: OrNumericCriteria<Utils.BigNumber>;
-    totalFee?: OrNumericCriteria<Utils.BigNumber>;
-    reward?: OrNumericCriteria<Utils.BigNumber>;
+    totalAmount?: OrNumericCriteria<Types.BigNumber>;
+    totalFee?: OrNumericCriteria<Types.BigNumber>;
+    reward?: OrNumericCriteria<Types.BigNumber>;
     payloadLength?: OrNumericCriteria<number>;
     payloadHash?: OrEqualCriteria<string>;
     generatorPublicKey?: OrEqualCriteria<string>;
