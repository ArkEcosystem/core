/**
 * @interface QueueJob
 */
export interface QueueJob {
<<<<<<< HEAD
    handle(): Promise<any>;
=======
    handle(): Promise<void>;
>>>>>>> feb1d6bc
}

export type QueueOnDrainFunction = () => void;

export type QueueOnErrorFunction = (job: QueueJob, error: Error) => void;

export type QueueOnDataFunction = (job: QueueJob, data: any) => void;

/**
 * @export
 * @interface Queue
 */
export interface Queue {
    /**
     * Create a new instance of the queue.
     *
     * @returns {Queue}
     * @memberof Queue
     */
    make(): Promise<Queue>;

    /**
     * Start the queue.
     *
     * @param {string} [queue]
     * @returns {Promise<void>}
     * @memberof Queue
     */
    start(): Promise<void>;

    /**
     * Stop the queue.
     *
     * @param {string} [queue]
     * @returns {Promise<void>}
     * @memberof Queue
     */
    stop(): Promise<void>;

    /**
     * Pause the queue.
     *
     * @param {string} [queue]
     * @returns {Promise<void>}
     * @memberof Queue
     */
    pause(): Promise<void>;

    /**
     * Resume the queue.
     *
     * @param {string} [queue]
     * @returns {Promise<void>}
     * @memberof Queue
     */
    resume(): Promise<void>;

    /**
     * Clear the queue.
     *
     * @param {string} [queue]
     * @returns {Promise<void>}
     * @memberof Queue
     */
    clear(): Promise<void>;

    /**
     * Push a new job onto the default queue.
     *
     * @param {Function|QueueJob} job
     * @returns {Promise<void>}
     * @memberof Queue
     */
    push(job: Function | QueueJob): Promise<void>;

    /**
     * Push a new job onto the default queue after a delay.
     *
     * @param {number} delay
     * @param {Function|QueueJob} job
     * @returns {Promise<void>}
     * @memberof Queue
     */
    later(delay: number, job: Function | QueueJob): Promise<void>;

    /**
     * Push an array of jobs onto the default queue.
     *
     * @param {(Function|QueueJob)[]} jobs
     * @returns {Promise<void>}
     * @memberof Queue
     */
    bulk(jobs: Function[] | QueueJob[]): Promise<void>;

    /**
     * Get the size of the given queue.
     *
     * @param {string} [queue]
     * @returns {number}
     * @memberof Queue
     */
    size(): number;

    isStarted(): boolean;

    isRunning(): boolean;

    onData(callback: QueueOnDataFunction): void;

    onError(callback: QueueOnErrorFunction): void;

    onDrain(callback: QueueOnDrainFunction): void;
}<|MERGE_RESOLUTION|>--- conflicted
+++ resolved
@@ -2,11 +2,7 @@
  * @interface QueueJob
  */
 export interface QueueJob {
-<<<<<<< HEAD
-    handle(): Promise<any>;
-=======
     handle(): Promise<void>;
->>>>>>> feb1d6bc
 }
 
 export type QueueOnDrainFunction = () => void;
