--- conflicted
+++ resolved
@@ -2,11 +2,7 @@
  * @interface QueueJob
  */
 export interface QueueJob {
-<<<<<<< HEAD
-    handle(): Promise<any>;
-=======
     handle(): Promise<void>;
->>>>>>> 629a8c5d
 }
 
 export type QueueOnDrainFunction = () => void;
