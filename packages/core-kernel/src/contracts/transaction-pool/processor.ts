import { Interfaces } from "@arkecosystem/crypto";

<<<<<<< HEAD
=======
export type ProcessorError = {
    type: string;
    message: string;
};

>>>>>>> acf34236
export interface Processor {
    accept: string[];
    broadcast: string[];
    excess: string[];
<<<<<<< HEAD
    invalid: string[];
    errors: string[] | undefined;

    process(transactions: Interfaces.ITransaction[]): Promise<void>;
=======
    errors?: { [id: string]: ProcessorError };

    process(data: Interfaces.ITransactionData[]): Promise<void>;
>>>>>>> acf34236
}

export type ProcessorFactory = () => Processor;<|MERGE_RESOLUTION|>--- conflicted
+++ resolved
@@ -1,27 +1,18 @@
 import { Interfaces } from "@arkecosystem/crypto";
 
-<<<<<<< HEAD
-=======
 export type ProcessorError = {
     type: string;
     message: string;
 };
 
->>>>>>> acf34236
 export interface Processor {
     accept: string[];
     broadcast: string[];
     excess: string[];
-<<<<<<< HEAD
     invalid: string[];
-    errors: string[] | undefined;
-
-    process(transactions: Interfaces.ITransaction[]): Promise<void>;
-=======
     errors?: { [id: string]: ProcessorError };
 
     process(data: Interfaces.ITransactionData[]): Promise<void>;
->>>>>>> acf34236
 }
 
 export type ProcessorFactory = () => Processor;