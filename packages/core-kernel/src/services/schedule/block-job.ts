<<<<<<< HEAD
import { Interfaces } from "@arkecosystem/core-crypto";
import { CryptoManager } from "@arkecosystem/crypto";
=======
import { Managers } from "@arkecosystem/crypto";
import { performance } from "perf_hooks";
>>>>>>> 8a2033ac

import { Application } from "../../contracts/kernel";
import { EventDispatcher } from "../../contracts/kernel/events";
import { BlockEvent, ScheduleEvent } from "../../enums";
import { Identifiers, inject, injectable } from "../../ioc";
import { Job } from "./interfaces";
import { ExecuteCallbackWhenReady } from "./listeners";

/**
 * @export
 * @class BlockJob
 * @implements {Job}
 */
@injectable()
export class BlockJob implements Job {
    /**
     * @private
     * @type {number}
     * @memberof BlockJob
     */
    protected blockCount: number = 1;

    @inject(Identifiers.Application)
    protected readonly app!: Application;

    /**
     * @private
     * @type {EventDispatcher}
     * @memberof BlockJob
     */
    @inject(Identifiers.EventDispatcherService)
    private readonly events!: EventDispatcher;

    @inject(Identifiers.CryptoManager)
    private readonly cryptoManager!: CryptoManager<Interfaces.IBlockData>;

    /**
     * @param {Function} callback
     * @memberof BlockJob
     */
    public execute(callback: Function): void {
        const onCallback = async () => {
            const start = performance.now();

            await callback();

            await this.app.events.dispatch(ScheduleEvent.BlockJobFinished, {
                executionTime: performance.now() - start,
                blockCount: this.blockCount,
            });
        };

        this.events.listen(BlockEvent.Received, new ExecuteCallbackWhenReady(onCallback, this.blockCount));
    }

    /**
     * The number of blocks representing the job's frequency.
     *
     * @param {number} blockCount
     * @returns {this}
     * @memberof BlockJob
     */
    public cron(blockCount: number): this {
        this.blockCount = blockCount;

        return this;
    }

    /**
     * Schedule the job to run every block.
     *
     * @returns {this}
     * @memberof BlockJob
     */
    public everyBlock(): this {
        return this.cron(1);
    }

    /**
     * Schedule the job to run every five blocks.
     *
     * @returns {this}
     * @memberof BlockJob
     */
    public everyFiveBlocks(): this {
        return this.cron(5);
    }

    /**
     * Schedule the job to run every ten blocks.
     *
     * @returns {this}
     * @memberof BlockJob
     */
    public everyTenBlocks(): this {
        return this.cron(10);
    }

    /**
     * Schedule the job to run every fifteen blocks.
     *
     * @returns {this}
     * @memberof BlockJob
     */
    public everyFifteenBlocks(): this {
        return this.cron(15);
    }

    /**
     * Schedule the job to run every thirty blocks.
     *
     * @returns {this}
     * @memberof BlockJob
     */
    public everyThirtyBlocks(): this {
        return this.cron(30);
    }

    /**
     * Schedule the job to run every round.
     *
     * @returns {this}
     * @memberof BlockJob
     */
    public everyRound(): this {
        return this.cron(this.cryptoManager.MilestoneManager.getMilestone().activeDelegates);
    }
}<|MERGE_RESOLUTION|>--- conflicted
+++ resolved
@@ -1,10 +1,6 @@
-<<<<<<< HEAD
 import { Interfaces } from "@arkecosystem/core-crypto";
 import { CryptoManager } from "@arkecosystem/crypto";
-=======
-import { Managers } from "@arkecosystem/crypto";
 import { performance } from "perf_hooks";
->>>>>>> 8a2033ac
 
 import { Application } from "../../contracts/kernel";
 import { EventDispatcher } from "../../contracts/kernel/events";
