{
    "name": "@arkecosystem/core-kernel",
    "description": "Kernel of ARK Core",
<<<<<<< HEAD
    "version": "4.0.0-next-1",
=======
    "version": "3.1.0",
>>>>>>> b54c5a64
    "contributors": [
        "Brian Faust <brian@ark.io>"
    ],
    "license": "MIT",
    "main": "dist/index",
    "types": "dist/index",
    "files": [
        "dist"
    ],
    "scripts": {
        "prepublishOnly": "pnpm build",
        "pretest": "pnpm lint && pnpm build",
        "compile": "node ../../node_modules/typescript/bin/tsc",
        "build": "pnpm clean && pnpm compile",
        "build:watch": "pnpm clean && pnpm compile -w",
        "build:docs": "../../node_modules/typedoc/bin/typedoc --out docs src",
        "clean": "rimraf dist",
        "publish:next": "pnpm publish --access public --tag next --git-checks=false",
        "publish:latest": "pnpm publish --access public --git-checks=false"
    },
    "dependencies": {
<<<<<<< HEAD
        "@arkecosystem/crypto": "workspace:*",
        "@arkecosystem/utils": "1.3.0",
=======
        "@arkecosystem/crypto": "3.1.0",
        "@arkecosystem/utils": "1.3.1",
>>>>>>> b54c5a64
        "@pm2/io": "4.3.5",
        "chalk": "4.1.2",
        "cron": "1.8.2",
        "dayjs": "1.10.7",
        "deepmerge": "4.2.2",
        "env-paths": "2.2.0",
        "fs-extra": "8.1.0",
        "functional-red-black-tree": "1.0.1",
        "glob": "7.1.7",
        "import-fresh": "3.3.0",
        "inversify": "5.1.1",
        "ipaddr.js": "2.0.1",
        "joi": "17.4.2",
        "log-process-errors": "5.1.2",
        "nanomatch": "1.2.13",
        "nsfw": "2.1.2",
        "reflect-metadata": "0.1.13",
        "semver": "6.3.0",
        "type-fest": "0.21.3"
    },
    "devDependencies": {
        "@types/cron": "1.7.3",
        "@types/fs-extra": "8.1.2",
        "@types/functional-red-black-tree": "1.0.1",
        "@types/got": "9.6.12",
        "@types/log-process-errors": "4.1.0",
        "@types/semver": "6.2.3"
    },
    "publishConfig": {
        "access": "public"
    },
    "engines": {
        "node": ">=10.x"
    }
}<|MERGE_RESOLUTION|>--- conflicted
+++ resolved
@@ -1,11 +1,7 @@
 {
     "name": "@arkecosystem/core-kernel",
     "description": "Kernel of ARK Core",
-<<<<<<< HEAD
     "version": "4.0.0-next-1",
-=======
-    "version": "3.1.0",
->>>>>>> b54c5a64
     "contributors": [
         "Brian Faust <brian@ark.io>"
     ],
@@ -27,13 +23,8 @@
         "publish:latest": "pnpm publish --access public --git-checks=false"
     },
     "dependencies": {
-<<<<<<< HEAD
         "@arkecosystem/crypto": "workspace:*",
-        "@arkecosystem/utils": "1.3.0",
-=======
-        "@arkecosystem/crypto": "3.1.0",
         "@arkecosystem/utils": "1.3.1",
->>>>>>> b54c5a64
         "@pm2/io": "4.3.5",
         "chalk": "4.1.2",
         "cron": "1.8.2",
