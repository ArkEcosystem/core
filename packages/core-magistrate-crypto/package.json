{
    "name": "@arkecosystem/core-magistrate-crypto",
<<<<<<< HEAD
    "version": "4.0.0-next-1",
=======
    "version": "3.1.0",
>>>>>>> b54c5a64
    "description": "ARK transactions for businesses and bridgechains",
    "license": "MIT",
    "contributors": [
        "Joshua Noack <joshua@ark.io>",
        "Kristjan Košič <kristjan@ark.io>",
        "Žan Kovač <zan@ark.io>"
    ],
    "files": [
        "dist"
    ],
    "main": "dist/index",
    "types": "dist/index",
    "scripts": {
        "build": "pnpm clean && tsc",
        "build:watch": "pnpm clean && pnpm compile -w",
        "clean": "rimraf dist",
        "compile": "node ../../node_modules/typescript/bin/tsc",
        "prepublishOnly": "pnpm build",
        "publish:next": "pnpm publish --access public --tag next --git-checks=false",
        "publish:latest": "pnpm publish --access public --git-checks=false"
    },
    "dependencies": {
<<<<<<< HEAD
        "@arkecosystem/core-kernel": "workspace:*",
        "@arkecosystem/crypto": "workspace:*",
        "bytebuffer": "5.0.1"
=======
        "@arkecosystem/core-kernel": "3.1.0",
        "@arkecosystem/crypto": "3.1.0"
>>>>>>> b54c5a64
    }
}<|MERGE_RESOLUTION|>--- conflicted
+++ resolved
@@ -1,10 +1,6 @@
 {
     "name": "@arkecosystem/core-magistrate-crypto",
-<<<<<<< HEAD
     "version": "4.0.0-next-1",
-=======
-    "version": "3.1.0",
->>>>>>> b54c5a64
     "description": "ARK transactions for businesses and bridgechains",
     "license": "MIT",
     "contributors": [
@@ -27,13 +23,7 @@
         "publish:latest": "pnpm publish --access public --git-checks=false"
     },
     "dependencies": {
-<<<<<<< HEAD
         "@arkecosystem/core-kernel": "workspace:*",
-        "@arkecosystem/crypto": "workspace:*",
-        "bytebuffer": "5.0.1"
-=======
-        "@arkecosystem/core-kernel": "3.1.0",
-        "@arkecosystem/crypto": "3.1.0"
->>>>>>> b54c5a64
+        "@arkecosystem/crypto": "workspace:*"
     }
 }