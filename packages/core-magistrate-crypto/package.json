{
    "name": "@arkecosystem/core-magistrate-crypto",
<<<<<<< HEAD
    "version": "3.0.0-next.0",
=======
    "version": "2.6.10",
>>>>>>> 239f12e1
    "description": "ARK transactions for businesses and bridgechains",
    "license": "MIT",
    "contributors": [
        "Joshua Noack <joshua@ark.io>",
        "Kristjan Košič <kristjan@ark.io>",
        "Žan Kovač <zan@ark.io>"
    ],
    "files": [
        "dist"
    ],
    "main": "dist/index",
    "types": "dist/index",
    "scripts": {
        "build": "yarn clean && tsc",
        "build:watch": "yarn clean && yarn compile -w",
        "clean": "del dist",
        "compile": "../../node_modules/typescript/bin/tsc",
        "prepublishOnly": "yarn build"
    },
    "dependencies": {
<<<<<<< HEAD
        "@arkecosystem/core-kernel": "^3.0.0-next.0",
        "@arkecosystem/crypto": "^3.0.0-next.0",
=======
        "@arkecosystem/crypto": "^2.6.10",
>>>>>>> 239f12e1
        "bytebuffer": "^5.0.1"
    },
    "publishConfig": {
        "access": "public"
    }
}<|MERGE_RESOLUTION|>--- conflicted
+++ resolved
@@ -1,10 +1,6 @@
 {
     "name": "@arkecosystem/core-magistrate-crypto",
-<<<<<<< HEAD
     "version": "3.0.0-next.0",
-=======
-    "version": "2.6.10",
->>>>>>> 239f12e1
     "description": "ARK transactions for businesses and bridgechains",
     "license": "MIT",
     "contributors": [
@@ -25,15 +21,7 @@
         "prepublishOnly": "yarn build"
     },
     "dependencies": {
-<<<<<<< HEAD
         "@arkecosystem/core-kernel": "^3.0.0-next.0",
         "@arkecosystem/crypto": "^3.0.0-next.0",
-=======
-        "@arkecosystem/crypto": "^2.6.10",
->>>>>>> 239f12e1
         "bytebuffer": "^5.0.1"
-    },
-    "publishConfig": {
-        "access": "public"
-    }
-}+    },