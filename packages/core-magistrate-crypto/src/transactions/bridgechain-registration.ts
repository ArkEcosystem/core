--- conflicted
+++ resolved
@@ -69,7 +69,6 @@
 
         seedNodesBuffersLength += seedNodesBuffers.length;
 
-<<<<<<< HEAD
         const bridgechainGenesisHash: Buffer = Buffer.from(bridgechainRegistrationAsset.genesisHash, "utf8");
 
         const bridgechainRepositoryBuffer: Buffer = Buffer.from(
@@ -94,12 +93,7 @@
         }
 
         portsBuffersLength += portsLength;
-=======
-        const bridgechainGenesisHash: Buffer = Buffer.from(bridgechainRegistrationAsset.genesisHash, "hex");
-        const bridgechainRepository: Buffer = Buffer.from(bridgechainRegistrationAsset.bridgechainRepository, "utf8");
->>>>>>> aa70a63e
 
-        // TODO bytebuffer length init is probably wrong (initially should be +3 + depends on seedNodes)
         const buffer: ByteBuffer = new ByteBuffer(
             bridgechainNameBufferLength +
                 seedNodesBuffersLength +
