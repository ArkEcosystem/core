--- conflicted
+++ resolved
@@ -67,7 +67,6 @@
             }
         }
 
-<<<<<<< HEAD
         seedNodesBuffersLength += seedNodesBuffers.length;
 
         const ports: IBridgechainPorts = bridgechainUpdateAsset.ports;
@@ -92,16 +91,13 @@
         }
 
         const buffer: ByteBuffer = new ByteBuffer(
-            4 + // bridgechain id
+            32 + // bridgechain id
                 seedNodesBuffersLength +
                 portsBuffersLength,
             true,
         );
-        buffer.writeUint32(bridgechainUpdateAsset.bridgechainId);
-=======
-        const buffer: ByteBuffer = new ByteBuffer(4 + 1 + seedNodesBuffersLength + seedNodes.length, true);
+
         buffer.append(ByteBuffer.fromHex(bridgechainUpdateAsset.bridgechainId));
->>>>>>> aa70a63e
 
         buffer.writeUint8(seedNodesBuffers.length);
         for (const seedBuf of seedNodesBuffers) {
@@ -121,12 +117,8 @@
 
     public deserialize(buf: ByteBuffer): void {
         const { data } = this;
-<<<<<<< HEAD
 
-        const bridgechainId: number = buf.readUint32();
-=======
         const bridgechainId: string = buf.readBytes(32).toString("hex");
->>>>>>> aa70a63e
 
         const bridgechainUpdate: IBridgechainUpdateAsset = {
             bridgechainId,
