--- conflicted
+++ resolved
@@ -1,11 +1,8 @@
 import { Utils as AppUtils } from "@arkecosystem/core-kernel";
 import { Transactions, Utils } from "@arkecosystem/crypto";
 import ByteBuffer from "bytebuffer";
-<<<<<<< HEAD
-
-=======
->>>>>>> 239f12e1
 import { MagistrateTransactionGroup, MagistrateTransactionStaticFees, MagistrateTransactionType } from "../enums";
+import { IBridgechainResignationAsset } from "../interfaces";
 
 const { schemas } = Transactions;
 
@@ -49,11 +46,8 @@
     public serialize(): ByteBuffer {
         const { data } = this;
 
-<<<<<<< HEAD
         AppUtils.assert.defined<IBridgechainResignationAsset>(data.asset?.bridgechainResignation);
 
-=======
->>>>>>> 239f12e1
         const buffer: ByteBuffer = new ByteBuffer(32, true);
         buffer.append(data.asset.bridgechainResignation.bridgechainId, "hex");
 
@@ -63,10 +57,6 @@
     public deserialize(buf: ByteBuffer): void {
         const { data } = this;
 
-<<<<<<< HEAD
-=======
-        const bridgechainId: string = buf.readBytes(32).toString("hex");
->>>>>>> 239f12e1
         data.asset = {
             bridgechainResignation: {
                 bridgechainId: buf.readBytes(32).toString("hex"),
