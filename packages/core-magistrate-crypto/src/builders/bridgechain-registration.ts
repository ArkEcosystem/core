import { Interfaces, Transactions, Utils } from "@arkecosystem/crypto";

import { MagistrateTransactionGroup, MagistrateTransactionType } from "../enums";
import { IBridgechainRegistrationAsset } from "../interfaces";
import { BridgechainRegistrationTransaction } from "../transactions";

export class BridgechainRegistrationBuilder extends Transactions.TransactionBuilder<BridgechainRegistrationBuilder> {
    public constructor() {
        super();
        this.data.version = 2;
        this.data.typeGroup = MagistrateTransactionGroup;
        this.data.type = MagistrateTransactionType.BridgechainRegistration;
        this.data.fee = BridgechainRegistrationTransaction.staticFee();
        this.data.amount = Utils.BigNumber.ZERO;
        this.data.asset = { bridgechainRegistration: {} };
    }

    public bridgechainRegistrationAsset(
        bridgechainAsset: IBridgechainRegistrationAsset,
    ): BridgechainRegistrationBuilder {
<<<<<<< HEAD
        if (this.data.asset && this.data.asset.bridgechainRegistration) {
            this.data.asset.bridgechainRegistration = {
                name: bridgechainAsset.name,
                seedNodes: bridgechainAsset.seedNodes,
                genesisHash: bridgechainAsset.genesisHash,
                bridgechainRepository: bridgechainAsset.bridgechainRepository,
                ports: bridgechainAsset.ports,
            };
        }

=======
        this.data.asset.bridgechainRegistration = bridgechainAsset;
>>>>>>> 239f12e1
        return this;
    }

    public getStruct(): Interfaces.ITransactionData {
        const struct: Interfaces.ITransactionData = super.getStruct();
        struct.amount = this.data.amount;
        struct.asset = this.data.asset;
        return struct;
    }

    protected instance(): BridgechainRegistrationBuilder {
        return this;
    }
}<|MERGE_RESOLUTION|>--- conflicted
+++ resolved
@@ -18,20 +18,17 @@
     public bridgechainRegistrationAsset(
         bridgechainAsset: IBridgechainRegistrationAsset,
     ): BridgechainRegistrationBuilder {
-<<<<<<< HEAD
         if (this.data.asset && this.data.asset.bridgechainRegistration) {
             this.data.asset.bridgechainRegistration = {
                 name: bridgechainAsset.name,
                 seedNodes: bridgechainAsset.seedNodes,
                 genesisHash: bridgechainAsset.genesisHash,
                 bridgechainRepository: bridgechainAsset.bridgechainRepository,
+                bridgechainAssetRepository: bridgechainAsset.bridgechainAssetRepository,
                 ports: bridgechainAsset.ports,
             };
         }
 
-=======
-        this.data.asset.bridgechainRegistration = bridgechainAsset;
->>>>>>> 239f12e1
         return this;
     }
 
