export interface IBridgechainPorts {
    [name: string]: number;
}

export interface IBusinessRegistrationAsset {
    name: string;
    website: string;
    vat?: string;
    repository?: string;
}

export interface IBusinessUpdateAsset {
    name?: string;
    website?: string;
    vat?: string;
    repository?: string;
}

export interface IBridgechainRegistrationAsset {
    name: string;
    seedNodes: string[];
    genesisHash: string;
    bridgechainRepository: string;
<<<<<<< HEAD
=======
    bridgechainAssetRepository?: string;
>>>>>>> 239f12e1
    ports: IBridgechainPorts;
}

export interface IBridgechainUpdateAsset {
    bridgechainId: string;
    seedNodes?: string[];
    ports?: IBridgechainPorts;
<<<<<<< HEAD
=======
    bridgechainRepository?: string;
    bridgechainAssetRepository?: string;
>>>>>>> 239f12e1
}

export interface IBridgechainResignationAsset {
    bridgechainId: string;
}<|MERGE_RESOLUTION|>--- conflicted
+++ resolved
@@ -21,10 +21,7 @@
     seedNodes: string[];
     genesisHash: string;
     bridgechainRepository: string;
-<<<<<<< HEAD
-=======
     bridgechainAssetRepository?: string;
->>>>>>> 239f12e1
     ports: IBridgechainPorts;
 }
 
@@ -32,11 +29,8 @@
     bridgechainId: string;
     seedNodes?: string[];
     ports?: IBridgechainPorts;
-<<<<<<< HEAD
-=======
     bridgechainRepository?: string;
     bridgechainAssetRepository?: string;
->>>>>>> 239f12e1
 }
 
 export interface IBridgechainResignationAsset {
