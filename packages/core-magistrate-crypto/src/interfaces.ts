--- conflicted
+++ resolved
@@ -1,8 +1,4 @@
-<<<<<<< HEAD
-import { EntityAction, EntitySubType, EntityType } from "./enums";
-=======
 import { EntityAction } from "./enums";
->>>>>>> b8afdb41
 
 export interface IBridgechainPorts {
     [name: string]: number;
@@ -49,13 +45,8 @@
 }
 
 export interface IEntityAsset {
-<<<<<<< HEAD
-    type: EntityType;
-    subType: EntitySubType;
-=======
     type: number;
     subType: number;
->>>>>>> b8afdb41
     action: EntityAction;
     registrationId?: string;
     data: IEntityAssetData;
