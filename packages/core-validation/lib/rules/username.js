const engine = require('../engine')

module.exports = (attributes) => {
<<<<<<< HEAD
  const { error, value } = validate(attributes, Joi.string().regex(/^[a-z0-9!@$&_.]+$/))
=======
  const { error, value } = engine.validate(attributes, engine.joi.arkUsername())
>>>>>>> 9fe73410

  return {
    data: value,
    passes: !error,
    fails: error
  }
}<|MERGE_RESOLUTION|>--- conflicted
+++ resolved
@@ -1,11 +1,7 @@
 const engine = require('../engine')
 
 module.exports = (attributes) => {
-<<<<<<< HEAD
-  const { error, value } = validate(attributes, Joi.string().regex(/^[a-z0-9!@$&_.]+$/))
-=======
   const { error, value } = engine.validate(attributes, engine.joi.arkUsername())
->>>>>>> 9fe73410
 
   return {
     data: value,
