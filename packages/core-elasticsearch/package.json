{
    "name": "@arkecosystem/core-elasticsearch",
<<<<<<< HEAD
    "version": "2.3.21",
    "description": "A powerful Elasticsearch integration for ARK Core",
    "license": "MIT",
=======
    "description": "A powerful Elasticsearch integration for ARK Core",
    "version": "2.3.22",
>>>>>>> 302000cc
    "contributors": [
        "Brian Faust <brian@ark.io>"
    ],
    "files": [
        "dist"
    ],
    "main": "dist/index",
    "scripts": {
        "build": "yarn clean && yarn compile",
        "build:watch": "yarn clean && yarn compile -w",
        "clean": "del dist",
        "compile": "../../node_modules/typescript/bin/tsc",
        "prepublishOnly": "yarn build"
    },
    "dependencies": {
<<<<<<< HEAD
        "@arkecosystem/core-container": "^2.3.21",
        "@arkecosystem/core-event-emitter": "^2.3.21",
        "@arkecosystem/core-http-utils": "^2.3.21",
        "@arkecosystem/core-interfaces": "^2.3.21",
        "@arkecosystem/crypto": "^2.3.21",
        "@hapi/boom": "^7.4.2",
        "@hapi/joi": "^15.0.1",
        "elasticsearch": "^15.5.0",
        "fs-extra": "^7.0.1"
=======
        "@arkecosystem/core-container": "^2.3.22",
        "@arkecosystem/core-event-emitter": "^2.3.22",
        "@arkecosystem/core-http-utils": "^2.3.22",
        "@arkecosystem/core-interfaces": "^2.3.22",
        "@arkecosystem/crypto": "^2.3.22",
        "boom": "^7.3.0",
        "elasticsearch": "^15.4.1",
        "fs-extra": "^7.0.1",
        "joi": "^14.3.1"
>>>>>>> 302000cc
    },
    "devDependencies": {
        "@types/elasticsearch": "^5.0.32",
        "@types/fs-extra": "^5.0.5",
        "@types/hapi__boom": "^7.4.0",
        "@types/hapi__joi": "^15.0.1"
    },
    "engines": {
        "node": ">=10.x"
    },
    "publishConfig": {
        "access": "public"
    }
}<|MERGE_RESOLUTION|>--- conflicted
+++ resolved
@@ -1,13 +1,8 @@
 {
     "name": "@arkecosystem/core-elasticsearch",
-<<<<<<< HEAD
-    "version": "2.3.21",
+    "version": "2.3.22",
     "description": "A powerful Elasticsearch integration for ARK Core",
     "license": "MIT",
-=======
-    "description": "A powerful Elasticsearch integration for ARK Core",
-    "version": "2.3.22",
->>>>>>> 302000cc
     "contributors": [
         "Brian Faust <brian@ark.io>"
     ],
@@ -23,27 +18,15 @@
         "prepublishOnly": "yarn build"
     },
     "dependencies": {
-<<<<<<< HEAD
-        "@arkecosystem/core-container": "^2.3.21",
-        "@arkecosystem/core-event-emitter": "^2.3.21",
-        "@arkecosystem/core-http-utils": "^2.3.21",
-        "@arkecosystem/core-interfaces": "^2.3.21",
-        "@arkecosystem/crypto": "^2.3.21",
-        "@hapi/boom": "^7.4.2",
-        "@hapi/joi": "^15.0.1",
-        "elasticsearch": "^15.5.0",
-        "fs-extra": "^7.0.1"
-=======
         "@arkecosystem/core-container": "^2.3.22",
         "@arkecosystem/core-event-emitter": "^2.3.22",
         "@arkecosystem/core-http-utils": "^2.3.22",
         "@arkecosystem/core-interfaces": "^2.3.22",
         "@arkecosystem/crypto": "^2.3.22",
-        "boom": "^7.3.0",
-        "elasticsearch": "^15.4.1",
-        "fs-extra": "^7.0.1",
-        "joi": "^14.3.1"
->>>>>>> 302000cc
+        "@hapi/boom": "^7.4.2",
+        "@hapi/joi": "^15.0.1",
+        "elasticsearch": "^15.5.0",
+        "fs-extra": "^7.0.1"
     },
     "devDependencies": {
         "@types/elasticsearch": "^5.0.32",
