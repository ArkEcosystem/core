--- conflicted
+++ resolved
@@ -50,8 +50,8 @@
   }
 
   /**
-<<<<<<< HEAD
    * Remove wallets that have zero (0) balance from memory.
+   * @return {void}
    */
   purgeEmpty () {
     Object.keys(this.walletsByAddress).forEach(address => {
@@ -72,10 +72,7 @@
   }
 
   /**
-   * [applyBlock description]
-=======
    * Apply the given block to a delegate.
->>>>>>> 89e047ae
    * @param  {Block} block
    * @return {void}
    */
