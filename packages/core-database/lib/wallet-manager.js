--- conflicted
+++ resolved
@@ -9,13 +9,7 @@
 const container = require('@arkecosystem/core-container')
 const config = container.resolvePlugin('config')
 const logger = container.resolvePlugin('logger')
-<<<<<<< HEAD
-=======
-const emitter = container.resolvePlugin('event-emitter')
 const storage = container.resolvePlugin('storage')
-
-const genesisWallets = map(config.genesisBlock.transactions, 'senderId')
->>>>>>> 55fb6af4
 
 module.exports = class WalletManager {
   /**
@@ -76,10 +70,6 @@
   findByAddress (address) {
     if (!this.byAddress.get(address)) {
       this.setByAddress(address, new Wallet(address))
-
-      if (process.env.NODE_ENV !== 'test') {
-        this.__emitEvent('wallet:cold:created', this.byAddress.get(address))
-      }
     }
 
     return this.byAddress.get(address)
@@ -402,71 +392,6 @@
   }
 
   /**
-<<<<<<< HEAD
-   * Find a wallet by the given address.
-   * @param  {String} address
-   * @return {(Wallet|null)}
-   */
-  findByAddress (address) {
-    if (!this.walletsByAddress[address]) {
-      this.walletsByAddress[address] = new Wallet(address)
-    }
-
-    return this.walletsByAddress[address]
-  }
-
-  /**
-   * Find a wallet by the given public key.
-   * @param  {String} publicKey
-   * @return {Wallet}
-   */
-  findByPublicKey (publicKey) {
-    if (!this.walletsByPublicKey[publicKey]) {
-      const address = crypto.getAddress(publicKey, this.networkId)
-
-      this.walletsByPublicKey[publicKey] = this.findByAddress(address)
-      this.walletsByPublicKey[publicKey].publicKey = publicKey
-    }
-
-    return this.walletsByPublicKey[publicKey]
-  }
-
-  /**
-   * Find a wallet by the given username.
-   * @param  {String} publicKey
-   * @return {Wallet}
-   */
-  findByUsername (username) {
-    return this.walletsByUsername[username]
-  }
-
-  /**
-   * Getter for "walletsByUsername" for clear intent.
-   * @return {Wallet}
-   */
-  getDelegates () {
-    return Object.values(this.walletsByUsername)
-  }
-
-  /**
-   * Get all wallets by address.
-   * @return {Array}
-   */
-  getLocalWallets () { // for compatibility with API
-    return Object.values(this.walletsByAddress)
-  }
-
-  /**
-   * Get all wallets by publicKey.
-   * @return {Array}
-   */
-  getLocalWalletsByPublicKey () { // for init of transaction pool manager
-    return Object.values(this.walletsByPublicKey)
-  }
-
-  /**
-=======
->>>>>>> 55fb6af4
    * Checks if a given publicKey is a registered delegate
    * @param {String} publicKey
    */
