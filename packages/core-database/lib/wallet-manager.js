--- conflicted
+++ resolved
@@ -2,11 +2,7 @@
 
 const Promise = require('bluebird')
 
-<<<<<<< HEAD
-const { map, orderBy } = require('lodash')
-=======
->>>>>>> ffe27042
-const { crypto } = require('@arkecosystem/crypto')
+const { Bignum, crypto } = require('@arkecosystem/crypto')
 const { Wallet } = require('@arkecosystem/crypto').models
 const { TRANSACTION_TYPES } = require('@arkecosystem/crypto').constants
 const container = require('@arkecosystem/core-container')
@@ -104,7 +100,7 @@
    * @param {void}
    */
   setByAddress (address, wallet) {
-    this.byAddress = this.byAddress[address] = wallet
+    this.byAddress[address] = wallet
   }
 
   /**
@@ -114,7 +110,7 @@
    * @param {void}
    */
   setByPublicKey (publicKey, wallet) {
-    this.byPublicKey = this.byPublicKey[publicKey] = wallet
+    this.byPublicKey[publicKey] = wallet
   }
 
   /**
@@ -124,7 +120,7 @@
    * @param {void}
    */
   setByUsername (username, wallet) {
-    this.byUsername = this.byUsername[username] = wallet
+    this.byUsername[username] = wallet
   }
 
   /**
@@ -192,39 +188,14 @@
    * Update the vote balances of delegates.
    * @return {void}
    */
-<<<<<<< HEAD
-  async updateDelegates () {
-    let delegates = this.allByUsername()
-    delegates.forEach(delegate => {
-      this
-        .all()
-        .filter(w => w.vote === delegate.publicKey)
-        .forEach(wallet => {
-          delegate.voteBalance = delegate.voteBalance.add(wallet.balance)
-        })
-    })
-
-    delegates = orderBy(delegates, [delegate => delegate.voteBalance.toNumber()], ['desc']).map((delegate, index) => {
-      delegate.rate = index + 1
-      return delegate
-    })
-
-    this.index(delegates)
-  }
-
-  /**
-   * Used to determine if a wallet is a Genesis wallet.
-   * @return {Boolean}
-   */
-  isGenesis (wallet) {
-    return genesisWallets.includes(wallet.address)
-=======
   updateDelegates () {
     Object.values(this.byUsername).forEach(delegate => (delegate.voteBalance = 0))
     Object.values(this.byPublicKey)
       .filter(voter => !!voter.vote)
-      .forEach(voter => (this.byPublicKey[voter.vote].voteBalance += voter.balance))
->>>>>>> ffe27042
+      .forEach(voter => {
+        const delegate = this.byPublicKey[voter.vote]
+        delegate.voteBalance = delegate.voteBalance.add(Bignum.from(voter.balance))
+      })
   }
 
   /**
