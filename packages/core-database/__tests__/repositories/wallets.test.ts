import { Database } from "@arkecosystem/core-interfaces";
import { Bignum, crypto, models } from "@arkecosystem/crypto";
import compact from "lodash/compact";
import uniq from "lodash/uniq";
import genesisBlockTestnet from "../../../core-test-utils/src/config/testnet/genesisBlock.json";
import { setUp, tearDown } from "../__support__/setup";

import { WalletsRepository } from "../../src";
import { DatabaseService } from "../../src/database-service";

const { Block, Wallet } = models;

let genesisBlock: models.Block;
let genesisSenders;
let repository;
let walletManager: Database.IWalletManager;
let databaseService: Database.IDatabaseService;

beforeAll(async done => {
    await setUp();

    // Create the genesis block after the setup has finished or else it uses a potentially
    // wrong network config.
    genesisBlock = new Block(genesisBlockTestnet);
    genesisSenders = uniq(compact(genesisBlock.transactions.map(tx => tx.data.senderPublicKey)));

    done();
});

afterAll(async done => {
    await tearDown();

    done();
});

beforeEach(async done => {
    const { WalletManager } = require("../../src/wallet-manager");
    walletManager = new WalletManager();

    repository = new WalletsRepository(() => databaseService);

    databaseService = new DatabaseService(null, null, walletManager, repository, null);

    done();
});

function generateWallets() {
    return genesisSenders.map(senderPublicKey => ({
        address: crypto.getAddress(senderPublicKey),
    }));
}

function generateVotes() {
    return genesisSenders.map(senderPublicKey => ({
        address: crypto.getAddress(senderPublicKey),
        vote: genesisBlock.transactions[0].data.senderPublicKey,
    }));
}

function generateFullWallets() {
    return genesisSenders.map(senderPublicKey => {
        const address = crypto.getAddress(senderPublicKey);

        return {
            address,
            publicKey: `publicKey-${address}`,
            secondPublicKey: `secondPublicKey-${address}`,
            vote: `vote-${address}`,
            username: `username-${address}`,
            balance: 100,
            voteBalance: 200,
        };
    });
}

describe("Wallet Repository", () => {
    describe("all", () => {
        it("should return the local wallets of the connection", () => {
<<<<<<< HEAD
=======
            // @ts-ignore
>>>>>>> e4d0658f
            jest.spyOn(walletManager, "allByAddress").mockReturnValue(null);

            repository.all();

            expect(walletManager.allByAddress).toHaveBeenCalled();
        });
    });

    describe("findAll", () => {
        it("should be ok without params", () => {
            const wallets = generateWallets();
            walletManager.index(wallets);

            const { count, rows } = repository.findAll();
            expect(count).toBe(52);
            expect(rows).toHaveLength(52);
        });

        it("should be ok with params", () => {
            const wallets = generateWallets();
            walletManager.index(wallets);

            const { count, rows } = repository.findAll({ offset: 10, limit: 10 });
            expect(count).toBe(52);
            expect(rows).toHaveLength(10);
        });

        it("should be ok with params (no offset)", () => {
            const wallets = generateWallets();
            walletManager.index(wallets);

            const { count, rows } = repository.findAll({ limit: 10 });
            expect(count).toBe(52);
            expect(rows).toHaveLength(10);
        });

        it("should be ok with params (offset = 0)", () => {
            const wallets = generateWallets();
            walletManager.index(wallets);

            const { count, rows } = repository.findAll({ offset: 0, limit: 12 });
            expect(count).toBe(52);
            expect(rows).toHaveLength(12);
        });

        it("should be ok with params (no limit)", () => {
            const wallets = generateWallets();
            walletManager.index(wallets);

            const { count, rows } = repository.findAll({ offset: 10 });
            expect(count).toBe(52);
            expect(rows).toHaveLength(42);
        });
    });

    describe("findAllByVote", () => {
        const vote = "dummy-sender-public-key";

        beforeEach(() => {
            const wallets = generateVotes();
            wallets.forEach((wallet, i) => {
                if (i < 17) {
                    wallet.vote = vote;
                }
            });
            walletManager.index(wallets);
        });

        it("should be ok without params", () => {
            const { count, rows } = repository.findAllByVote(vote);
            expect(count).toBe(17);
            expect(rows).toHaveLength(17);
        });

        it("should be ok with params", () => {
            const { count, rows } = repository.findAllByVote(vote, {
                offset: 10,
                limit: 10,
            });
            expect(count).toBe(17);
            expect(rows).toHaveLength(7);
        });

        it("should be ok with params (no offset)", () => {
            const { count, rows } = repository.findAllByVote(vote, { limit: 10 });
            expect(count).toBe(17);
            expect(rows).toHaveLength(10);
        });

        it("should be ok with params (offset = 0)", () => {
            const { count, rows } = repository.findAllByVote(vote, {
                offset: 0,
                limit: 1,
            });
            expect(count).toBe(17);
            expect(rows).toHaveLength(1);
        });

        it("should be ok with params (no limit)", () => {
            const { count, rows } = repository.findAllByVote(vote, { offset: 30 });
            expect(count).toBe(17);
            expect(rows).toHaveLength(0);
        });
    });

    describe("findById", () => {
        const expectWallet = key => {
            const wallets = generateFullWallets();
            walletManager.index(wallets);

            const wallet = repository.findById(wallets[0][key]);
            expect(wallet).toBeObject();
            expect(wallet.address).toBe(wallets[0].address);
            expect(wallet.publicKey).toBe(wallets[0].publicKey);
            expect(wallet.username).toBe(wallets[0].username);
        };

        it("should be ok with an address", () => {
            expectWallet("address");
        });

        it("should be ok with a publicKey", () => {
            expectWallet("publicKey");
        });

        it("should be ok with a username", () => {
            expectWallet("username");
        });
    });

    describe("count", () => {
        it("should be ok", () => {
            const wallets = generateWallets();
            walletManager.index(wallets);

            expect(repository.count()).toBe(52);
        });
    });

    describe("top", () => {
        beforeEach(() => {
            [
                { address: "dummy-1", balance: new Bignum(1000) },
                { address: "dummy-2", balance: new Bignum(2000) },
                { address: "dummy-3", balance: new Bignum(3000) },
            ].forEach(o => {
                const wallet = new Wallet(o.address);
                wallet.balance = o.balance;
                walletManager.reindex(wallet);
            });
        });

        it("should be ok without params", () => {
            const { count, rows } = repository.top();

            expect(count).toBe(3);
            expect(rows.length).toBe(3);
            expect(rows[0].balance).toEqual(new Bignum(3000));
            expect(rows[1].balance).toEqual(new Bignum(2000));
            expect(rows[2].balance).toEqual(new Bignum(1000));
        });

        it("should be ok with params", () => {
            const { count, rows } = repository.top({ offset: 1, limit: 2 });

            expect(count).toBe(3);
            expect(rows.length).toBe(2);
            expect(rows[0].balance).toEqual(new Bignum(2000));
            expect(rows[1].balance).toEqual(new Bignum(1000));
        });

        it("should be ok with params (offset = 0)", () => {
            const { count, rows } = repository.top({ offset: 0, limit: 2 });

            expect(count).toBe(3);
            expect(rows.length).toBe(2);
            expect(rows[0].balance).toEqual(new Bignum(3000));
            expect(rows[1].balance).toEqual(new Bignum(2000));
        });

        it("should be ok with params (no offset)", () => {
            const { count, rows } = repository.top({ limit: 2 });

            expect(count).toBe(3);
            expect(rows.length).toBe(2);
            expect(rows[0].balance).toEqual(new Bignum(3000));
            expect(rows[1].balance).toEqual(new Bignum(2000));
        });

        it("should be ok with params (no limit)", () => {
            const { count, rows } = repository.top({ offset: 1 });

            expect(count).toBe(3);
            expect(rows.length).toBe(2);
            expect(rows[0].balance).toEqual(new Bignum(2000));
            expect(rows[1].balance).toEqual(new Bignum(1000));
        });

        it("should be ok with legacy", () => {
            const { count, rows } = repository.top({}, true);

            expect(count).toBe(3);
            expect(rows.length).toBe(3);
            expect(rows[0].balance).toEqual(new Bignum(3000));
            expect(rows[1].balance).toEqual(new Bignum(2000));
            expect(rows[2].balance).toEqual(new Bignum(1000));
        });
    });

    describe("search", () => {
        const expectSearch = (params, rows = 1, count = 1) => {
            const wallets = repository.search(params);
            expect(wallets).toBeObject();

            expect(wallets).toHaveProperty("count");
            expect(wallets.count).toBeNumber();
            expect(wallets.count).toBe(count);

            expect(wallets).toHaveProperty("rows");
            expect(wallets.rows).toBeArray();
            expect(wallets.rows).not.toBeEmpty();

            expect(wallets.count).toBe(rows);
        };

        it("should search wallets by the specified address", () => {
            const wallets = generateFullWallets();
            walletManager.index(wallets);

            expectSearch({ address: wallets[0].address });
        });

        it("should search wallets by several addresses", () => {
            const wallets = generateFullWallets();
            walletManager.index(wallets);

            const addresses = [wallets[1].address, wallets[3].address, wallets[9].address];
            expectSearch({ addresses }, 3, 3);
        });

        describe("when searching by `address` and `addresses`", () => {
            it("should search wallets only by `address`", () => {
                const wallets = generateFullWallets();
                walletManager.index(wallets);

                const { address } = wallets[0];
                const addresses = [wallets[1].address, wallets[3].address, wallets[9].address];
                expectSearch({ address, addresses }, 1, 1);
            });
        });

        it("should search wallets by the specified publicKey", () => {
            const wallets = generateFullWallets();
            walletManager.index(wallets);

            expectSearch({ publicKey: wallets[0].publicKey });
        });

        it("should search wallets by the specified secondPublicKey", () => {
            const wallets = generateFullWallets();
            walletManager.index(wallets);

            expectSearch({ secondPublicKey: wallets[0].secondPublicKey });
        });

        it("should search wallets by the specified vote", () => {
            const wallets = generateFullWallets();
            walletManager.index(wallets);

            expectSearch({ vote: wallets[0].vote });
        });

        it("should search wallets by the specified username", () => {
            const wallets = generateFullWallets();
            walletManager.index(wallets);

            expectSearch({ username: wallets[0].username });
        });

        it("should search wallets by the specified closed inverval (included) of balance", () => {
            const wallets = generateFullWallets();
            wallets.forEach((wallet, i) => {
                if (i < 13) {
                    wallet.balance = 53;
                } else if (i < 36) {
                    wallet.balance = 99;
                }
            });
            walletManager.index(wallets);

            expectSearch(
                {
                    balance: {
                        from: 53,
                        to: 99,
                    },
                },
                36,
                36,
            );
        });

        it("should search wallets by the specified closed interval (included) of voteBalance", () => {
            const wallets = generateFullWallets();
            wallets.forEach((wallet, i) => {
                if (i < 17) {
                    wallet.voteBalance = 12;
                } else if (i < 29) {
                    wallet.voteBalance = 17;
                }
            });
            walletManager.index(wallets);

            expectSearch(
                {
                    voteBalance: {
                        from: 11,
                        to: 18,
                    },
                },
                29,
                29,
            );
        });
    });
});<|MERGE_RESOLUTION|>--- conflicted
+++ resolved
@@ -76,10 +76,7 @@
 describe("Wallet Repository", () => {
     describe("all", () => {
         it("should return the local wallets of the connection", () => {
-<<<<<<< HEAD
-=======
             // @ts-ignore
->>>>>>> e4d0658f
             jest.spyOn(walletManager, "allByAddress").mockReturnValue(null);
 
             repository.all();
