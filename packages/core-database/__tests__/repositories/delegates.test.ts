import { Database } from "@arkecosystem/core-interfaces";
import { delegateCalculator } from "@arkecosystem/core-utils";
import { Bignum, constants, crypto, models } from "@arkecosystem/crypto";
import genesisBlockTestnet from "../../../core-test-utils/src/config/testnet/genesisBlock.json";
import { DelegatesRepository, WalletsRepository } from "../../src";
import { DatabaseService } from "../../src/database-service";
import { setUp, tearDown } from "../__support__/setup";

const { SATOSHI } = constants;
const { Block } = models;

let genesisBlock: models.Block;
let repository;

let walletsRepository: Database.IWalletsBusinessRepository;
let walletManager: Database.IWalletManager;
let databaseService: Database.IDatabaseService;

beforeAll(async done => {
    await setUp();

    // Create the genesis block after the setup has finished or else it uses a potentially
    // wrong network config.
    genesisBlock = new Block(genesisBlockTestnet);

    done();
});

afterAll(async done => {
    await tearDown();

    done();
});

beforeEach(async done => {
    const { WalletManager } = require("../../src/wallet-manager");
    walletManager = new WalletManager();

    repository = new DelegatesRepository(() => databaseService);
    walletsRepository = new WalletsRepository(() => databaseService);
    databaseService = new DatabaseService(null, null, walletManager, walletsRepository, repository);

    done();
});

function generateWallets(): models.Wallet[] {
    return genesisBlock.transactions.map((transaction, index) => {
        const address = crypto.getAddress(transaction.data.senderPublicKey);

        return {
            address,
            publicKey: `publicKey-${address}`,
            secondPublicKey: `secondPublicKey-${address}`,
            vote: `vote-${address}`,
            username: `username-${address}`,
            balance: new Bignum(100),
            voteBalance: new Bignum(200),
            rate: index + 1,
        } as models.Wallet;
    });
}

describe("Delegate Repository", () => {
    describe("getLocalDelegates", () => {
        const delegates = [{ username: "delegate-0" }, { username: "delegate-1" }, { username: "delegate-2" }];
        const wallets = [delegates[0], {}, delegates[1], { username: "" }, delegates[2], {}];

        it("should return the local wallets of the connection that are delegates", () => {
<<<<<<< HEAD
=======
            // @ts-ignore
>>>>>>> e4d0658f
            jest.spyOn(walletManager, "allByAddress").mockReturnValue(wallets);

            const actualDelegates = repository.getLocalDelegates();

            expect(actualDelegates).toEqual(expect.arrayContaining(delegates));
            expect(walletManager.allByAddress).toHaveBeenCalled();
        });
    });

    describe("findAll", () => {
        it("should be ok without params", () => {
            const wallets = generateWallets();
            walletManager.index(wallets);

            const { count, rows } = repository.findAll();
            expect(count).toBe(52);
            expect(rows).toHaveLength(52);
            expect(rows.sort((a, b) => a.rate < b.rate)).toEqual(rows);
        });

        it("should be ok with params", () => {
            const wallets = generateWallets();
            walletManager.index(wallets);

            const { count, rows } = repository.findAll({ offset: 10, limit: 10, orderBy: "rate:desc" });
            expect(count).toBe(52);
            expect(rows).toHaveLength(10);
            expect(rows.sort((a, b) => a.rate > b.rate)).toEqual(rows);
        });

        it("should be ok with params (no offset)", () => {
            const wallets = generateWallets();
            walletManager.index(wallets);

            const { count, rows } = repository.findAll({ limit: 10 });
            expect(count).toBe(52);
            expect(rows).toHaveLength(10);
        });

        it("should be ok with params (offset = 0)", () => {
            const wallets = generateWallets();
            walletManager.index(wallets);

            const { count, rows } = repository.findAll({ offset: 0, limit: 12 });
            expect(count).toBe(52);
            expect(rows).toHaveLength(12);
        });

        it("should be ok with params (no limit)", () => {
            const wallets = generateWallets();
            walletManager.index(wallets);

            const { count, rows } = repository.findAll({ offset: 10 });
            expect(count).toBe(52);
            expect(rows).toHaveLength(42);
        });
    });

    describe("search", () => {
        beforeEach(() => {
            const wallets = generateWallets();
            walletManager.index(wallets);
        });

        describe("by `username`", () => {
            it("should search by exact match", () => {
                const username = "username-APnhwwyTbMiykJwYbGhYjNgtHiVJDSEhSn";
                const { count, rows } = repository.search({ username });

                expect(count).toBe(1);
                expect(rows).toHaveLength(1);
                expect(rows[0].username).toEqual(username);
            });

            it("should search that username contains the string", () => {
                const { count, rows } = repository.search({ username: "username" });

                expect(count).toBe(52);
                expect(rows).toHaveLength(52);
            });

            describe('when a username is "undefined"', () => {
                it("should return it", () => {
                    // Index a wallet with username "undefined"
                    walletManager.allByAddress()[0].username = "undefined";

                    const username = "undefined";
                    const { count, rows } = repository.search({ username });

                    expect(count).toBe(1);
                    expect(rows).toHaveLength(1);
                    expect(rows[0].username).toEqual(username);
                });
            });

            describe("when the username does not exist", () => {
                it("should return no results", () => {
                    const { count, rows } = repository.search({
                        username: "unknown-dummy-username",
                    });

                    expect(count).toBe(0);
                    expect(rows).toHaveLength(0);
                });
            });

            it("should be ok with params", () => {
                const { count, rows } = repository.search({
                    username: "username",
                    offset: 10,
                    limit: 10,
                });
                expect(count).toBe(52);
                expect(rows).toHaveLength(10);
            });

            it("should be ok with params (no offset)", () => {
                const { count, rows } = repository.search({
                    username: "username",
                    limit: 10,
                });
                expect(count).toBe(52);
                expect(rows).toHaveLength(10);
            });

            it("should be ok with params (offset = 0)", () => {
                const { count, rows } = repository.search({
                    username: "username",
                    offset: 0,
                    limit: 12,
                });
                expect(count).toBe(52);
                expect(rows).toHaveLength(12);
            });

            it("should be ok with params (no limit)", () => {
                const { count, rows } = repository.search({
                    username: "username",
                    offset: 10,
                });
                expect(count).toBe(52);
                expect(rows).toHaveLength(42);
            });
        });

        describe("when searching without params", () => {
            it("should return all results", () => {
                const { count, rows } = repository.search({});

                expect(count).toBe(52);
                expect(rows).toHaveLength(52);
            });

            describe('when a username is "undefined"', () => {
                it("should return all results", () => {
                    // Index a wallet with username "undefined"
                    walletManager.allByAddress()[0].username = "undefined";

                    const { count, rows } = repository.search({});
                    expect(count).toBe(52);
                    expect(rows).toHaveLength(52);
                });
            });
        });
    });

    describe("findById", () => {
        const expectWallet = key => {
            const wallets = generateWallets();
            walletManager.index(wallets);

            const wallet = repository.findById(wallets[0][key]);
            expect(wallet).toBeObject();
            expect(wallet.address).toBe(wallets[0].address);
            expect(wallet.publicKey).toBe(wallets[0].publicKey);
            expect(wallet.username).toBe(wallets[0].username);
        };

        it("should be ok with an address", () => {
            expectWallet("address");
        });

        it("should be ok with a publicKey", () => {
            expectWallet("publicKey");
        });

        it("should be ok with a username", () => {
            expectWallet("username");
        });
    });

    describe("getActiveAtHeight", () => {
        it("should be ok", async () => {
            const wallets = generateWallets();
            walletManager.index(wallets);

            const delegate = {
                username: "test",
                publicKey: "test",
                voteBalance: new Bignum(10000 * SATOSHI),
                producedBlocks: 1000,
                missedBlocks: 500,
            };
            const height = 1;

<<<<<<< HEAD
            jest.spyOn(databaseService, "getActiveDelegates").mockReturnValue([delegate]);
=======
            // @ts-ignore
            jest.spyOn(databaseService, "getActiveDelegates").mockReturnValue([delegate]);
            // @ts-ignore
>>>>>>> e4d0658f
            jest.spyOn(walletsRepository, "findById").mockReturnValue(delegate);

            const results = await repository.getActiveAtHeight(height);

            expect(results).toBeArray();
            expect(results[0].username).toBeString();
            expect(results[0].approval).toBeNumber();
            expect(results[0].productivity).toBeNumber();
            expect(results[0].approval).toBe(delegateCalculator.calculateApproval(delegate, height));
            expect(results[0].productivity).toBe(delegateCalculator.calculateProductivity(delegate));
        });
    });
});<|MERGE_RESOLUTION|>--- conflicted
+++ resolved
@@ -66,10 +66,7 @@
         const wallets = [delegates[0], {}, delegates[1], { username: "" }, delegates[2], {}];
 
         it("should return the local wallets of the connection that are delegates", () => {
-<<<<<<< HEAD
-=======
             // @ts-ignore
->>>>>>> e4d0658f
             jest.spyOn(walletManager, "allByAddress").mockReturnValue(wallets);
 
             const actualDelegates = repository.getLocalDelegates();
@@ -275,13 +272,9 @@
             };
             const height = 1;
 
-<<<<<<< HEAD
-            jest.spyOn(databaseService, "getActiveDelegates").mockReturnValue([delegate]);
-=======
             // @ts-ignore
             jest.spyOn(databaseService, "getActiveDelegates").mockReturnValue([delegate]);
             // @ts-ignore
->>>>>>> e4d0658f
             jest.spyOn(walletsRepository, "findById").mockReturnValue(delegate);
 
             const results = await repository.getActiveAtHeight(height);
