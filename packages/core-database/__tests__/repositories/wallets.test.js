'use strict'

const _ = require('lodash')
const app = require('../__support__/setup')
<<<<<<< HEAD
const { crypto } = require('@arkecosystem/crypto')
const { Block } = require('@arkecosystem/crypto').models
=======
const { Bignum, crypto } = require('@arkecosystem/crypto')
>>>>>>> aded3319

let genesisBlock
let genesisSenders
let repository
let walletManager

beforeAll(async (done) => {
  await app.setUp()

  // Create the genesis block after the setup has finished or else it uses a potentially
  // wrong network config.
  genesisBlock = new Block(require('@arkecosystem/core-test-utils/config/testnet/genesisBlock.json'))
  genesisSenders = _.uniq(_.compact(genesisBlock.transactions.map(tx => tx.senderPublicKey)))

  done()
})

afterAll(async (done) => {
  await app.tearDown()

  done()
})

beforeEach(async (done) => {
  walletManager = new (require('../../lib/wallet-manager'))()
  repository = new (require('../../lib/repositories/wallets'))({ walletManager })

  done()
})

function generateWallets () {
  return genesisSenders.map(senderPublicKey => ({
    address: crypto.getAddress(senderPublicKey)
  }))
}

function generateVotes () {
  return genesisSenders.map(senderPublicKey => ({
    address: crypto.getAddress(senderPublicKey),
    vote: genesisBlock.transactions[0].senderPublicKey
  }))
}

function generateFullWallets () {
  return genesisSenders.map(senderPublicKey => {
    const address = crypto.getAddress(senderPublicKey)

    return {
      address,
      publicKey: `publicKey-${address}`,
      secondPublicKey: `secondPublicKey-${address}`,
      vote: `vote-${address}`,
      username: `username-${address}`,
      balance: 100,
      voteBalance: 200
    }
  })
}

describe('Wallet Repository', () => {
  it('should be an object', () => {
    expect(repository).toBeObject()
  })

  describe('all', () => {
    it('should be a function', () => {
      expect(repository.all).toBeFunction()
    })

    it('should return the local wallets of the connection', () => {
      repository.connection.walletManager.all = jest.fn()
      repository.all()
      expect(repository.connection.walletManager.all).toHaveBeenCalled()
    })
  })

  describe('findAll', () => {
    it('should be a function', () => {
      expect(repository.findAll).toBeFunction()
    })

    it('should be ok without params', () => {
      const wallets = generateWallets()
      walletManager.index(wallets)

      const { count, rows } = repository.findAll()
      expect(count).toBe(52)
      expect(rows).toHaveLength(52)
    })

    it('should be ok with params', () => {
      const wallets = generateWallets()
      walletManager.index(wallets)

      const { count, rows } = repository.findAll({ offset: 10, limit: 10 })
      expect(count).toBe(52)
      expect(rows).toHaveLength(10)
    })

    it('should be ok with params (no offset)', () => {
      const wallets = generateWallets()
      walletManager.index(wallets)

      const { count, rows } = repository.findAll({ limit: 10 })
      expect(count).toBe(52)
      expect(rows).toHaveLength(10)
    })

    it('should be ok with params (offset = 0)', () => {
      const wallets = generateWallets()
      walletManager.index(wallets)

      const { count, rows } = repository.findAll({ offset: 0, limit: 12 })
      expect(count).toBe(52)
      expect(rows).toHaveLength(12)
    })

    it('should be ok with params (no limit)', () => {
      const wallets = generateWallets()
      walletManager.index(wallets)

      const { count, rows } = repository.findAll({ offset: 10 })
      expect(count).toBe(52)
      expect(rows).toHaveLength(42)
    })
  })

  describe('findAllByVote', () => {
    const vote = 'dummy-sender-public-key'

    beforeEach(() => {
      const wallets = generateVotes()
      wallets.forEach((wallet, i) => {
        if (i < 17) {
          wallet.vote = vote
        }
      })
      walletManager.index(wallets)
    })

    it('should be a function', () => {
      expect(repository.findAllByVote).toBeFunction()
    })

    it('should be ok without params', () => {
      const { count, rows } = repository.findAllByVote(vote)
      expect(count).toBe(17)
      expect(rows).toHaveLength(17)
    })

    it('should be ok with params', () => {
      const { count, rows } = repository.findAllByVote(vote, { offset: 10, limit: 10 })
      expect(count).toBe(17)
      expect(rows).toHaveLength(7)
    })

    it('should be ok with params (no offset)', () => {
      const { count, rows } = repository.findAllByVote(vote, { limit: 10 })
      expect(count).toBe(17)
      expect(rows).toHaveLength(10)
    })

    it('should be ok with params (offset = 0)', () => {
      const { count, rows } = repository.findAllByVote(vote, { offset: 0, limit: 1 })
      expect(count).toBe(17)
      expect(rows).toHaveLength(1)
    })

    it('should be ok with params (no limit)', () => {
      const { count, rows } = repository.findAllByVote(vote, { offset: 30 })
      expect(count).toBe(17)
      expect(rows).toHaveLength(0)
    })
  })

  describe('findById', async () => {
    const expectWallet = (key) => {
      const wallets = generateFullWallets()
      walletManager.index(wallets)

      const wallet = repository.findById(wallets[0][key])
      expect(wallet).toBeObject()
      expect(wallet.address).toBe(wallets[0].address)
      expect(wallet.publicKey).toBe(wallets[0].publicKey)
      expect(wallet.username).toBe(wallets[0].username)
    }

    it('should be a function', () => {
      expect(repository.findById).toBeFunction()
    })

    it('should be ok with an address', () => {
      expectWallet('address')
    })

    it('should be ok with a publicKey', () => {
      expectWallet('publicKey')
    })

    it('should be ok with a username', () => {
      expectWallet('username')
    })
  })

  describe('count', () => {
    it('should be a function', () => {
      expect(repository.count).toBeFunction()
    })

    it('should be ok', () => {
      const wallets = generateWallets()
      walletManager.index(wallets)

      expect(repository.count()).toBe(52)
    })
  })

  describe('top', () => {
    beforeEach(() => {
      walletManager.reindex({ address: 'dummy-1', balance: new Bignum(1000) })
      walletManager.reindex({ address: 'dummy-2', balance: new Bignum(2000) })
      walletManager.reindex({ address: 'dummy-3', balance: new Bignum(3000) })
    })

    it('should be a function', () => {
      expect(repository.top).toBeFunction()
    })

    it('should be ok without params', () => {
      const { count, rows } = repository.top()

      expect(count).toBe(3)
      expect(rows.length).toBe(3)
      expect(rows[0].balance).toEqual(new Bignum(3000))
      expect(rows[1].balance).toEqual(new Bignum(2000))
      expect(rows[2].balance).toEqual(new Bignum(1000))
    })

    it('should be ok with params', () => {
      const { count, rows } = repository.top({ offset: 1, limit: 2 })

      expect(count).toBe(3)
      expect(rows.length).toBe(2)
      expect(rows[0].balance).toEqual(new Bignum(2000))
      expect(rows[1].balance).toEqual(new Bignum(1000))
    })

    it('should be ok with params (offset = 0)', () => {
      const { count, rows } = repository.top({ offset: 0, limit: 2 })

      expect(count).toBe(3)
      expect(rows.length).toBe(2)
      expect(rows[0].balance).toEqual(new Bignum(3000))
      expect(rows[1].balance).toEqual(new Bignum(2000))
    })

    it('should be ok with params (no offset)', () => {
      const { count, rows } = repository.top({ limit: 2 })

      expect(count).toBe(3)
      expect(rows.length).toBe(2)
      expect(rows[0].balance).toEqual(new Bignum(3000))
      expect(rows[1].balance).toEqual(new Bignum(2000))
    })

    it('should be ok with params (no limit)', () => {
      const { count, rows } = repository.top({ offset: 1 })

      expect(count).toBe(3)
      expect(rows.length).toBe(2)
      expect(rows[0].balance).toEqual(new Bignum(2000))
      expect(rows[1].balance).toEqual(new Bignum(1000))
    })

    it('should be ok with legacy', () => {
      const { count, rows } = repository.top({}, true)

      expect(count).toBe(3)
      expect(rows.length).toBe(3)
      expect(rows[0].balance).toEqual(new Bignum(3000))
      expect(rows[1].balance).toEqual(new Bignum(2000))
      expect(rows[2].balance).toEqual(new Bignum(1000))
    })
  })

  describe('search', async () => {
    const expectSearch = (params, rows = 1, count = 1) => {
      const wallets = repository.search(params)
      expect(wallets).toBeObject()

      expect(wallets).toHaveProperty('count')
      expect(wallets.count).toBeNumber()
      expect(wallets.count).toBe(count)

      expect(wallets).toHaveProperty('rows')
      expect(wallets.rows).toBeArray()
      expect(wallets.rows).not.toBeEmpty()

      expect(wallets.count).toBe(rows)
    }

    it('should be a function', () => {
      expect(repository.search).toBeFunction()
    })

    it('should search wallets by the specified address', () => {
      const wallets = generateFullWallets()
      walletManager.index(wallets)

      expectSearch({ address: wallets[0].address })
    })

    it('should search wallets by the specified publicKey', () => {
      const wallets = generateFullWallets()
      walletManager.index(wallets)

      expectSearch({ publicKey: wallets[0].publicKey })
    })

    it('should search wallets by the specified secondPublicKey', () => {
      const wallets = generateFullWallets()
      walletManager.index(wallets)

      expectSearch({ secondPublicKey: wallets[0].secondPublicKey })
    })

    it('should search wallets by the specified vote', () => {
      const wallets = generateFullWallets()
      walletManager.index(wallets)

      expectSearch({ vote: wallets[0].vote })
    })

    it('should search wallets by the specified username', () => {
      const wallets = generateFullWallets()
      walletManager.index(wallets)

      expectSearch({ username: wallets[0].username })
    })

    it('should search wallets by the specified closed inverval (included) of balance', () => {
      const wallets = generateFullWallets()
      wallets.forEach((wallet, i) => {
        if (i < 13) {
          wallet.balance = 53
        } else if (i < 36) {
          wallet.balance = 99
        }
      })
      walletManager.index(wallets)

      expectSearch({
        balance: {
          from: 53,
          to: 99
        }
      }, 36, 36)
    })

    it('should search wallets by the specified closed interval (included) of voteBalance', () => {
      const wallets = generateFullWallets()
      wallets.forEach((wallet, i) => {
        if (i < 17) {
          wallet.voteBalance = 12
        } else if (i < 29) {
          wallet.voteBalance = 17
        }
      })
      walletManager.index(wallets)

      expectSearch({
        voteBalance: {
          from: 11,
          to: 18
        }
      }, 29, 29)
    })
  })
})<|MERGE_RESOLUTION|>--- conflicted
+++ resolved
@@ -2,12 +2,8 @@
 
 const _ = require('lodash')
 const app = require('../__support__/setup')
-<<<<<<< HEAD
-const { crypto } = require('@arkecosystem/crypto')
+const { Bignum, crypto } = require('@arkecosystem/crypto')
 const { Block } = require('@arkecosystem/crypto').models
-=======
-const { Bignum, crypto } = require('@arkecosystem/crypto')
->>>>>>> aded3319
 
 let genesisBlock
 let genesisSenders
