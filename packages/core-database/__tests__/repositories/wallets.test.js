--- conflicted
+++ resolved
@@ -149,21 +149,15 @@
     })
   })
 
-<<<<<<< HEAD
-  describe('top', async () => {
+  describe('top', () => {
     beforeEach(() => {
       walletManager.reindex({ address: 'dummy-1', balance: 1000 })
       walletManager.reindex({ address: 'dummy-2', balance: 2000 })
       walletManager.reindex({ address: 'dummy-3', balance: 3000 })
     })
 
-    it('should be a function', async () => {
-      await expect(repository.top).toBeFunction()
-=======
-  describe('top', () => {
     it('should be a function', () => {
       expect(repository.top).toBeFunction()
->>>>>>> 58ba93db
     })
 
     it('should be ok without params', () => {
