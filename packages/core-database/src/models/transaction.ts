<<<<<<< HEAD
import { Types } from "@arkecosystem/crypto";
=======
import { Contracts } from "@arkecosystem/core-kernel";
import { Utils } from "@arkecosystem/crypto";
>>>>>>> dafd569a
import { Column, Entity, Index } from "typeorm";

import { transformBigInt, transformVendorField } from "../utils/transform";

// TODO: Fix model to have undefined type on nullable fields
@Entity({
    name: "transactions",
})
@Index(["type"])
@Index(["blockId"])
@Index(["senderPublicKey"])
@Index(["recipientId"])
@Index(["timestamp"])
export class Transaction implements Contracts.Database.TransactionModel {
    @Column({
        primary: true,
        type: "varchar",
        length: 64,
    })
    public id!: string;

    @Column({
        type: "smallint",
        nullable: false,
    })
    public version!: number;

    @Column({
        type: "varchar",
        length: 64,
        nullable: false,
    })
    public blockId!: string;

    @Column({
        type: "smallint",
        nullable: false,
    })
    public sequence!: number;

    @Column({
        type: "integer",
        nullable: false,
    })
    public timestamp!: number;

    @Column({
        type: "bigint",
        transformer: transformBigInt,
        default: undefined,
    })
    public nonce!: Types.BigNumber;

    @Column({
        type: "varchar",
        length: 66,
        nullable: false,
    })
    public senderPublicKey!: string;

    @Column({
        default: undefined,
    })
    public recipientId!: string;

    @Column({
        type: "smallint",
        nullable: false,
    })
    public type!: number;

    @Column({
        type: "integer",
        nullable: false,
        default: 1,
    })
    public typeGroup!: number;

    @Column({
        type: "bytea",
        default: undefined,
        transformer: transformVendorField,
    })
    public vendorField: string | undefined;

    @Column({
        type: "bigint",
        transformer: transformBigInt,
        nullable: false,
    })
    public amount!: Types.BigNumber;

    @Column({
        type: "bigint",
        transformer: transformBigInt,
        nullable: false,
    })
    public fee!: Types.BigNumber;

    @Column({
        type: "bytea",
        nullable: false,
    })
    public serialized!: Buffer;

    @Column({
        type: "jsonb",
    })
    public asset!: Record<string, any>;
}<|MERGE_RESOLUTION|>--- conflicted
+++ resolved
@@ -1,9 +1,5 @@
-<<<<<<< HEAD
+import { Contracts } from "@arkecosystem/core-kernel";
 import { Types } from "@arkecosystem/crypto";
-=======
-import { Contracts } from "@arkecosystem/core-kernel";
-import { Utils } from "@arkecosystem/crypto";
->>>>>>> dafd569a
 import { Column, Entity, Index } from "typeorm";
 
 import { transformBigInt, transformVendorField } from "../utils/transform";
