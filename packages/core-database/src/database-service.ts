import { app } from "@arkecosystem/core-container";
import { Blockchain, Database, EventEmitter, Logger } from "@arkecosystem/core-interfaces";
import { roundCalculator } from "@arkecosystem/core-utils";
import { Bignum, constants, crypto as arkCrypto, models } from "@arkecosystem/crypto";
import assert from "assert";
import crypto from "crypto";
import cloneDeep from "lodash/cloneDeep";
import pluralize from "pluralize";
import { WalletManager } from "./wallet-manager";

const { Block, Transaction } = models;
const { TransactionTypes } = constants;

export class DatabaseService implements Database.IDatabaseService {
    public connection: Database.IDatabaseConnection;
    public walletManager: Database.IWalletManager;
    public logger = app.resolvePlugin<Logger.ILogger>("logger");
    public emitter = app.resolvePlugin<EventEmitter.EventEmitter>("event-emitter");
    public config = app.getConfig();
    public options: any;
    public wallets: Database.IWalletsBusinessRepository;
    public delegates: Database.IDelegatesBusinessRepository;
    public blocks: Database.IBlocksBusinessRepository;
    public transactions: Database.ITransactionsBusinessRepository;
    public blocksInCurrentRound: any[] = null;
    public stateStarted: boolean = false;
    public restoredDatabaseIntegrity: boolean = false;
    public forgingDelegates: any[] = null;
    public cache: Map<any, any> = new Map();
    private spvFinished: boolean;

<<<<<<< HEAD
    constructor(options: any,
                connection: Database.IDatabaseConnection,
                walletManager: Database.IWalletManager,
                walletsBusinessRepository: Database.IWalletsBusinessRepository,
                delegatesBusinessRepository: Database.IDelegatesBusinessRepository,
                transactionsBusinessRepository: Database.ITransactionsBusinessRepository,
                blocksBusinessRepository: Database.IBlocksBusinessRepository
=======
    constructor(
        options: any,
        connection: Database.IDatabaseConnection,
        walletManager: Database.IWalletManager,
        walletsBusinessRepository: Database.IWalletsBusinessRepository,
        delegatesBusinessRepository: Database.IDelegatesBusinessRepository,
>>>>>>> 8b29e128
    ) {
        this.connection = connection;
        this.walletManager = walletManager;
        this.options = options;
        this.wallets = walletsBusinessRepository;
        this.delegates = delegatesBusinessRepository;
        this.blocks = blocksBusinessRepository;
        this.transactions = transactionsBusinessRepository;

        this.registerListeners();
    }

    public async init() {
        await this.loadBlocksFromCurrentRound();
    }

    public async applyBlock(block: models.Block) {
        this.walletManager.applyBlock(block);

        if (this.blocksInCurrentRound) {
            this.blocksInCurrentRound.push(block);
        }

        await this.applyRound(block.data.height);
        block.transactions.forEach(tx => this.emitTransactionEvents(tx));
        this.emitter.emit("block.applied", block.data);
        return true;
    }

    public async applyRound(height: number) {
        const nextHeight = height === 1 ? 1 : height + 1;
        const maxDelegates = this.config.getMilestone(nextHeight).activeDelegates;

        if (nextHeight % maxDelegates === 1) {
            const round = Math.floor((nextHeight - 1) / maxDelegates) + 1;

            if (
                !this.forgingDelegates ||
                this.forgingDelegates.length === 0 ||
                (this.forgingDelegates.length && this.forgingDelegates[0].round !== round)
            ) {
                this.logger.info(`Starting Round ${round.toLocaleString()} :dove_of_peace:`);

                try {
                    this.updateDelegateStats(this.forgingDelegates);
                    await this.saveWallets(false); // save only modified wallets during the last round
                    const delegates = this.walletManager.loadActiveDelegateList(maxDelegates, nextHeight); // get active delegate list from in-memory wallet manager
                    await this.saveRound(delegates); // save next round delegate list non-blocking
                    this.forgingDelegates = await this.getActiveDelegates(nextHeight, delegates); // generate the new active delegates list
                    this.blocksInCurrentRound.length = 0;
                } catch (error) {
                    // trying to leave database state has it was
                    await this.deleteRound(round);
                    throw error;
                }
            } else {
                this.logger.warn(
                    // tslint:disable-next-line:max-line-length
                    `Round ${round.toLocaleString()} has already been applied. This should happen only if you are a forger. :warning:`,
                );
            }
        }
    }

    public async buildWallets(height: number): Promise<boolean> {
        this.walletManager.reset();

        try {
            const success = await this.connection.buildWallets(height);
            this.spvFinished = true;
            return success;
        } catch (e) {
            this.logger.error(e.stack);
        }
        return false;
    }

    public async commitQueuedQueries() {
        await this.connection.commitQueuedQueries();
    }

    public async deleteBlock(block: models.Block) {
        await this.connection.deleteBlock(block);
    }

    public async deleteRound(round: number) {
        await this.connection.roundsRepository.delete(round);
    }

    public enqueueDeleteBlock(block: models.Block) {
        this.connection.enqueueDeleteBlock(block);
    }

    public enqueueDeleteRound(height: number) {
        this.connection.enqueueDeleteRound(height);
    }

    public enqueueSaveBlock(block: models.Block) {
        this.connection.enqueueSaveBlock(block);
    }

    public async getActiveDelegates(height: number, delegates?: any[]) {
        const maxDelegates = this.config.getMilestone(height).activeDelegates;
        const round = Math.floor((height - 1) / maxDelegates) + 1;

        if (this.forgingDelegates && this.forgingDelegates.length && this.forgingDelegates[0].round === round) {
            return this.forgingDelegates;
        }

        // When called during applyRound we already know the delegates, so we don't have to query the database.
        if (!delegates || delegates.length === 0) {
            delegates = await this.connection.roundsRepository.findById(round);
        }

        const seedSource = round.toString();
        let currentSeed = crypto
            .createHash("sha256")
            .update(seedSource, "utf8")
            .digest();

        for (let i = 0, delCount = delegates.length; i < delCount; i++) {
            for (let x = 0; x < 4 && i < delCount; i++, x++) {
                const newIndex = currentSeed[x] % delCount;
                const b = delegates[newIndex];
                delegates[newIndex] = delegates[i];
                delegates[i] = b;
            }
            currentSeed = crypto
                .createHash("sha256")
                .update(currentSeed)
                .digest();
        }

        this.forgingDelegates = delegates.map(delegate => {
            delegate.round = +delegate.round;
            return delegate;
        });

        return this.forgingDelegates;
    }

    public async getBlock(id: string) {
        // TODO: caching the last 1000 blocks, in combination with `saveBlock` could help to optimise
        const block = await this.connection.blocksRepository.findById(id);

        if (!block) {
            return null;
        }

        const transactions = await this.connection.transactionsRepository.findByBlockId(block.id);

        block.transactions = transactions.map(({ serialized }) => Transaction.deserialize(serialized.toString("hex")));

        return new Block(block);
    }

    public async getBlocks(offset: number, limit: number) {
        let blocks = [];

        // The functions below return matches in the range [start, end], including both ends.
        const start = offset;
        const end = offset + limit - 1;

        if (app.has("state")) {
            blocks = app.resolve("state").getLastBlocksByHeight(start, end);
        }

        if (blocks.length !== limit) {
            blocks = await this.connection.blocksRepository.heightRange(start, end);

            await this.loadTransactionsForBlocks(blocks);
        }

        return blocks;
    }

    /**
     * Get the blocks at the given heights.
     * The transactions for those blocks will not be loaded like in `getBlocks()`.
     * @param {Array} heights array of arbitrary block heights
     * @return {Array} array for the corresponding blocks. The element (block) at index `i`
     * in the resulting array corresponds to the requested height at index `i` in the input
     * array heights[]. For example, if
     * heights[0] = 100
     * heights[1] = 200
     * heights[2] = 150
     * then the result array will have the same number of elements (3) and will be:
     * result[0] = block at height 100
     * result[1] = block at height 200
     * result[2] = block at height 150
     * If some of the requested blocks do not exist in our chain (requested height is larger than
     * the height of our blockchain), then that element will be `undefined` in the resulting array
     * @throws Error
     */
    public async getBlocksByHeight(heights: number[]) {
        const blocks = [];

        // Map of height -> index in heights[], e.g. if
        // heights[5] == 6000000, then
        // toGetFromDB[6000000] == 5
        // In this map we only store a subset of the heights - the ones we could not retrieve
        // from app/state and need to get from the database.
        const toGetFromDB = {};

        const hasState = app.has("state");

        for (const [i, height] of heights.entries()) {
            if (hasState) {
                const stateBlocks = app.resolve("state").getLastBlocksByHeight(height, height);
                if (Array.isArray(stateBlocks) && stateBlocks.length > 0) {
                    blocks[i] = stateBlocks[0];
                }
            }

            if (blocks[i] === undefined) {
                toGetFromDB[height] = i;
            }
        }

        const heightsToGetFromDB = Object.keys(toGetFromDB);
        if (heightsToGetFromDB.length > 0) {
            for (const blockFromDB of await this.connection.blocksRepository.findByHeight(heightsToGetFromDB)) {
                const h = blockFromDB.height;
                const i = toGetFromDB[h];
                blocks[i] = blockFromDB;
            }
        }

        return blocks;
    }

    public async getBlocksForRound(round?: number) {
        let lastBlock;
        if (app.has("state")) {
            lastBlock = app.resolve<Blockchain.IStateStorage>("state").getLastBlock();
        } else {
            lastBlock = await this.getLastBlock();
        }

        if (!lastBlock) {
            return [];
        }

        let height = +lastBlock.data.height;
        if (!round) {
            round = roundCalculator.calculateRound(height).round;
        }

        const maxDelegates = this.config.getMilestone(height).activeDelegates;
        height = round * maxDelegates + 1;

        const blocks = await this.getBlocks(height - maxDelegates, maxDelegates);
        return blocks.map(b => new Block(b));
    }

    public async getForgedTransactionsIds(ids: string[]) {
        if (!ids.length) {
            return [];
        }

        const txs = await this.connection.transactionsRepository.forged(ids);
        return txs.map(tx => tx.id);
    }

    public async getLastBlock() {
        const block = await this.connection.blocksRepository.latest();

        if (!block) {
            return null;
        }

        const transactions = await this.connection.transactionsRepository.latestByBlock(block.id);

        block.transactions = transactions.map(({ serialized }) => Transaction.deserialize(serialized.toString("hex")));

        return new Block(block);
    }

    public async getCommonBlocks(ids: string[]) {
        const state = app.resolve("state");
        let commonBlocks = state.getCommonBlocks(ids);
        if (commonBlocks.length < ids.length) {
            commonBlocks = await this.connection.blocksRepository.common(ids);
        }

        return commonBlocks;
    }

    public async getRecentBlockIds() {
        const state = app.resolve("state");
        let blocks = state
            .getLastBlockIds()
            .reverse()
            .slice(0, 10);

        if (blocks.length < 10) {
            blocks = await this.connection.blocksRepository.recent(10);
            blocks = blocks.map(block => block.id);
        }

        return blocks;
    }

    public async getTopBlocks(count: any) {
        const blocks = await this.connection.blocksRepository.top(count);

        await this.loadTransactionsForBlocks(blocks);

        return blocks;
    }

    public async getTransaction(id: string) {
        return this.connection.transactionsRepository.findById(id);
    }

    public async loadBlocksFromCurrentRound() {
        this.blocksInCurrentRound = await this.getBlocksForRound();
    }

    public async loadTransactionsForBlocks(blocks) {
        if (!blocks.length) {
            return;
        }

        const ids = blocks.map(block => block.id);

        let transactions = await this.connection.transactionsRepository.latestByBlocks(ids);
        transactions = transactions.map(tx => {
            const data = Transaction.deserialize(tx.serialized.toString("hex"));
            data.blockId = tx.blockId;
            return data;
        });

        for (const block of blocks) {
            if (block.numberOfTransactions > 0) {
                block.transactions = transactions.filter(transaction => transaction.blockId === block.id);
            }
        }
    }

    public async revertBlock(block: models.Block) {
        await this.revertRound(block.data.height);
        await this.walletManager.revertBlock(block);

        assert(this.blocksInCurrentRound.pop().data.id === block.data.id);

        this.emitter.emit("block.reverted", block.data);
    }

    public async revertRound(height: number) {
        const { round, nextRound, maxDelegates } = roundCalculator.calculateRound(height);

        if (nextRound === round + 1 && height >= maxDelegates) {
            this.logger.info(`Back to previous round: ${round.toLocaleString()} :back:`);

            const delegates = await this.calcPreviousActiveDelegates(round);
            this.forgingDelegates = await this.getActiveDelegates(height, delegates);

            await this.deleteRound(nextRound);
        }
    }

    public async saveBlock(block: models.Block) {
        await this.connection.saveBlock(block);
    }

    public async saveRound(activeDelegates: any[]) {
        this.logger.info(`Saving round ${activeDelegates[0].round.toLocaleString()}`);

        await this.connection.roundsRepository.insert(activeDelegates);

        this.emitter.emit("round.created", activeDelegates);
    }

    public async saveWallets(force: boolean) {
        const wallets = this.walletManager
            .allByPublicKey()
            .filter(wallet => wallet.publicKey && (force || wallet.dirty));

        // Remove dirty flags first to not save all dirty wallets in the exit handler
        // when called during a force insert right after SPV.
        this.walletManager.clear();

        await this.connection.saveWallets(wallets, force);

        this.logger.info(`${wallets.length} modified ${pluralize("wallet", wallets.length)} committed to database`);

        this.emitter.emit("wallet.saved", wallets.length);

        // NOTE: commented out as more use cases to be taken care of
        // this.walletManager.purgeEmptyNonDelegates()
    }

    public updateDelegateStats(delegates: any[]): void {
        if (!delegates || !this.blocksInCurrentRound) {
            return;
        }

        this.logger.debug("Updating delegate statistics");

        try {
            delegates.forEach(delegate => {
                const producedBlocks = this.blocksInCurrentRound.filter(
                    blockGenerator => blockGenerator.data.generatorPublicKey === delegate.publicKey,
                );
                const wallet = this.walletManager.findByPublicKey(delegate.publicKey);

                if (producedBlocks.length === 0) {
                    wallet.missedBlocks++;
                    this.logger.debug(
                        `Delegate ${wallet.username} (${wallet.publicKey}) just missed a block. Total: ${
                            wallet.missedBlocks
                        }`,
                    );
                    wallet.dirty = true;
                    this.emitter.emit("forger.missing", {
                        delegate: wallet,
                    });
                }
            });
        } catch (error) {
            this.logger.error(error.stack);
        }
    }

    public async verifyBlockchain(): Promise<{ valid: boolean; errors: any[] }> {
        const errors = [];

        const lastBlock = await this.getLastBlock();

        // Last block is available
        if (!lastBlock) {
            errors.push("Last block is not available");
        } else {
            const numberOfBlocks = await this.connection.blocksRepository.count();

            // Last block height equals the number of stored blocks
            if (lastBlock.data.height !== +numberOfBlocks) {
                errors.push(
                    `Last block height: ${lastBlock.data.height.toLocaleString()}, number of stored blocks: ${numberOfBlocks}`,
                );
            }
        }

        const blockStats = await this.connection.blocksRepository.statistics();
        const transactionStats = await this.connection.transactionsRepository.statistics();

        // Number of stored transactions equals the sum of block.numberOfTransactions in the database
        if (blockStats.numberOfTransactions !== transactionStats.count) {
            errors.push(
                `Number of transactions: ${transactionStats.count}, number of transactions included in blocks: ${
                    blockStats.numberOfTransactions
                }`,
            );
        }

        // Sum of all tx fees equals the sum of block.totalFee
        if (blockStats.totalFee !== transactionStats.totalFee) {
            errors.push(
                `Total transaction fees: ${transactionStats.totalFee}, total of block.totalFee : ${
                    blockStats.totalFee
                }`,
            );
        }

        // Sum of all tx amount equals the sum of block.totalAmount
        if (blockStats.totalAmount !== transactionStats.totalAmount) {
            errors.push(
                `Total transaction amounts: ${transactionStats.totalAmount}, total of block.totalAmount : ${
                    blockStats.totalAmount
                }`,
            );
        }

        return {
            valid: !errors.length,
            errors,
        };
    }

    public async verifyTransaction(transaction: models.Transaction) {
        const senderId = arkCrypto.getAddress(transaction.data.senderPublicKey, this.config.get("network.pubKeyHash"));

        const sender = this.walletManager.findByAddress(senderId); // should exist

        if (!sender.publicKey) {
            sender.publicKey = transaction.data.senderPublicKey;
            this.walletManager.reindex(sender);
        }

        const dbTransaction = await this.getTransaction(transaction.data.id);

        return sender.canApply(transaction.data, []) && !dbTransaction;
    }

    private async calcPreviousActiveDelegates(round: number) {
        // TODO: cache the blocks of the last X rounds
        this.blocksInCurrentRound = await this.getBlocksForRound(round);

        // Create temp wallet manager from all delegates
        const tempWalletManager = new WalletManager();
        tempWalletManager.index(cloneDeep(this.walletManager.allByUsername()));

        // Revert all blocks in reverse order
        let height = 0;
        for (let i = this.blocksInCurrentRound.length - 1; i >= 0; i--) {
            tempWalletManager.revertBlock(this.blocksInCurrentRound[i]);
            height = this.blocksInCurrentRound[i].data.height;
        }

        // The first round has no active delegates
        if (height === 1) {
            return [];
        }

        // Assert that the height is the beginning of a round.
        const { maxDelegates } = roundCalculator.calculateRound(height);
        assert(height > 1 && height % maxDelegates === 1);

        // Now retrieve the active delegate list from the temporary wallet manager.
        return tempWalletManager.loadActiveDelegateList(maxDelegates, height);
    }

    private emitTransactionEvents(transaction) {
        this.emitter.emit("transaction.applied", transaction.data);

        if (transaction.type === TransactionTypes.DelegateRegistration) {
            this.emitter.emit("delegate.registered", transaction.data);
        }

        if (transaction.type === TransactionTypes.DelegateResignation) {
            this.emitter.emit("delegate.resigned", transaction.data);
        }

        if (transaction.type === TransactionTypes.Vote) {
            const vote = transaction.asset.votes[0];

            this.emitter.emit(vote.startsWith("+") ? "wallet.vote" : "wallet.unvote", {
                delegate: vote,
                transaction: transaction.data,
            });
        }
    }

    private registerListeners() {
        this.emitter.on("state:started", () => {
            this.stateStarted = true;
        });

        this.emitter.on("wallet.created.cold", async coldWallet => {
            try {
                const wallet = await this.connection.walletsRepository.findByAddress(coldWallet.address);

                if (wallet) {
                    Object.keys(wallet).forEach(key => {
                        if (["balance"].indexOf(key) !== -1) {
                            return;
                        }

                        coldWallet[key] = key !== "voteBalance" ? wallet[key] : new Bignum(wallet[key]);
                    });
                }
            } catch (err) {
                this.logger.error(err);
            }
        });

        this.emitter.once("shutdown", async () => {
            if (!this.spvFinished) {
                // Prevent dirty wallets to be saved when SPV didn't finish
                this.walletManager.clear();
            }
        });
    }
}<|MERGE_RESOLUTION|>--- conflicted
+++ resolved
@@ -29,22 +29,14 @@
     public cache: Map<any, any> = new Map();
     private spvFinished: boolean;
 
-<<<<<<< HEAD
-    constructor(options: any,
-                connection: Database.IDatabaseConnection,
-                walletManager: Database.IWalletManager,
-                walletsBusinessRepository: Database.IWalletsBusinessRepository,
-                delegatesBusinessRepository: Database.IDelegatesBusinessRepository,
-                transactionsBusinessRepository: Database.ITransactionsBusinessRepository,
-                blocksBusinessRepository: Database.IBlocksBusinessRepository
-=======
     constructor(
         options: any,
         connection: Database.IDatabaseConnection,
         walletManager: Database.IWalletManager,
         walletsBusinessRepository: Database.IWalletsBusinessRepository,
         delegatesBusinessRepository: Database.IDelegatesBusinessRepository,
->>>>>>> 8b29e128
+        transactionsBusinessRepository: Database.ITransactionsBusinessRepository,
+        blocksBusinessRepository: Database.IBlocksBusinessRepository,
     ) {
         this.connection = connection;
         this.walletManager = walletManager;
