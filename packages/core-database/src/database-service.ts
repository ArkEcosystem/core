--- conflicted
+++ resolved
@@ -116,13 +116,9 @@
             await this.emitTransactionEvents(transaction);
         }
 
-<<<<<<< HEAD
         this.detectMissedBlocks(block);
 
         this.emitter.dispatch(Enums.BlockEvent.Applied, block.data);
-=======
-        this.emitter.emit(ApplicationEvents.BlockApplied, block.data);
->>>>>>> 239f12e1
     }
 
     // TODO: move out of core-database to get rid of WalletState dependency
@@ -152,11 +148,7 @@
                     await this.setForgingDelegatesOfRound(roundInfo, this.dposState.getRoundDelegates().slice());
                     await this.saveRound(this.dposState.getRoundDelegates());
 
-<<<<<<< HEAD
                     this.blocksInCurrentRound!.length = 0;
-=======
-                    this.blocksInCurrentRound = [];
->>>>>>> 239f12e1
 
                     this.emitter.dispatch(Enums.RoundEvent.Applied);
                 } catch (error) {
@@ -178,22 +170,12 @@
     }
 
     public async getActiveDelegates(
-<<<<<<< HEAD
         roundInfo?: Contracts.Shared.RoundInfo,
         delegates?: Contracts.State.Wallet[],
     ): Promise<Contracts.State.Wallet[]> {
         if (!roundInfo) {
             const lastBlock = await this.getLastBlock();
             roundInfo = AppUtils.roundCalculator.calculateRound(lastBlock.data.height);
-=======
-        roundInfo?: Shared.IRoundInfo,
-        delegates?: State.IWallet[],
-    ): Promise<State.IWallet[]> {
-        if (!roundInfo) {
-            const database: Database.IDatabaseService = app.resolvePlugin("database");
-            const lastBlock = await database.getLastBlock();
-            roundInfo = roundCalculator.calculateRound(lastBlock.data.height);
->>>>>>> 239f12e1
         }
 
         const { round } = roundInfo;
@@ -276,22 +258,9 @@
             .getLastBlocksByHeight(start, end, headersOnly);
 
         if (blocks.length !== limit) {
-<<<<<<< HEAD
             blocks = headersOnly
-                ? await this.blockRepository.findByHeightRangeWithTransactions(start, end)
-                : await this.blockRepository.findByHeightRange(start, end);
-=======
-            blocks = (await this.connection.blocksRepository.heightRangeWithTransactions(start, end)).map(block => ({
-                ...block,
-                transactions:
-                    headersOnly || !block.transactions
-                        ? undefined
-                        : block.transactions.map(
-                            (transaction: string) =>
-                                Transactions.TransactionFactory.fromBytesUnsafe(Buffer.from(transaction, "hex")).data,
-                        ),
-            }));
->>>>>>> 239f12e1
+                ? await this.blockRepository.findByHeightRange(start, end)
+                : await this.blockRepository.findByHeightRangeWithTransactions(start, end);
         }
 
         return blocks;
@@ -476,11 +445,7 @@
 
     public async revertBlock(block: Interfaces.IBlock): Promise<void> {
         await this.revertRound(block.data.height);
-<<<<<<< HEAD
         await this.blockState.revertBlock(block);
-=======
-        await this.walletManager.revertBlock(block);
->>>>>>> 239f12e1
 
         assert(this.blocksInCurrentRound!.pop()!.data.id === block.data.id);
 
@@ -641,22 +606,14 @@
         // Ensure the config manager is initialized, before attempting to call `fromData`
         // which otherwise uses potentially wrong milestones.
         let lastHeight: number = 1;
-<<<<<<< HEAD
         const latest: Interfaces.IBlockData | undefined = await this.blockRepository.findLatest();
-=======
-        const latest: Interfaces.IBlockData = await this.connection.blocksRepository.latest();
->>>>>>> 239f12e1
         if (latest) {
             lastHeight = latest.height;
         }
 
         Managers.configManager.setHeight(lastHeight);
 
-<<<<<<< HEAD
         const getLastBlock = async (): Promise<Interfaces.IBlock | undefined> => {
-=======
-        const getLastBlock = async (): Promise<Interfaces.IBlock> => {
->>>>>>> 239f12e1
             try {
                 return await this.getLastBlock();
             } catch (error) {
@@ -684,10 +641,7 @@
 
         if (process.env.CORE_ENV === "test") {
             Managers.configManager.getMilestone().aip11 = true;
-<<<<<<< HEAD
-=======
             Managers.configManager.getMilestone().htlcEnabled = true;
->>>>>>> 239f12e1
         }
 
         this.configureState(lastBlock);
