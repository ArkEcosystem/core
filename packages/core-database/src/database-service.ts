import { app } from "@arkecosystem/core-container";
import { Blockchain, Database, EventEmitter, Logger } from "@arkecosystem/core-interfaces";
<<<<<<< HEAD
import { TransactionServiceRegistry } from "@arkecosystem/core-transactions";
=======
import { TransactionHandlerRegistry } from "@arkecosystem/core-transactions";
>>>>>>> 66bd7628
import { roundCalculator } from "@arkecosystem/core-utils";
import { Bignum, crypto, HashAlgorithms, models, Transaction } from "@arkecosystem/crypto";
import assert from "assert";
import cloneDeep from "lodash/cloneDeep";

import { WalletManager } from "./wallet-manager";

const { Block } = models;

export class DatabaseService implements Database.IDatabaseService {
    public connection: Database.IDatabaseConnection;
    public walletManager: Database.IWalletManager;
    public logger = app.resolvePlugin<Logger.ILogger>("logger");
    public emitter = app.resolvePlugin<EventEmitter.EventEmitter>("event-emitter");
    public config = app.getConfig();
    public options: any;
    public wallets: Database.IWalletsBusinessRepository;
    public delegates: Database.IDelegatesBusinessRepository;
    public blocksBusinessRepository: Database.IBlocksBusinessRepository;
    public transactionsBusinessRepository: Database.ITransactionsBusinessRepository;
    public blocksInCurrentRound: any[] = null;
    public stateStarted: boolean = false;
    public restoredDatabaseIntegrity: boolean = false;
    public forgingDelegates: any[] = null;
    public cache: Map<any, any> = new Map();

    constructor(
        options: any,
        connection: Database.IDatabaseConnection,
        walletManager: Database.IWalletManager,
        walletsBusinessRepository: Database.IWalletsBusinessRepository,
        delegatesBusinessRepository: Database.IDelegatesBusinessRepository,
        transactionsBusinessRepository: Database.ITransactionsBusinessRepository,
        blocksBusinessRepository: Database.IBlocksBusinessRepository,
    ) {
        this.connection = connection;
        this.walletManager = walletManager;
        this.options = options;
        this.wallets = walletsBusinessRepository;
        this.delegates = delegatesBusinessRepository;
        this.blocksBusinessRepository = blocksBusinessRepository;
        this.transactionsBusinessRepository = transactionsBusinessRepository;

        this.registerListeners();
    }

    public async init() {
        await this.loadBlocksFromCurrentRound();
    }

    public async applyBlock(block: models.Block) {
        this.walletManager.applyBlock(block);

        if (this.blocksInCurrentRound) {
            this.blocksInCurrentRound.push(block);
        }

        await this.applyRound(block.data.height);
        block.transactions.forEach(tx => this.emitTransactionEvents(tx));
        this.emitter.emit("block.applied", block.data);
        return true;
    }

    public async applyRound(height: number) {
        const nextHeight = height === 1 ? 1 : height + 1;
        const maxDelegates = this.config.getMilestone(nextHeight).activeDelegates;

        if (nextHeight % maxDelegates === 1) {
            const round = Math.floor((nextHeight - 1) / maxDelegates) + 1;

            if (
                !this.forgingDelegates ||
                this.forgingDelegates.length === 0 ||
                (this.forgingDelegates.length && this.forgingDelegates[0].round !== round)
            ) {
                this.logger.info(`Starting Round ${round.toLocaleString()}`);

                try {
                    this.updateDelegateStats(this.forgingDelegates);
                    const delegates = this.walletManager.loadActiveDelegateList(maxDelegates, nextHeight); // get active delegate list from in-memory wallet manager
                    await this.saveRound(delegates); // save next round delegate list non-blocking
                    this.forgingDelegates = await this.getActiveDelegates(nextHeight, delegates); // generate the new active delegates list
                    this.blocksInCurrentRound.length = 0;

                    this.emitter.emit("round.applied");
                } catch (error) {
                    // trying to leave database state has it was
                    await this.deleteRound(round);
                    throw error;
                }
            } else {
                this.logger.warn(
                    // tslint:disable-next-line:max-line-length
                    `Round ${round.toLocaleString()} has already been applied. This should happen only if you are a forger.`,
                );
            }
        }
    }

    public async buildWallets(): Promise<boolean> {
        this.walletManager.reset();

        try {
            const result = await this.connection.buildWallets();
            return result;
        } catch (e) {
            this.logger.error(e.stack);
        }

        return false;
    }

    public async commitQueuedQueries() {
        await this.connection.commitQueuedQueries();
    }

    public async deleteBlock(block: models.Block) {
        await this.connection.deleteBlock(block);
    }

    public async deleteRound(round: number) {
        await this.connection.roundsRepository.delete(round);
    }

    public enqueueDeleteBlock(block: models.Block) {
        this.connection.enqueueDeleteBlock(block);
    }

    public enqueueDeleteRound(height: number) {
        this.connection.enqueueDeleteRound(height);
    }

    public async getActiveDelegates(height: number, delegates?: any[]) {
        const maxDelegates = this.config.getMilestone(height).activeDelegates;
        const round = Math.floor((height - 1) / maxDelegates) + 1;

        if (this.forgingDelegates && this.forgingDelegates.length && this.forgingDelegates[0].round === round) {
            return this.forgingDelegates;
        }

        // When called during applyRound we already know the delegates, so we don't have to query the database.
        if (!delegates || delegates.length === 0) {
            delegates = await this.connection.roundsRepository.findById(round);
        }

        const seedSource = round.toString();
        let currentSeed = HashAlgorithms.sha256(seedSource);

        for (let i = 0, delCount = delegates.length; i < delCount; i++) {
            for (let x = 0; x < 4 && i < delCount; i++, x++) {
                const newIndex = currentSeed[x] % delCount;
                const b = delegates[newIndex];
                delegates[newIndex] = delegates[i];
                delegates[i] = b;
            }
            currentSeed = HashAlgorithms.sha256(currentSeed);
        }

        this.forgingDelegates = delegates.map(delegate => {
            delegate.round = +delegate.round;
            return delegate;
        });

        return this.forgingDelegates;
    }

    public async getBlock(id: string) {
        // TODO: caching the last 1000 blocks, in combination with `saveBlock` could help to optimise
        const block = await this.connection.blocksRepository.findById(id);

        if (!block) {
            return null;
        }

        const transactions = await this.connection.transactionsRepository.findByBlockId(block.id);

        block.transactions = transactions.map(({ serialized }) => Transaction.fromBytes(serialized));

        return new Block(block);
    }

    public async getBlocks(offset: number, limit: number) {
        let blocks = [];

        // The functions below return matches in the range [start, end], including both ends.
        const start = offset;
        const end = offset + limit - 1;

        if (app.has("state")) {
            blocks = app.resolve("state").getLastBlocksByHeight(start, end);
        }

        if (blocks.length !== limit) {
            blocks = await this.connection.blocksRepository.heightRange(start, end);

            await this.loadTransactionsForBlocks(blocks);
        }

        return blocks;
    }

    /**
     * Get the blocks at the given heights.
     * The transactions for those blocks will not be loaded like in `getBlocks()`.
     * @param {Array} heights array of arbitrary block heights
     * @return {Array} array for the corresponding blocks. The element (block) at index `i`
     * in the resulting array corresponds to the requested height at index `i` in the input
     * array heights[]. For example, if
     * heights[0] = 100
     * heights[1] = 200
     * heights[2] = 150
     * then the result array will have the same number of elements (3) and will be:
     * result[0] = block at height 100
     * result[1] = block at height 200
     * result[2] = block at height 150
     * If some of the requested blocks do not exist in our chain (requested height is larger than
     * the height of our blockchain), then that element will be `undefined` in the resulting array
     * @throws Error
     */
    public async getBlocksByHeight(heights: number[]) {
        const blocks = [];

        // Map of height -> index in heights[], e.g. if
        // heights[5] == 6000000, then
        // toGetFromDB[6000000] == 5
        // In this map we only store a subset of the heights - the ones we could not retrieve
        // from app/state and need to get from the database.
        const toGetFromDB = {};

        const hasState = app.has("state");

        for (const [i, height] of heights.entries()) {
            if (hasState) {
                const stateBlocks = app.resolve("state").getLastBlocksByHeight(height, height);
                if (Array.isArray(stateBlocks) && stateBlocks.length > 0) {
                    blocks[i] = stateBlocks[0];
                }
            }

            if (blocks[i] === undefined) {
                toGetFromDB[height] = i;
            }
        }

        const heightsToGetFromDB = Object.keys(toGetFromDB);
        if (heightsToGetFromDB.length > 0) {
            for (const blockFromDB of await this.connection.blocksRepository.findByHeight(heightsToGetFromDB)) {
                const h = blockFromDB.height;
                const i = toGetFromDB[h];
                blocks[i] = blockFromDB;
            }
        }

        return blocks;
    }

    public async getBlocksForRound(round?: number) {
        let lastBlock;
        if (app.has("state")) {
            lastBlock = app.resolve<Blockchain.IStateStorage>("state").getLastBlock();
        } else {
            lastBlock = await this.getLastBlock();
        }

        if (!lastBlock) {
            return [];
        }

        let height = +lastBlock.data.height;
        if (!round) {
            round = roundCalculator.calculateRound(height).round;
        }

        const maxDelegates = this.config.getMilestone(height).activeDelegates;
        height = round * maxDelegates + 1;

        const blocks = await this.getBlocks(height - maxDelegates, maxDelegates);
        return blocks.map(b => new Block(b));
    }

    public async getForgedTransactionsIds(ids: string[]) {
        if (!ids.length) {
            return [];
        }

        const txs = await this.connection.transactionsRepository.forged(ids);
        return txs.map(tx => tx.id);
    }

    public async getLastBlock() {
        const block = await this.connection.blocksRepository.latest();

        if (!block) {
            return null;
        }

        const transactions = await this.connection.transactionsRepository.latestByBlock(block.id);

        block.transactions = transactions.map(({ serialized }) => Transaction.fromBytes(serialized).data);

        return new Block(block);
    }

    public async getCommonBlocks(ids: string[]) {
        const state = app.resolve("state");
        let commonBlocks = state.getCommonBlocks(ids);
        if (commonBlocks.length < ids.length) {
            commonBlocks = await this.connection.blocksRepository.common(ids);
        }

        return commonBlocks;
    }

    public async getRecentBlockIds() {
        const state = app.resolve("state");
        let blocks = state
            .getLastBlockIds()
            .reverse()
            .slice(0, 10);

        if (blocks.length < 10) {
            blocks = await this.connection.blocksRepository.recent(10);
            blocks = blocks.map(block => block.id);
        }

        return blocks;
    }

    public async getTopBlocks(count: any) {
        const blocks = await this.connection.blocksRepository.top(count);

        await this.loadTransactionsForBlocks(blocks);

        return blocks;
    }

    public async getTransaction(id: string) {
        return this.connection.transactionsRepository.findById(id);
    }

    public async loadBlocksFromCurrentRound() {
        this.blocksInCurrentRound = await this.getBlocksForRound();
    }

    public async loadTransactionsForBlocks(blocks) {
        if (!blocks.length) {
            return;
        }

        const ids = blocks.map(block => block.id);

        let transactions = await this.connection.transactionsRepository.latestByBlocks(ids);
        transactions = transactions.map(tx => {
            const { data } = Transaction.fromBytes(tx.serialized);
            data.blockId = tx.blockId;
            return data;
        });

        for (const block of blocks) {
            if (block.numberOfTransactions > 0) {
                block.transactions = transactions.filter(transaction => transaction.blockId === block.id);
            }
        }
    }

    public async revertBlock(block: models.Block) {
        await this.revertRound(block.data.height);
        await this.walletManager.revertBlock(block);

        assert(this.blocksInCurrentRound.pop().data.id === block.data.id);

        this.emitter.emit("block.reverted", block.data);
    }

    public async revertRound(height: number) {
        const { round, nextRound, maxDelegates } = roundCalculator.calculateRound(height);

        if (nextRound === round + 1 && height >= maxDelegates) {
            this.logger.info(`Back to previous round: ${round.toLocaleString()}`);

            const delegates = await this.calcPreviousActiveDelegates(round);
            this.forgingDelegates = await this.getActiveDelegates(height, delegates);

            await this.deleteRound(nextRound);
        }
    }

    public async saveBlock(block: models.Block) {
        await this.connection.saveBlock(block);
    }

    public async saveRound(activeDelegates: any[]) {
        this.logger.info(`Saving round ${activeDelegates[0].round.toLocaleString()}`);

        await this.connection.roundsRepository.insert(activeDelegates);

        this.emitter.emit("round.created", activeDelegates);
    }

    public updateDelegateStats(delegates: any[]): void {
        if (!delegates || !this.blocksInCurrentRound) {
            return;
        }

        this.logger.debug("Updating delegate statistics");

        try {
            delegates.forEach(delegate => {
                const producedBlocks = this.blocksInCurrentRound.filter(
                    blockGenerator => blockGenerator.data.generatorPublicKey === delegate.publicKey,
                );
                const wallet = this.walletManager.findByPublicKey(delegate.publicKey);

                if (producedBlocks.length === 0) {
                    this.logger.debug(`Delegate ${wallet.username} (${wallet.publicKey}) just missed a block.`);
                    wallet.dirty = true;
                    this.emitter.emit("forger.missing", {
                        delegate: wallet,
                    });
                }
            });
        } catch (error) {
            this.logger.error(error.stack);
        }
    }

    public async verifyBlockchain(): Promise<{ valid: boolean; errors: any[] }> {
        const errors = [];

        const lastBlock = await this.getLastBlock();

        // Last block is available
        if (!lastBlock) {
            errors.push("Last block is not available");
        } else {
            const numberOfBlocks = await this.connection.blocksRepository.count();

            // Last block height equals the number of stored blocks
            if (lastBlock.data.height !== +numberOfBlocks) {
                errors.push(
                    `Last block height: ${lastBlock.data.height.toLocaleString()}, number of stored blocks: ${numberOfBlocks}`,
                );
            }
        }

        const blockStats = await this.connection.blocksRepository.statistics();
        const transactionStats = await this.connection.transactionsRepository.statistics();

        // Number of stored transactions equals the sum of block.numberOfTransactions in the database
        if (blockStats.numberOfTransactions !== transactionStats.count) {
            errors.push(
                `Number of transactions: ${transactionStats.count}, number of transactions included in blocks: ${
                    blockStats.numberOfTransactions
                }`,
            );
        }

        // Sum of all tx fees equals the sum of block.totalFee
        if (blockStats.totalFee !== transactionStats.totalFee) {
            errors.push(
                `Total transaction fees: ${transactionStats.totalFee}, total of block.totalFee : ${
                    blockStats.totalFee
                }`,
            );
        }

        // Sum of all tx amount equals the sum of block.totalAmount
        if (blockStats.totalAmount !== transactionStats.totalAmount) {
            errors.push(
                `Total transaction amounts: ${transactionStats.totalAmount}, total of block.totalAmount : ${
                    blockStats.totalAmount
                }`,
            );
        }

        return {
            valid: !errors.length,
            errors,
        };
    }

    public async verifyTransaction(transaction: Transaction): Promise<boolean> {
        const senderId = crypto.getAddress(transaction.data.senderPublicKey, this.config.get("network.pubKeyHash"));

        const sender = this.walletManager.findByAddress(senderId); // should exist
<<<<<<< HEAD
        const transactionService = TransactionServiceRegistry.get(transaction.type);
=======
        const transactionHandler = TransactionHandlerRegistry.get(transaction.type);
>>>>>>> 66bd7628

        if (!sender.publicKey) {
            sender.publicKey = transaction.data.senderPublicKey;
            this.walletManager.reindex(sender);
        }

        const dbTransaction = await this.getTransaction(transaction.data.id);

        try {
<<<<<<< HEAD
            return transactionService.canBeApplied(transaction, sender) && !dbTransaction;
=======
            return transactionHandler.canBeApplied(transaction, sender) && !dbTransaction;
>>>>>>> 66bd7628
        } catch {
            return false;
        }
    }

    private async calcPreviousActiveDelegates(round: number) {
        // TODO: cache the blocks of the last X rounds
        this.blocksInCurrentRound = await this.getBlocksForRound(round);

        // Create temp wallet manager from all delegates
        const tempWalletManager = new WalletManager();
        tempWalletManager.index(cloneDeep(this.walletManager.allByUsername()));

        // Revert all blocks in reverse order
        let height = 0;
        for (let i = this.blocksInCurrentRound.length - 1; i >= 0; i--) {
            tempWalletManager.revertBlock(this.blocksInCurrentRound[i]);
            height = this.blocksInCurrentRound[i].data.height;
        }

        // The first round has no active delegates
        if (height === 1) {
            return [];
        }

        // Assert that the height is the beginning of a round.
        const { maxDelegates } = roundCalculator.calculateRound(height);
        assert(height > 1 && height % maxDelegates === 1);

        // Now retrieve the active delegate list from the temporary wallet manager.
        return tempWalletManager.loadActiveDelegateList(maxDelegates, height);
    }

    private emitTransactionEvents(transaction: Transaction) {
        this.emitter.emit("transaction.applied", transaction.data);

<<<<<<< HEAD
        const service = TransactionServiceRegistry.get(transaction.type);
        service.emitEvents(transaction, this.emitter);
=======
        const handler = TransactionHandlerRegistry.get(transaction.type);
        handler.emitEvents(transaction, this.emitter);
>>>>>>> 66bd7628
    }

    private registerListeners() {
        this.emitter.on("state:started", () => {
            this.stateStarted = true;
        });

        this.emitter.on("wallet.created.cold", async coldWallet => {
            try {
                const wallet = await this.connection.walletsRepository.findByAddress(coldWallet.address);

                if (wallet) {
                    Object.keys(wallet).forEach(key => {
                        if (["balance"].indexOf(key) !== -1) {
                            return;
                        }

                        coldWallet[key] = key !== "voteBalance" ? wallet[key] : new Bignum(wallet[key]);
                    });
                }
            } catch (err) {
                this.logger.error(err);
            }
        });
    }
}<|MERGE_RESOLUTION|>--- conflicted
+++ resolved
@@ -1,10 +1,6 @@
 import { app } from "@arkecosystem/core-container";
 import { Blockchain, Database, EventEmitter, Logger } from "@arkecosystem/core-interfaces";
-<<<<<<< HEAD
-import { TransactionServiceRegistry } from "@arkecosystem/core-transactions";
-=======
 import { TransactionHandlerRegistry } from "@arkecosystem/core-transactions";
->>>>>>> 66bd7628
 import { roundCalculator } from "@arkecosystem/core-utils";
 import { Bignum, crypto, HashAlgorithms, models, Transaction } from "@arkecosystem/crypto";
 import assert from "assert";
@@ -490,11 +486,7 @@
         const senderId = crypto.getAddress(transaction.data.senderPublicKey, this.config.get("network.pubKeyHash"));
 
         const sender = this.walletManager.findByAddress(senderId); // should exist
-<<<<<<< HEAD
-        const transactionService = TransactionServiceRegistry.get(transaction.type);
-=======
         const transactionHandler = TransactionHandlerRegistry.get(transaction.type);
->>>>>>> 66bd7628
 
         if (!sender.publicKey) {
             sender.publicKey = transaction.data.senderPublicKey;
@@ -504,11 +496,7 @@
         const dbTransaction = await this.getTransaction(transaction.data.id);
 
         try {
-<<<<<<< HEAD
-            return transactionService.canBeApplied(transaction, sender) && !dbTransaction;
-=======
             return transactionHandler.canBeApplied(transaction, sender) && !dbTransaction;
->>>>>>> 66bd7628
         } catch {
             return false;
         }
@@ -545,13 +533,8 @@
     private emitTransactionEvents(transaction: Transaction) {
         this.emitter.emit("transaction.applied", transaction.data);
 
-<<<<<<< HEAD
-        const service = TransactionServiceRegistry.get(transaction.type);
-        service.emitEvents(transaction, this.emitter);
-=======
         const handler = TransactionHandlerRegistry.get(transaction.type);
         handler.emitEvents(transaction, this.emitter);
->>>>>>> 66bd7628
     }
 
     private registerListeners() {
