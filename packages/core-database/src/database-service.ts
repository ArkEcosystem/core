--- conflicted
+++ resolved
@@ -12,23 +12,12 @@
     public logger = app.log;
     public emitter = app.get<Contracts.Kernel.Events.EventDispatcher>(Container.Identifiers.EventDispatcherService);
     public options: any;
-<<<<<<< HEAD
-    public wallets: Contracts.Database.WalletsBusinessRepository;
-    public delegates: Contracts.Database.DelegatesBusinessRepository;
-    public blocksBusinessRepository: Contracts.Database.BlocksBusinessRepository;
-    public transactionsBusinessRepository: Contracts.Database.TransactionsBusinessRepository;
-    public blocksInCurrentRound: Interfaces.IBlock[] = undefined;
-    public stateStarted = false;
-    public restoredDatabaseIntegrity = false;
-    public forgingDelegates: Contracts.State.Wallet[] = undefined;
-=======
     public wallets: Database.IWalletsBusinessRepository;
     public blocksBusinessRepository: Database.IBlocksBusinessRepository;
     public transactionsBusinessRepository: Database.ITransactionsBusinessRepository;
     public blocksInCurrentRound: Interfaces.IBlock[] = undefined;
     public restoredDatabaseIntegrity: boolean = false;
     public forgingDelegates: State.IWallet[] = undefined;
->>>>>>> 38156bc8
     public cache: Map<any, any> = new Map();
 
     public blockState; // @todo: private readonly
@@ -36,20 +25,11 @@
 
     constructor(
         options: Record<string, any>,
-<<<<<<< HEAD
-        connection: Contracts.Database.Connection,
-        walletRepository: Contracts.State.WalletRepository,
-        walletsBusinessRepository: Contracts.Database.WalletsBusinessRepository,
-        delegatesBusinessRepository: Contracts.Database.DelegatesBusinessRepository,
-        transactionsBusinessRepository: Contracts.Database.TransactionsBusinessRepository,
-        blocksBusinessRepository: Contracts.Database.BlocksBusinessRepository,
-=======
         connection: Database.IConnection,
         walletManager: State.IWalletManager,
         walletsBusinessRepository: Database.IWalletsBusinessRepository,
         transactionsBusinessRepository: Database.ITransactionsBusinessRepository,
         blocksBusinessRepository: Database.IBlocksBusinessRepository,
->>>>>>> 38156bc8
     ) {
         this.connection = connection;
         this.walletRepository = walletRepository;
@@ -57,20 +37,6 @@
         this.wallets = walletsBusinessRepository;
         this.blocksBusinessRepository = blocksBusinessRepository;
         this.transactionsBusinessRepository = transactionsBusinessRepository;
-<<<<<<< HEAD
-
-        // @todo: review and/or remove then after the core-db rewrite to loosen coupling
-        this.blockState = app.resolve<BlockState>(BlockState).init(this.walletRepository);
-        this.walletState = app.resolve<Wallets.WalletState>(Wallets.WalletState).init(this.walletRepository);
-
-        this.registerListeners();
-    }
-
-    public async init(): Promise<void> {
-        app.get<Contracts.State.StateStore>(Container.Identifiers.StateStore).setGenesisBlock(
-            Blocks.BlockFactory.fromJson(Managers.configManager.get("genesisBlock")),
-        );
-=======
     }
 
     public async init(): Promise<void> {
@@ -83,7 +49,6 @@
         app.resolvePlugin<State.IStateService>("state")
             .getStore()
             .setGenesisBlock(Blocks.BlockFactory.fromJson(Managers.configManager.get("genesisBlock")));
->>>>>>> 38156bc8
 
         if (process.env.CORE_RESET_DATABASE) {
             await this.reset();
@@ -121,13 +86,9 @@
             await this.emitTransactionEvents(transaction);
         }
 
-<<<<<<< HEAD
-        this.emitter.dispatch(Enums.Events.State.BlockApplied, block.data);
-=======
         this.detectMissedBlocks(block);
 
         this.emitter.emit(ApplicationEvents.BlockApplied, block.data);
->>>>>>> 38156bc8
     }
 
     public async applyRound(height: number): Promise<void> {
@@ -468,15 +429,11 @@
 
         assert(this.blocksInCurrentRound.pop().data.id === block.data.id);
 
-<<<<<<< HEAD
-        this.emitter.dispatch(Enums.Events.State.BlockReverted, block.data);
-=======
         for (let i = block.transactions.length - 1; i >= 0; i--) {
             this.emitter.emit(ApplicationEvents.TransactionReverted, block.transactions[i].data);
         }
 
         this.emitter.emit(ApplicationEvents.BlockReverted, block.data);
->>>>>>> 38156bc8
     }
 
     public async revertRound(height: number): Promise<void> {
@@ -513,45 +470,6 @@
         this.emitter.dispatch(Enums.Events.State.RoundCreated, activeDelegates);
     }
 
-<<<<<<< HEAD
-    public updateDelegateStats(delegates: Contracts.State.Wallet[]): void {
-        if (!delegates || !this.blocksInCurrentRound) {
-            return;
-        }
-
-        if (this.blocksInCurrentRound.length === 1 && this.blocksInCurrentRound[0].data.height === 1) {
-            return;
-        }
-
-        this.logger.debug("Updating delegate statistics");
-
-        try {
-            for (const delegate of delegates) {
-                const producedBlocks: Interfaces.IBlock[] = this.blocksInCurrentRound.filter(
-                    blockGenerator => blockGenerator.data.generatorPublicKey === delegate.publicKey,
-                );
-
-                if (producedBlocks.length === 0) {
-                    const wallet: Contracts.State.Wallet = this.walletRepository.findByPublicKey(delegate.publicKey);
-
-                    this.logger.debug(
-                        `Delegate ${wallet.getAttribute("delegate.username")} (${
-                            wallet.publicKey
-                        }) just missed a block.`,
-                    );
-
-                    this.emitter.dispatch(Enums.Events.State.ForgerMissing, {
-                        delegate: wallet,
-                    });
-                }
-            }
-        } catch (error) {
-            this.logger.error(error.stack);
-        }
-    }
-
-=======
->>>>>>> 38156bc8
     public async verifyBlockchain(): Promise<boolean> {
         const errors: string[] = [];
 
@@ -621,18 +539,11 @@
     public async verifyTransaction(transaction: Interfaces.ITransaction): Promise<boolean> {
         const senderId: string = Identities.Address.fromPublicKey(transaction.data.senderPublicKey);
 
-<<<<<<< HEAD
-        const sender: Contracts.State.Wallet = this.walletRepository.findByAddress(senderId);
-        const transactionHandler: Handlers.TransactionHandler = app
-            .get<any>("transactionHandlerRegistry")
-            .get(transaction.type, transaction.typeGroup);
-=======
         const sender: State.IWallet = this.walletManager.findByAddress(senderId);
         const transactionHandler: Handlers.TransactionHandler = await Handlers.Registry.get(
             transaction.type,
             transaction.typeGroup,
         );
->>>>>>> 38156bc8
 
         if (!sender.publicKey) {
             sender.publicKey = transaction.data.senderPublicKey;
@@ -851,42 +762,9 @@
         return delegates;
     }
 
-<<<<<<< HEAD
-    private emitTransactionEvents(transaction: Interfaces.ITransaction): void {
-        this.emitter.dispatch(Enums.Events.State.TransactionApplied, transaction.data);
-
-        app.get<any>("transactionHandlerRegistry")
-            .get(transaction.type, transaction.typeGroup)
-            .emitEvents(transaction, this.emitter);
-    }
-
-    private registerListeners(): void {
-        this.emitter.listen(Enums.Events.State.StateStarted, () => {
-            this.stateStarted = true;
-        });
-
-        this.emitter.listen(Enums.Events.State.WalletColdCreated, async ({ name, data: coldWallet }) => {
-            try {
-                const wallet = await this.connection.walletsRepository.findByAddress(coldWallet.address);
-
-                if (wallet) {
-                    for (const key of Object.keys(wallet)) {
-                        if (["balance"].includes(key)) {
-                            return;
-                        }
-
-                        coldWallet[key] = key !== "voteBalance" ? wallet[key] : Utils.BigNumber.make(wallet[key]);
-                    }
-                }
-            } catch (err) {
-                this.logger.error(err);
-            }
-        });
-=======
     private async emitTransactionEvents(transaction: Interfaces.ITransaction): Promise<void> {
         this.emitter.emit(ApplicationEvents.TransactionApplied, transaction.data);
 
         (await Handlers.Registry.get(transaction.type, transaction.typeGroup)).emitEvents(transaction, this.emitter);
->>>>>>> 38156bc8
     }
 }