import { app } from "@arkecosystem/core-container";
import { Blockchain, Database, EventEmitter, Logger } from "@arkecosystem/core-interfaces";
import { TransactionHandlerRegistry } from "@arkecosystem/core-transactions";
import { roundCalculator } from "@arkecosystem/core-utils";
import { Bignum, crypto, HashAlgorithms, models, Transaction } from "@arkecosystem/crypto";
import assert from "assert";
import cloneDeep from "lodash.clonedeep";

import { WalletManager } from "./wallet-manager";

const { Block } = models;

export class DatabaseService implements Database.IDatabaseService {
    public connection: Database.IDatabaseConnection;
    public walletManager: Database.IWalletManager;
    public logger = app.resolvePlugin<Logger.ILogger>("logger");
    public emitter = app.resolvePlugin<EventEmitter.EventEmitter>("event-emitter");
    public config = app.getConfig();
    public options: any;
    public wallets: Database.IWalletsBusinessRepository;
    public delegates: Database.IDelegatesBusinessRepository;
    public blocksBusinessRepository: Database.IBlocksBusinessRepository;
    public transactionsBusinessRepository: Database.ITransactionsBusinessRepository;
    public blocksInCurrentRound: any[] = null;
    public stateStarted: boolean = false;
    public restoredDatabaseIntegrity: boolean = false;
    public forgingDelegates: any[] = null;
    public cache: Map<any, any> = new Map();

    constructor(
        options: any,
        connection: Database.IDatabaseConnection,
        walletManager: Database.IWalletManager,
        walletsBusinessRepository: Database.IWalletsBusinessRepository,
        delegatesBusinessRepository: Database.IDelegatesBusinessRepository,
        transactionsBusinessRepository: Database.ITransactionsBusinessRepository,
        blocksBusinessRepository: Database.IBlocksBusinessRepository,
    ) {
        this.connection = connection;
        this.walletManager = walletManager;
        this.options = options;
        this.wallets = walletsBusinessRepository;
        this.delegates = delegatesBusinessRepository;
        this.blocksBusinessRepository = blocksBusinessRepository;
        this.transactionsBusinessRepository = transactionsBusinessRepository;

        this.registerListeners();
    }

    public async init() {
        await this.loadBlocksFromCurrentRound();
    }

    public async applyBlock(block: models.Block) {
        this.walletManager.applyBlock(block);

        if (this.blocksInCurrentRound) {
            this.blocksInCurrentRound.push(block);
        }

        await this.applyRound(block.data.height);
        block.transactions.forEach(tx => this.emitTransactionEvents(tx));
        this.emitter.emit("block.applied", block.data);
        return true;
    }

    public async applyRound(height: number) {
        const nextHeight = height === 1 ? 1 : height + 1;
        const maxDelegates = this.config.getMilestone(nextHeight).activeDelegates;

        if (nextHeight % maxDelegates === 1) {
            const round = Math.floor((nextHeight - 1) / maxDelegates) + 1;

            if (
                !this.forgingDelegates ||
                this.forgingDelegates.length === 0 ||
                (this.forgingDelegates.length && this.forgingDelegates[0].round !== round)
            ) {
                this.logger.info(`Starting Round ${round.toLocaleString()}`);

                try {
                    this.updateDelegateStats(this.forgingDelegates);
                    const delegates = this.walletManager.loadActiveDelegateList(maxDelegates, nextHeight); // get active delegate list from in-memory wallet manager
                    await this.saveRound(delegates); // save next round delegate list non-blocking
                    this.forgingDelegates = await this.getActiveDelegates(nextHeight, delegates); // generate the new active delegates list
                    this.blocksInCurrentRound.length = 0;

                    this.emitter.emit("round.applied");
                } catch (error) {
                    // trying to leave database state has it was
                    await this.deleteRound(round);
                    throw error;
                }
            } else {
                this.logger.warn(
                    // tslint:disable-next-line:max-line-length
                    `Round ${round.toLocaleString()} has already been applied. This should happen only if you are a forger.`,
                );
            }
        }
    }

    public async buildWallets(): Promise<boolean> {
        this.walletManager.reset();

        try {
            const result = await this.connection.buildWallets();
            return result;
        } catch (e) {
            this.logger.error(e.stack);
        }

        return false;
    }

    public async commitQueuedQueries() {
        await this.connection.commitQueuedQueries();
    }

    public async deleteBlock(block: models.Block) {
        await this.connection.deleteBlock(block);
    }

    public async deleteRound(round: number) {
        await this.connection.roundsRepository.delete(round);
    }

    public enqueueDeleteBlock(block: models.Block) {
        this.connection.enqueueDeleteBlock(block);
    }

    public enqueueDeleteRound(height: number) {
        this.connection.enqueueDeleteRound(height);
    }

    public async getActiveDelegates(height: number, delegates?: any[]) {
        const maxDelegates = this.config.getMilestone(height).activeDelegates;
        const round = Math.floor((height - 1) / maxDelegates) + 1;

        if (this.forgingDelegates && this.forgingDelegates.length && this.forgingDelegates[0].round === round) {
            return this.forgingDelegates;
        }

        // When called during applyRound we already know the delegates, so we don't have to query the database.
        if (!delegates || delegates.length === 0) {
            delegates = await this.connection.roundsRepository.findById(round);
        }

        const seedSource = round.toString();
        let currentSeed = HashAlgorithms.sha256(seedSource);

        for (let i = 0, delCount = delegates.length; i < delCount; i++) {
            for (let x = 0; x < 4 && i < delCount; i++, x++) {
                const newIndex = currentSeed[x] % delCount;
                const b = delegates[newIndex];
                delegates[newIndex] = delegates[i];
                delegates[i] = b;
            }
            currentSeed = HashAlgorithms.sha256(currentSeed);
        }

        this.forgingDelegates = delegates.map(delegate => {
            delegate.round = +delegate.round;
            return delegate;
        });

        return this.forgingDelegates;
    }

    public async getBlock(id: string) {
        // TODO: caching the last 1000 blocks, in combination with `saveBlock` could help to optimise
        const block: models.IBlockData = await this.connection.blocksRepository.findById(id);

        if (!block) {
            return null;
        }

        const transactions = await this.connection.transactionsRepository.findByBlockId(block.id);

<<<<<<< HEAD
        block.transactions = transactions.map(({ serialized, id }) => Transaction.fromBytesUnsafe(serialized, id));
=======
        block.transactions = transactions.map(({ serialized }) => Transaction.fromBytes(serialized).data);
>>>>>>> bf78e818

        return new Block(block);
    }

    public async getBlocks(offset: number, limit: number) {
        let blocks = [];

        // The functions below return matches in the range [start, end], including both ends.
        const start = offset;
        const end = offset + limit - 1;

        if (app.has("state")) {
            blocks = app.resolve("state").getLastBlocksByHeight(start, end);
        }

        if (blocks.length !== limit) {
            blocks = await this.connection.blocksRepository.heightRange(start, end);

            await this.loadTransactionsForBlocks(blocks);
        }

        return blocks;
    }

    /**
     * Get the blocks at the given heights.
     * The transactions for those blocks will not be loaded like in `getBlocks()`.
     * @param {Array} heights array of arbitrary block heights
     * @return {Array} array for the corresponding blocks. The element (block) at index `i`
     * in the resulting array corresponds to the requested height at index `i` in the input
     * array heights[]. For example, if
     * heights[0] = 100
     * heights[1] = 200
     * heights[2] = 150
     * then the result array will have the same number of elements (3) and will be:
     * result[0] = block at height 100
     * result[1] = block at height 200
     * result[2] = block at height 150
     * If some of the requested blocks do not exist in our chain (requested height is larger than
     * the height of our blockchain), then that element will be `undefined` in the resulting array
     * @throws Error
     */
    public async getBlocksByHeight(heights: number[]) {
        const blocks = [];

        // Map of height -> index in heights[], e.g. if
        // heights[5] == 6000000, then
        // toGetFromDB[6000000] == 5
        // In this map we only store a subset of the heights - the ones we could not retrieve
        // from app/state and need to get from the database.
        const toGetFromDB = {};

        const hasState = app.has("state");

        for (const [i, height] of heights.entries()) {
            if (hasState) {
                const stateBlocks = app.resolve("state").getLastBlocksByHeight(height, height);
                if (Array.isArray(stateBlocks) && stateBlocks.length > 0) {
                    blocks[i] = stateBlocks[0];
                }
            }

            if (blocks[i] === undefined) {
                toGetFromDB[height] = i;
            }
        }

        const heightsToGetFromDB = Object.keys(toGetFromDB);
        if (heightsToGetFromDB.length > 0) {
            for (const blockFromDB of await this.connection.blocksRepository.findByHeight(heightsToGetFromDB)) {
                const h = blockFromDB.height;
                const i = toGetFromDB[h];
                blocks[i] = blockFromDB;
            }
        }

        return blocks;
    }

    public async getBlocksForRound(round?: number) {
        let lastBlock;
        if (app.has("state")) {
            lastBlock = app.resolve<Blockchain.IStateStorage>("state").getLastBlock();
        } else {
            lastBlock = await this.getLastBlock();
        }

        if (!lastBlock) {
            return [];
        }

        let height = +lastBlock.data.height;
        if (!round) {
            round = roundCalculator.calculateRound(height).round;
        }

        const maxDelegates = this.config.getMilestone(height).activeDelegates;
        height = round * maxDelegates + 1;

        const blocks = await this.getBlocks(height - maxDelegates, maxDelegates);
        return blocks.map(b => new Block(b));
    }

    public async getForgedTransactionsIds(ids: string[]) {
        if (!ids.length) {
            return [];
        }

        const txs = await this.connection.transactionsRepository.forged(ids);
        return txs.map(tx => tx.id);
    }

    public async getLastBlock() {
        const block = await this.connection.blocksRepository.latest();

        if (!block) {
            return null;
        }

        const transactions = await this.connection.transactionsRepository.latestByBlock(block.id);

        block.transactions = transactions.map(({ serialized, id }) => Transaction.fromBytesUnsafe(serialized, id).data);

        return new Block(block);
    }

    public async getCommonBlocks(ids: string[]) {
        const state = app.resolve("state");
        let commonBlocks = state.getCommonBlocks(ids);
        if (commonBlocks.length < ids.length) {
            commonBlocks = await this.connection.blocksRepository.common(ids);
        }

        return commonBlocks;
    }

    public async getRecentBlockIds() {
        const state = app.resolve("state");
        let blocks = state
            .getLastBlockIds()
            .reverse()
            .slice(0, 10);

        if (blocks.length < 10) {
            blocks = await this.connection.blocksRepository.recent(10);
            blocks = blocks.map(block => block.id);
        }

        return blocks;
    }

    public async getTopBlocks(count: any) {
        const blocks = await this.connection.blocksRepository.top(count);

        await this.loadTransactionsForBlocks(blocks);

        return blocks;
    }

    public async getTransaction(id: string) {
        return this.connection.transactionsRepository.findById(id);
    }

    public async loadBlocksFromCurrentRound() {
        this.blocksInCurrentRound = await this.getBlocksForRound();
    }

    public async loadTransactionsForBlocks(blocks) {
        if (!blocks.length) {
            return;
        }

        const ids = blocks.map(block => block.id);

        let transactions = await this.connection.transactionsRepository.latestByBlocks(ids);
<<<<<<< HEAD
        transactions = transactions.map(tx => {
            const { data } = Transaction.fromBytesUnsafe(tx.serialized, tx.id);
            data.blockId = tx.blockId;
            return data;
        });
=======
        transactions = transactions.map(({ serialized, blockId }) => ({
            ...Transaction.fromBytes(serialized).data,
            blockId,
        }));
>>>>>>> bf78e818

        for (const block of blocks) {
            if (block.numberOfTransactions > 0) {
                block.transactions = transactions.filter(transaction => transaction.blockId === block.id);
            }
        }
    }

    public async revertBlock(block: models.Block) {
        await this.revertRound(block.data.height);
        await this.walletManager.revertBlock(block);

        assert(this.blocksInCurrentRound.pop().data.id === block.data.id);

        this.emitter.emit("block.reverted", block.data);
    }

    public async revertRound(height: number) {
        const { round, nextRound, maxDelegates } = roundCalculator.calculateRound(height);

        if (nextRound === round + 1 && height >= maxDelegates) {
            this.logger.info(`Back to previous round: ${round.toLocaleString()}`);

            const delegates = await this.calcPreviousActiveDelegates(round);
            this.forgingDelegates = await this.getActiveDelegates(height, delegates);

            await this.deleteRound(nextRound);
        }
    }

    public async saveBlock(block: models.Block) {
        await this.connection.saveBlock(block);
    }

    public async saveRound(activeDelegates: any[]) {
        this.logger.info(`Saving round ${activeDelegates[0].round.toLocaleString()}`);

        await this.connection.roundsRepository.insert(activeDelegates);

        this.emitter.emit("round.created", activeDelegates);
    }

    public updateDelegateStats(delegates: any[]): void {
        if (!delegates || !this.blocksInCurrentRound) {
            return;
        }

        this.logger.debug("Updating delegate statistics");

        try {
            delegates.forEach(delegate => {
                const producedBlocks = this.blocksInCurrentRound.filter(
                    blockGenerator => blockGenerator.data.generatorPublicKey === delegate.publicKey,
                );
                const wallet = this.walletManager.findByPublicKey(delegate.publicKey);

                if (producedBlocks.length === 0) {
                    this.logger.debug(`Delegate ${wallet.username} (${wallet.publicKey}) just missed a block.`);
                    wallet.dirty = true;
                    this.emitter.emit("forger.missing", {
                        delegate: wallet,
                    });
                }
            });
        } catch (error) {
            this.logger.error(error.stack);
        }
    }

    public async verifyBlockchain(): Promise<{ valid: boolean; errors: any[] }> {
        const errors = [];

        const lastBlock = await this.getLastBlock();

        // Last block is available
        if (!lastBlock) {
            errors.push("Last block is not available");
        } else {
            const numberOfBlocks = await this.connection.blocksRepository.count();

            // Last block height equals the number of stored blocks
            if (lastBlock.data.height !== +numberOfBlocks) {
                errors.push(
                    `Last block height: ${lastBlock.data.height.toLocaleString()}, number of stored blocks: ${numberOfBlocks}`,
                );
            }
        }

        const blockStats = await this.connection.blocksRepository.statistics();
        const transactionStats = await this.connection.transactionsRepository.statistics();

        // Number of stored transactions equals the sum of block.numberOfTransactions in the database
        if (blockStats.numberOfTransactions !== transactionStats.count) {
            errors.push(
                `Number of transactions: ${transactionStats.count}, number of transactions included in blocks: ${
                    blockStats.numberOfTransactions
                }`,
            );
        }

        // Sum of all tx fees equals the sum of block.totalFee
        if (blockStats.totalFee !== transactionStats.totalFee) {
            errors.push(
                `Total transaction fees: ${transactionStats.totalFee}, total of block.totalFee : ${
                    blockStats.totalFee
                }`,
            );
        }

        // Sum of all tx amount equals the sum of block.totalAmount
        if (blockStats.totalAmount !== transactionStats.totalAmount) {
            errors.push(
                `Total transaction amounts: ${transactionStats.totalAmount}, total of block.totalAmount : ${
                    blockStats.totalAmount
                }`,
            );
        }

        return {
            valid: !errors.length,
            errors,
        };
    }

    public async verifyTransaction(transaction: Transaction): Promise<boolean> {
        const senderId = crypto.getAddress(transaction.data.senderPublicKey, this.config.get("network.pubKeyHash"));

        const sender = this.walletManager.findByAddress(senderId); // should exist
        const transactionHandler = TransactionHandlerRegistry.get(transaction.type);

        if (!sender.publicKey) {
            sender.publicKey = transaction.data.senderPublicKey;
            this.walletManager.reindex(sender);
        }

        const dbTransaction = await this.getTransaction(transaction.data.id);

        try {
            return transactionHandler.canBeApplied(transaction, sender) && !dbTransaction;
        } catch {
            return false;
        }
    }

    private async calcPreviousActiveDelegates(round: number) {
        // TODO: cache the blocks of the last X rounds
        this.blocksInCurrentRound = await this.getBlocksForRound(round);

        // Create temp wallet manager from all delegates
        const tempWalletManager = new WalletManager();
        tempWalletManager.index(cloneDeep(this.walletManager.allByUsername()));

        // Revert all blocks in reverse order
        let height = 0;
        for (let i = this.blocksInCurrentRound.length - 1; i >= 0; i--) {
            tempWalletManager.revertBlock(this.blocksInCurrentRound[i]);
            height = this.blocksInCurrentRound[i].data.height;
        }

        // The first round has no active delegates
        if (height === 1) {
            return [];
        }

        // Assert that the height is the beginning of a round.
        const { maxDelegates } = roundCalculator.calculateRound(height);
        assert(height > 1 && height % maxDelegates === 1);

        // Now retrieve the active delegate list from the temporary wallet manager.
        return tempWalletManager.loadActiveDelegateList(maxDelegates, height);
    }

    private emitTransactionEvents(transaction: Transaction) {
        this.emitter.emit("transaction.applied", transaction.data);

        const handler = TransactionHandlerRegistry.get(transaction.type);
        handler.emitEvents(transaction, this.emitter);
    }

    private registerListeners() {
        this.emitter.on("state:started", () => {
            this.stateStarted = true;
        });

        this.emitter.on("wallet.created.cold", async coldWallet => {
            try {
                const wallet = await this.connection.walletsRepository.findByAddress(coldWallet.address);

                if (wallet) {
                    Object.keys(wallet).forEach(key => {
                        if (["balance"].indexOf(key) !== -1) {
                            return;
                        }

                        coldWallet[key] = key !== "voteBalance" ? wallet[key] : new Bignum(wallet[key]);
                    });
                }
            } catch (err) {
                this.logger.error(err);
            }
        });
    }
}<|MERGE_RESOLUTION|>--- conflicted
+++ resolved
@@ -177,11 +177,7 @@
 
         const transactions = await this.connection.transactionsRepository.findByBlockId(block.id);
 
-<<<<<<< HEAD
-        block.transactions = transactions.map(({ serialized, id }) => Transaction.fromBytesUnsafe(serialized, id));
-=======
-        block.transactions = transactions.map(({ serialized }) => Transaction.fromBytes(serialized).data);
->>>>>>> bf78e818
+        block.transactions = transactions.map(({ serialized, id }) => Transaction.fromBytesUnsafe(serialized, id).data);
 
         return new Block(block);
     }
@@ -357,18 +353,11 @@
         const ids = blocks.map(block => block.id);
 
         let transactions = await this.connection.transactionsRepository.latestByBlocks(ids);
-<<<<<<< HEAD
         transactions = transactions.map(tx => {
             const { data } = Transaction.fromBytesUnsafe(tx.serialized, tx.id);
             data.blockId = tx.blockId;
             return data;
         });
-=======
-        transactions = transactions.map(({ serialized, blockId }) => ({
-            ...Transaction.fromBytes(serialized).data,
-            blockId,
-        }));
->>>>>>> bf78e818
 
         for (const block of blocks) {
             if (block.numberOfTransactions > 0) {
