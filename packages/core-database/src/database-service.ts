import { Container, Contracts, Enums, Services, Utils as AppUtils } from "@arkecosystem/core-kernel";
import { Blocks, Crypto, Identities, Interfaces, Managers, Transactions, Utils } from "@arkecosystem/crypto";
import assert from "assert";
import { Connection } from "typeorm";

import { DatabaseEvent } from "./events";
import { BlockRepository } from "./repositories/block-repository";
import { RoundRepository } from "./repositories/round-repository";
import { TransactionRepository } from "./repositories/transaction-repository";

// TODO: maybe we should introduce `BlockLike`, `TransactionLike`, `RoundLke` interfaces to remove the need to cast
@Container.injectable()
export class DatabaseService {
    @Container.inject(Container.Identifiers.Application)
    private readonly app!: Contracts.Kernel.Application;

    @Container.inject(Container.Identifiers.DatabaseConnection)
    private readonly connection!: Connection;

    @Container.inject(Container.Identifiers.DatabaseBlockRepository)
    private readonly blockRepository!: BlockRepository;

    @Container.inject(Container.Identifiers.DatabaseTransactionRepository)
    private readonly transactionRepository!: TransactionRepository;

    @Container.inject(Container.Identifiers.DatabaseRoundRepository)
    private readonly roundRepository!: RoundRepository;

    @Container.inject(Container.Identifiers.StateStore)
    private readonly stateStore!: Contracts.State.StateStore;

    // TODO: StateBlockStore interface
    @Container.inject(Container.Identifiers.StateBlockStore)
    private readonly stateBlockStore!: any;

    // TODO: StateTransactionStore interface
    @Container.inject(Container.Identifiers.StateTransactionStore)
    private readonly stateTransactionStore!: any;

    // TODO: TransactionHandlerRegistry interface
    @Container.inject(Container.Identifiers.TransactionHandlerRegistry)
    @Container.tagged("state", "blockchain")
    private readonly handlerRegistry!: any;

    @Container.inject(Container.Identifiers.WalletRepository)
    @Container.tagged("state", "blockchain")
    private readonly walletRepository!: Contracts.State.WalletRepository;

    @Container.inject(Container.Identifiers.BlockState)
    @Container.tagged("state", "blockchain")
    private readonly blockState!: Contracts.State.BlockState;

    @Container.inject(Container.Identifiers.DposState)
    @Container.tagged("state", "blockchain")
    private readonly dposState!: Contracts.State.DposState;

    @Container.inject(Container.Identifiers.DposPreviousRoundStateProvider)
    private readonly getDposPreviousRoundState!: Contracts.State.DposPreviousRoundStateProvider;

    @Container.inject(Container.Identifiers.TriggerService)
    private readonly triggers!: Services.Triggers.Triggers;

    @Container.inject(Container.Identifiers.LogService)
    private readonly logger!: Contracts.Kernel.Logger;

    @Container.inject(Container.Identifiers.EventDispatcherService)
    private readonly events!: Contracts.Kernel.EventDispatcher;

    // TODO: make private readonly
    public restoredDatabaseIntegrity: boolean = false;

    private blocksInCurrentRound: Interfaces.IBlock[] = [];

    private forgingDelegates: Contracts.State.Wallet[] = [];

    public async initialize(): Promise<void> {
        try {
            this.events.dispatch(Enums.StateEvent.Starting);

            const genesisBlockJson = Managers.configManager.get("genesisBlock");
            const blockTimeLookup = await AppUtils.forgingInfoCalculator.getBlockTimeLookup(
                this.app,
                genesisBlockJson.height,
            );
            const genesisBlock = Blocks.BlockFactory.fromJson(genesisBlockJson, blockTimeLookup);
            this.stateStore.setGenesisBlock(genesisBlock!);

            if (process.env.CORE_RESET_DATABASE) {
                await this.reset();
            }

            await this.initializeLastBlock();
            await this.loadBlocksFromCurrentRound();
        } catch (error) {
            this.logger.error(error.stack);
            this.app.terminate("Failed to initialize database service.", error);
        }
    }

    public async disconnect(): Promise<void> {
        this.logger.debug("Disconnecting from database");

        this.events.dispatch(DatabaseEvent.PRE_DISCONNECT);

        await this.connection.close();

        this.events.dispatch(DatabaseEvent.POST_DISCONNECT);
        this.logger.debug("Disconnected from database");
    }

    public async restoreCurrentRound(height: number): Promise<void> {
        await this.initializeActiveDelegates(height);
        await this.applyRound(height);
    }

    public async reset(): Promise<void> {
        await this.connection.query("TRUNCATE TABLE blocks, rounds, transactions RESTART IDENTITY;");
        await this.createGenesisBlock();
    }

    // TODO: move out of core-database to get rid of BlockState dependency
    public async applyBlock(block: Interfaces.IBlock): Promise<void> {
        await this.blockState.applyBlock(block);

        this.blocksInCurrentRound.push(block);

        await this.detectMissedBlocks(block);

        await this.applyRound(block.data.height);

        for (const transaction of block.transactions) {
            await this.emitTransactionEvents(transaction);
        }

        this.events.dispatch(Enums.BlockEvent.Applied, block.data);
    }

    // TODO: move out of core-database to get rid of WalletState dependency
    public async applyRound(height: number): Promise<void> {
        // ! this doesn't make sense
        // ! next condition should be modified to include height === 1
        const nextHeight: number = height === 1 ? 1 : height + 1;

        if (AppUtils.roundCalculator.isNewRound(nextHeight)) {
            const roundInfo: Contracts.Shared.RoundInfo = AppUtils.roundCalculator.calculateRound(nextHeight);
            const { round } = roundInfo;

            if (
                nextHeight === 1 ||
                this.forgingDelegates.length === 0 ||
                this.forgingDelegates[0].getAttribute<number>("delegate.round") !== round
            ) {
                this.logger.info(`Starting Round ${roundInfo.round.toLocaleString()}`);

                try {
                    if (nextHeight > 1) {
                        this.detectMissedRound(this.forgingDelegates);
                    }

                    this.dposState.buildDelegateRanking();
                    this.dposState.setDelegatesRound(roundInfo);

                    await this.setForgingDelegatesOfRound(roundInfo, this.dposState.getRoundDelegates().slice());
                    await this.saveRound(this.dposState.getRoundDelegates());

<<<<<<< HEAD
                    // ! set it to empty array and why it can be undefined at all?
=======
>>>>>>> 50ce984e
                    this.blocksInCurrentRound = [];

                    this.events.dispatch(Enums.RoundEvent.Applied);
                } catch (error) {
                    // trying to leave database state has it was
                    // ! this.saveRound may not have been called
                    // ! try should be moved below await this.setForgingDelegatesOfRound
                    await this.deleteRound(round);

                    throw error;
                }
            } else {
                // ! then applyRound should not be called at all
                this.logger.warning(
                    `Round ${round.toLocaleString()} has already been applied. This should happen only if you are a forger.`,
                );
            }
        }
    }

    public async getActiveDelegates(
        roundInfo?: Contracts.Shared.RoundInfo,
        delegates?: Contracts.State.Wallet[],
    ): Promise<Contracts.State.Wallet[]> {
        if (!roundInfo) {
            // ! use this.stateStore.getLastBlock()
            const lastBlock = await this.getLastBlock();
            roundInfo = AppUtils.roundCalculator.calculateRound(lastBlock.data.height);
        }

        const { round } = roundInfo;

        if (this.forgingDelegates.length && this.forgingDelegates[0].getAttribute<number>("delegate.round") === round) {
            return this.forgingDelegates;
        }

        // When called during applyRound we already know the delegates, so we don't have to query the database.
        if (!delegates) {
            delegates = (await this.roundRepository.getRound(round)).map(({ publicKey, balance }) => {
                // ! find wallet by public key and clone it
                const wallet = this.walletRepository.createWallet(Identities.Address.fromPublicKey(publicKey));
                wallet.publicKey = publicKey;
                wallet.setAttribute("delegate", {
                    voteBalance: Utils.BigNumber.make(balance),
                    username: this.walletRepository.findByPublicKey(publicKey).getAttribute("delegate.username", ""), // ! default username?
                });
                return wallet;
            });
        }

        for (const delegate of delegates) {
            // ! throw if delegate round doesn't match instead of altering argument
            delegate.setAttribute("delegate.round", round);
        }

        // ! extracting code below can simplify many call stacks and tests

        const seedSource: string = round.toString();
        let currentSeed: Buffer = Crypto.HashAlgorithms.sha256(seedSource);

        delegates = delegates.map((delegate) => delegate.clone());
        for (let i = 0, delCount = delegates.length; i < delCount; i++) {
            for (let x = 0; x < 4 && i < delCount; i++, x++) {
                const newIndex = currentSeed[x] % delCount;
                const b = delegates[newIndex];
                delegates[newIndex] = delegates[i];
                delegates[i] = b;
            }
            currentSeed = Crypto.HashAlgorithms.sha256(currentSeed);
        }

        return delegates;
    }

    public async getBlock(id: string): Promise<Interfaces.IBlock | undefined> {
        // TODO: caching the last 1000 blocks, in combination with `saveBlock` could help to optimise
        const block: Interfaces.IBlockData = ((await this.blockRepository.findOne(
            id,
        )) as unknown) as Interfaces.IBlockData;

        if (!block) {
            return undefined;
        }

        const transactions: Array<{
            serialized: Buffer;
            id: string;
        }> = await this.transactionRepository.find({ blockId: block.id });

        block.transactions = transactions.map(
            ({ serialized, id }) => Transactions.TransactionFactory.fromBytesUnsafe(serialized, id).data,
        );

        const blockTimeLookup = await AppUtils.forgingInfoCalculator.getBlockTimeLookup(this.app, block.height);

        return Blocks.BlockFactory.fromData(block, blockTimeLookup);
    }

    // ! three methods below (getBlocks, getBlocksForDownload, getBlocksByHeight) can be merged into one

    public async getBlocks(offset: number, limit: number, headersOnly?: boolean): Promise<Interfaces.IBlockData[]> {
        // The functions below return matches in the range [start, end], including both ends.
        const start: number = offset;
        const end: number = offset + limit - 1;

        let blocks: Interfaces.IBlockData[] = this.stateStore.getLastBlocksByHeight(start, end, headersOnly);

        if (blocks.length !== limit) {
            // ! assumes that earlier blocks may be missing
            // ! but querying database is unnecessary when later blocks are missing too (aren't forged yet)
            blocks = headersOnly
                ? await this.blockRepository.findByHeightRange(start, end)
                : await this.blockRepository.findByHeightRangeWithTransactions(start, end);
        }

        return blocks;
    }

    // TODO: move to block repository
    public async getBlocksForDownload(
        offset: number,
        limit: number,
        headersOnly?: boolean,
    ): Promise<Contracts.Shared.DownloadBlock[]> {
        // ! method is identical to getBlocks, but skips faster stateStore.getLastBlocksByHeight

        if (headersOnly) {
            return (this.blockRepository.findByHeightRange(offset, offset + limit - 1) as unknown) as Promise<
                Contracts.Shared.DownloadBlock[]
            >;
        }

        // TODO: fix types
        return (this.blockRepository.findByHeightRangeWithTransactionsForDownload(
            offset,
            offset + limit - 1,
        ) as unknown) as Promise<Contracts.Shared.DownloadBlock[]>;
    }

    /**
     * Get the blocks at the given heights.
     * The transactions for those blocks will not be loaded like in `getBlocks()`.
     * @param {Array} heights array of arbitrary block heights
     * @return {Array} array for the corresponding blocks. The element (block) at index `i`
     * in the resulting array corresponds to the requested height at index `i` in the input
     * array heights[]. For example, if
     * heights[0] = 100
     * heights[1] = 200
     * heights[2] = 150
     * then the result array will have the same number of elements (3) and will be:
     * result[0] = block at height 100
     * result[1] = block at height 200
     * result[2] = block at height 150
     * If some of the requested blocks do not exist in our chain (requested height is larger than
     * the height of our blockchain), then that element will be `undefined` in the resulting array
     * @throws Error
     */
    public async getBlocksByHeight(heights: number[]) {
        // TODO: add type
        const blocks: Interfaces.IBlockData[] = [];

        // Map of height -> index in heights[], e.g. if
        // heights[5] == 6000000, then
        // toGetFromDB[6000000] == 5
        // In this map we only store a subset of the heights - the ones we could not retrieve
        // from app/state and need to get from the database.
        const toGetFromDB = {};

        for (const [i, height] of heights.entries()) {
            const stateBlocks = this.stateStore.getLastBlocksByHeight(height, height, true);

            if (Array.isArray(stateBlocks) && stateBlocks.length > 0) {
                blocks[i] = stateBlocks[0];
            }

            if (blocks[i] === undefined) {
                toGetFromDB[height] = i;
            }
        }

        const heightsToGetFromDB: number[] = Object.keys(toGetFromDB).map((height) => +height);
        if (heightsToGetFromDB.length > 0) {
            const blocksByHeights = await this.blockRepository.findByHeights(heightsToGetFromDB);

            for (const blockFromDB of blocksByHeights) {
                const index = toGetFromDB[blockFromDB.height];
                blocks[index] = blockFromDB;
            }
        }

        return blocks;
    }

    public async getBlocksForRound(roundInfo?: Contracts.Shared.RoundInfo): Promise<Interfaces.IBlock[]> {
        // ! it should check roundInfo before assuming that lastBlock is what's have to be returned

        let lastBlock: Interfaces.IBlock = this.stateStore.getLastBlock();

        if (!lastBlock) {
            lastBlock = await this.getLastBlock();
        }

        if (!lastBlock) {
            return [];
        } else if (lastBlock.data.height === 1) {
            return [lastBlock];
        }

        if (!roundInfo) {
            roundInfo = AppUtils.roundCalculator.calculateRound(lastBlock.data.height);
        }

        // ? number of blocks in round may not equal roundInfo.maxDelegates
        // ? see round-calculator.ts handling milestone change
        const blocks = await this.getBlocks(roundInfo.roundHeight, roundInfo.maxDelegates);

        const builtBlockPromises: Promise<Interfaces.IBlock>[] = blocks.map(async (block: Interfaces.IBlockData) => {
            if (block.height === 1) {
                return this.stateStore.getGenesisBlock();
            }

            const blockTimeLookup = await AppUtils.forgingInfoCalculator.getBlockTimeLookup(this.app, block.height);
            return Blocks.BlockFactory.fromData(block, blockTimeLookup, { deserializeTransactionsUnchecked: true })!;
        });

        return Promise.all(builtBlockPromises);
    }

    public async getLastBlock(): Promise<Interfaces.IBlock> {
        const block: Interfaces.IBlockData | undefined = await this.blockRepository.findLatest();

        if (!block) {
            // @ts-ignore Technically, this cannot happen
            // ! but this is public method so it can happen
            return undefined;
        }

        const blockTimeLookup = await AppUtils.forgingInfoCalculator.getBlockTimeLookup(this.app, block.height);

        const transactions: Array<{
            id: string;
            blockId: string;
            serialized: Buffer;
        }> = await this.transactionRepository.findByBlockIds([block.id!]);

        block.transactions = transactions.map(
            ({ serialized, id }) => Transactions.TransactionFactory.fromBytesUnsafe(serialized, id).data,
        );

        const lastBlock: Interfaces.IBlock = Blocks.BlockFactory.fromData(block, blockTimeLookup)!;

        return lastBlock;
    }

    public async getCommonBlocks(ids: string[]): Promise<Interfaces.IBlockData[]> {
        let commonBlocks: Interfaces.IBlockData[] = this.stateStore.getCommonBlocks(ids);

        if (commonBlocks.length < ids.length) {
            // ! do not query blocks that were found
            // ! why method is called commonBlocks, but is just findByIds?
            commonBlocks = ((await this.blockRepository.findByIds(ids)) as unknown) as Interfaces.IBlockData[];
        }

        return commonBlocks;
    }

    public async getRecentBlockIds(): Promise<string[]> {
        // ! why getLastBlockIds returns blocks and not ids?
        let blocks: any[] = this.stateStore.getLastBlockIds().reverse().slice(0, 10);

        if (blocks.length < 10) {
            // ! blockRepository.findRecent returns objects containing single id property in reverse order
            // ! where recent block id is first in array
            blocks = await this.blockRepository.findRecent(10);
        }

        return blocks.map((block) => block.id);
    }

    public async getTopBlocks(count: number): Promise<Interfaces.IBlockData[]> {
        // ! blockRepository.findTop returns blocks in reverse order
        // ! where recent block is first in array
        const blocks: Interfaces.IBlockData[] = ((await this.blockRepository.findTop(
            count,
        )) as unknown) as Interfaces.IBlockData[];

        await this.loadTransactionsForBlocks(blocks);

        return blocks;
    }

    public async getTransaction(id: string) {
        return this.transactionRepository.findOne(id);
    }

    public async loadBlocksFromCurrentRound(): Promise<void> {
        // ! this should not be public, this.blocksInCurrentRound is used by DatabaseService only
        this.blocksInCurrentRound = await this.getBlocksForRound();
    }

    public async revertBlock(block: Interfaces.IBlock): Promise<void> {
        await this.revertRound(block.data.height);
        await this.blockState.revertBlock(block);

        // ! blockState is already reverted if this check fails
        assert(this.blocksInCurrentRound.pop()!.data.id === block.data.id);

        for (let i = block.transactions.length - 1; i >= 0; i--) {
            this.events.dispatch(Enums.TransactionEvent.Reverted, block.transactions[i].data);
        }

        this.events.dispatch(Enums.BlockEvent.Reverted, block.data);
    }

    public async revertRound(height: number): Promise<void> {
        const roundInfo: Contracts.Shared.RoundInfo = AppUtils.roundCalculator.calculateRound(height);
        const { round, nextRound, maxDelegates } = roundInfo;

        // ! height >= maxDelegates is always true
        if (nextRound === round + 1 && height >= maxDelegates) {
            this.logger.info(`Back to previous round: ${round.toLocaleString()}`);

            this.blocksInCurrentRound = await this.getBlocksForRound(roundInfo);

            await this.setForgingDelegatesOfRound(
                roundInfo,
                await this.calcPreviousActiveDelegates(roundInfo, this.blocksInCurrentRound),
            );

            // ! this will only delete one round
            await this.deleteRound(nextRound);
        }
    }

    public async saveRound(activeDelegates: readonly Contracts.State.Wallet[]): Promise<void> {
        this.logger.info(`Saving round ${activeDelegates[0].getAttribute("delegate.round").toLocaleString()}`);

        await this.roundRepository.save(activeDelegates);

        this.events.dispatch(Enums.RoundEvent.Created, activeDelegates);
    }

    public async deleteRound(round: number): Promise<void> {
        await this.roundRepository.delete({ round });
    }

    public async verifyBlockchain(): Promise<boolean> {
        const errors: string[] = [];

        const lastBlock: Interfaces.IBlock = this.stateStore.getLastBlock();

        // Last block is available
        if (!lastBlock) {
            errors.push("Last block is not available");
        } else {
            // ! can be checked using blockStats.count instead
            const numberOfBlocks: number = await this.blockRepository.count();

            // Last block height equals the number of stored blocks
            if (lastBlock.data.height !== +numberOfBlocks) {
                errors.push(
                    `Last block height: ${lastBlock.data.height.toLocaleString()}, number of stored blocks: ${numberOfBlocks}`,
                );
            }
        }

        const blockStats: {
            numberOfTransactions: number;
            totalFee: string;
            totalAmount: string;
            count: number;
        } = await this.blockRepository.getStatistics();

        const transactionStats: {
            count: number;
            totalFee: string;
            totalAmount: string;
        } = await this.transactionRepository.getStatistics();

        // Number of stored transactions equals the sum of block.numberOfTransactions in the database
        if (blockStats.numberOfTransactions !== transactionStats.count) {
            errors.push(
                `Number of transactions: ${transactionStats.count}, number of transactions included in blocks: ${blockStats.numberOfTransactions}`,
            );
        }

        // Sum of all tx fees equals the sum of block.totalFee
        if (blockStats.totalFee !== transactionStats.totalFee) {
            errors.push(
                `Total transaction fees: ${transactionStats.totalFee}, total of block.totalFee : ${blockStats.totalFee}`,
            );
        }

        // Sum of all tx amount equals the sum of block.totalAmount
        if (blockStats.totalAmount !== transactionStats.totalAmount) {
            errors.push(
                `Total transaction amounts: ${transactionStats.totalAmount}, total of block.totalAmount : ${blockStats.totalAmount}`,
            );
        }

        const hasErrors: boolean = errors.length > 0;

        if (hasErrors) {
            this.logger.error("FATAL: The database is corrupted");
            this.logger.error(JSON.stringify(errors, undefined, 4));
        }

        return !hasErrors;
    }

    private async detectMissedBlocks(block: Interfaces.IBlock) {
        const lastBlock: Interfaces.IBlock = this.stateStore.getLastBlock();

        if (lastBlock.data.height === 1) {
            return;
        }

        const blockTimeLookup = await AppUtils.forgingInfoCalculator.getBlockTimeLookup(
            this.app,
            lastBlock.data.height,
        );

        const lastSlot: number = Crypto.Slots.getSlotNumber(blockTimeLookup, lastBlock.data.timestamp);
        const currentSlot: number = Crypto.Slots.getSlotNumber(blockTimeLookup, block.data.timestamp);

        const missedSlots: number = Math.min(currentSlot - lastSlot - 1, this.forgingDelegates.length);
        for (let i = 0; i < missedSlots; i++) {
            const missedSlot: number = lastSlot + i + 1;
            const delegate: Contracts.State.Wallet = this.forgingDelegates[missedSlot % this.forgingDelegates.length];

            this.logger.debug(
                `Delegate ${delegate.getAttribute("delegate.username")} (${delegate.publicKey}) just missed a block.`,
            );

            this.events.dispatch(Enums.ForgerEvent.Missing, {
                delegate,
            });
        }
    }

    private async initializeLastBlock(): Promise<void> {
        // ? attempt to remove potentially corrupt blocks from database

        let lastBlock: Interfaces.IBlock | undefined;
        let tries = 5; // ! actually 6, but only 5 will be removed

        // Ensure the config manager is initialized, before attempting to call `fromData`
        // which otherwise uses potentially wrong milestones.
        let lastHeight: number = 1;
        const latest: Interfaces.IBlockData | undefined = await this.blockRepository.findLatest();
        if (latest) {
            lastHeight = latest.height;
        }

        Managers.configManager.setHeight(lastHeight);

        const getLastBlock = async (): Promise<Interfaces.IBlock | undefined> => {
            try {
                return await this.getLastBlock();
            } catch (error) {
                this.logger.error(error.message);

                if (tries > 0) {
                    const block: Interfaces.IBlockData = (await this.blockRepository.findLatest())!;
                    await this.blockRepository.deleteBlocks([block]);
                    tries--;
                } else {
                    this.app.terminate("Unable to deserialize last block from database.", error);
                    throw new Error("Terminated (unreachable)");
                }

                return getLastBlock();
            }
        };

        lastBlock = await getLastBlock();

        if (!lastBlock) {
            this.logger.warning("No block found in database");
            lastBlock = await this.createGenesisBlock();
        }

        this.configureState(lastBlock);
    }

    private async loadTransactionsForBlocks(blocks: Interfaces.IBlockData[]): Promise<void> {
        const dbTransactions: Array<{
            id: string;
            blockId: string;
            serialized: Buffer;
        }> = await this.getTransactionsForBlocks(blocks);

        const transactions = dbTransactions.map((tx) => {
            const { data } = Transactions.TransactionFactory.fromBytesUnsafe(tx.serialized, tx.id);
            data.blockId = tx.blockId;
            return data;
        });

        for (const block of blocks) {
            if (block.numberOfTransactions > 0) {
                block.transactions = transactions.filter((transaction) => transaction.blockId === block.id);
            }
        }
    }

    private async getTransactionsForBlocks(
        blocks: Interfaces.IBlockData[],
    ): Promise<
        Array<{
            id: string;
            blockId: string;
            serialized: Buffer;
        }>
    > {
        if (!blocks.length) {
            return [];
        }

        const ids: string[] = blocks.map((block: Interfaces.IBlockData) => block.id!);
        return this.transactionRepository.findByBlockIds(ids);
    }

    private async createGenesisBlock(): Promise<Interfaces.IBlock> {
        const genesisBlock = this.stateStore.getGenesisBlock();
        await this.blockRepository.saveBlocks([genesisBlock]);
        return genesisBlock;
    }

    private configureState(lastBlock: Interfaces.IBlock): void {
        this.stateStore.setLastBlock(lastBlock);
        const { blocktime, block } = Managers.configManager.getMilestone();
        const blocksPerDay: number = Math.ceil(86400 / blocktime);
        this.stateBlockStore.resize(blocksPerDay);
        this.stateTransactionStore.resize(blocksPerDay * block.maxTransactions);
    }

    private detectMissedRound(delegates: Contracts.State.Wallet[]): void {
        if (!delegates || !this.blocksInCurrentRound.length) {
            // ! this.blocksInCurrentRound is impossible
            // ! otherwise this.blocksInCurrentRound!.length = 0 in applyRound will throw
            return;
        }

        if (this.blocksInCurrentRound.length === 1 && this.blocksInCurrentRound[0].data.height === 1) {
            // ? why skip missed round checks when first round has genesis block only?
            return;
        }

        for (const delegate of delegates) {
            // ! use .some() instead of .fitler()
            const producedBlocks: Interfaces.IBlock[] = this.blocksInCurrentRound.filter(
                (blockGenerator) => blockGenerator.data.generatorPublicKey === delegate.publicKey,
            );

            if (producedBlocks.length === 0) {
                const wallet: Contracts.State.Wallet = this.walletRepository.findByPublicKey(delegate.publicKey!);

                this.logger.debug(
                    `Delegate ${wallet.getAttribute("delegate.username")} (${wallet.publicKey}) just missed a round.`,
                );

                this.events.dispatch(Enums.RoundEvent.Missed, {
                    delegate: wallet,
                });
            }
        }
    }

    private async initializeActiveDelegates(height: number): Promise<void> {
        // ! may be set to undefined to early if error is raised
        this.forgingDelegates = [];

        const roundInfo: Contracts.Shared.RoundInfo = AppUtils.roundCalculator.calculateRound(height);
        await this.setForgingDelegatesOfRound(roundInfo);
    }

    private async setForgingDelegatesOfRound(
        roundInfo: Contracts.Shared.RoundInfo,
        delegates?: Contracts.State.Wallet[],
    ): Promise<void> {
        // ! it's this.getActiveDelegates(roundInfo, delegates);
        // ! only last part of that function which reshuffles delegates is used
        const result = await this.triggers.call("getActiveDelegates", { roundInfo, delegates });
        this.forgingDelegates = (result as Contracts.State.Wallet[]) || [];
    }

    private async calcPreviousActiveDelegates(
        roundInfo: Contracts.Shared.RoundInfo,
        blocks?: Interfaces.IBlock[],
    ): Promise<Contracts.State.Wallet[]> {
        // ! make blocks required parameter forcing caller to specify blocks explicitly
        blocks = blocks || (await this.getBlocksForRound(roundInfo));

        const prevRoundState = await this.getDposPreviousRoundState(blocks, roundInfo);
        for (const prevRoundDelegateWallet of prevRoundState.getAllDelegates()) {
            // ! name suggest that this is pure function
            // ! when in fact it is manipulating current wallet repository setting delegate ranks
            const username = prevRoundDelegateWallet.getAttribute("delegate.username");
            const delegateWallet = this.walletRepository.findByUsername(username);
            delegateWallet.setAttribute("delegate.rank", prevRoundDelegateWallet.getAttribute("delegate.rank"));
        }

        // ! return readonly array instead of taking slice
        return prevRoundState.getRoundDelegates().slice();
    }

    private async emitTransactionEvents(transaction: Interfaces.ITransaction): Promise<void> {
        this.events.dispatch(Enums.TransactionEvent.Applied, transaction.data);
        const handler = await this.handlerRegistry.getActivatedHandlerForData(transaction.data);
        // ! no reason to pass this.emitter
        handler.emitEvents(transaction, this.events);
    }
}<|MERGE_RESOLUTION|>--- conflicted
+++ resolved
@@ -163,10 +163,6 @@
                     await this.setForgingDelegatesOfRound(roundInfo, this.dposState.getRoundDelegates().slice());
                     await this.saveRound(this.dposState.getRoundDelegates());
 
-<<<<<<< HEAD
-                    // ! set it to empty array and why it can be undefined at all?
-=======
->>>>>>> 50ce984e
                     this.blocksInCurrentRound = [];
 
                     this.events.dispatch(Enums.RoundEvent.Applied);
