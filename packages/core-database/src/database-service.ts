import { app } from "@arkecosystem/core-container";
import { ApplicationEvents } from "@arkecosystem/core-event-emitter";
import { Blockchain, Database, EventEmitter, Logger, Shared } from "@arkecosystem/core-interfaces";
import { TransactionHandlerRegistry } from "@arkecosystem/core-transactions";
import { roundCalculator } from "@arkecosystem/core-utils";
import { Blocks, Crypto, Interfaces, Managers, Transactions, Utils } from "@arkecosystem/crypto";
import assert from "assert";

const { Block } = Blocks;
const { configManager } = Managers;
const { crypto, HashAlgorithms } = Crypto;

export class DatabaseService implements Database.IDatabaseService {
    public connection: Database.IConnection;
    public walletManager: Database.IWalletManager;
    public logger = app.resolvePlugin<Logger.ILogger>("logger");
    public emitter = app.resolvePlugin<EventEmitter.EventEmitter>("event-emitter");
    public config = app.getConfig();
    public options: any;
    public wallets: Database.IWalletsBusinessRepository;
    public delegates: Database.IDelegatesBusinessRepository;
    public blocksBusinessRepository: Database.IBlocksBusinessRepository;
    public transactionsBusinessRepository: Database.ITransactionsBusinessRepository;
    public blocksInCurrentRound: Blocks.Block[] = null;
    public stateStarted: boolean = false;
    public restoredDatabaseIntegrity: boolean = false;
    public forgingDelegates: Database.IDelegateWallet[] = null;
    public cache: Map<any, any> = new Map();

    constructor(
        options: any,
        connection: Database.IConnection,
        walletManager: Database.IWalletManager,
        walletsBusinessRepository: Database.IWalletsBusinessRepository,
        delegatesBusinessRepository: Database.IDelegatesBusinessRepository,
        transactionsBusinessRepository: Database.ITransactionsBusinessRepository,
        blocksBusinessRepository: Database.IBlocksBusinessRepository,
    ) {
        this.connection = connection;
        this.walletManager = walletManager;
        this.options = options;
        this.wallets = walletsBusinessRepository;
        this.delegates = delegatesBusinessRepository;
        this.blocksBusinessRepository = blocksBusinessRepository;
        this.transactionsBusinessRepository = transactionsBusinessRepository;

        this.registerListeners();
    }

    public async init(): Promise<void> {
        await this.loadBlocksFromCurrentRound();
        await this.createGenesisBlock();
    }

    public async restoreCurrentRound(height: number): Promise<void> {
        await this.initializeActiveDelegates(height);
        await this.applyRound(height);
    }

    public async reset(): Promise<void> {
        await this.connection.blocksRepository.truncate();
        await this.connection.roundsRepository.truncate();
        await this.connection.transactionsRepository.truncate();

        await this.saveBlock(Block.fromData(configManager.get("genesisBlock")));
    }

    public async applyBlock(block: Blocks.Block) {
        this.walletManager.applyBlock(block);

        if (this.blocksInCurrentRound) {
            this.blocksInCurrentRound.push(block);
        }

        await this.applyRound(block.data.height);
        block.transactions.forEach(tx => this.emitTransactionEvents(tx));
        this.emitter.emit("block.applied", block.data);
        return true;
    }

    public async applyRound(height: number) {
        const nextHeight = height === 1 ? 1 : height + 1;
        if (roundCalculator.isNewRound(nextHeight)) {
            const roundInfo = roundCalculator.calculateRound(nextHeight);
            const { round } = roundInfo;

            if (
                nextHeight === 1 ||
                !this.forgingDelegates ||
                this.forgingDelegates.length === 0 ||
                this.forgingDelegates[0].round !== round
            ) {
                this.logger.info(`Starting Round ${roundInfo.round.toLocaleString()}`);

                try {
                    if (nextHeight > 1) {
                        this.updateDelegateStats(this.forgingDelegates);
                    }

                    const delegates = this.walletManager.loadActiveDelegateList(roundInfo);
                    await this.saveRound(delegates);
                    await this.setForgingDelegatesOfRound(roundInfo, delegates);
                    this.blocksInCurrentRound.length = 0;

                    this.emitter.emit("round.applied");
                } catch (error) {
                    // trying to leave database state has it was
                    await this.deleteRound(round);
                    throw error;
                }
            } else {
                this.logger.warn(
                    // tslint:disable-next-line:max-line-length
                    `Round ${round.toLocaleString()} has already been applied. This should happen only if you are a forger.`,
                );
            }
        }
    }

    public async buildWallets(): Promise<boolean> {
        this.walletManager.reset();

        try {
            const result = await this.connection.buildWallets();
            return result;
        } catch (e) {
            this.logger.error(e.stack);
        }

        return false;
    }

    public async commitQueuedQueries() {
        await this.connection.commitQueuedQueries();
    }

    public async deleteBlock(block: Blocks.Block) {
        await this.connection.deleteBlock(block);
    }

    public async deleteRound(round: number) {
        await this.connection.roundsRepository.delete(round);
    }

    public enqueueDeleteBlock(block: Blocks.Block) {
        this.connection.enqueueDeleteBlock(block);
    }

    public enqueueDeleteRound(height: number) {
        this.connection.enqueueDeleteRound(height);
    }

    public async getActiveDelegates(
        roundInfo: Shared.IRoundInfo,
        delegates?: Database.IDelegateWallet[],
    ): Promise<Database.IDelegateWallet[]> {
        const { round } = roundInfo;
        if (this.forgingDelegates && this.forgingDelegates.length && this.forgingDelegates[0].round === round) {
            return this.forgingDelegates;
        }

        // When called during applyRound we already know the delegates, so we don't have to query the database.
        if (!delegates || delegates.length === 0) {
            delegates = ((await this.connection.roundsRepository.findById(
                round,
            )) as unknown) as Database.IDelegateWallet[];
        }

        const seedSource = round.toString();
        let currentSeed = HashAlgorithms.sha256(seedSource);

        for (let i = 0, delCount = delegates.length; i < delCount; i++) {
            for (let x = 0; x < 4 && i < delCount; i++, x++) {
                const newIndex = currentSeed[x] % delCount;
                const b = delegates[newIndex];
                delegates[newIndex] = delegates[i];
                delegates[i] = b;
            }
            currentSeed = HashAlgorithms.sha256(currentSeed);
        }

        const forgingDelegates = delegates.map(delegate => {
            delegate.round = +delegate.round;
            delegate.username = this.walletManager.findByPublicKey(delegate.publicKey).username;
            return delegate;
        });

        return forgingDelegates;
    }

    public async getBlock(id: string) {
        // TODO: caching the last 1000 blocks, in combination with `saveBlock` could help to optimise
        const block: Interfaces.IBlockData = await this.connection.blocksRepository.findById(id);

        if (!block) {
            return null;
        }

        const transactions = await this.connection.transactionsRepository.findByBlockId(block.id);

        block.transactions = transactions.map(
            ({ serialized, id }) => Transactions.Transaction.fromBytesUnsafe(serialized, id).data,
        );

        return Block.fromData(block);
    }

    public async getBlocks(offset: number, limit: number) {
        let blocks = [];

        // The functions below return matches in the range [start, end], including both ends.
        const start = offset;
        const end = offset + limit - 1;

        if (app.has("state")) {
            blocks = app.resolve("state").getLastBlocksByHeight(start, end);
        }

        if (blocks.length !== limit) {
            blocks = await this.connection.blocksRepository.heightRange(start, end);

            await this.loadTransactionsForBlocks(blocks);
        }

        return blocks;
    }

    /**
     * Get the blocks at the given heights.
     * The transactions for those blocks will not be loaded like in `getBlocks()`.
     * @param {Array} heights array of arbitrary block heights
     * @return {Array} array for the corresponding blocks. The element (block) at index `i`
     * in the resulting array corresponds to the requested height at index `i` in the input
     * array heights[]. For example, if
     * heights[0] = 100
     * heights[1] = 200
     * heights[2] = 150
     * then the result array will have the same number of elements (3) and will be:
     * result[0] = block at height 100
     * result[1] = block at height 200
     * result[2] = block at height 150
     * If some of the requested blocks do not exist in our chain (requested height is larger than
     * the height of our blockchain), then that element will be `undefined` in the resulting array
     * @throws Error
     */
    public async getBlocksByHeight(heights: number[]) {
        const blocks = [];

        // Map of height -> index in heights[], e.g. if
        // heights[5] == 6000000, then
        // toGetFromDB[6000000] == 5
        // In this map we only store a subset of the heights - the ones we could not retrieve
        // from app/state and need to get from the database.
        const toGetFromDB = {};

        const hasState = app.has("state");

        for (const [i, height] of heights.entries()) {
            if (hasState) {
                const stateBlocks = app.resolve("state").getLastBlocksByHeight(height, height);
                if (Array.isArray(stateBlocks) && stateBlocks.length > 0) {
                    blocks[i] = stateBlocks[0];
                }
            }

            if (blocks[i] === undefined) {
                toGetFromDB[height] = i;
            }
        }

        const heightsToGetFromDB = Object.keys(toGetFromDB).map(height => +height);
        if (heightsToGetFromDB.length > 0) {
            const blocksByHeights = await this.connection.blocksRepository.findByHeights(heightsToGetFromDB);

            for (const blockFromDB of blocksByHeights) {
                const index = toGetFromDB[blockFromDB.height];
                blocks[index] = blockFromDB;
            }
        }

        return blocks;
    }

    public async getBlocksForRound(roundInfo?: Shared.IRoundInfo) {
        let lastBlock;
        if (app.has("state")) {
            lastBlock = app.resolve<Blockchain.IStateStorage>("state").getLastBlock();
        } else {
            lastBlock = await this.getLastBlock();
        }

        if (!lastBlock) {
            return [];
        }

        const height = +lastBlock.data.height;
        if (!roundInfo) {
            roundInfo = roundCalculator.calculateRound(height);
        }

        const { maxDelegates, roundHeight } = roundInfo;

<<<<<<< HEAD
        const blocks = await this.getBlocks(height - maxDelegates, maxDelegates);
        return blocks.map(b => Block.fromData(b));
=======
        const blocks = await this.getBlocks(roundHeight, maxDelegates);
        return blocks.map(b => new Block(b));
>>>>>>> b60364c6
    }

    public async getForgedTransactionsIds(ids: string[]) {
        if (!ids.length) {
            return [];
        }

        const txs = await this.connection.transactionsRepository.forged(ids);
        return txs.map(tx => tx.id);
    }

    public async getLastBlock() {
        const block = await this.connection.blocksRepository.latest();

        if (!block) {
            return null;
        }

        const transactions = await this.connection.transactionsRepository.latestByBlock(block.id);

        block.transactions = transactions.map(
            ({ serialized, id }) => Transactions.Transaction.fromBytesUnsafe(serialized, id).data,
        );

        return Block.fromData(block);
    }

    public async getCommonBlocks(ids: string[]): Promise<Interfaces.IBlockData[]> {
        const state = app.resolve("state");
        let commonBlocks = state.getCommonBlocks(ids);
        if (commonBlocks.length < ids.length) {
            commonBlocks = await this.connection.blocksRepository.common(ids);
        }

        return commonBlocks;
    }

    public async getRecentBlockIds() {
        const state = app.resolve("state");
        let blocks = state
            .getLastBlockIds()
            .reverse()
            .slice(0, 10);

        if (blocks.length < 10) {
            blocks = await this.connection.blocksRepository.recent(10);
            blocks = blocks.map(block => block.id);
        }

        return blocks;
    }

    public async getTopBlocks(count: any) {
        const blocks = await this.connection.blocksRepository.top(count);

        await this.loadTransactionsForBlocks(blocks);

        return blocks;
    }

    public async getTransaction(id: string) {
        return this.connection.transactionsRepository.findById(id);
    }

    public async loadBlocksFromCurrentRound() {
        this.blocksInCurrentRound = await this.getBlocksForRound();
    }

    public async loadTransactionsForBlocks(blocks) {
        if (!blocks.length) {
            return;
        }

        const ids = blocks.map(block => block.id);

        let transactions = await this.connection.transactionsRepository.latestByBlocks(ids);
        transactions = transactions.map(tx => {
            const { data } = Transactions.Transaction.fromBytesUnsafe(tx.serialized, tx.id);
            data.blockId = tx.blockId;
            return data;
        });

        for (const block of blocks) {
            if (block.numberOfTransactions > 0) {
                block.transactions = transactions.filter(transaction => transaction.blockId === block.id);
            }
        }
    }

    public async revertBlock(block: Blocks.Block) {
        await this.revertRound(block.data.height);
        await this.walletManager.revertBlock(block);

        assert(this.blocksInCurrentRound.pop().data.id === block.data.id);

        this.emitter.emit("block.reverted", block.data);
    }

    public async revertRound(height: number) {
        const roundInfo = roundCalculator.calculateRound(height);
        const { round, nextRound, maxDelegates } = roundInfo;

        if (nextRound === round + 1 && height >= maxDelegates) {
            this.logger.info(`Back to previous round: ${round.toLocaleString()}`);

            this.blocksInCurrentRound = await this.getBlocksForRound(roundInfo);

            const delegates = await this.calcPreviousActiveDelegates(roundInfo, this.blocksInCurrentRound);
            await this.setForgingDelegatesOfRound(roundInfo, delegates);

            await this.deleteRound(nextRound);
        }
    }

    public async saveBlock(block: Blocks.Block) {
        await this.connection.saveBlock(block);
    }

    public async saveRound(activeDelegates: Database.IDelegateWallet[]) {
        this.logger.info(`Saving round ${activeDelegates[0].round.toLocaleString()}`);

        await this.connection.roundsRepository.insert(activeDelegates);

        this.emitter.emit("round.created", activeDelegates);
    }

    public updateDelegateStats(delegates: Database.IDelegateWallet[]): void {
        if (!delegates || !this.blocksInCurrentRound) {
            return;
        }

        if (this.blocksInCurrentRound.length === 1 && this.blocksInCurrentRound[0].data.height === 1) {
            return;
        }

        this.logger.debug("Updating delegate statistics");

        try {
            delegates.forEach(delegate => {
                const producedBlocks = this.blocksInCurrentRound.filter(
                    blockGenerator => blockGenerator.data.generatorPublicKey === delegate.publicKey,
                );
                const wallet = this.walletManager.findByPublicKey(delegate.publicKey);

                if (producedBlocks.length === 0) {
                    this.logger.debug(`Delegate ${wallet.username} (${wallet.publicKey}) just missed a block.`);
                    this.emitter.emit("forger.missing", {
                        delegate: wallet,
                    });
                }
            });
        } catch (error) {
            this.logger.error(error.stack);
        }
    }

    public async verifyBlockchain(): Promise<{ valid: boolean; errors: any[] }> {
        const errors = [];

        const lastBlock = await this.getLastBlock();

        // Last block is available
        if (!lastBlock) {
            errors.push("Last block is not available");
        } else {
            const numberOfBlocks = await this.connection.blocksRepository.count();

            // Last block height equals the number of stored blocks
            if (lastBlock.data.height !== +numberOfBlocks) {
                errors.push(
                    `Last block height: ${lastBlock.data.height.toLocaleString()}, number of stored blocks: ${numberOfBlocks}`,
                );
            }
        }

        const blockStats = await this.connection.blocksRepository.statistics();
        const transactionStats = await this.connection.transactionsRepository.statistics();

        // Number of stored transactions equals the sum of block.numberOfTransactions in the database
        if (blockStats.numberOfTransactions !== transactionStats.count) {
            errors.push(
                `Number of transactions: ${transactionStats.count}, number of transactions included in blocks: ${
                    blockStats.numberOfTransactions
                }`,
            );
        }

        // Sum of all tx fees equals the sum of block.totalFee
        if (blockStats.totalFee !== transactionStats.totalFee) {
            errors.push(
                `Total transaction fees: ${transactionStats.totalFee}, total of block.totalFee : ${
                    blockStats.totalFee
                }`,
            );
        }

        // Sum of all tx amount equals the sum of block.totalAmount
        if (blockStats.totalAmount !== transactionStats.totalAmount) {
            errors.push(
                `Total transaction amounts: ${transactionStats.totalAmount}, total of block.totalAmount : ${
                    blockStats.totalAmount
                }`,
            );
        }

        return {
            valid: !errors.length,
            errors,
        };
    }

    public async verifyTransaction(transaction: Transactions.Transaction): Promise<boolean> {
        const senderId = crypto.getAddress(transaction.data.senderPublicKey, this.config.get("network.pubKeyHash"));

        const sender = this.walletManager.findByAddress(senderId); // should exist
        const transactionHandler = TransactionHandlerRegistry.get(transaction.type);

        if (!sender.publicKey) {
            sender.publicKey = transaction.data.senderPublicKey;
            this.walletManager.reindex(sender);
        }

        const dbTransaction = await this.getTransaction(transaction.data.id);

        try {
            return transactionHandler.canBeApplied(transaction, sender) && !dbTransaction;
        } catch {
            return false;
        }
    }

    private async createGenesisBlock(): Promise<void> {
        if (!(await this.getLastBlock())) {
            this.logger.warn("No block found in database");

            await this.saveBlock(Block.fromData(this.config.get("genesisBlock")));
        }
    }

    private async initializeActiveDelegates(height: number): Promise<void> {
        this.forgingDelegates = null;

        const roundInfo = roundCalculator.calculateRound(height);
        const delegates = await this.calcPreviousActiveDelegates(roundInfo);
        await this.setForgingDelegatesOfRound(roundInfo, delegates);
    }

    private async setForgingDelegatesOfRound(
        roundInfo: Shared.IRoundInfo,
        delegates?: Database.IDelegateWallet[],
    ): Promise<void> {
        const activeDelegates = await this.getActiveDelegates(roundInfo, delegates);
        this.forgingDelegates = activeDelegates;
    }

    private async calcPreviousActiveDelegates(
<<<<<<< HEAD
        round: number,
        blocks?: Blocks.Block[],
=======
        roundInfo: Shared.IRoundInfo,
        blocks?: models.Block[],
>>>>>>> b60364c6
    ): Promise<Database.IDelegateWallet[]> {
        blocks = blocks || (await this.getBlocksForRound(roundInfo));

        const tempWalletManager = this.walletManager.cloneDelegateWallets();

        // Revert all blocks in reverse order
        const index = blocks.length - 1;
        let height = 0;
        for (let i = index; i >= 0; i--) {
            height = blocks[i].data.height;
            if (height === 1) {
                break;
            }

            tempWalletManager.revertBlock(blocks[i]);
        }

        // Now retrieve the active delegate list from the temporary wallet manager.
        return tempWalletManager.loadActiveDelegateList(roundInfo);
    }

    private emitTransactionEvents(transaction: Transactions.Transaction): void {
        this.emitter.emit("transaction.applied", transaction.data);

        const handler = TransactionHandlerRegistry.get(transaction.type);
        handler.emitEvents(transaction, this.emitter);
    }

    private registerListeners(): void {
        this.emitter.on(ApplicationEvents.StateStarted, () => {
            this.stateStarted = true;
        });

        this.emitter.on(ApplicationEvents.WalletColdCreated, async coldWallet => {
            try {
                const wallet = await this.connection.walletsRepository.findByAddress(coldWallet.address);

                if (wallet) {
                    Object.keys(wallet).forEach(key => {
                        if (["balance"].indexOf(key) !== -1) {
                            return;
                        }

                        coldWallet[key] = key !== "voteBalance" ? wallet[key] : new Utils.Bignum(wallet[key]);
                    });
                }
            } catch (err) {
                this.logger.error(err);
            }
        });
    }
}<|MERGE_RESOLUTION|>--- conflicted
+++ resolved
@@ -300,13 +300,8 @@
 
         const { maxDelegates, roundHeight } = roundInfo;
 
-<<<<<<< HEAD
-        const blocks = await this.getBlocks(height - maxDelegates, maxDelegates);
-        return blocks.map(b => Block.fromData(b));
-=======
         const blocks = await this.getBlocks(roundHeight, maxDelegates);
-        return blocks.map(b => new Block(b));
->>>>>>> b60364c6
+        return blocks.map(b => Blocks.Block.fromData(b));
     }
 
     public async getForgedTransactionsIds(ids: string[]) {
@@ -563,13 +558,8 @@
     }
 
     private async calcPreviousActiveDelegates(
-<<<<<<< HEAD
-        round: number,
+        roundInfo: Shared.IRoundInfo,
         blocks?: Blocks.Block[],
-=======
-        roundInfo: Shared.IRoundInfo,
-        blocks?: models.Block[],
->>>>>>> b60364c6
     ): Promise<Database.IDelegateWallet[]> {
         blocks = blocks || (await this.getBlocksForRound(roundInfo));
 
