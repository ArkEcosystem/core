--- conflicted
+++ resolved
@@ -1,4 +1,3 @@
-import { CryptoSuite } from "@arkecosystem/core-crypto";
 import { Container, Contracts } from "@arkecosystem/core-kernel";
 import { Interfaces } from "@arkecosystem/crypto";
 
@@ -6,9 +5,6 @@
 
 @Container.injectable()
 export class TransactionHistoryService implements Contracts.Shared.TransactionHistoryService {
-    @Container.inject(Container.Identifiers.TransactionManager)
-    private readonly transactionsManager!: CryptoSuite.TransactionManager;
-
     @Container.inject(Container.Identifiers.DatabaseTransactionRepository)
     private readonly transactionRepository!: TransactionRepository;
 
@@ -38,35 +34,6 @@
 
     public async listByCriteria(
         criteria: Contracts.Shared.OrTransactionCriteria,
-<<<<<<< HEAD
-        order: Contracts.Shared.ListingOrder,
-        page: Contracts.Shared.ListingPage,
-    ): Promise<Contracts.Shared.ListingResult<Interfaces.ITransactionData>> {
-        const expression = await this.transactionFilter.getWhereExpression(criteria);
-        const listResult = await this.transactionRepository.listByExpression(expression, order, page);
-        return this.convertListResult(listResult);
-    }
-
-    private convertModel(model: Transaction): Interfaces.ITransactionData {
-        const data = this.transactionsManager.TransactionFactory.fromBytesUnsafe(model.serialized, model.id).data;
-        data.nonce = model.nonce; // set_row_nonce trigger
-        data.blockId = model.blockId; // block constructor
-        return data;
-    }
-
-    private convertModels(models: Transaction[]): Interfaces.ITransactionData[] {
-        return models.map((m) => this.convertModel(m));
-    }
-
-    private convertListResult(
-        listResult: Contracts.Shared.ListingResult<Transaction>,
-    ): Contracts.Shared.ListingResult<Interfaces.ITransactionData> {
-        return {
-            rows: this.convertModels(listResult.rows),
-            count: listResult.count,
-            countIsEstimate: listResult.countIsEstimate,
-        };
-=======
         order: Contracts.Search.ListOrder,
         page: Contracts.Search.ListPage,
         options?: Contracts.Search.ListOptions,
@@ -75,6 +42,5 @@
         const listResult = await this.transactionRepository.listByExpression(expression, order, page, options);
         const rows = listResult.rows.map((m) => this.transactionModelConverter.getTransactionData(m));
         return { ...listResult, rows };
->>>>>>> dafd569a
     }
 }