--- conflicted
+++ resolved
@@ -4,7 +4,7 @@
 import { SearchParameterConverter } from "./utils/search-parameter-converter";
 
 export class TransactionsBusinessRepository implements Database.ITransactionsBusinessRepository {
-    constructor(private readonly databaseServiceProvider: () => Database.IDatabaseService) {}
+    constructor(private readonly databaseServiceProvider: () => Database.IDatabaseService) { }
 
     public async search(
         params: Database.IParameters = {},
@@ -202,16 +202,6 @@
             delete params.addresses;
         }
 
-<<<<<<< HEAD
-        // TODO: supported by 'findAll' but was replaced by 'addresses' in 'search' so remove this when removing v1 code
-        if (params.ownerId) {
-            // custom OP here
-            params.ownerWallet = databaseService.walletManager.findByAddress(params.ownerId);
-            delete params.ownerId;
-        }
-
-=======
->>>>>>> 9b1e64f5
         const searchParameters: Database.ISearchParameters = new SearchParameterConverter(
             databaseService.connection.transactionsRepository.getModel(),
         ).convert(params);
