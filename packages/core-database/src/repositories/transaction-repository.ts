--- conflicted
+++ resolved
@@ -1,7 +1,7 @@
 import { Utils } from "@arkecosystem/core-kernel";
-import { Blocks, Crypto } from "@arkecosystem/crypto";
+import { Blocks, Crypto, Enums } from "@arkecosystem/crypto";
 import dayjs from "dayjs";
-import { EntityRepository, In } from "typeorm";
+import { Brackets, EntityRepository, In } from "typeorm";
 
 import { Transaction } from "../models";
 import { AbstractEntityRepository } from "./repository";
@@ -33,7 +33,7 @@
                 id: In(ids),
             },
         });
-        return transactions.map(t => t.id);
+        return transactions.map((t) => t.id);
     }
 
     public async getStatistics(): Promise<{
@@ -145,14 +145,14 @@
         return this.createQueryBuilder()
             .select()
             .where(
-                new Brackets(qb => {
+                new Brackets((qb) => {
                     qb.where(`type_group = ${Enums.TransactionTypeGroup.Core}`)
                         .andWhere(`type = ${Enums.TransactionType.HtlcClaim}`)
                         .andWhere("asset->'claim'->>'lockTransactionId' IN (:...lockIds)", { lockIds });
                 }),
             )
             .orWhere(
-                new Brackets(qb => {
+                new Brackets((qb) => {
                     qb.where(`type_group = ${Enums.TransactionTypeGroup.Core}`)
                         .andWhere(`type = ${Enums.TransactionType.HtlcRefund}`)
                         .andWhere("asset->'refund'->>'lockTransactionId' IN (:...lockIds)", { lockIds });
@@ -164,10 +164,9 @@
     public async getOpenHtlcLocks(): Promise<Array<Transaction>> {
         return this.createQueryBuilder()
             .select()
-<<<<<<< HEAD
             .where(`type_group = ${Enums.TransactionTypeGroup.Core}`)
             .andWhere(`type = ${Enums.TransactionType.HtlcLock}`)
-            .andWhere(qb => {
+            .andWhere((qb) => {
                 const claimedIdsSubQuery = qb
                     .subQuery()
                     .select("asset->'claim'->>'lockTransactionId'")
@@ -176,7 +175,7 @@
                     .andWhere(`type = ${Enums.TransactionType.HtlcClaim}`);
                 return `id NOT IN ${claimedIdsSubQuery.getQuery()}`;
             })
-            .andWhere(qb => {
+            .andWhere((qb) => {
                 const refundedIdsSubQuery = qb
                     .subQuery()
                     .select("asset->'refund'->>'lockTransactionId'")
@@ -189,30 +188,12 @@
     }
 
     public async getClaimedHtlcLockBalances(): Promise<{ recipientId: string; claimedBalance: string }[]> {
-=======
-            .addSelect((subQuery) => {
-                return subQuery
-                    .select([])
-                    .select("id")
-                    .where("T.id IN (" + lockedIds.getQuery() + ")")
-                    .from(Transaction, "T")
-                    .limit(1);
-            }, "open")
-            .where("type = 8")
-            .andWhere("type_group = 1")
-            .getRawMany();
-    }
-
-    public async getClaimedHtlcLockBalances(): Promise<{ amount: string; recipientId: string }[]> {
-        const lockedIds = this.createQueryBuilder().select("id").where("type = 9").andWhere("type_group = 1");
-
->>>>>>> 37cb56ef
         return this.createQueryBuilder()
             .select(`recipient_id AS "recipientId"`)
             .addSelect("SUM(amount)", "claimedBalance")
             .where(`type_group = ${Enums.TransactionTypeGroup.Core}`)
             .andWhere(`type = ${Enums.TransactionType.HtlcLock}`)
-            .andWhere(qb => {
+            .andWhere((qb) => {
                 const claimedLockIdsSubQuery = qb
                     .subQuery()
                     .select("asset->'claim'->>'lockTransactionId'")
@@ -225,19 +206,13 @@
             .getRawMany();
     }
 
-<<<<<<< HEAD
     public async getRefundedHtlcLockBalances(): Promise<{ senderPublicKey: string; refundedBalance: string }[]> {
-=======
-    public async getRefundedHtlcLockBalances(): Promise<{ amount: string; senderPublicKey: string }[]> {
-        const lockedIds = this.createQueryBuilder().select("id").where("type = 10").andWhere("type_group = 1");
-
->>>>>>> 37cb56ef
         return this.createQueryBuilder()
             .select(`sender_public_key AS "senderPublicKey"`)
             .addSelect("SUM(amount)", "refundedBalance")
             .where(`type_group = ${Enums.TransactionTypeGroup.Core}`)
             .andWhere(`type = ${Enums.TransactionType.HtlcLock}`)
-            .andWhere(qb => {
+            .andWhere((qb) => {
                 const refundedLockIdsSubQuery = qb
                     .subQuery()
                     .select("asset->'refund'->>'lockTransactionId'")
