--- conflicted
+++ resolved
@@ -5,26 +5,8 @@
 export class BlocksBusinessRepository implements Database.IBlocksBusinessRepository {
     constructor(private readonly databaseServiceProvider: () => Database.IDatabaseService) {}
 
-<<<<<<< HEAD
     public async search(
         params: Database.IParameters = {},
-=======
-    public async getBlockRewards(): Promise<any> {
-        return this.databaseServiceProvider().connection.blocksRepository.getBlockRewards();
-    }
-
-    public async getLastForgedBlocks(): Promise<any> {
-        return this.databaseServiceProvider().connection.blocksRepository.getLastForgedBlocks();
-    }
-
-    public async getDelegatesForgedBlocks(): Promise<any> {
-        return this.databaseServiceProvider().connection.blocksRepository.getDelegatesForgedBlocks();
-    }
-
-    /* TODO: Remove with v1 */
-    public async findAll(
-        params: Database.IParameters,
->>>>>>> e6c8406d
     ): Promise<{
         rows: Interfaces.IBlockData[];
         count: number;
@@ -60,22 +42,20 @@
         }
     }
 
-<<<<<<< HEAD
-    private parseSearchParams(params: Database.IParameters): Database.SearchParameters {
-        const blocksRepository: Database.IBlocksRepository = this.databaseServiceProvider().connection.blocksRepository;
-=======
-    public async search(
-        params: Database.IParameters,
-    ): Promise<{
-        rows: Interfaces.IBlockData[];
-        count: number;
-    }> {
-        return this.databaseServiceProvider().connection.blocksRepository.search(this.parseSearchParams(params));
+    public async getBlockRewards(): Promise<any> {
+        return this.databaseServiceProvider().connection.blocksRepository.getBlockRewards();
+    }
+
+    public async getLastForgedBlocks(): Promise<any> {
+        return this.databaseServiceProvider().connection.blocksRepository.getLastForgedBlocks();
+    }
+
+    public async getDelegatesForgedBlocks(): Promise<any> {
+        return this.databaseServiceProvider().connection.blocksRepository.getDelegatesForgedBlocks();
     }
 
     private parseSearchParams(params: Database.IParameters): Database.ISearchParameters {
-        const blocksRepository = this.databaseServiceProvider().connection.blocksRepository;
->>>>>>> e6c8406d
+        const blocksRepository: Database.IBlocksRepository = this.databaseServiceProvider().connection.blocksRepository;
         const searchParameters = new SearchParameterConverter(blocksRepository.getModel()).convert(params);
 
         if (!searchParameters.orderBy.length) {
