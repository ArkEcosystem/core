import { Contracts, Utils } from "@arkecosystem/core-kernel";
import { ObjectLiteral, Repository, SelectQueryBuilder } from "typeorm";
import { ColumnMetadata } from "typeorm/metadata/ColumnMetadata";

import { QueryHelper } from "../utils/query-helper";

export abstract class AbstractRepository<TEntity extends ObjectLiteral> extends Repository<TEntity> {
    private readonly queryHelper = new QueryHelper<TEntity>();

    public async findById(id: string): Promise<TEntity> {
        return (await this.findByIds([id]))[0];
    }

<<<<<<< HEAD
    public async findOneByExpression(expression: Contracts.Search.Expression<TEntity>): Promise<TEntity | undefined> {
        const queryBuilder: SelectQueryBuilder<TEntity> = this.createQueryBuilder().select();
        const sqlExpression = this.queryHelper.getWhereExpressionSql(this.metadata, expression);
        queryBuilder.where(sqlExpression.query, sqlExpression.parameters);
        return queryBuilder.getOne();
    }

=======
>>>>>>> 3439e528
    public async findManyByExpression(expression: Contracts.Search.Expression<TEntity>): Promise<TEntity[]> {
        const queryBuilder: SelectQueryBuilder<TEntity> = this.createQueryBuilder().select();
        const sqlExpression = this.queryHelper.getWhereExpressionSql(this.metadata, expression);
        queryBuilder.where(sqlExpression.query, sqlExpression.parameters);
        return queryBuilder.getMany();
    }

    public async listByExpression(
        expression: Contracts.Search.Expression<TEntity>,
        order: Contracts.Search.ListOrder,
        page: Contracts.Search.ListPage,
        options?: Contracts.Search.ListOptions,
    ): Promise<Contracts.Search.ListResult<TEntity>> {
        const queryBuilder = this.createQueryBuilder().select().skip(page.offset).take(page.limit);

        const sqlExpression = this.queryHelper.getWhereExpressionSql(this.metadata, expression);
        queryBuilder.where(sqlExpression.query, sqlExpression.parameters);

        if (order.length) {
            const column = this.queryHelper.getColumnName(this.metadata, order[0].property);
            queryBuilder.orderBy(column, order[0].direction === "desc" ? "DESC" : "ASC");

            for (const item of order.slice(1)) {
                const column = this.queryHelper.getColumnName(this.metadata, item.property);
                queryBuilder.addOrderBy(column, item.direction === "desc" ? "DESC" : "ASC");
            }
        }

        if (options?.estimateTotalCount === false) {
            const [rows, count]: [TEntity[], number] = await queryBuilder.getManyAndCount();
            return { rows, count, countIsEstimate: false };
        } else {
            const rows = await queryBuilder.getMany();

            let count = 0;
            const [query, parameters] = queryBuilder.getQueryAndParameters();
            const explainedQuery = await this.query(`EXPLAIN ${query}`, parameters);
            for (const row of explainedQuery) {
                const match = row["QUERY PLAN"].match(/rows=([0-9]+)/);
                if (match) {
                    count = parseFloat(match[1]);
                }
            }

            return { rows, count: Math.max(count, rows.length), countIsEstimate: true };
        }
    }

    protected rawToEntity(
        rawEntity: Record<string, any>,
        customPropertyHandler: (entity: { [P in keyof TEntity]?: TEntity[P] }, key: string, value: any) => void,
    ): TEntity {
        const entity: TEntity = this.create();
        for (const [key, value] of Object.entries(rawEntity)) {
            // Replace auto-generated column name with property name, if any.
            const columnName: string = key.replace(`${this.metadata.givenTableName}_`, "");
            const columnMetadata: ColumnMetadata | undefined = this.metadata.columns.find(
                (column) => column.databaseName === columnName,
            );

            if (columnMetadata) {
                let propertyValue: any;

                if (value === undefined || value === null) {
                    propertyValue = undefined;
                } else if (columnMetadata.type === "bigint") {
                    propertyValue = Utils.BigNumber.make(value);
                } else if (columnMetadata.propertyName === "vendorField") {
                    propertyValue = value.toString("utf8");
                } else {
                    propertyValue = value;
                }

                entity[columnMetadata.propertyName as keyof TEntity] = propertyValue;
            } else {
                customPropertyHandler(entity, key, value);
            }
        }

        return entity;
    }
}<|MERGE_RESOLUTION|>--- conflicted
+++ resolved
@@ -11,16 +11,6 @@
         return (await this.findByIds([id]))[0];
     }
 
-<<<<<<< HEAD
-    public async findOneByExpression(expression: Contracts.Search.Expression<TEntity>): Promise<TEntity | undefined> {
-        const queryBuilder: SelectQueryBuilder<TEntity> = this.createQueryBuilder().select();
-        const sqlExpression = this.queryHelper.getWhereExpressionSql(this.metadata, expression);
-        queryBuilder.where(sqlExpression.query, sqlExpression.parameters);
-        return queryBuilder.getOne();
-    }
-
-=======
->>>>>>> 3439e528
     public async findManyByExpression(expression: Contracts.Search.Expression<TEntity>): Promise<TEntity[]> {
         const queryBuilder: SelectQueryBuilder<TEntity> = this.createQueryBuilder().select();
         const sqlExpression = this.queryHelper.getWhereExpressionSql(this.metadata, expression);
