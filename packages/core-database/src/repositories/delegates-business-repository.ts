--- conflicted
+++ resolved
@@ -9,7 +9,6 @@
 export class DelegatesBusinessRepository implements Database.IDelegatesBusinessRepository {
     public constructor(private readonly databaseServiceProvider: () => Database.IDatabaseService) {}
 
-<<<<<<< HEAD
     public search(params: Database.IParameters = {}): Database.IWalletsPaginated {
         // Prepare...
         const query: Record<string, string[]> = {
@@ -31,11 +30,7 @@
         this.applyOrder(params);
 
         // Execute...
-        let delegates: Database.IWallet[] = this.databaseServiceProvider().walletManager.allByUsername();
-=======
-    public getLocalDelegates(params: Database.IParameters = {}): State.IWallet[] {
-        let delegates = this.databaseServiceProvider().walletManager.allByUsername();
->>>>>>> e6c8406d
+        let delegates: State.IWallet[] = this.databaseServiceProvider().walletManager.allByUsername();
 
         const manipulators = {
             approval: delegateCalculator.calculateApproval,
@@ -62,14 +57,9 @@
         };
     }
 
-<<<<<<< HEAD
     // @TODO: simplify this
-    public findById(id): Database.IWallet {
+    public findById(id): State.IWallet {
         return this.search().rows.find(a => a.address === id || a.publicKey === id || a.username === id);
-=======
-    public findById(id): State.IWallet {
-        return this.getLocalDelegates().find(a => a.address === id || a.publicKey === id || a.username === id);
->>>>>>> e6c8406d
     }
 
     private applyOrder(params): [CallbackFunctionVariadicVoidReturn | string, string] {
