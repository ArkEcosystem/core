--- conflicted
+++ resolved
@@ -25,7 +25,7 @@
     public findAll(params: { orderBy?: string } = {}) {
         const delegates = this.getLocalDelegates();
 
-        const [iteratee, order] = this.__orderBy(params);
+        const [iteratee, order] = this.orderBy(params);
 
         return {
             rows: limitRows(orderBy(delegates, iteratee, order as "desc" | "asc"), params),
@@ -106,7 +106,7 @@
         });
     }
 
-    public __orderBy(params): string[] {
+    private orderBy(params): string[] {
         if (!params.orderBy) {
             return ["rate", "asc"];
         }
@@ -116,13 +116,10 @@
             return ["rate", "asc"];
         }
 
-<<<<<<< HEAD
-        return orderByMapped[0] === "rank" ? ["rate", orderByMapped[1]] : orderByMapped;
-=======
-        return [this.__manipulateIteratee(orderByMapped[0]), orderByMapped[1]];
+        return [this.manipulateIteratee(orderByMapped[0]), orderByMapped[1]];
     }
 
-    public __manipulateIteratee(iteratee): any {
+    private manipulateIteratee(iteratee): any {
         switch (iteratee) {
             case "rank":
                 return "rate";
@@ -133,6 +130,5 @@
             default:
                 return iteratee;
         }
->>>>>>> 3a96db46
     }
 }