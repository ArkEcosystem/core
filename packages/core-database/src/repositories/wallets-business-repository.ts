--- conflicted
+++ resolved
@@ -6,78 +6,8 @@
 export class WalletsBusinessRepository implements Database.IWalletsBusinessRepository {
     public constructor(private readonly databaseServiceProvider: () => Database.IDatabaseService) {}
 
-<<<<<<< HEAD
     public search(params: Database.IParameters = {}): Database.IWalletsPaginated {
         const query: Record<string, string[]> = {
-=======
-    public all(): State.IWallet[] {
-        return this.databaseServiceProvider().walletManager.allByAddress();
-    }
-
-    public findAll(params: Database.IParameters = {}): Database.IWalletsPaginated {
-        this.applyOrder(params);
-
-        const wallets = sortEntries(params, this.all(), ["rate", "asc"]);
-
-        return {
-            rows: limitRows(wallets, params),
-            count: wallets.length,
-        };
-    }
-
-    public findAllByVote(publicKey: string, params: Database.IParameters = {}): Database.IWalletsPaginated {
-        this.applyOrder(params);
-
-        const wallets = this.all().filter(wallet => wallet.vote === publicKey);
-
-        return {
-            rows: limitRows(sortEntries(params, wallets, ["balance", "desc"]), params),
-            count: wallets.length,
-        };
-    }
-
-    public findById(id: string): State.IWallet {
-        return this.all().find(wallet => wallet.address === id || wallet.publicKey === id || wallet.username === id);
-    }
-
-    public count(): number {
-        return this.all().length;
-    }
-
-    public top(params: Database.IParameters = {}): Database.IWalletsPaginated {
-        this.applyOrder(params);
-
-        const wallets = sortEntries(params, this.all(), ["balance", "desc"]);
-
-        return {
-            rows: limitRows(wallets, params),
-            count: wallets.length,
-        };
-    }
-
-    /**
-     * Search all wallets.
-     * @param  {Object} [params]
-     * @param  {Number} [params.limit] - Limit the number of results
-     * @param  {Number} [params.offset] - Skip some results
-     * @param  {String} [params.orderBy] - Order of the results
-     * @param  {String} [params.address] - Search by address
-     * @param  {Array}  [params.addresses] - Search by several addresses
-     * @param  {String} [params.publicKey] - Search by publicKey
-     * @param  {String} [params.secondPublicKey] - Search by secondPublicKey
-     * @param  {String} [params.username] - Search by username
-     * @param  {String} [params.vote] - Search by vote
-     * @param  {Object} [params.balance] - Search by balance
-     * @param  {Number} [params.balance.from] - Search by balance (minimum)
-     * @param  {Number} [params.balance.to] - Search by balance (maximum)
-     * @param  {Object} [params.voteBalance] - Search by voteBalance
-     * @param  {Number} [params.voteBalance.from] - Search by voteBalance (minimum)
-     * @param  {Number} [params.voteBalance.to] - Search by voteBalance (maximum)
-     * @return {Object}
-     */
-    public search<T extends Database.IParameters>(params: T): Database.IWalletsPaginated {
-        const query: any = {
->>>>>>> e6c8406d
             exact: ["address", "publicKey", "secondPublicKey", "username", "vote"],
             between: ["balance", "voteBalance"],
         };
@@ -95,7 +25,7 @@
 
         this.applyOrder(params);
 
-        const wallets: Database.IWallet[] = sortEntries(
+        const wallets: State.IWallet[] = sortEntries(
             params,
             filterRows(this.databaseServiceProvider().walletManager.allByAddress(), params, query),
             ["balance", "desc"],
@@ -112,7 +42,7 @@
     }
 
     // @TODO: simplify this
-    public findById(id: string): Database.IWallet {
+    public findById(id: string): State.IWallet {
         return this.search().rows.find(
             wallet => wallet.address === id || wallet.publicKey === id || wallet.username === id,
         );
