--- conflicted
+++ resolved
@@ -254,11 +254,7 @@
 
     private searchBridgechains(params: Database.IParameters = {}): ISearchContext<any> {
         const query: Record<string, string[]> = {
-<<<<<<< HEAD
-            exact: ["bridgechainId", "publicKey", "genesisHash"],
-=======
-            exact: ["bridgechainId", "businessId"],
->>>>>>> 12869b38
+            exact: ["bridgechainId", "publicKey"],
             like: ["bridgechainRepository", "name"],
             every: ["seedNodes"],
         };
