--- conflicted
+++ resolved
@@ -1,4 +1,3 @@
-<<<<<<< HEAD
 import { Contracts, Utils as AppUtils } from "@arkecosystem/core-kernel";
 import { Utils } from "@arkecosystem/crypto";
 
@@ -10,23 +9,6 @@
 
     if (["balance", "voteBalance"].includes(iteratee)) {
         return Object.values(entries).sort((a: Contracts.State.Wallet, b: Contracts.State.Wallet) => {
-=======
-import { Database } from "@arkecosystem/core-interfaces";
-import { Utils } from "@arkecosystem/crypto";
-import { orderBy } from "@arkecosystem/utils";
-import dottie from "dottie";
-import { getProperty } from "./get-property";
-
-export const sortEntries = <T extends Record<string, any>>(
-    params: Database.IParameters,
-    entries: T[],
-    defaultOrder: string[],
-): T[] => {
-    const [iteratee, order] = params.orderBy ? params.orderBy : defaultOrder;
-
-    if (["balance", "voteBalance", "lockedBalance", "amount"].includes(iteratee)) {
-        return Object.values(entries).sort((a: T, b: T) => {
->>>>>>> 38156bc8
             const iterateeA: Utils.BigNumber = getProperty(a, iteratee) || Utils.BigNumber.ZERO;
             const iterateeB: Utils.BigNumber = getProperty(b, iteratee) || Utils.BigNumber.ZERO;
 
@@ -34,9 +16,6 @@
         });
     }
 
-<<<<<<< HEAD
-    return AppUtils.orderBy(entries, [iteratee], [order as "desc" | "asc"]);
-=======
     return orderBy(
         entries,
         (entry: T) => {
@@ -58,5 +37,4 @@
         },
         [order],
     );
->>>>>>> 38156bc8
 };