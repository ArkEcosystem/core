<<<<<<< HEAD
import { Contracts } from "@arkecosystem/core-kernel";

=======
import { Database } from "@arkecosystem/core-interfaces";
>>>>>>> 38156bc8
import { getProperty } from "./get-property";

/**
 * Filter an Array of Objects based on the given parameters.
 * @param  {Array} rows
 * @param  {Object} params
 * @param  {Object} filters
 * @return {Array}
 */
<<<<<<< HEAD
// todo: review implementation - quite a mess at the moment
export = (rows: ReadonlyArray<Contracts.State.Wallet>, params, filters): Contracts.State.Wallet[] => {
=======
export = <T = any>(rows: ReadonlyArray<T>, params: Database.IParameters, filters: Record<string, string[]>): T[] => {
>>>>>>> 38156bc8
    return rows.filter(item => {
        if (filters.hasOwnProperty("exact")) {
            for (const elem of filters.exact) {
                if (params[elem] && getProperty(item, elem) !== params[elem]) {
                    return false;
                }
            }
        }

        if (filters.hasOwnProperty("like")) {
            for (const elem of filters.like) {
                if (params[elem] && !getProperty(item, elem).includes(params[elem])) {
                    return false;
                }
            }
        }

        if (filters.hasOwnProperty("between")) {
            for (const elem of filters.between) {
                if (!params[elem]) {
                    continue;
                }

                if (
                    !params[elem].hasOwnProperty("from") &&
                    !params[elem].hasOwnProperty("to") &&
                    getProperty(item, elem) !== params[elem]
                ) {
                    return false;
                }

                if (params[elem].hasOwnProperty("from") || params[elem].hasOwnProperty("to")) {
                    let isMoreThan = true;
                    let isLessThan = true;

                    if (params[elem].hasOwnProperty("from")) {
                        // @ts-ignore
                        isMoreThan = getProperty(item, elem) >= params[elem].from;
                    }

                    if (params[elem].hasOwnProperty("to")) {
                        // @ts-ignore
                        isLessThan = getProperty(item, elem) <= params[elem].to;
                    }

                    return isMoreThan && isLessThan;
                }
            }
        }

        if (filters.hasOwnProperty("in")) {
            for (const elem of filters.in) {
                if (params[elem] && Array.isArray(params[elem])) {
                    // @ts-ignore
                    return params[elem].indexOf(getProperty(item, elem)) > -1;
                }
            }
        }

        // NOTE: it was used to filter by `votes`, but that field was rejected and
        // replaced by `vote`. This filter is kept here just in case
        if (filters.hasOwnProperty("any")) {
            for (const elem of filters.any) {
                if (params[elem] && getProperty(item, elem)) {
                    if (Array.isArray(params[elem])) {
                        // @ts-ignore
                        if (item[elem].every(a => params[elem].indexOf(a) === -1)) {
                            return false;
                        }
                    } else {
                        throw new Error('Fitering by "any" requires an Array');
                    }
                }
            }
        }

        return true;
    });
};<|MERGE_RESOLUTION|>--- conflicted
+++ resolved
@@ -1,9 +1,5 @@
-<<<<<<< HEAD
 import { Contracts } from "@arkecosystem/core-kernel";
 
-=======
-import { Database } from "@arkecosystem/core-interfaces";
->>>>>>> 38156bc8
 import { getProperty } from "./get-property";
 
 /**
@@ -13,12 +9,7 @@
  * @param  {Object} filters
  * @return {Array}
  */
-<<<<<<< HEAD
-// todo: review implementation - quite a mess at the moment
-export = (rows: ReadonlyArray<Contracts.State.Wallet>, params, filters): Contracts.State.Wallet[] => {
-=======
 export = <T = any>(rows: ReadonlyArray<T>, params: Database.IParameters, filters: Record<string, string[]>): T[] => {
->>>>>>> 38156bc8
     return rows.filter(item => {
         if (filters.hasOwnProperty("exact")) {
             for (const elem of filters.exact) {
