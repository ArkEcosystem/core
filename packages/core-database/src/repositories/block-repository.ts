import { Utils } from "@arkecosystem/core-kernel";
<<<<<<< HEAD
import { Interfaces, Transactions } from "@arkecosystem/crypto";
import { EntityRepository, In, SelectQueryBuilder } from "typeorm";
=======
import { Interfaces, Managers, Transactions } from "@arkecosystem/crypto";
import { EntityRepository, In } from "typeorm";
>>>>>>> 37cb56ef

import { Block, Round, Transaction } from "../models";
import { AbstractEntityRepository } from "./repository";

@EntityRepository(Block)
export class BlockRepository extends AbstractEntityRepository<Block> {
    public async findLatest(): Promise<Interfaces.IBlockData | undefined> {
        return (this.findOne({
            order: { height: "DESC" },
        }) as unknown) as Interfaces.IBlockData; // TODO: refactor
    }

    public async findRecent(limit: number): Promise<{ id: string }[]> {
        return this.find({
            select: ["id"],
            order: {
                timestamp: "DESC",
            },
            take: limit,
        });
    }

    public async findTop(limit: number): Promise<Block[]> {
        return this.find({
            order: {
                height: "DESC",
            },
            take: limit,
        });
    }

    public async findByHeight(height: number): Promise<Block | undefined> {
        return this.findOne({
            where: { height },
        });
    }

    public async findByHeights(heights: number[]): Promise<Block[]> {
        return this.find({
            where: { height: In(heights) },
        });
    }

    public async findByHeightRange(start: number, end: number): Promise<Block[]> {
        return this.createQueryBuilder()
            .where("height BETWEEN :start AND :end", { start, end })
            .orderBy("height")
            .getMany();
    }

    public async findByHeightRangeWithTransactions(start: number, end: number): Promise<Interfaces.IBlockData[]> {
        const [query, parameters] = this.manager.connection.driver.escapeQueryWithParameters(
            `
                SELECT *,
                    ARRAY
                        (SELECT serialized
                        FROM transactions
                        WHERE transactions.block_id = blocks.id
                        ORDER BY transactions.sequence ASC
                    ) AS transactions
                FROM blocks
                WHERE height
                    BETWEEN :start AND :end
                ORDER BY height ASC
            `,
            { start, end },
            {},
        );

        const blocks = await this.query(query, parameters);
        return blocks.map((block) => {
            return this.rawToEntity(
                block,
                // @ts-ignore
                (entity: Block & { transactions: Interfaces.ITransactionData[] }, _, value: Buffer[] | undefined) => {
                    if (value && value.length) {
                        entity.transactions = value.map(
                            (buffer) => Transactions.TransactionFactory.fromBytesUnsafe(buffer).data,
                        );
                    } else {
                        entity.transactions = [];
                    }
                },
            );
        });
    }

    public async getStatistics(): Promise<{
        numberOfTransactions: number;
        totalFee: string;
        totalAmount: string;
        count: number;
    }> {
        return this.createQueryBuilder()
            .select([])
            .addSelect("COALESCE(SUM(number_of_transactions), 0)", "numberOfTransactions")
            .addSelect("COALESCE(SUM(total_fee), 0)", "totalFee")
            .addSelect("COALESCE(SUM(total_amount), 0)", "totalAmount")
            .addSelect("COUNT(DISTINCT(height))", "count")
            .getRawOne();
    }

    public async getBlockRewards(): Promise<{ generatorPublicKey: string; rewards: string }[]> {
        return this.createQueryBuilder()
            .select([])
            .addSelect("generator_public_key", "generatorPublicKey")
            .addSelect("SUM(reward + total_fee)", "rewards")
            .groupBy("generator_public_key")
            .getRawMany();
    }

    public async getDelegatesForgedBlocks(): Promise<
        { generatorPublicKey: string; totalRewards: string; totalFees: string; totalProduced: number }[]
    > {
        return this.createQueryBuilder()
            .select([])
            .addSelect("generator_public_key", "generatorPublicKey")
            .addSelect("SUM(total_fee)", "totalFees")
            .addSelect("SUM(reward)", "totalRewards")
            .addSelect("COUNT(total_amount)", "totalProduced")
            .groupBy("generator_public_key")
            .getRawMany();
    }

    public async getLastForgedBlocks(): Promise<
        { id: string; height: string; generatorPublicKey: string; timestamp: number }[]
    > {
        return this.query(`SELECT id,
                        height,
                        generator_public_key AS "generatorPublicKey",
                        TIMESTAMP
                FROM blocks
                WHERE height IN (
                SELECT MAX(height) AS last_block_height
                FROM blocks
                GROUP BY generator_public_key
                )
                ORDER BY TIMESTAMP DESC
        `);

        // TODO: subquery
        // return this.createQueryBuilder()
        //     .select(["id", "height", "timestamp"])
        //     .addSelect("generator_public_key", "generatorPublicKey")
        //     .groupBy("generator_public_key")
        //     .orderBy("timestamp", "DESC")
        //     .getRawMany();
    }

    public async saveBlocks(blocks: Interfaces.IBlock[]): Promise<void> {
        return this.manager.transaction(async (manager) => {
            const blockEntities: Block[] = [];
            const transactionEntities: Transaction[] = [];

            for (const block of blocks) {
                const blockEntity = Object.assign(new Block(), {
                    ...block.data,
                });

                if (block.transactions.length > 0) {
<<<<<<< HEAD
                    const transactions = block.transactions.map(tx =>
=======
                    let transactions = block.transactions.map((tx) =>
>>>>>>> 37cb56ef
                        Object.assign(new Transaction(), {
                            ...tx.data,
                            timestamp: tx.timestamp,
                            serialized: tx.serialized,
                        }),
                    );

<<<<<<< HEAD
=======
                    // Order of transactions messed up in mainnet V1
                    const { wrongTransactionOrder } = Managers.configManager.get("exceptions");
                    if (wrongTransactionOrder && wrongTransactionOrder[block.data.id!]) {
                        const fixedOrderIds = wrongTransactionOrder[block.data.id!].reverse();

                        transactions = fixedOrderIds.map((id: string) =>
                            transactions.find((transaction) => transaction.id === id),
                        );
                    }

>>>>>>> 37cb56ef
                    transactionEntities.push(...transactions);
                }

                blockEntities.push(blockEntity);
            }

            await manager.save<Block>(blockEntities);
            await manager.save<Transaction>(transactionEntities);
        });
    }

    public async deleteBlocks(blocks: Interfaces.IBlockData[]): Promise<void> {
        return this.manager.transaction(async (manager) => {
            // Delete all rounds after the current round if there are still
            // any left.
            const lastBlockHeight: number = blocks[blocks.length - 1].height;
            const { round } = Utils.roundCalculator.calculateRound(lastBlockHeight);
            const blockIds = { blockIds: blocks.map((b) => b.id) };

            const afterLastBlockCount = await manager
                .createQueryBuilder()
                .select()
                .from(Block, "blocks")
                .where("blocks.height > :lastBlockHeight", { lastBlockHeight })
                .getCount();

            if (afterLastBlockCount !== 0) {
                throw new Error("Removing blocks from the middle");
            }

            await manager
                .createQueryBuilder()
                .delete()
                .from(Transaction)
                .where("block_id IN (:...blockIds)", blockIds)
                .execute();

            await manager.createQueryBuilder().delete().from(Block).where("id IN (:...blockIds)", blockIds).execute();

            await manager
                .createQueryBuilder()
                .delete()
                .from(Round)
                .where("round >= :round", { round: round + 1 })
                .execute();
        });
    }
}<|MERGE_RESOLUTION|>--- conflicted
+++ resolved
@@ -1,11 +1,6 @@
 import { Utils } from "@arkecosystem/core-kernel";
-<<<<<<< HEAD
 import { Interfaces, Transactions } from "@arkecosystem/crypto";
-import { EntityRepository, In, SelectQueryBuilder } from "typeorm";
-=======
-import { Interfaces, Managers, Transactions } from "@arkecosystem/crypto";
 import { EntityRepository, In } from "typeorm";
->>>>>>> 37cb56ef
 
 import { Block, Round, Transaction } from "../models";
 import { AbstractEntityRepository } from "./repository";
@@ -166,11 +161,7 @@
                 });
 
                 if (block.transactions.length > 0) {
-<<<<<<< HEAD
-                    const transactions = block.transactions.map(tx =>
-=======
-                    let transactions = block.transactions.map((tx) =>
->>>>>>> 37cb56ef
+                    const transactions = block.transactions.map((tx) =>
                         Object.assign(new Transaction(), {
                             ...tx.data,
                             timestamp: tx.timestamp,
@@ -178,19 +169,6 @@
                         }),
                     );
 
-<<<<<<< HEAD
-=======
-                    // Order of transactions messed up in mainnet V1
-                    const { wrongTransactionOrder } = Managers.configManager.get("exceptions");
-                    if (wrongTransactionOrder && wrongTransactionOrder[block.data.id!]) {
-                        const fixedOrderIds = wrongTransactionOrder[block.data.id!].reverse();
-
-                        transactions = fixedOrderIds.map((id: string) =>
-                            transactions.find((transaction) => transaction.id === id),
-                        );
-                    }
-
->>>>>>> 37cb56ef
                     transactionEntities.push(...transactions);
                 }
 
