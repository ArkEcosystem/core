--- conflicted
+++ resolved
@@ -1,10 +1,7 @@
 export * from "./manager";
 export * from "./database-service-factory";
 export * from "./wallet-manager";
-<<<<<<< HEAD
-=======
 export * from "./wallet";
->>>>>>> 66bd7628
 export * from "./repositories/delegates-business-repository";
 export * from "./repositories/wallets-business-repository";
 export * from "./plugin";