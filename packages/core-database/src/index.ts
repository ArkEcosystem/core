--- conflicted
+++ resolved
@@ -1,13 +1,5 @@
 export * from "./database-service";
 export * from "./service-provider";
 
-<<<<<<< HEAD
-import * as Models from "./models";
-import * as Repositories from "./repositories";
-import * as Utils from "./utils";
-
-export { Models, Repositories, Utils };
-=======
 export * as Models from "./models";
-export * as Repositories from "./repositories";
->>>>>>> 027c6dec
+export * as Repositories from "./repositories";