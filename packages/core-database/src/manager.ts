import { Database } from "@arkecosystem/core-interfaces";
import { ConnectionFactory } from "./factory";

<<<<<<< HEAD
export class DatabaseManager {
    public connections: { [key: string]: Database.IConnection };

    /**
     * Create a new database manager instance.
     * @constructor
     */
    constructor() {
        this.connections = {};
    }

    /**
     * Get a database connection instance.
     * @param  {String} name
     * @return {DatabaseConnection}
     */
    public connection(name = "default"): Database.IConnection {
        return this.connections[name];
    }

    /**
     * Make the database connection instance.
     * @param  {DatabaseConnection} connection
     * @param  {String} name
     * @return {void}
     */
    public async makeConnection(connection: Database.IConnection, name = "default"): Promise<Database.IConnection> {
        this.connections[name] = await connection.make();
=======
export class ConnectionManager {
    private readonly factory: ConnectionFactory = new ConnectionFactory();
    private readonly connections: Map<string, Database.IDatabaseConnection> = new Map<
        string,
        Database.IDatabaseConnection
    >();

    public connection(name = "default"): Database.IDatabaseConnection {
        return this.connections.get(name);
    }

    public async createConnection(
        connection: Database.IDatabaseConnection,
        name = "default",
    ): Promise<Database.IDatabaseConnection> {
        this.connections.set(name, await this.factory.make(connection));

>>>>>>> ee0398bc
        return this.connection(name);
    }
}<|MERGE_RESOLUTION|>--- conflicted
+++ resolved
@@ -1,54 +1,23 @@
 import { Database } from "@arkecosystem/core-interfaces";
 import { ConnectionFactory } from "./factory";
 
-<<<<<<< HEAD
-export class DatabaseManager {
-    public connections: { [key: string]: Database.IConnection };
-
-    /**
-     * Create a new database manager instance.
-     * @constructor
-     */
-    constructor() {
-        this.connections = {};
-    }
-
-    /**
-     * Get a database connection instance.
-     * @param  {String} name
-     * @return {DatabaseConnection}
-     */
-    public connection(name = "default"): Database.IConnection {
-        return this.connections[name];
-    }
-
-    /**
-     * Make the database connection instance.
-     * @param  {DatabaseConnection} connection
-     * @param  {String} name
-     * @return {void}
-     */
-    public async makeConnection(connection: Database.IConnection, name = "default"): Promise<Database.IConnection> {
-        this.connections[name] = await connection.make();
-=======
 export class ConnectionManager {
     private readonly factory: ConnectionFactory = new ConnectionFactory();
-    private readonly connections: Map<string, Database.IDatabaseConnection> = new Map<
+    private readonly connections: Map<string, Database.IConnection> = new Map<
         string,
-        Database.IDatabaseConnection
+        Database.IConnection
     >();
 
-    public connection(name = "default"): Database.IDatabaseConnection {
+    public connection(name = "default"): Database.IConnection {
         return this.connections.get(name);
     }
 
     public async createConnection(
-        connection: Database.IDatabaseConnection,
+        connection: Database.IConnection,
         name = "default",
-    ): Promise<Database.IDatabaseConnection> {
+    ): Promise<Database.IConnection> {
         this.connections.set(name, await this.factory.make(connection));
 
->>>>>>> ee0398bc
         return this.connection(name);
     }
 }