import { app } from "@arkecosystem/core-container";
import { Database, Logger } from "@arkecosystem/core-interfaces";
<<<<<<< HEAD
import { TransactionServiceRegistry } from "@arkecosystem/core-transactions";
=======
import { TransactionHandlerRegistry } from "@arkecosystem/core-transactions";
>>>>>>> 66bd7628
import { roundCalculator } from "@arkecosystem/core-utils";
import { Bignum, constants, crypto, formatSatoshi, isException, models, Transaction } from "@arkecosystem/crypto";
import pluralize from "pluralize";
import { Wallet } from "./wallet";

const { TransactionTypes } = constants;

export class WalletManager implements Database.IWalletManager {
    public logger = app.resolvePlugin<Logger.ILogger>("logger");
    public config = app.getConfig();

    public networkId: number;
<<<<<<< HEAD
    public byAddress: { [key: string]: models.Wallet };
    public byPublicKey: { [key: string]: models.Wallet };
    public byUsername: { [key: string]: models.Wallet };
=======
    public byAddress: { [key: string]: Wallet };
    public byPublicKey: { [key: string]: Wallet };
    public byUsername: { [key: string]: Wallet };
>>>>>>> 66bd7628

    /**
     * Create a new wallet manager instance.
     * @constructor
     */
    constructor() {
        this.networkId = this.config ? this.config.get("network.pubKeyHash") : 0x17;
        this.reset();
    }

    public allByAddress(): Wallet[] {
        return Object.values(this.byAddress);
    }

    /**
     * Get all wallets by publicKey.
     */
    public allByPublicKey(): Wallet[] {
        return Object.values(this.byPublicKey);
    }

    /**
     * Get all wallets by username.
     * @return {Array}
     */
    public allByUsername(): Wallet[] {
        return Object.values(this.byUsername);
    }

    /**
     * Find a wallet by the given address.
     */
    public findByAddress(address: string): Wallet {
        if (!this.byAddress[address]) {
            this.byAddress[address] = new models.Wallet(address);
        }

        return this.byAddress[address];
    }

    /**
     * Checks if wallet exits in wallet manager
     * @param  {String} key can be publicKey or address of wallet
     */
    public exists(key: string) {
        if (this.byPublicKey[key]) {
            return true;
        }

        return !!this.byAddress[key];
    }

    /**
     * Find a wallet by the given public key.
     * @param  {String} publicKey
     * @return {Wallet}
     */
    public findByPublicKey(publicKey: string): Wallet {
        if (!this.byPublicKey[publicKey]) {
            const address = crypto.getAddress(publicKey, this.networkId);

            const wallet = this.findByAddress(address);
            wallet.publicKey = publicKey;
            this.byPublicKey[publicKey] = wallet;
        }

        return this.byPublicKey[publicKey];
    }

    /**
     * Find a wallet by the given username.
     * @param  {String} username
     * @return {Wallet}
     */
    public findByUsername(username: string): Wallet {
        return this.byUsername[username];
    }

    /**
     * Set wallet by address.
     * @param {String} address
     * @param {Wallet} wallet
     */
    public setByAddress(address, wallet) {
        this.byAddress[address] = wallet;
    }

    /**
     * Set wallet by publicKey.
     * @param {String} publicKey
     * @param {Wallet} wallet
     */
    public setByPublicKey(publicKey, wallet) {
        this.byPublicKey[publicKey] = wallet;
    }

    /**
     * Set wallet by username.
     * @param {String} username
     * @param {Wallet} wallet
     */
    public setByUsername(username, wallet) {
        this.byUsername[username] = wallet;
    }

    /**
     * Remove wallet by address.
     * @param {String} address
     */
    public forgetByAddress(address) {
        delete this.byAddress[address];
    }

    /**
     * Remove wallet by publicKey.
     * @param {String} publicKey
     */
    public forgetByPublicKey(publicKey) {
        delete this.byPublicKey[publicKey];
    }

    /**
     * Remove wallet by username.
     * @param {String} username
     */
    public forgetByUsername(username) {
        delete this.byUsername[username];
    }

    /**
     * Index the given wallets.
     * @param  {Array} wallets
     * @return {void}
     */
    public index(wallets) {
        for (const wallet of wallets) {
            this.reindex(wallet);
        }
    }

    /**
     * Reindex the given wallet.
     * @param  {Wallet} wallet
     * @return {void}
     */
    public reindex(wallet: Wallet) {
        if (wallet.address) {
            this.byAddress[wallet.address] = wallet;
        }

        if (wallet.publicKey) {
            this.byPublicKey[wallet.publicKey] = wallet;
        }

        if (wallet.username) {
            this.byUsername[wallet.username] = wallet;
        }
    }

    public clear() {
        Object.values(this.byAddress).forEach(wallet => {
            wallet.dirty = false;
        });
    }

    /**
     * Load a list of all active delegates.
     * @param  {Number} maxDelegates
     * @param height
     * @return {Array}
     */
    public loadActiveDelegateList(maxDelegates: number, height?: number): any[] {
        if (height > 1 && height % maxDelegates !== 1) {
            throw new Error("Trying to build delegates outside of round change");
        }

        const { round } = roundCalculator.calculateRound(height, maxDelegates);
        const delegatesWallets = this.allByUsername();

        if (delegatesWallets.length < maxDelegates) {
            throw new Error(
                `Expected to find ${maxDelegates} delegates but only found ${
                    delegatesWallets.length
                }. This indicates an issue with the genesis block & delegates.`,
            );
        }

        const equalVotesMap = new Map();

        const delegates = delegatesWallets
            .sort((a, b) => {
                const diff = b.voteBalance.comparedTo(a.voteBalance);

                if (diff === 0) {
                    if (!equalVotesMap.has(a.voteBalance.toFixed())) {
                        equalVotesMap.set(a.voteBalance.toFixed(), new Set());
                    }

                    const set = equalVotesMap.get(a.voteBalance.toFixed());
                    set.add(a);
                    set.add(b);

                    if (a.publicKey === b.publicKey) {
                        throw new Error(
                            `The balance and public key of both delegates are identical! Delegate "${
                                a.username
                            }" appears twice in the list.`,
                        );
                    }

                    return a.publicKey.localeCompare(b.publicKey, "en");
                }

                return diff;
            })
            .map((delegate, i) => {
                const rate = i + 1;
                this.byUsername[delegate.username].rate = rate;
                return { ...{ round }, ...delegate, rate };
            })
            .slice(0, maxDelegates);

        for (const [voteBalance, set] of equalVotesMap.entries()) {
            const values: any[] = Array.from(set.values());
            if (delegates.includes(values[0])) {
                const mapped = values.map(v => `${v.username} (${v.publicKey})`);
                this.logger.warn(
                    `Delegates ${JSON.stringify(mapped, null, 4)} have a matching vote balance of ${formatSatoshi(
                        voteBalance,
                    )}`,
                );
            }
        }

        this.logger.debug(`Loaded ${delegates.length} active ${pluralize("delegate", delegates.length)}`);

        return delegates;
    }

    /**
     * Build vote balances of all delegates.
     * NOTE: Only called during integrity verification on boot.
     * @return {void}
     */
    public buildVoteBalances() {
        Object.values(this.byPublicKey).forEach(voter => {
            if (voter.vote) {
                const delegate = this.byPublicKey[voter.vote];
                delegate.voteBalance = delegate.voteBalance.plus(voter.balance);
            }
        });
    }

    /**
     * Remove non-delegate wallets that have zero (0) balance from memory.
     * @return {void}
     */
    public purgeEmptyNonDelegates() {
        Object.values(this.byPublicKey).forEach(wallet => {
            if (this.canBePurged(wallet)) {
                delete this.byPublicKey[wallet.publicKey];
                delete this.byAddress[wallet.address];
            }
        });
    }

    /**
     * Apply the given block to a delegate.
     * @param  {Block} block
     * @return {void}
     */
    public applyBlock(block: models.Block) {
        const generatorPublicKey = block.data.generatorPublicKey;

        let delegate = this.byPublicKey[block.data.generatorPublicKey];

        if (!delegate) {
            const generator = crypto.getAddress(generatorPublicKey, this.networkId);

            if (block.data.height === 1) {
                delegate = new models.Wallet(generator);
                delegate.publicKey = generatorPublicKey;

                this.reindex(delegate);
            } else {
                this.logger.debug(`Delegate by address: ${this.byAddress[generator]}`);

                if (this.byAddress[generator]) {
                    this.logger.info("This look like a bug, please report");
                }

                throw new Error(`Could not find delegate with publicKey ${generatorPublicKey}`);
            }
        }

        const appliedTransactions = [];

        try {
            block.transactions.forEach(transaction => {
                this.applyTransaction(transaction);
                appliedTransactions.push(transaction);
            });

            const applied = delegate.applyBlock(block.data);

            // If the block has been applied to the delegate, the balance is increased
            // by reward + totalFee. In which case the vote balance of the
            // delegate's delegate has to be updated.
            if (applied && delegate.vote) {
                const increase = (block.data.reward as Bignum).plus(block.data.totalFee);
                const votedDelegate = this.byPublicKey[delegate.vote];
                votedDelegate.voteBalance = votedDelegate.voteBalance.plus(increase);
            }
        } catch (error) {
            this.logger.error("Failed to apply all transactions in block - reverting previous transactions");
            // Revert the applied transactions from last to first
            for (let i = appliedTransactions.length - 1; i >= 0; i--) {
                this.revertTransaction(appliedTransactions[i]);
            }

            // TODO: should revert the delegate applyBlock ?
            // TBC: whatever situation `delegate.applyBlock(block.data)` is never applied

            throw error;
        }
    }

    /**
     * Remove the given block from a delegate.
     * @param  {Block} block
     * @return {void}
     */
    public revertBlock(block: models.Block) {
        const delegate = this.byPublicKey[block.data.generatorPublicKey];

        if (!delegate) {
            app.forceExit(`Failed to lookup generator '${block.data.generatorPublicKey}' of block '${block.data.id}'.`);
        }

        const revertedTransactions = [];

        try {
            // Revert the transactions from last to first
            for (let i = block.transactions.length - 1; i >= 0; i--) {
                const transaction = block.transactions[i];
                this.revertTransaction(transaction);
                revertedTransactions.push(transaction);
            }

            const reverted = delegate.revertBlock(block.data);

            // If the block has been reverted, the balance is decreased
            // by reward + totalFee. In which case the vote balance of the
            // delegate's delegate has to be updated.
            if (reverted && delegate.vote) {
                const decrease = (block.data.reward as Bignum).plus(block.data.totalFee);
                const votedDelegate = this.byPublicKey[delegate.vote];
                votedDelegate.voteBalance = votedDelegate.voteBalance.minus(decrease);
            }
        } catch (error) {
            this.logger.error(error.stack);

            revertedTransactions.reverse().forEach(transaction => this.applyTransaction(transaction));

            throw error;
        }
    }

    /**
     * Apply the given transaction to a delegate.
     */
    public applyTransaction(transaction: Transaction) {
        const { data } = transaction;
        const { type, recipientId, senderPublicKey } = data;

<<<<<<< HEAD
        const transactionService = TransactionServiceRegistry.get(transaction.type);
=======
        const transactionHandler = TransactionHandlerRegistry.get(transaction.type);
>>>>>>> 66bd7628
        const sender = this.findByPublicKey(senderPublicKey);
        const recipient = this.findByAddress(recipientId);
        const errors = [];

        // TODO: can/should be removed?
        if (type === TransactionTypes.SecondSignature) {
            data.recipientId = "";
        }

        // handle exceptions / verify that we can apply the transaction to the sender
        if (isException(data)) {
            this.logger.warn(`Transaction ${data.id} forcibly applied because it has been added as an exception.`);
        } else {
            try {
<<<<<<< HEAD
                transactionService.canBeApplied(transaction, sender, this);
=======
                transactionHandler.canBeApplied(transaction, sender, this);
>>>>>>> 66bd7628
            } catch (error) {
                this.logger.error(
                    `Can't apply transaction id:${data.id} from sender:${sender.address} due to ${error.message}`,
                );
                this.logger.debug(`Audit: ${JSON.stringify(sender.auditApply(data), null, 2)}`);
                throw new Error(`Can't apply transaction ${data.id}`);
            }
        }

<<<<<<< HEAD
        transactionService.applyToSender(transaction, sender);
=======
        transactionHandler.applyToSender(transaction, sender);
>>>>>>> 66bd7628

        if (type === TransactionTypes.DelegateRegistration) {
            this.reindex(sender);
        }

        // TODO: make more generic
        if (recipient && type === TransactionTypes.Transfer) {
<<<<<<< HEAD
            transactionService.applyToRecipient(transaction, recipient);
=======
            transactionHandler.applyToRecipient(transaction, recipient);
>>>>>>> 66bd7628
        }

        this._updateVoteBalances(sender, recipient, data);
    }

    /**
     * Updates the vote balances of the respective delegates of sender and recipient.
     * If the transaction is not a vote...
     *    1. fee + amount is removed from the sender's delegate vote balance
     *    2. amount is added to the recipient's delegate vote balance
     *
     * in case of a vote...
     *    1. the full sender balance is added to the sender's delegate vote balance
     *
     * If revert is set to true, the operations are reversed (plus -> minus, minus -> plus).
     * @param  {Wallet} sender
     * @param  {Wallet} recipient
     * @param  {Transaction} transaction
     * @param  {Boolean} revert
     * @return {Transaction}
     */
    public _updateVoteBalances(sender, recipient, transaction, revert = false) {
        // TODO: multipayment?
        if (transaction.type !== TransactionTypes.Vote) {
            // Update vote balance of the sender's delegate
            if (sender.vote) {
                const delegate = this.findByPublicKey(sender.vote);
                const total = transaction.amount.plus(transaction.fee);
                delegate.voteBalance = revert ? delegate.voteBalance.plus(total) : delegate.voteBalance.minus(total);
            }

            // Update vote balance of recipient's delegate
            if (recipient && recipient.vote) {
                const delegate = this.findByPublicKey(recipient.vote);
                delegate.voteBalance = revert
                    ? delegate.voteBalance.minus(transaction.amount)
                    : delegate.voteBalance.plus(transaction.amount);
            }
        } else {
            const vote = transaction.asset.votes[0];
            const delegate = this.findByPublicKey(vote.substr(1));

            if (vote.startsWith("+")) {
                delegate.voteBalance = revert
                    ? delegate.voteBalance.minus(sender.balance.minus(transaction.fee))
                    : delegate.voteBalance.plus(sender.balance);
            } else {
                delegate.voteBalance = revert
                    ? delegate.voteBalance.plus(sender.balance)
                    : delegate.voteBalance.minus(sender.balance.plus(transaction.fee));
            }
        }
    }

    /**
     * Remove the given transaction from a delegate.
     */
    public revertTransaction(transaction: Transaction) {
        const { type, data } = transaction;
<<<<<<< HEAD
        const transactionService = TransactionServiceRegistry.get(transaction.type);
        const sender = this.findByPublicKey(data.senderPublicKey); // Should exist
        const recipient = this.byAddress[data.recipientId];

        transactionService.revertForSender(transaction, sender);
=======
        const transactionHandler = TransactionHandlerRegistry.get(transaction.type);
        const sender = this.findByPublicKey(data.senderPublicKey); // Should exist
        const recipient = this.byAddress[data.recipientId];

        transactionHandler.revertForSender(transaction, sender);
>>>>>>> 66bd7628

        // removing the wallet from the delegates index
        if (type === TransactionTypes.DelegateRegistration) {
            delete this.byUsername[data.asset.delegate.username];
        }

        if (recipient && type === TransactionTypes.Transfer) {
<<<<<<< HEAD
            transactionService.revertForRecipient(transaction, recipient);
=======
            transactionHandler.revertForRecipient(transaction, recipient);
>>>>>>> 66bd7628
        }

        // Revert vote balance updates
        this._updateVoteBalances(sender, recipient, data, true);
    }

    /**
     * Checks if a given publicKey is a registered delegate
     * @param {String} publicKey
     */
    public isDelegate(publicKey: string) {
        const delegateWallet = this.byPublicKey[publicKey];

        if (delegateWallet && delegateWallet.username) {
            return !!this.byUsername[delegateWallet.username];
        }

        return false;
    }

    /**
     * Determine if the wallet can be removed from memory.
     * @param  {Object} wallet
     * @return {Boolean}
     */
    public canBePurged(wallet) {
        return wallet.balance.isZero() && !wallet.secondPublicKey && !wallet.multisignature && !wallet.username;
    }

    /**
     * Reset the wallets index.
     * @return {void}
     */
    public reset() {
        this.byAddress = {};
        this.byPublicKey = {};
        this.byUsername = {};
    }
}<|MERGE_RESOLUTION|>--- conflicted
+++ resolved
@@ -1,10 +1,6 @@
 import { app } from "@arkecosystem/core-container";
 import { Database, Logger } from "@arkecosystem/core-interfaces";
-<<<<<<< HEAD
-import { TransactionServiceRegistry } from "@arkecosystem/core-transactions";
-=======
 import { TransactionHandlerRegistry } from "@arkecosystem/core-transactions";
->>>>>>> 66bd7628
 import { roundCalculator } from "@arkecosystem/core-utils";
 import { Bignum, constants, crypto, formatSatoshi, isException, models, Transaction } from "@arkecosystem/crypto";
 import pluralize from "pluralize";
@@ -17,15 +13,9 @@
     public config = app.getConfig();
 
     public networkId: number;
-<<<<<<< HEAD
-    public byAddress: { [key: string]: models.Wallet };
-    public byPublicKey: { [key: string]: models.Wallet };
-    public byUsername: { [key: string]: models.Wallet };
-=======
     public byAddress: { [key: string]: Wallet };
     public byPublicKey: { [key: string]: Wallet };
     public byUsername: { [key: string]: Wallet };
->>>>>>> 66bd7628
 
     /**
      * Create a new wallet manager instance.
@@ -60,7 +50,7 @@
      */
     public findByAddress(address: string): Wallet {
         if (!this.byAddress[address]) {
-            this.byAddress[address] = new models.Wallet(address);
+            this.byAddress[address] = new Wallet(address);
         }
 
         return this.byAddress[address];
@@ -306,7 +296,7 @@
             const generator = crypto.getAddress(generatorPublicKey, this.networkId);
 
             if (block.data.height === 1) {
-                delegate = new models.Wallet(generator);
+                delegate = new Wallet(generator);
                 delegate.publicKey = generatorPublicKey;
 
                 this.reindex(delegate);
@@ -401,11 +391,7 @@
         const { data } = transaction;
         const { type, recipientId, senderPublicKey } = data;
 
-<<<<<<< HEAD
-        const transactionService = TransactionServiceRegistry.get(transaction.type);
-=======
         const transactionHandler = TransactionHandlerRegistry.get(transaction.type);
->>>>>>> 66bd7628
         const sender = this.findByPublicKey(senderPublicKey);
         const recipient = this.findByAddress(recipientId);
         const errors = [];
@@ -420,11 +406,7 @@
             this.logger.warn(`Transaction ${data.id} forcibly applied because it has been added as an exception.`);
         } else {
             try {
-<<<<<<< HEAD
-                transactionService.canBeApplied(transaction, sender, this);
-=======
                 transactionHandler.canBeApplied(transaction, sender, this);
->>>>>>> 66bd7628
             } catch (error) {
                 this.logger.error(
                     `Can't apply transaction id:${data.id} from sender:${sender.address} due to ${error.message}`,
@@ -434,11 +416,7 @@
             }
         }
 
-<<<<<<< HEAD
-        transactionService.applyToSender(transaction, sender);
-=======
         transactionHandler.applyToSender(transaction, sender);
->>>>>>> 66bd7628
 
         if (type === TransactionTypes.DelegateRegistration) {
             this.reindex(sender);
@@ -446,11 +424,7 @@
 
         // TODO: make more generic
         if (recipient && type === TransactionTypes.Transfer) {
-<<<<<<< HEAD
-            transactionService.applyToRecipient(transaction, recipient);
-=======
             transactionHandler.applyToRecipient(transaction, recipient);
->>>>>>> 66bd7628
         }
 
         this._updateVoteBalances(sender, recipient, data);
@@ -510,19 +484,11 @@
      */
     public revertTransaction(transaction: Transaction) {
         const { type, data } = transaction;
-<<<<<<< HEAD
-        const transactionService = TransactionServiceRegistry.get(transaction.type);
-        const sender = this.findByPublicKey(data.senderPublicKey); // Should exist
-        const recipient = this.byAddress[data.recipientId];
-
-        transactionService.revertForSender(transaction, sender);
-=======
         const transactionHandler = TransactionHandlerRegistry.get(transaction.type);
         const sender = this.findByPublicKey(data.senderPublicKey); // Should exist
         const recipient = this.byAddress[data.recipientId];
 
         transactionHandler.revertForSender(transaction, sender);
->>>>>>> 66bd7628
 
         // removing the wallet from the delegates index
         if (type === TransactionTypes.DelegateRegistration) {
@@ -530,11 +496,7 @@
         }
 
         if (recipient && type === TransactionTypes.Transfer) {
-<<<<<<< HEAD
-            transactionService.revertForRecipient(transaction, recipient);
-=======
             transactionHandler.revertForRecipient(transaction, recipient);
->>>>>>> 66bd7628
         }
 
         // Revert vote balance updates
