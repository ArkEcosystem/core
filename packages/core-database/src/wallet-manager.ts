import { app } from "@arkecosystem/core-container";
import { Database, Logger } from "@arkecosystem/core-interfaces";
import { roundCalculator } from "@arkecosystem/core-utils";
<<<<<<< HEAD
import { Bignum, constants, crypto, formatArktoshi, isException, models, Transaction } from "@arkecosystem/crypto";
=======
import { Bignum, constants, crypto, formatSatoshi, isException, models } from "@arkecosystem/crypto";
>>>>>>> e4d0658f
import pluralize from "pluralize";

const { TransactionTypes } = constants;

export class WalletManager implements Database.IWalletManager {
    public logger = app.resolvePlugin<Logger.ILogger>("logger");
    public config = app.getConfig();

    public networkId: number;
    public byAddress: { [key: string]: models.Wallet };
    public byPublicKey: { [key: string]: models.Wallet };
    public byUsername: { [key: string]: models.Wallet };

    /**
     * Create a new wallet manager instance.
     * @constructor
     */
    constructor() {
        this.networkId = this.config ? this.config.get("network.pubKeyHash") : 0x17;
        this.reset();
    }

    public allByAddress(): models.Wallet[] {
        return Object.values(this.byAddress);
    }

    /**
     * Get all wallets by publicKey.
     */
    public allByPublicKey(): models.Wallet[] {
        return Object.values(this.byPublicKey);
    }

    /**
     * Get all wallets by username.
     * @return {Array}
     */
    public allByUsername(): models.Wallet[] {
        return Object.values(this.byUsername);
    }

    /**
     * Find a wallet by the given address.
     */
    public findByAddress(address: string): models.Wallet {
        if (!this.byAddress[address]) {
            this.byAddress[address] = new models.Wallet(address);
        }

        return this.byAddress[address];
    }

    /**
     * Checks if wallet exits in wallet manager
     * @param  {String} key can be publicKey or address of wallet
     */
    public exists(key: string) {
        if (this.byPublicKey[key]) {
            return true;
        }

        return !!this.byAddress[key];
    }

    /**
     * Find a wallet by the given public key.
     * @param  {String} publicKey
     * @return {Wallet}
     */
    public findByPublicKey(publicKey: string): models.Wallet {
        if (!this.byPublicKey[publicKey]) {
            const address = crypto.getAddress(publicKey, this.networkId);

            const wallet = this.findByAddress(address);
            wallet.publicKey = publicKey;
            this.byPublicKey[publicKey] = wallet;
        }

        return this.byPublicKey[publicKey];
    }

    /**
     * Find a wallet by the given username.
     * @param  {String} username
     * @return {Wallet}
     */
    public findByUsername(username: string): models.Wallet {
        return this.byUsername[username];
    }

    /**
     * Set wallet by address.
     * @param {String} address
     * @param {Wallet} wallet
     */
    public setByAddress(address, wallet) {
        this.byAddress[address] = wallet;
    }

    /**
     * Set wallet by publicKey.
     * @param {String} publicKey
     * @param {Wallet} wallet
     */
    public setByPublicKey(publicKey, wallet) {
        this.byPublicKey[publicKey] = wallet;
    }

    /**
     * Set wallet by username.
     * @param {String} username
     * @param {Wallet} wallet
     */
    public setByUsername(username, wallet) {
        this.byUsername[username] = wallet;
    }

    /**
     * Remove wallet by address.
     * @param {String} address
     */
    public forgetByAddress(address) {
        delete this.byAddress[address];
    }

    /**
     * Remove wallet by publicKey.
     * @param {String} publicKey
     */
    public forgetByPublicKey(publicKey) {
        delete this.byPublicKey[publicKey];
    }

    /**
     * Remove wallet by username.
     * @param {String} username
     */
    public forgetByUsername(username) {
        delete this.byUsername[username];
    }

    /**
     * Index the given wallets.
     * @param  {Array} wallets
     * @return {void}
     */
    public index(wallets) {
        for (const wallet of wallets) {
            this.reindex(wallet);
        }
    }

    /**
     * Reindex the given wallet.
     * @param  {Wallet} wallet
     * @return {void}
     */
    public reindex(wallet: models.Wallet) {
        if (wallet.address) {
            this.byAddress[wallet.address] = wallet;
        }

        if (wallet.publicKey) {
            this.byPublicKey[wallet.publicKey] = wallet;
        }

        if (wallet.username) {
            this.byUsername[wallet.username] = wallet;
        }
    }

    public clear() {
        Object.values(this.byAddress).forEach(wallet => {
            wallet.dirty = false;
        });
    }

    /**
     * Load a list of all active delegates.
     * @param  {Number} maxDelegates
     * @param height
     * @return {Array}
     */
    public loadActiveDelegateList(maxDelegates: number, height?: number): any[] {
        if (height > 1 && height % maxDelegates !== 1) {
            throw new Error("Trying to build delegates outside of round change");
        }

        const { round } = roundCalculator.calculateRound(height, maxDelegates);
        const delegatesWallets = this.allByUsername();

        if (delegatesWallets.length < maxDelegates) {
            throw new Error(
                `Expected to find ${maxDelegates} delegates but only found ${
                    delegatesWallets.length
                }. This indicates an issue with the genesis block & delegates.`,
            );
        }

        const equalVotesMap = new Map();

        const delegates = delegatesWallets
            .sort((a, b) => {
                const diff = b.voteBalance.comparedTo(a.voteBalance);

                if (diff === 0) {
                    if (!equalVotesMap.has(a.voteBalance.toFixed())) {
                        equalVotesMap.set(a.voteBalance.toFixed(), new Set());
                    }

                    const set = equalVotesMap.get(a.voteBalance.toFixed());
                    set.add(a);
                    set.add(b);

                    if (a.publicKey === b.publicKey) {
                        throw new Error(
                            `The balance and public key of both delegates are identical! Delegate "${
                                a.username
                            }" appears twice in the list.`,
                        );
                    }

                    return a.publicKey.localeCompare(b.publicKey, "en");
                }

                return diff;
            })
            .map((delegate, i) => {
                const rate = i + 1;
                this.byUsername[delegate.username].rate = rate;
                return { ...{ round }, ...delegate, rate };
            })
            .slice(0, maxDelegates);

        for (const [voteBalance, set] of equalVotesMap.entries()) {
            const values: any[] = Array.from(set.values());
            if (delegates.includes(values[0])) {
                const mapped = values.map(v => `${v.username} (${v.publicKey})`);
                this.logger.warn(
                    `Delegates ${JSON.stringify(mapped, null, 4)} have a matching vote balance of ${formatSatoshi(
                        voteBalance,
                    )}`,
                );
            }
        }

        this.logger.debug(`Loaded ${delegates.length} active ${pluralize("delegate", delegates.length)}`);

        return delegates;
    }

    /**
     * Build vote balances of all delegates.
     * NOTE: Only called during SPV.
     * @return {void}
     */
    public buildVoteBalances() {
        Object.values(this.byPublicKey).forEach(voter => {
            if (voter.vote) {
                const delegate = this.byPublicKey[voter.vote];
                delegate.voteBalance = delegate.voteBalance.plus(voter.balance);
            }
        });
    }

    /**
     * Remove non-delegate wallets that have zero (0) balance from memory.
     * @return {void}
     */
    public purgeEmptyNonDelegates() {
        Object.values(this.byPublicKey).forEach(wallet => {
            if (this.canBePurged(wallet)) {
                delete this.byPublicKey[wallet.publicKey];
                delete this.byAddress[wallet.address];
            }
        });
    }

    /**
     * Apply the given block to a delegate.
     * @param  {Block} block
     * @return {void}
     */
    public applyBlock(block: models.Block) {
        const generatorPublicKey = block.data.generatorPublicKey;

        let delegate = this.byPublicKey[block.data.generatorPublicKey];

        if (!delegate) {
            const generator = crypto.getAddress(generatorPublicKey, this.networkId);

            if (block.data.height === 1) {
                delegate = new models.Wallet(generator);
                delegate.publicKey = generatorPublicKey;

                this.reindex(delegate);
            } else {
                this.logger.debug(`Delegate by address: ${this.byAddress[generator]}`);

                if (this.byAddress[generator]) {
                    this.logger.info("This look like a bug, please report :bug:");
                }

                throw new Error(`Could not find delegate with publicKey ${generatorPublicKey}`);
            }
        }

        const appliedTransactions = [];

        try {
            block.transactions.forEach(transaction => {
                this.applyTransaction(transaction);
                appliedTransactions.push(transaction);
            });

            const applied = delegate.applyBlock(block.data);

            // If the block has been applied to the delegate, the balance is increased
            // by reward + totalFee. In which case the vote balance of the
            // delegate's delegate has to be updated.
            if (applied && delegate.vote) {
                const increase = (block.data.reward as Bignum).plus(block.data.totalFee);
                const votedDelegate = this.byPublicKey[delegate.vote];
                votedDelegate.voteBalance = votedDelegate.voteBalance.plus(increase);
            }
        } catch (error) {
            this.logger.error("Failed to apply all transactions in block - reverting previous transactions");
            // Revert the applied transactions from last to first
            for (let i = appliedTransactions.length - 1; i >= 0; i--) {
                this.revertTransaction(appliedTransactions[i]);
            }

            // TODO: should revert the delegate applyBlock ?
            // TBC: whatever situation `delegate.applyBlock(block.data)` is never applied

            throw error;
        }
    }

    /**
     * Remove the given block from a delegate.
     * @param  {Block} block
     * @return {void}
     */
    public revertBlock(block: models.Block) {
        const delegate = this.byPublicKey[block.data.generatorPublicKey];

        if (!delegate) {
            app.forceExit(
                `Failed to lookup generator '${block.data.generatorPublicKey}' of block '${block.data.id}'. :skull:`,
            );
        }

        const revertedTransactions = [];

        try {
            // Revert the transactions from last to first
            for (let i = block.transactions.length - 1; i >= 0; i--) {
                const transaction = block.transactions[i];
                this.revertTransaction(transaction);
                revertedTransactions.push(transaction);
            }

            const reverted = delegate.revertBlock(block.data);

            // If the block has been reverted, the balance is decreased
            // by reward + totalFee. In which case the vote balance of the
            // delegate's delegate has to be updated.
            if (reverted && delegate.vote) {
                const decrease = (block.data.reward as Bignum).plus(block.data.totalFee);
                const votedDelegate = this.byPublicKey[delegate.vote];
                votedDelegate.voteBalance = votedDelegate.voteBalance.minus(decrease);
            }
        } catch (error) {
            this.logger.error(error.stack);

            revertedTransactions.reverse().forEach(transaction => this.applyTransaction(transaction));

            throw error;
        }
    }

    /**
     * Apply the given transaction to a delegate.
     */
<<<<<<< HEAD
    public applyTransaction(transaction: Transaction) {
=======
    public applyTransaction(transaction: models.Transaction) {
>>>>>>> e4d0658f
        const { data } = transaction;
        const { type, asset, recipientId, senderPublicKey } = data;

        const sender = this.findByPublicKey(senderPublicKey);
        const recipient = this.findByAddress(recipientId);
        const errors = [];

        // specific verifications / adjustments depending on transaction type
        if (type === TransactionTypes.DelegateRegistration && this.byUsername[asset.delegate.username.toLowerCase()]) {
            this.logger.error(
                `Can't apply transaction ${
                    data.id
                }: delegate name '${asset.delegate.username.toLowerCase()}' already taken.`,
            );
            throw new Error(`Can't apply transaction ${data.id}: delegate name already taken.`);

            // NOTE: We use the vote public key, because vote transactions
            // have the same sender and recipient
        } else if (type === TransactionTypes.Vote && !this.isDelegate(asset.votes[0].slice(1))) {
            this.logger.error(`Can't apply vote transaction ${data.id}: delegate ${asset.votes[0]} does not exist.`);
            throw new Error(`Can't apply transaction ${data.id}: delegate ${asset.votes[0]} does not exist.`);
        } else if (type === TransactionTypes.SecondSignature) {
            data.recipientId = "";
        }

        // handle exceptions / verify that we can apply the transaction to the sender
        if (isException(data)) {
            this.logger.warn(`Transaction ${data.id} forcibly applied because it has been added as an exception.`);
        } else if (!sender.canApply(transaction)) {
            this.logger.error(
                `Can't apply transaction id:${data.id} from sender:${sender.address} due to ${JSON.stringify(errors)}`,
            );
            this.logger.debug(`Audit: ${JSON.stringify(sender.auditApply(data), null, 2)}`);
            throw new Error(`Can't apply transaction ${data.id}`);
        }

        sender.applyTransactionToSender(transaction);

        if (type === TransactionTypes.DelegateRegistration) {
            this.reindex(sender);
        }

        // TODO: make more generic
        if (recipient && type === TransactionTypes.Transfer) {
            recipient.applyTransactionToRecipient(transaction);
        }

        this._updateVoteBalances(sender, recipient, data);
    }

    /**
     * Updates the vote balances of the respective delegates of sender and recipient.
     * If the transaction is not a vote...
     *    1. fee + amount is removed from the sender's delegate vote balance
     *    2. amount is added to the recipient's delegate vote balance
     *
     * in case of a vote...
     *    1. the full sender balance is added to the sender's delegate vote balance
     *
     * If revert is set to true, the operations are reversed (plus -> minus, minus -> plus).
     * @param  {Wallet} sender
     * @param  {Wallet} recipient
     * @param  {Transaction} transaction
     * @param  {Boolean} revert
     * @return {Transaction}
     */
    public _updateVoteBalances(sender, recipient, transaction, revert = false) {
        // TODO: multipayment?
        if (transaction.type !== TransactionTypes.Vote) {
            // Update vote balance of the sender's delegate
            if (sender.vote) {
                const delegate = this.findByPublicKey(sender.vote);
                const total = transaction.amount.plus(transaction.fee);
                delegate.voteBalance = revert ? delegate.voteBalance.plus(total) : delegate.voteBalance.minus(total);
            }

            // Update vote balance of recipient's delegate
            if (recipient && recipient.vote) {
                const delegate = this.findByPublicKey(recipient.vote);
                delegate.voteBalance = revert
                    ? delegate.voteBalance.minus(transaction.amount)
                    : delegate.voteBalance.plus(transaction.amount);
            }
        } else {
            const vote = transaction.asset.votes[0];
            const delegate = this.findByPublicKey(vote.substr(1));

            if (vote.startsWith("+")) {
                delegate.voteBalance = revert
                    ? delegate.voteBalance.minus(sender.balance)
                    : delegate.voteBalance.plus(sender.balance);
            } else {
                delegate.voteBalance = revert
                    ? delegate.voteBalance.plus(sender.balance.plus(transaction.fee))
                    : delegate.voteBalance.minus(sender.balance.plus(transaction.fee));
            }
        }
    }

    /**
     * Remove the given transaction from a delegate.
     */
<<<<<<< HEAD
    public revertTransaction(transaction: Transaction) {
=======
    public revertTransaction(transaction: models.Transaction) {
>>>>>>> e4d0658f
        const { type, data } = transaction;
        const sender = this.findByPublicKey(data.senderPublicKey); // Should exist
        const recipient = this.byAddress[data.recipientId];

        sender.revertTransactionForSender(transaction);

        // removing the wallet from the delegates index
        if (type === TransactionTypes.DelegateRegistration) {
            delete this.byUsername[data.asset.delegate.username];
        }

        if (recipient && type === TransactionTypes.Transfer) {
            recipient.revertTransactionForRecipient(transaction);
        }

        // Revert vote balance updates
        this._updateVoteBalances(sender, recipient, data, true);
    }

    /**
     * Checks if a given publicKey is a registered delegate
     * @param {String} publicKey
     */
    public isDelegate(publicKey: string) {
        const delegateWallet = this.byPublicKey[publicKey];

        if (delegateWallet && delegateWallet.username) {
            return !!this.byUsername[delegateWallet.username];
        }

        return false;
    }

    /**
     * Determine if the wallet can be removed from memory.
     * @param  {Object} wallet
     * @return {Boolean}
     */
    public canBePurged(wallet) {
        return wallet.balance.isZero() && !wallet.secondPublicKey && !wallet.multisignature && !wallet.username;
    }

    /**
     * Reset the wallets index.
     * @return {void}
     */
    public reset() {
        this.byAddress = {};
        this.byPublicKey = {};
        this.byUsername = {};
    }
}<|MERGE_RESOLUTION|>--- conflicted
+++ resolved
@@ -1,11 +1,7 @@
 import { app } from "@arkecosystem/core-container";
 import { Database, Logger } from "@arkecosystem/core-interfaces";
 import { roundCalculator } from "@arkecosystem/core-utils";
-<<<<<<< HEAD
-import { Bignum, constants, crypto, formatArktoshi, isException, models, Transaction } from "@arkecosystem/crypto";
-=======
-import { Bignum, constants, crypto, formatSatoshi, isException, models } from "@arkecosystem/crypto";
->>>>>>> e4d0658f
+import { Bignum, constants, crypto, formatSatoshi, isException, models, Transaction } from "@arkecosystem/crypto";
 import pluralize from "pluralize";
 
 const { TransactionTypes } = constants;
@@ -391,11 +387,7 @@
     /**
      * Apply the given transaction to a delegate.
      */
-<<<<<<< HEAD
     public applyTransaction(transaction: Transaction) {
-=======
-    public applyTransaction(transaction: models.Transaction) {
->>>>>>> e4d0658f
         const { data } = transaction;
         const { type, asset, recipientId, senderPublicKey } = data;
 
@@ -498,11 +490,7 @@
     /**
      * Remove the given transaction from a delegate.
      */
-<<<<<<< HEAD
     public revertTransaction(transaction: Transaction) {
-=======
-    public revertTransaction(transaction: models.Transaction) {
->>>>>>> e4d0658f
         const { type, data } = transaction;
         const sender = this.findByPublicKey(data.senderPublicKey); // Should exist
         const recipient = this.byAddress[data.recipientId];
