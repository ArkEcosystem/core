--- conflicted
+++ resolved
@@ -140,13 +140,8 @@
     }
 
     public loadActiveDelegateList(roundInfo: Shared.IRoundInfo): Database.IDelegateWallet[] {
-<<<<<<< HEAD
-        const { round, maxDelegates } = roundInfo;
+        const { maxDelegates } = roundInfo;
         const delegatesWallets: Database.IWallet[] = this.allByUsername();
-=======
-        const { maxDelegates } = roundInfo;
-        const delegatesWallets = this.allByUsername();
->>>>>>> 689431ee
 
         if (delegatesWallets.length < maxDelegates) {
             throw new Error(
@@ -156,57 +151,7 @@
             );
         }
 
-<<<<<<< HEAD
-        const equalVotesMap: Map<string, Set<Database.IWallet>> = new Map<string, Set<Database.IWallet>>();
-        const delegates: Database.IWallet[] = delegatesWallets
-            .sort((a, b) => {
-                const diff: number = b.voteBalance.comparedTo(a.voteBalance);
-
-                if (diff === 0) {
-                    if (!equalVotesMap.has(a.voteBalance.toFixed())) {
-                        equalVotesMap.set(a.voteBalance.toFixed(), new Set());
-                    }
-
-                    const set: Set<Database.IWallet> = equalVotesMap.get(a.voteBalance.toFixed());
-                    set.add(a);
-                    set.add(b);
-
-                    if (a.publicKey === b.publicKey) {
-                        throw new Error(
-                            `The balance and public key of both delegates are identical! Delegate "${
-                                a.username
-                            }" appears twice in the list.`,
-                        );
-                    }
-
-                    return a.publicKey.localeCompare(b.publicKey, "en");
-                }
-
-                return diff;
-            })
-            .map((delegate, i) => {
-                const rate: number = i + 1;
-                this.byUsername[delegate.username].rate = rate;
-                return { round, ...delegate, rate };
-            })
-            .slice(0, maxDelegates);
-
-        for (const [voteBalance, set] of equalVotesMap.entries()) {
-            const values: Database.IWallet[] = Array.from(set.values());
-
-            if (delegates.includes(values[0])) {
-                const mapped: string[] = values.map(v => `${v.username} (${v.publicKey})`);
-
-                this.logger.warn(
-                    `Delegates ${JSON.stringify(mapped, null, 4)} have a matching vote balance of ${Utils.formatSatoshi(
-                        Utils.BigNumber.make(voteBalance),
-                    )}`,
-                );
-            }
-        }
-=======
-        const delegates = this.buildDelegateRanking(delegatesWallets, roundInfo);
->>>>>>> 689431ee
+        const delegates: Database.IWallet[] = this.buildDelegateRanking(delegatesWallets, roundInfo);
 
         this.logger.debug(`Loaded ${delegates.length} active ${pluralize("delegate", delegates.length)}`);
 
