--- conflicted
+++ resolved
@@ -22,7 +22,6 @@
         "pretest": "bash ../../scripts/pre-test.sh"
     },
     "dependencies": {
-<<<<<<< HEAD
         "@arkecosystem/core-container": "^2.6.34",
         "@arkecosystem/core-event-emitter": "^2.6.34",
         "@arkecosystem/core-interfaces": "^2.6.34",
@@ -30,17 +29,7 @@
         "@arkecosystem/core-transactions": "^2.6.34",
         "@arkecosystem/core-utils": "^2.6.34",
         "@arkecosystem/crypto": "^2.6.34",
-        "@arkecosystem/utils": "^0.3.0",
-=======
-        "@arkecosystem/core-container": "^2.6.31",
-        "@arkecosystem/core-event-emitter": "^2.6.31",
-        "@arkecosystem/core-interfaces": "^2.6.31",
-        "@arkecosystem/core-state": "^2.6.31",
-        "@arkecosystem/core-transactions": "^2.6.31",
-        "@arkecosystem/core-utils": "^2.6.31",
-        "@arkecosystem/crypto": "^2.6.31",
         "@arkecosystem/utils": "^1.1",
->>>>>>> 76283d33
         "dottie": "^2.0.1",
         "lodash.clonedeep": "^4.5.0",
         "lodash.compact": "^3.0.1",
