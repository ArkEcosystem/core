{
    "name": "@arkecosystem/core-database",
    "version": "2.5.0-next.10",
    "description": "Database Interface for ARK Core",
    "license": "MIT",
    "contributors": [
        "François-Xavier Thoorens <fx@ark.io>",
        "Kristjan Košič <kristjan@ark.io>",
        "Brian Faust <brian@ark.io>"
    ],
    "files": [
        "dist"
    ],
    "main": "dist/index",
    "types": "dist/index",
    "scripts": {
        "build": "yarn clean && yarn compile",
        "build:watch": "yarn clean && yarn compile -w",
        "clean": "del dist",
        "compile": "../../node_modules/typescript/bin/tsc",
        "prepublishOnly": "yarn build",
        "pretest": "bash ../../scripts/pre-test.sh"
    },
    "dependencies": {
<<<<<<< HEAD
        "@arkecosystem/core-container": "^2.5.7",
        "@arkecosystem/core-event-emitter": "^2.5.7",
        "@arkecosystem/core-interfaces": "^2.5.7",
        "@arkecosystem/core-state": "^2.5.7",
        "@arkecosystem/core-transactions": "^2.5.7",
        "@arkecosystem/core-utils": "^2.5.7",
        "@arkecosystem/crypto": "^2.5.7",
=======
        "@arkecosystem/core-container": "^2.5.0-next.10",
        "@arkecosystem/core-event-emitter": "^2.5.0-next.10",
        "@arkecosystem/core-interfaces": "^2.5.0-next.10",
        "@arkecosystem/core-transactions": "^2.5.0-next.10",
        "@arkecosystem/core-utils": "^2.5.0-next.10",
        "@arkecosystem/crypto": "^2.5.0-next.10",
>>>>>>> 9ee37952
        "@arkecosystem/utils": "^0.3.0",
        "lodash.clonedeep": "^4.5.0",
        "lodash.compact": "^3.0.1",
        "lodash.snakecase": "^4.1.1",
        "lodash.uniq": "^4.5.0",
        "pluralize": "^8.0.0"
    },
    "devDependencies": {
        "@types/lodash.clonedeep": "^4.5.6",
        "@types/lodash.compact": "^3.0.6",
        "@types/lodash.snakecase": "^4.1.6",
        "@types/lodash.uniq": "^4.5.6",
        "@types/pluralize": "^0.0.29"
    },
    "engines": {
        "node": ">=10.x"
    },
    "publishConfig": {
        "access": "public"
    }
}<|MERGE_RESOLUTION|>--- conflicted
+++ resolved
@@ -22,22 +22,13 @@
         "pretest": "bash ../../scripts/pre-test.sh"
     },
     "dependencies": {
-<<<<<<< HEAD
-        "@arkecosystem/core-container": "^2.5.7",
-        "@arkecosystem/core-event-emitter": "^2.5.7",
-        "@arkecosystem/core-interfaces": "^2.5.7",
-        "@arkecosystem/core-state": "^2.5.7",
-        "@arkecosystem/core-transactions": "^2.5.7",
-        "@arkecosystem/core-utils": "^2.5.7",
-        "@arkecosystem/crypto": "^2.5.7",
-=======
         "@arkecosystem/core-container": "^2.5.0-next.10",
         "@arkecosystem/core-event-emitter": "^2.5.0-next.10",
         "@arkecosystem/core-interfaces": "^2.5.0-next.10",
+        "@arkecosystem/core-state": "^2.5.0-next.10",
         "@arkecosystem/core-transactions": "^2.5.0-next.10",
         "@arkecosystem/core-utils": "^2.5.0-next.10",
         "@arkecosystem/crypto": "^2.5.0-next.10",
->>>>>>> 9ee37952
         "@arkecosystem/utils": "^0.3.0",
         "lodash.clonedeep": "^4.5.0",
         "lodash.compact": "^3.0.1",
