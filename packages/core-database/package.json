--- conflicted
+++ resolved
@@ -29,23 +29,15 @@
         "updates": "../../node_modules/npm-check-updates/bin/npm-check-updates -a"
     },
     "dependencies": {
-<<<<<<< HEAD
-        "@arkecosystem/core-container": "^2.2.0-rc.0",
-        "@arkecosystem/core-interfaces": "^2.2.0-rc.0",
-        "@arkecosystem/core-utils": "^2.2.0-rc.0",
-        "@arkecosystem/core-transactions": "^2.2.0-rc.0",
-        "@arkecosystem/crypto": "^2.2.0-rc.0",
+        "@arkecosystem/core-container": "^2.2.0",
+        "@arkecosystem/core-interfaces": "^2.2.0",
+        "@arkecosystem/core-utils": "^2.2.0",
+        "@arkecosystem/core-transactions": "^2.2.0",
+        "@arkecosystem/crypto": "^2.2.0",
         "@arkecosystem/utils": "^0.3.0",
         "@types/lodash.clonedeep": "^4.5.4",
         "@types/lodash.compact": "^3.0.4",
         "@types/lodash.uniq": "^4.5.4",
-=======
-        "@arkecosystem/core-container": "^2.2.0",
-        "@arkecosystem/core-interfaces": "^2.2.0",
-        "@arkecosystem/core-utils": "^2.2.0",
-        "@arkecosystem/crypto": "^2.2.0",
-        "@arkecosystem/utils": "^0.2.4",
->>>>>>> ac778f88
         "lodash.clonedeep": "^4.5.0",
         "lodash.compact": "^3.0.1",
         "lodash.uniq": "^4.5.0",
