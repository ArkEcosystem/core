{
    "name": "@arkecosystem/core-error-tracker-airbrake",
<<<<<<< HEAD
    "version": "2.3.21",
    "description": "Airbrake error tracker integration for ARK Core.",
    "license": "MIT",
=======
    "description": "Airbrake error tracker integration for ARK Core.",
    "version": "2.3.22",
>>>>>>> 302000cc
    "contributors": [
        "Brian Faust <brian@ark.io>"
    ],
    "files": [
        "dist"
    ],
    "main": "dist/index",
    "scripts": {
        "build": "yarn clean && yarn compile",
        "build:watch": "yarn clean && yarn compile -w",
        "clean": "del dist",
        "compile": "../../node_modules/typescript/bin/tsc",
        "prepublishOnly": "yarn build"
    },
    "dependencies": {
        "@arkecosystem/core-container": "^2.3.22",
        "airbrake-js": "^1.6.6"
    },
    "engines": {
        "node": ">=10.x"
    },
    "publishConfig": {
        "access": "public"
    }
}<|MERGE_RESOLUTION|>--- conflicted
+++ resolved
@@ -1,13 +1,8 @@
 {
     "name": "@arkecosystem/core-error-tracker-airbrake",
-<<<<<<< HEAD
-    "version": "2.3.21",
+    "version": "2.3.22",
     "description": "Airbrake error tracker integration for ARK Core.",
     "license": "MIT",
-=======
-    "description": "Airbrake error tracker integration for ARK Core.",
-    "version": "2.3.22",
->>>>>>> 302000cc
     "contributors": [
         "Brian Faust <brian@ark.io>"
     ],
