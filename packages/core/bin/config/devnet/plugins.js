--- conflicted
+++ resolved
@@ -1,24 +1,7 @@
 module.exports = {
     "@arkecosystem/core-event-emitter": {},
-<<<<<<< HEAD
-    "@arkecosystem/core-logger-winston": {
-        transports: {
-            console: {
-                options: {
-                    level: process.env.CORE_LOG_LEVEL || "debug",
-                },
-            },
-            dailyRotate: {
-                options: {
-                    level: process.env.CORE_LOG_LEVEL || "debug",
-                },
-            },
-        },
-    },
-=======
     "@arkecosystem/core-logger-pino": {},
     "@arkecosystem/core-state": {},
->>>>>>> c780f661
     "@arkecosystem/core-database-postgres": {
         connection: {
             host: process.env.CORE_DB_HOST || "localhost",
@@ -50,28 +33,17 @@
         },
     },
     "@arkecosystem/core-p2p": {
-<<<<<<< HEAD
-        host: process.env.CORE_P2P_HOST || "0.0.0.0",
-        port: process.env.CORE_P2P_PORT || 4102,
-=======
         server: {
             port: process.env.CORE_P2P_PORT || 4002,
         },
->>>>>>> c780f661
         minimumNetworkReach: 5,
     },
-<<<<<<< HEAD
-    "@arkecosystem/core-blockchain": {
-        fastRebuild: false,
-    },
-=======
     "@arkecosystem/core-blockchain": {},
     "@arkecosystem/core-wallet-api": {},
->>>>>>> c780f661
     "@arkecosystem/core-api": {
         enabled: !process.env.CORE_API_DISABLED,
         host: process.env.CORE_API_HOST || "0.0.0.0",
-        port: process.env.CORE_API_PORT || 4103,
+        port: process.env.CORE_API_PORT || 4003,
         whitelist: ["*"],
     },
     "@arkecosystem/core-webhooks": {
@@ -79,25 +51,15 @@
         server: {
             enabled: process.env.CORE_WEBHOOKS_API_ENABLED,
             host: process.env.CORE_WEBHOOKS_HOST || "0.0.0.0",
-            port: process.env.CORE_WEBHOOKS_PORT || 4104,
+            port: process.env.CORE_WEBHOOKS_PORT || 4004,
             whitelist: ["127.0.0.1", "::ffff:127.0.0.1"],
         },
     },
-<<<<<<< HEAD
-    "@arkecosystem/core-forger": {
-        hosts: [`http://127.0.0.1:${process.env.CORE_P2P_PORT || 4102}`],
-    },
-    "@arkecosystem/core-json-rpc": {
-        enabled: process.env.CORE_JSON_RPC_ENABLED,
-        host: process.env.CORE_JSON_RPC_HOST || "0.0.0.0",
-        port: process.env.CORE_JSON_RPC_PORT || 8080,
-=======
     "@arkecosystem/core-forger": {},
     "@arkecosystem/core-exchange-json-rpc": {
         enabled: process.env.CORE_EXCHANGE_JSON_RPC_ENABLED,
         host: process.env.CORE_EXCHANGE_JSON_RPC_HOST || "0.0.0.0",
         port: process.env.CORE_EXCHANGE_JSON_RPC_PORT || 8080,
->>>>>>> c780f661
         allowRemote: false,
         whitelist: ["127.0.0.1", "::ffff:127.0.0.1"],
     },
