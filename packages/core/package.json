{
    "name": "@arkecosystem/core",
    "description": "Core of the Ark Blockchain",
    "version": "2.1.0",
    "contributors": [
        "François-Xavier Thoorens <fx@ark.io>",
        "Kristjan Košič <kristjan@ark.io>",
        "Brian Faust <brian@ark.io>",
        "Alex Barnsley <alex@ark.io>"
    ],
    "license": "MIT",
    "main": "dist/index.js",
    "types": "dist/index.d.ts",
    "files": [
        "/bin",
        "/dist",
        "/oclif.manifest.json"
    ],
    "bin": {
<<<<<<< HEAD
        "ark": "./bin/run"
=======
        "core:start": "node ./dist/index.js start",
        "core:relay": "node ./dist/index.js relay",
        "core:forger": "node ./dist/index.js forger",
        "core:snapshot": "node ./dist/index.js snapshot"
>>>>>>> ea4f7759
    },
    "scripts": {
        "prepublishOnly": "yarn test && yarn build",
        "pretest": "yarn lint && yarn build",
        "prepack": "oclif-dev manifest && npm shrinkwrap",
        "postpack": "rm -f oclif.manifest.json",
        "compile": "../../node_modules/typescript/bin/tsc",
        "build": "yarn clean && yarn compile && yarn copy",
        "build:watch": "yarn clean && yarn copy && yarn compile -w",
        "clean": "del dist",
        "docs": "../../node_modules/typedoc/bin/typedoc src --out docs",
        "lint": "../../node_modules/tslint/bin/tslint -c ../../tslint.json 'src/**/*.ts' '__tests__/**/*.ts' --fix",
        "copy": "yarn copy:config && yarn copy:presets",
        "copy:config": "cd ./src && cpy './config' '../dist/' --parents && cd ..",
        "copy:presets": "cd ./src && cpy './presets' '../dist/' --parents && cd ..",
        "debug:start": "node --inspect-brk node ./dist/index.js start",
        "debug:relay": "node --inspect-brk node ./dist/index.js relay",
        "debug:forger": "node --inspect-brk node ./dist/index.js forger",
        "debug:snapshot": "node --inspect-brk node ./dist/index.js snapshot",
        "ark": "./bin/run",
        "start:mainnet": "node ./dist/index.js start --config ./src/config/mainnet --network mainnet",
        "start:devnet": "node ./dist/index.js start --config ./src/config/devnet --network devnet",
        "start:testnet": "cross-env CORE_ENV=test node ./dist/index.js start --config ./src/config/testnet --network testnet",
        "start:testnet:live": "node ./dist/index.js start --config ./src/config/testnet.live --network testnet",
        "relay:mainnet": "node ./dist/index.js relay --config ./src/config/mainnet --network mainnet",
        "relay:devnet": "node ./dist/index.js relay --config ./src/config/devnet --network devnet",
<<<<<<< HEAD
        "relay:testnet": "cross-env ARK_ENV=test node ./dist/index.js relay:start --config ./src/config/testnet --network testnet",
=======
        "relay:testnet": "cross-env CORE_ENV=test node ./dist/index.js relay --config ./src/config/testnet --network testnet",
>>>>>>> ea4f7759
        "relay:testnet:live": "node ./dist/index.js relay --config ./src/config/testnet.live --network testnet",
        "forger:mainnet": "node ./dist/index.js forger --config ./src/config/mainnet --network mainnet",
        "forger:devnet": "node ./dist/index.js forger --config ./src/config/devnet --network devnet",
        "forger:testnet": "cross-env CORE_ENV=test node ./dist/index.js forger --config ./src/config/testnet --network testnet",
        "forger:testnet:live": "node ./dist/index.js forger --config ./src/config/testnet.live --network testnet",
        "snapshot": "node ./dist/index.js snapshot",
        "snapshot:mainnet": "node ./dist/index.js snapshot --config ./src/config/mainnet --network mainnet",
        "snapshot:devnet": "node ./dist/index.js snapshot --config ./src/config/devnet --network devnet",
        "snapshot:testnet": "node ./dist/index.js snapshot --config ./src/config/testnet --network testnet",
        "snapshot:testnet:live": "node ./dist/index.js snapshot --config ./src/config/testnet.live --network testnet",
        "full:testnet": "cross-env CORE_ENV=test node ./dist/index.js start --config ./src/config/testnet --network testnet --network-start",
        "full:testnet:live": "node ./dist/index.js start --config ./src/config/testnet.live --network testnet --network-start",
        "full:testnet:2tier:2": "cross-env CORE_ENV=test node ./dist/index.js start --config ./src/config/testnet.2 --network testnet --network-start",
        "full:testnet:2tier:1": "cross-env CORE_ENV=test node ./dist/index.js start --config ./src/config/testnet.1 --network testnet --network-start",
        "full:testnet:2tier": "cross-env CORE_ENV=test node ./dist/index.js start --config ./src/config/testnet.1 --network testnet --network-start && node ./dist/index.js start --config ./src/config/testnet.2 --network testnet --network-start",
        "test": "cross-env CORE_ENV=test jest --runInBand --forceExit",
        "test:coverage": "cross-env CORE_ENV=test jest --coverage --coveragePathIgnorePatterns='/(defaults.ts|index.ts)$' --runInBand --forceExit",
        "test:debug": "cross-env CORE_ENV=test node --inspect-brk ../../node_modules/.bin/jest --runInBand",
        "test:watch": "cross-env CORE_ENV=test jest --runInBand --watch",
        "test:watch:all": "cross-env CORE_ENV=test jest --runInBand --watchAll",
        "updates": "../../node_modules/npm-check-updates/bin/npm-check-updates -a"
    },
    "dependencies": {
        "@arkecosystem/core-api": "^2.1.0",
        "@arkecosystem/core-blockchain": "^2.1.0",
        "@arkecosystem/core-container": "^2.1.0",
        "@arkecosystem/core-database-postgres": "^2.1.0",
        "@arkecosystem/core-forger": "^2.1.0",
        "@arkecosystem/core-graphql": "^2.1.0",
        "@arkecosystem/core-json-rpc": "^2.1.0",
        "@arkecosystem/core-logger-winston": "^2.1.0",
        "@arkecosystem/core-p2p": "^2.1.0",
        "@arkecosystem/core-snapshots": "^2.1.0",
        "@arkecosystem/core-transaction-pool": "^2.1.0",
        "@arkecosystem/core-webhooks": "^2.1.0",
        "@arkecosystem/crypto": "^2.1.0",
        "@oclif/command": "^1.5.8",
        "@oclif/config": "^1.10.3",
        "@oclif/plugin-autocomplete": "^0.1.0",
        "@oclif/plugin-commands": "^1.2.2",
        "@oclif/plugin-help": "^2.1.4",
        "@oclif/plugin-not-found": "^1.2.2",
        "@oclif/plugin-plugins": "^1.7.3",
        "@oclif/plugin-update": "^1.3.9",
        "@oclif/plugin-warn-if-update-available": "^1.5.4",
        "@oclif/plugin-which": "^1.0.3",
        "@types/bip38": "^2.0.0",
        "@types/bip39": "^2.4.1",
        "@types/fs-extra": "^5.0.4",
        "@types/wif": "^2.0.1",
<<<<<<< HEAD
        "bip38": "^2.0.2",
        "bip39": "^2.5.0",
        "cli-table3": "^0.5.1",
=======
>>>>>>> ea4f7759
        "commander": "^2.19.0",
        "dayjs-ext": "^2.2.0",
        "envfile": "^3.0.0",
        "fs-extra": "^7.0.1",
        "latest-version": "^4.0.0",
        "listr": "^0.14.3",
        "ora": "^3.0.0",
        "pm2": "^3.2.3",
        "prompts": "^2.0.0",
        "semver": "^5.6.0",
        "tail": "^2.0.2",
        "wif": "^2.0.6"
    },
    "publishConfig": {
        "access": "public"
    },
    "engines": {
        "node": ">=10.x"
    },
    "jest": {
        "preset": "../../jest-preset.json"
    },
    "oclif": {
        "commands": "./dist/commands",
        "bin": "ark",
        "topics": {
            "config": {
                "description": "manage ark config variables"
            },
            "env": {
                "description": "manage ark environment variables"
            },
            "core": {
                "description": "manage a core instance (relay & forger)"
            },
            "forger": {
                "description": "manage a forger instance"
            },
            "relay": {
                "description": "manage a relay instance"
            }
        },
        "plugins": [
            "@oclif/plugin-autocomplete",
            "@oclif/plugin-commands",
            "@oclif/plugin-help",
            "@oclif/plugin-not-found",
            "@oclif/plugin-update",
            "@oclif/plugin-warn-if-update-available",
            "@oclif/plugin-which"
        ]
    }
}<|MERGE_RESOLUTION|>--- conflicted
+++ resolved
@@ -17,14 +17,7 @@
         "/oclif.manifest.json"
     ],
     "bin": {
-<<<<<<< HEAD
         "ark": "./bin/run"
-=======
-        "core:start": "node ./dist/index.js start",
-        "core:relay": "node ./dist/index.js relay",
-        "core:forger": "node ./dist/index.js forger",
-        "core:snapshot": "node ./dist/index.js snapshot"
->>>>>>> ea4f7759
     },
     "scripts": {
         "prepublishOnly": "yarn test && yarn build",
@@ -51,11 +44,7 @@
         "start:testnet:live": "node ./dist/index.js start --config ./src/config/testnet.live --network testnet",
         "relay:mainnet": "node ./dist/index.js relay --config ./src/config/mainnet --network mainnet",
         "relay:devnet": "node ./dist/index.js relay --config ./src/config/devnet --network devnet",
-<<<<<<< HEAD
-        "relay:testnet": "cross-env ARK_ENV=test node ./dist/index.js relay:start --config ./src/config/testnet --network testnet",
-=======
-        "relay:testnet": "cross-env CORE_ENV=test node ./dist/index.js relay --config ./src/config/testnet --network testnet",
->>>>>>> ea4f7759
+        "relay:testnet": "cross-env CORE_ENV=test node ./dist/index.js relay:start --config ./src/config/testnet --network testnet",
         "relay:testnet:live": "node ./dist/index.js relay --config ./src/config/testnet.live --network testnet",
         "forger:mainnet": "node ./dist/index.js forger --config ./src/config/mainnet --network mainnet",
         "forger:devnet": "node ./dist/index.js forger --config ./src/config/devnet --network devnet",
@@ -106,12 +95,9 @@
         "@types/bip39": "^2.4.1",
         "@types/fs-extra": "^5.0.4",
         "@types/wif": "^2.0.1",
-<<<<<<< HEAD
         "bip38": "^2.0.2",
         "bip39": "^2.5.0",
         "cli-table3": "^0.5.1",
-=======
->>>>>>> ea4f7759
         "commander": "^2.19.0",
         "dayjs-ext": "^2.2.0",
         "envfile": "^3.0.0",
