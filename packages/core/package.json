{
    "name": "@arkecosystem/core",
    "version": "2.5.0-next.7",
    "description": "Core of the ARK Blockchain",
    "license": "MIT",
    "contributors": [
        "François-Xavier Thoorens <fx@ark.io>",
        "Kristjan Košič <kristjan@ark.io>",
        "Brian Faust <brian@ark.io>",
        "Alex Barnsley <alex@ark.io>"
    ],
    "files": [
        "/bin",
        "/dist",
        "/oclif.manifest.json"
    ],
    "main": "dist/index",
    "types": "dist/index",
    "bin": {
        "ark": "./bin/run"
    },
    "scripts": {
        "ark": "./bin/run",
        "build": "yarn clean && yarn compile && yarn copy",
        "build:watch": "yarn clean && yarn copy && yarn compile -w",
        "clean": "del dist",
        "compile": "../../node_modules/typescript/bin/tsc",
        "copy": "cd ./src && cpy './config' '../dist/' --parents && cd ..",
        "debug:forger": "node --inspect-brk yarn ark forger:run",
        "debug:relay": "node --inspect-brk yarn ark relay:run",
        "debug:start": "node --inspect-brk yarn ark core:run",
        "forger:devnet": "cross-env CORE_PATH_CONFIG=./bin/config/devnet yarn ark forger:run",
        "forger:mainnet": "cross-env CORE_PATH_CONFIG=./bin/config/mainnet yarn ark forger:run",
        "forger:testnet": "cross-env CORE_PATH_CONFIG=./bin/config/testnet yarn ark forger:run --env=test",
        "full:testnet": "cross-env CORE_PATH_CONFIG=./bin/config/testnet yarn ark core:run --networkStart --env=test",
        "prepack": "../../node_modules/.bin/oclif-dev manifest && npm shrinkwrap",
        "postpack": "rm -f oclif.manifest.json",
        "prepublishOnly": "yarn build",
        "relay:devnet": "cross-env CORE_PATH_CONFIG=./bin/config/devnet yarn ark relay:run",
        "relay:mainnet": "cross-env CORE_PATH_CONFIG=./bin/config/mainnet yarn ark relay:run",
        "relay:testnet": "cross-env CORE_PATH_CONFIG=./bin/config/testnet yarn ark relay:run --env=test",
        "start:devnet": "cross-env CORE_PATH_CONFIG=./bin/config/devnet yarn ark core:run",
        "start:mainnet": "cross-env CORE_PATH_CONFIG=./bin/config/mainnet yarn ark core:run",
        "start:testnet": "cross-env CORE_PATH_CONFIG=./bin/config/testnet yarn ark core:run --env=test"
    },
    "dependencies": {
        "@arkecosystem/core-api": "^2.5.0-next.7",
        "@arkecosystem/core-blockchain": "^2.5.0-next.7",
        "@arkecosystem/core-container": "^2.5.0-next.7",
        "@arkecosystem/core-database-postgres": "^2.5.0-next.7",
        "@arkecosystem/core-event-emitter": "^2.5.0-next.7",
        "@arkecosystem/core-exchange-json-rpc": "^2.5.0-next.7",
        "@arkecosystem/core-forger": "^2.5.0-next.7",
        "@arkecosystem/core-logger-pino": "^2.5.0-next.7",
        "@arkecosystem/core-p2p": "^2.5.0-next.7",
        "@arkecosystem/core-snapshots": "^2.5.0-next.7",
        "@arkecosystem/core-state": "^2.5.0-next.7",
        "@arkecosystem/core-transaction-pool": "^2.5.0-next.7",
        "@arkecosystem/core-utils": "^2.5.0-next.7",
        "@arkecosystem/core-wallet-api": "^2.5.0-next.7",
        "@arkecosystem/core-webhooks": "^2.5.0-next.7",
        "@arkecosystem/crypto": "^2.5.0-next.7",
        "@oclif/command": "^1.5.15",
        "@oclif/config": "^1.13.0",
        "@oclif/plugin-autocomplete": "^0.1.1",
        "@oclif/plugin-commands": "^1.2.2",
        "@oclif/plugin-help": "^2.2.0",
        "@oclif/plugin-not-found": "^1.2.2",
        "@oclif/plugin-plugins": "^1.7.8",
        "@typeskrift/foreman": "^0.2.0",
        "bip39": "^3.0.2",
        "bytebuffer": "^5.0.1",
        "chalk": "^2.4.2",
        "clear": "^0.1.0",
        "cli-progress": "^2.1.1",
        "cli-table3": "^0.5.1",
        "cli-ux": "^5.3.0",
        "dayjs": "^1.8.14",
        "env-paths": "^2.2.0",
        "envfile": "^3.0.0",
        "execa": "^2.0.2",
        "fast-levenshtein": "^2.0.6",
        "fs-extra": "^8.1.0",
        "latest-version": "^5.1.0",
        "listr": "^0.14.3",
        "lodash.minby": "^4.6.0",
        "nodejs-tail": "^1.1.0",
        "pretty-bytes": "^5.2.0",
        "pretty-ms": "^5.0.0",
        "prompts": "^2.1.0",
        "read-last-lines": "^1.7.1",
<<<<<<< HEAD
        "semver": "^6.1.0",
        "simple-git": "^1.113.0",
=======
        "semver": "^6.2.0",
>>>>>>> 9bccd106
        "wif": "^2.0.6"
    },
    "devDependencies": {
        "@types/bip39": "^2.4.2",
        "@types/bytebuffer": "^5.0.40",
        "@types/cli-progress": "^1.8.1",
        "@types/execa": "^0.9.0",
        "@types/fast-levenshtein": "^0.0.1",
        "@types/fs-extra": "^8.0.0",
        "@types/got": "^9.6.0",
        "@types/latest-version": "^4.0.1",
        "@types/listr": "^0.14.0",
        "@types/lodash.minby": "^4.6.6",
        "@types/log-symbols": "^3.0.0",
        "@types/pretty-bytes": "^5.1.0",
        "@types/pretty-ms": "^4.0.0",
        "@types/prompts": "^2.4.0",
        "@types/semver": "^6.0.1",
        "@types/wif": "^2.0.1"
    },
    "engines": {
        "node": ">=10.x"
    },
    "publishConfig": {
        "access": "public"
    },
    "oclif": {
        "commands": "./dist/commands",
        "hooks": {
            "init": [
                "./dist/hooks/init/config",
                "./dist/hooks/init/update"
            ],
            "command_not_found": [
                "./dist/hooks/command_not_found/suggest"
            ]
        },
        "bin": "ark",
        "topics": {
            "config": {
                "description": "manage core config variables"
            },
            "env": {
                "description": "manage core environment variables"
            },
            "core": {
                "description": "manage a core instance (relay & forger)"
            },
            "forger": {
                "description": "manage a forger instance"
            },
            "relay": {
                "description": "manage a relay instance"
            },
            "snapshot": {
                "description": "manage a relay snapshots"
            },
            "chain": {
                "description": "commands to interact with the blockchain"
            },
            "network": {
                "description": "manage network configurations and tasks"
            }
        },
        "plugins": [
            "@oclif/plugin-autocomplete",
            "@oclif/plugin-commands",
            "@oclif/plugin-help"
        ]
    }
}<|MERGE_RESOLUTION|>--- conflicted
+++ resolved
@@ -89,12 +89,8 @@
         "pretty-ms": "^5.0.0",
         "prompts": "^2.1.0",
         "read-last-lines": "^1.7.1",
-<<<<<<< HEAD
-        "semver": "^6.1.0",
+        "semver": "^6.2.0",
         "simple-git": "^1.113.0",
-=======
-        "semver": "^6.2.0",
->>>>>>> 9bccd106
         "wif": "^2.0.6"
     },
     "devDependencies": {
