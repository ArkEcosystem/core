{
    "name": "@arkecosystem/core",
    "description": "Core of the Ark Blockchain",
    "version": "2.2.1",
    "contributors": [
        "François-Xavier Thoorens <fx@ark.io>",
        "Kristjan Košič <kristjan@ark.io>",
        "Brian Faust <brian@ark.io>",
        "Alex Barnsley <alex@ark.io>"
    ],
    "license": "MIT",
    "main": "dist/index",
    "types": "dist/index",
    "files": [
        "/bin",
        "/dist",
        "/oclif.manifest.json"
    ],
    "bin": {
        "ark": "./bin/run"
    },
    "scripts": {
<<<<<<< HEAD
        "publish:alpha": "npm publish --tag alpha",
        "publish:beta": "npm publish --tag beta",
        "publish:rc": "npm publish --tag rc",
        "publish:latest": "npm publish --tag latest",
=======
>>>>>>> 66bd7628
        "prepublishOnly": "yarn build",
        "prepack": "oclif-dev manifest && npm shrinkwrap",
        "postpack": "rm -f oclif.manifest.json",
        "compile": "../../node_modules/typescript/bin/tsc",
        "build": "yarn clean && yarn compile && yarn copy",
        "build:watch": "yarn clean && yarn copy && yarn compile -w",
        "clean": "del dist",
        "copy": "cd ./src && cpy './config' '../dist/' --parents && cd ..",
        "debug:start": "node --inspect-brk yarn ark core:run",
        "debug:relay": "node --inspect-brk yarn ark relay:run",
        "debug:forger": "node --inspect-brk yarn ark forger:run",
        "ark": "./bin/run",
        "start:mainnet": "cross-env CORE_PATH_CONFIG=./bin/config/mainnet yarn ark core:run",
        "start:devnet": "cross-env CORE_PATH_CONFIG=./bin/config/devnet yarn ark core:run",
        "start:testnet": "cross-env CORE_PATH_CONFIG=./bin/config/testnet CORE_ENV=test yarn ark core:run",
        "relay:mainnet": "cross-env CORE_PATH_CONFIG=./bin/config/mainnet yarn ark relay:run",
        "relay:devnet": "cross-env CORE_PATH_CONFIG=./bin/config/devnet yarn ark relay:run",
        "relay:testnet": "cross-env CORE_PATH_CONFIG=./bin/config/testnet CORE_ENV=test yarn ark relay:run",
        "forger:mainnet": "cross-env CORE_PATH_CONFIG=./bin/config/mainnet yarn ark forger:run",
        "forger:devnet": "cross-env CORE_PATH_CONFIG=./bin/config/devnet yarn ark forger:run",
        "forger:testnet": "cross-env CORE_PATH_CONFIG=./bin/config/testnet CORE_ENV=test yarn ark forger:run",
        "full:testnet": "cross-env CORE_PATH_CONFIG=./bin/config/testnet CORE_ENV=test yarn ark core:run --networkStart"
    },
    "dependencies": {
        "@arkecosystem/core-api": "^2.2.1",
        "@arkecosystem/core-blockchain": "^2.2.1",
        "@arkecosystem/core-container": "^2.2.1",
        "@arkecosystem/core-database-postgres": "^2.2.1",
        "@arkecosystem/core-event-emitter": "^2.2.1",
        "@arkecosystem/core-forger": "^2.2.1",
        "@arkecosystem/core-json-rpc": "^2.2.1",
        "@arkecosystem/core-logger-pino": "^2.2.0",
        "@arkecosystem/core-p2p": "^2.2.1",
        "@arkecosystem/core-snapshots": "^2.2.1",
        "@arkecosystem/core-transaction-pool": "^2.2.1",
        "@arkecosystem/core-utils": "^2.2.1",
        "@arkecosystem/core-webhooks": "^2.2.1",
        "@arkecosystem/crypto": "^2.2.1",
        "@faustbrian/dato": "^0.2.0",
        "@oclif/command": "^1.5.11",
        "@oclif/config": "^1.12.9",
        "@oclif/plugin-autocomplete": "^0.1.0",
        "@oclif/plugin-commands": "^1.2.2",
        "@oclif/plugin-help": "^2.1.6",
        "@oclif/plugin-not-found": "^1.2.2",
        "@oclif/plugin-plugins": "^1.7.7",
        "bip38": "^2.0.2",
        "bip39": "^2.5.0",
        "chalk": "^2.4.2",
        "cli-progress": "^2.1.1",
        "cli-table3": "^0.5.1",
        "cli-ux": "^5.2.0",
        "env-paths": "^2.1.0",
        "envfile": "^3.0.0",
        "execa": "^1.0.0",
        "fast-levenshtein": "^2.0.6",
        "fs-extra": "^7.0.1",
        "latest-version": "^4.0.0",
        "listr": "^0.14.3",
        "ora": "^3.2.0",
        "lodash.minby": "^4.6.0",
        "pretty-bytes": "^5.1.0",
        "pretty-ms": "^4.0.0",
        "prompts": "^2.0.3",
        "semver": "^5.6.0",
        "tail": "^2.0.2",
        "wif": "^2.0.6"
    },
    "devDependencies": {
        "@types/bip38": "^2.0.1",
        "@types/bip39": "^2.4.2",
        "@types/cli-progress": "^1.8.0",
        "@types/execa": "^0.9.0",
        "@types/fs-extra": "^5.0.5",
        "@types/got": "^9.4.1",
        "@types/latest-version": "^4.0.0",
        "@types/listr": "^0.13.0",
        "@types/log-symbols": "^2.0.0",
        "@types/ora": "^3.2.0",
        "@types/pino": "^5.8.5",
        "@types/pretty-bytes": "^5.1.0",
        "@types/pretty-ms": "^4.0.0",
        "@types/prompts": "^1.2.0",
        "@types/semver": "^5.5.0",
        "@types/tail": "^1.2.1",
        "@types/wif": "^2.0.1"
    },
    "publishConfig": {
        "access": "public"
    },
    "engines": {
        "node": ">=10.x"
    },
    "oclif": {
        "commands": "./dist/commands",
        "hooks": {
            "init": [
                "./dist/hooks/init/config",
                "./dist/hooks/init/update"
            ],
            "command_not_found": [
                "./dist/hooks/command_not_found/suggest"
            ]
        },
        "bin": "ark",
        "topics": {
            "config": {
                "description": "manage core config variables"
            },
            "env": {
                "description": "manage core environment variables"
            },
            "core": {
                "description": "manage a core instance (relay & forger)"
            },
            "forger": {
                "description": "manage a forger instance"
            },
            "relay": {
                "description": "manage a relay instance"
            },
            "snapshot": {
                "description": "manage a relay snapshots"
            }
        },
        "plugins": [
            "@oclif/plugin-autocomplete",
            "@oclif/plugin-commands",
            "@oclif/plugin-help"
        ]
    }
}<|MERGE_RESOLUTION|>--- conflicted
+++ resolved
@@ -20,13 +20,6 @@
         "ark": "./bin/run"
     },
     "scripts": {
-<<<<<<< HEAD
-        "publish:alpha": "npm publish --tag alpha",
-        "publish:beta": "npm publish --tag beta",
-        "publish:rc": "npm publish --tag rc",
-        "publish:latest": "npm publish --tag latest",
-=======
->>>>>>> 66bd7628
         "prepublishOnly": "yarn build",
         "prepack": "oclif-dev manifest && npm shrinkwrap",
         "postpack": "rm -f oclif.manifest.json",
