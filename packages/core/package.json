--- conflicted
+++ resolved
@@ -52,21 +52,6 @@
         "updates": "../../node_modules/npm-check-updates/bin/npm-check-updates -a"
     },
     "dependencies": {
-<<<<<<< HEAD
-        "@arkecosystem/core-api": "^2.2.0-beta.4",
-        "@arkecosystem/core-blockchain": "^2.2.0-beta.4",
-        "@arkecosystem/core-container": "^2.2.0-beta.4",
-        "@arkecosystem/core-database-postgres": "^2.2.0-beta.4",
-        "@arkecosystem/core-event-emitter": "^2.2.0-beta.4",
-        "@arkecosystem/core-forger": "^2.2.0-beta.4",
-        "@arkecosystem/core-json-rpc": "^2.2.0-beta.4",
-        "@arkecosystem/core-logger-pino": "^2.2.0-beta.4",
-        "@arkecosystem/core-p2p": "^2.2.0-beta.4",
-        "@arkecosystem/core-snapshots": "^2.2.0-beta.4",
-        "@arkecosystem/core-transaction-pool": "^2.2.0-beta.4",
-        "@arkecosystem/core-webhooks": "^2.2.0-beta.4",
-        "@arkecosystem/crypto": "^2.2.0-beta.4",
-=======
         "@arkecosystem/core-api": "^2.2.0-beta.7",
         "@arkecosystem/core-blockchain": "^2.2.0-beta.7",
         "@arkecosystem/core-container": "^2.2.0-beta.7",
@@ -80,7 +65,6 @@
         "@arkecosystem/core-transaction-pool": "^2.2.0-beta.7",
         "@arkecosystem/core-webhooks": "^2.2.0-beta.7",
         "@arkecosystem/crypto": "^2.2.0-beta.7",
->>>>>>> b8368193
         "@oclif/command": "^1.5.8",
         "@oclif/config": "^1.10.3",
         "@oclif/plugin-autocomplete": "^0.1.0",
