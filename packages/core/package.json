--- conflicted
+++ resolved
@@ -75,11 +75,8 @@
   },
   "engines": {
     "node": ">=10.x"
-<<<<<<< HEAD
-=======
   },
   "devDependencies": {
     "flow-bin": "^0.86.0"
->>>>>>> 196f0f6d
   }
 }