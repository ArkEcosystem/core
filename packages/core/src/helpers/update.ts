import { IConfig } from "@oclif/config";
import cli from "cli-ux";
import { shell } from "execa";
import { closeSync, openSync, statSync } from "fs";
import { ensureDirSync, existsSync } from "fs-extra";
import latestVersion from "latest-version";
import { join } from "path";
import semver from "semver";
import { configManager } from "./config";

<<<<<<< HEAD
=======
import { configManager } from "./config";

>>>>>>> 66bd7628
async function getLatestVersion(name: string, channel: string): Promise<string> {
    try {
        const version = await latestVersion(name, { version: channel });

        return version;
    } catch (error) {
        return undefined;
    }
}

function ensureCacheFile(config: IConfig): string {
    ensureDirSync(config.cacheDir);

    const fileName = join(config.cacheDir, "update");

    closeSync(openSync(fileName, "w"));

    return fileName;
}

export async function installFromChannel(pkg, channel) {
    const { stdout, stderr } = await shell(`yarn global add ${pkg}@${channel}`);

    if (stderr) {
        console.error(stderr);
    }

    console.log(stdout);
}

export function getRegistryChannel(config: IConfig): string {
<<<<<<< HEAD
    const channels: string[] = ["alpha", "beta", "rc"];
=======
    const channels: string[] = ["alpha", "beta", "rc", "next"];
>>>>>>> 66bd7628

    let channel: string = "latest";
    for (const item of channels) {
        if (config.version.includes(`-${item}`)) {
            channel = item;
        }
    }

    return channel;
}

export function needsRefresh(config: IConfig): boolean {
    const cacheFile = ensureCacheFile(config);

    try {
        const { mtime } = statSync(cacheFile);
        const staleAt = new Date(mtime.valueOf() + 1000 * 60 * 60 * 24 * 1);

        return staleAt < new Date();
    } catch (err) {
        return true;
    }
}

export async function checkForUpdates({ config, error, warn }): Promise<any> {
    const state = {
        ready: false,
        name: config.name,
        currentVersion: config.version,
        channel: configManager.get("channel"),
    };

    if (existsSync(join(__dirname, "../../../..", ".git"))) {
        if (!process.env.CORE_DEVELOPER_MODE) {
            warn(`You are using a git clone for developers. Please install core via yarn for auto-updates.`);
        }

        return state;
    }

    try {
        const cacheFile = ensureCacheFile(config);

        cli.action.start(`Checking for updates`);
        const latestVersion = await getLatestVersion(state.name, state.channel);
        cli.action.stop();

        if (latestVersion === undefined) {
            error(`We were unable to find any releases for the "${state.channel}" channel.`);

            return state;
        }

        if (semver.gt(latestVersion, config.version)) {
            return {
                ...state,
                ...{
                    ready: true,
                    updateVersion: latestVersion,
                    cache: cacheFile,
                },
            };
        }
    } catch (err) {
        error(err.message);
    } finally {
        cli.action.stop();
    }

    return state;
}<|MERGE_RESOLUTION|>--- conflicted
+++ resolved
@@ -8,11 +8,6 @@
 import semver from "semver";
 import { configManager } from "./config";
 
-<<<<<<< HEAD
-=======
-import { configManager } from "./config";
-
->>>>>>> 66bd7628
 async function getLatestVersion(name: string, channel: string): Promise<string> {
     try {
         const version = await latestVersion(name, { version: channel });
@@ -44,11 +39,7 @@
 }
 
 export function getRegistryChannel(config: IConfig): string {
-<<<<<<< HEAD
-    const channels: string[] = ["alpha", "beta", "rc"];
-=======
     const channels: string[] = ["alpha", "beta", "rc", "next"];
->>>>>>> 66bd7628
 
     let channel: string = "latest";
     for (const item of channels) {
