import { Commands, Container, Utils } from "@arkecosystem/core-cli";
import { Networks } from "@arkecosystem/crypto";
import Joi from "@hapi/joi";

/**
 * @export
 * @class Command
 * @extends {Commands.Command}
 */
@Container.injectable()
export class Command extends Commands.Command {
    /**
     * The console command signature.
     *
     * @type {string}
     * @memberof Command
     */
    public signature: string = "manager:run";

    /**
     * The console command description.
     *
     * @type {string}
     * @memberof Command
     */
    public description: string =
        "Run the Manager process in background. Exiting the process will stop it from running.";

    /**
     * Configure the console command.
     *
     * @returns {void}
     * @memberof Command
     */
    public configure(): void {
        this.definition
<<<<<<< HEAD
            .setFlag("token", "The name of the token.", Joi.string().default("ark")) // TODO: Do we need this?
=======
            .setFlag("token", "The name of the token.", Joi.string().default("ark"))
>>>>>>> 51bea664
            .setFlag("network", "The name of the network.", Joi.string().valid(...Object.keys(Networks)))
            .setFlag("env", "", Joi.string().default("production"));
    }

    /**
     * Execute the console command.
     *
     * @returns {Promise<void>}
     * @memberof Command
     */
    public async execute(): Promise<void> {
        const flags = { ...this.getFlags() };
        flags.processType = "manager";

        await Utils.buildApplication({
            flags,
        });
    }
}<|MERGE_RESOLUTION|>--- conflicted
+++ resolved
@@ -34,11 +34,7 @@
      */
     public configure(): void {
         this.definition
-<<<<<<< HEAD
-            .setFlag("token", "The name of the token.", Joi.string().default("ark")) // TODO: Do we need this?
-=======
             .setFlag("token", "The name of the token.", Joi.string().default("ark"))
->>>>>>> 51bea664
             .setFlag("network", "The name of the network.", Joi.string().valid(...Object.keys(Networks)))
             .setFlag("env", "", Joi.string().default("production"));
     }
