--- conflicted
+++ resolved
@@ -1,10 +1,6 @@
 import { hasSomeProperty } from "@arkecosystem/core-utils";
 import { flags } from "@oclif/command";
-<<<<<<< HEAD
-import { existsSync } from "fs-extra";
-=======
 import prompts from "prompts";
->>>>>>> 1bea3ff4
 import { CommandFlags, EnvironmentVars } from "../../types";
 import { updateEnvironmentVariables } from "../../utils";
 import { BaseCommand } from "../command";
@@ -37,12 +33,6 @@
         }),
         port: flags.integer({
             description: "the port of the database",
-<<<<<<< HEAD
-        }),
-        username: flags.string({
-            description: "the name of the database user",
-=======
->>>>>>> 1bea3ff4
         }),
         database: flags.string({
             description: "the name of the database that should be used",
@@ -55,11 +45,7 @@
         }),
     };
 
-<<<<<<< HEAD
-    private static readonly validFlags: string[] = ["host", "port", "username", "database", "password"];
-=======
     private static readonly validFlags: string[] = ["host", "port", "database", "username", "password"];
->>>>>>> 1bea3ff4
 
     public async run(): Promise<void> {
         const { flags, paths } = await this.parseWithNetwork(DatabaseCommand);
@@ -85,8 +71,7 @@
                 name: "port",
                 message: "What port do you want to use?",
                 initial: 5432,
-                validate: value =>
-                    (value < 1 || value > 65535) ? `The port must be in the range of 1-65535.` : true,
+                validate: value => (value < 1 || value > 65535 ? `The port must be in the range of 1-65535.` : true),
             },
             {
                 type: "text",
