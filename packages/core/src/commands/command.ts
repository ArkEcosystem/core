import { networks } from "@arkecosystem/crypto";
import Command, { flags } from "@oclif/command";
import cli from "cli-ux";
import envPaths from "env-paths";
import { existsSync, readdirSync } from "fs";
import Listr from "listr";
import { join, resolve } from "path";
import prompts from "prompts";
import { configManager } from "../helpers/config";
import { confirm } from "../helpers/prompts";
import { processManager } from "../process-manager";
import { CommandFlags, Options } from "../types";

// tslint:disable-next-line:no-var-requires
const { version } = require("../../package.json");

const validNetworks = Object.keys(networks).filter(network => network !== "unitnet");

export abstract class BaseCommand extends Command {
    public static flagsNetwork: Record<string, object> = {
        token: flags.string({
            description: "the name of the token that should be used",
        }),
        network: flags.string({
            description: "the name of the network that should be used",
            options: validNetworks,
        }),
    };

    public static flagsBehaviour: Record<string, object> = {
        networkStart: flags.boolean({
            description: "indicate that this is the first start of seeds",
        }),
        disableDiscovery: flags.boolean({
            description: "permanently disable any peer discovery",
        }),
        skipDiscovery: flags.boolean({
            description: "skip the initial peer discovery",
        }),
        ignoreMinimumNetworkReach: flags.boolean({
            description: "ignore the minimum network reach on start",
        }),
        launchMode: flags.string({
            description: "the mode the relay will be launched in (seed only at the moment)",
        }),
    };

    public static flagsForger: Record<string, object> = {
        bip38: flags.string({
            description: "the encrypted bip38",
            dependsOn: ["password"],
        }),
        bip39: flags.string({
            description: "the plain text bip39 passphrase",
            exclusive: ["bip38", "password"],
        }),
        password: flags.string({
            description: "the password for the encrypted bip38",
            dependsOn: ["bip38"],
        }),
    };

    public static flagsSnapshot: Record<string, object> = {
        ...BaseCommand.flagsNetwork,
        skipCompression: flags.boolean({
            description: "skip gzip compression",
        }),
        trace: flags.boolean({
            description: "dumps generated queries and settings to console",
        }),
    };

    protected tasks: Array<{ title: string; task: any }> = [];

    protected buildPeerOptions(flags: CommandFlags) {
        const config = {
            networkStart: flags.networkStart,
            disableDiscovery: flags.disableDiscovery,
            skipDiscovery: flags.skipDiscovery,
            ignoreMinimumNetworkReach: flags.ignoreMinimumNetworkReach,
        };

        if (flags.launchMode === "seed") {
            config.skipDiscovery = true;
            config.ignoreMinimumNetworkReach = true;
        }

        return config;
    }

    protected async buildApplication(app, flags: CommandFlags, config: Options) {
        await app.setUp(version, flags, {
            ...{ skipPlugins: flags.skipPlugins },
            ...config,
        });

        return app;
    }

    protected flagsToStrings(flags: CommandFlags, ignoreKeys: string[] = []): string {
        const mappedFlags = [];

        for (const [key, value] of Object.entries(flags)) {
            if (!ignoreKeys.includes(key) && value !== undefined) {
                if (value === true) {
                    mappedFlags.push(`--${key}`);
                } else if (typeof value === "string") {
                    mappedFlags.push(value.includes(" ") ? `--${key}="${value}"` : `--${key}=${value}`);
                } else {
                    mappedFlags.push(`--${key}=${value}`);
                }
            }
        }

        return mappedFlags.join(" ");
    }

    protected addTask(title: string, task: any): this {
        this.tasks.push({ title, task });

        return this;
    }

    protected async runTasks(): Promise<void> {
        try {
            const tasks = new Listr(this.tasks);
            await tasks.run();
        } catch (error) {
            this.error(error.message);
        }
    }

    protected async getPaths(flags: CommandFlags): Promise<envPaths.Paths> {
        let paths: envPaths.Paths = this.getEnvPaths(flags);

        for (const [key, value] of Object.entries(paths)) {
            paths[key] = `${value}/${flags.network}`;
        }

        if (process.env.CORE_PATH_CONFIG) {
            paths = { ...paths, ...{ config: resolve(process.env.CORE_PATH_CONFIG) } };
        }

        return paths;
    }

    protected async parseWithNetwork(command: any): Promise<any> {
        const { args, flags } = this.parse(command);

        if (!flags.token) {
            flags.token = configManager.get("token");
        }

        if (process.env.CORE_PATH_CONFIG && !flags.network) {
            let config: string = process.env.CORE_PATH_CONFIG;

            if (!existsSync(config)) {
                this.error(`The given config "${config}" does not exist.`);
            }

            if (config.endsWith("/")) {
                config = config.slice(0, -1);
            }

            const network: string = config.split("/").pop();

            if (!this.isValidNetwork(network)) {
                this.error(`The given network "${flags.network}" is not valid.`);
            }

            flags.network = network;
        }

        if (!flags.network) {
            const { config } = this.getEnvPaths(flags);

            try {
                const folders: string[] = readdirSync(config);

                if (!folders || folders.length === 0) {
                    this.error(
                        'We were unable to detect any configuration. Please run "ark config:publish" and try again.',
                    );
                }

                if (folders.length === 1) {
                    flags.network = folders[0];
                } else {
                    const response = await prompts([
                        {
                            type: "select",
                            name: "network",
                            message: "What network do you want to operate on?",
                            choices: folders
                                .filter(folder => this.isValidNetwork(folder))
                                .map(folder => ({ title: folder, value: folder })),
                        },
                        {
                            type: "confirm",
                            name: "confirm",
                            message: "Can you confirm?",
                        },
                    ]);

                    if (!response.network) {
                        this.abortWithInvalidInput();
                    }

                    if (response.confirm) {
                        flags.network = response.network;
                    }
                }
            } catch (error) {
                this.error(
                    'We were unable to detect any configuration. Please run "ark config:publish" and try again.',
                );
            }
        }

        return { args, flags, paths: await this.getPaths(flags) };
    }

    protected abortWithInvalidInput(): void {
        this.error("Please enter valid data and try again!");
    }

    protected async buildBIP38(flags: CommandFlags): Promise<Record<string, string>> {
        if (flags.bip39) {
            return { bip38: undefined, password: undefined };
        }

        // initial values
        let bip38 = flags.bip38 || process.env.CORE_FORGER_BIP38;
        let password = flags.password || process.env.CORE_FORGER_PASSWORD;

        if (bip38 && password) {
            return { bip38, password };
        }

        // config
        const { config } = await this.getPaths(flags);

        const configDelegates = join(config, "delegates.json");

        if (!existsSync(configDelegates)) {
            this.error(`The ${configDelegates} file does not exist.`);
        }

        const delegates = require(configDelegates);

        if (!bip38 && delegates.bip38) {
            bip38 = delegates.bip38;
        }

        if (!bip38 && !delegates.secrets.length) {
            this.error("We were unable to detect a BIP38 or BIP39 passphrase.");
        }

        // fallback
        if (bip38 && !password) {
            const response = await prompts([
                {
                    type: "password",
                    name: "password",
                    message: "Please enter your BIP38 password",
                },
                {
                    type: "confirm",
                    name: "confirm",
                    message: "Can you confirm?",
                },
            ]);

            if (!response.password) {
                this.error("We've detected that you are using BIP38 but have not provided a valid password.");
            }

            password = response.password;
        }

        if (bip38 && password) {
            flags.bip38 = bip38;
            flags.password = password;
        }

        return { bip38, password };
    }

    protected getNetworks(): string[] {
        return validNetworks;
    }

    protected isValidNetwork(network: string): boolean {
        return this.getNetworks().includes(network);
    }

    protected getNetworksForPrompt(): any {
        return this.getNetworks().map(network => ({ title: network, value: network }));
    }

    protected async restartRunningProcessPrompt(processName: string, showPrompt: boolean = true) {
        if (processManager.isRunning(processName)) {
<<<<<<< HEAD
            if (showPrompt) {
                await confirm(`Would you like to restart the ${processName} process?`, () => {
                    this.restartProcess(processName);
                });
            } else {
                this.restartProcess(processName);
            }
        }
    }

    protected restartProcess(processName: string): void {
        try {
            cli.action.start(`Restarting ${processName}`);
            processManager.restart(processName);
        } catch (error) {
            this.error(error.message);
        } finally {
            cli.action.stop();
=======
            await confirm(`Would you like to restart the ${processName} process?`, () => {
                try {
                    cli.action.start(`Restarting ${processName}`);

                    processManager.restart(processName);
                } catch (error) {
                    error.stderr ? this.error(`${error.message}: ${error.stderr}`) : this.error(error.message);
                } finally {
                    cli.action.stop();
                }
            });
>>>>>>> ac778f88
        }
    }

    protected abortRunningProcess(processName: string) {
        if (processManager.isRunning(processName)) {
            this.error(`The "${processName}" process is already running.`);
        }
    }

    protected abortStoppedProcess(processName: string) {
        if (processManager.hasStopped(processName)) {
            this.error(`The "${processName}" process is not running.`);
        }
    }

    protected abortErroredProcess(processName: string) {
        if (processManager.hasErrored(processName)) {
            this.error(`The "${processName}" process has errored.`);
        }
    }

    protected abortUnknownProcess(processName: string) {
        if (processManager.hasUnknownState(processName)) {
            this.error(
                `The "${processName}" process has entered an unknown state. (${processManager.status(processName)})`,
            );
        }
    }

    protected abortMissingProcess(processName: string) {
        if (processManager.missing(processName)) {
            this.error(`The "${processName}" process does not exist.`);
        }
    }

    private getEnvPaths(flags: CommandFlags): envPaths.Paths {
        return envPaths(flags.token, { suffix: "core" });
    }
}<|MERGE_RESOLUTION|>--- conflicted
+++ resolved
@@ -300,7 +300,6 @@
 
     protected async restartRunningProcessPrompt(processName: string, showPrompt: boolean = true) {
         if (processManager.isRunning(processName)) {
-<<<<<<< HEAD
             if (showPrompt) {
                 await confirm(`Would you like to restart the ${processName} process?`, () => {
                     this.restartProcess(processName);
@@ -316,22 +315,9 @@
             cli.action.start(`Restarting ${processName}`);
             processManager.restart(processName);
         } catch (error) {
-            this.error(error.message);
+            error.stderr ? this.error(`${error.message}: ${error.stderr}`) : this.error(error.message);
         } finally {
             cli.action.stop();
-=======
-            await confirm(`Would you like to restart the ${processName} process?`, () => {
-                try {
-                    cli.action.start(`Restarting ${processName}`);
-
-                    processManager.restart(processName);
-                } catch (error) {
-                    error.stderr ? this.error(`${error.message}: ${error.stderr}`) : this.error(error.message);
-                } finally {
-                    cli.action.stop();
-                }
-            });
->>>>>>> ac778f88
         }
     }
 
