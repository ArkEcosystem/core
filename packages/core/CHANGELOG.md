# Changelog

All notable changes to this project will be documented in this file.

The format is based on [Keep a Changelog](http://keepachangelog.com/en/1.0.0/)
and this project adheres to [Semantic Versioning](http://semver.org/spec/v2.0.0.html).

## Unreleased

<<<<<<< HEAD
### Changed

-   Migrated from JavaScript to TypeScript
=======
## 2.0.15 - 2018-12-11

### Fixed

- Ensure no local peers are enlisted
- Ensure the IP of the TCP connection is used
>>>>>>> 4a051432

## 2.0.14 - 2018-12-10

### Fixed

- Reset last downloaded block when block is discarded

## 2.0.13 - 2018-12-07

### Fixed

-   Ensure safe integer range for block height lookups via API

## 2.0.12 - 2018-12-06

### Fixed

-   Perform second-signature checks in the `canApply` logic of multi-signatures

## 2.0.11 - 2018-12-05

### Added

-   Store executed migrations in the database

### Changed

-   Increase cache generation timeout and make it configurable

## 2.0.1 - 2018-12-05

### Changed

-   Improved performance for block and transaction queries by adding more indices on critical columns

### Fixed

-   Take milestones into account for supply calculations

## 2.0.0 - 2018-12-03

### Changed

-   Dropped node.js 9 as minimum requirement in favour of node.js 10

## 0.1.1 - 2018-06-14

### Added

-   initial release<|MERGE_RESOLUTION|>--- conflicted
+++ resolved
@@ -7,18 +7,16 @@
 
 ## Unreleased
 
-<<<<<<< HEAD
 ### Changed
 
 -   Migrated from JavaScript to TypeScript
-=======
+
 ## 2.0.15 - 2018-12-11
 
 ### Fixed
 
 - Ensure no local peers are enlisted
 - Ensure the IP of the TCP connection is used
->>>>>>> 4a051432
 
 ## 2.0.14 - 2018-12-10
 
