--- conflicted
+++ resolved
@@ -52,15 +52,9 @@
             supportedOperators: [Contracts.Database.SearchOperator.OP_EQ, Contracts.Database.SearchOperator.OP_IN],
         },
         {
-<<<<<<< HEAD
-            name: "vendor_field_hex",
-            prop: "vendorFieldHex",
-            supportedOperators: [Contracts.Database.SearchOperator.OP_LIKE],
-=======
             name: "vendor_field",
             prop: "vendorField",
             supportedOperators: [Database.SearchOperator.OP_LIKE],
->>>>>>> 38156bc8
             def: undefined,
         },
         {
