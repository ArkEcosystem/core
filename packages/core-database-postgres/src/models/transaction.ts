import { Contracts } from "@arkecosystem/core-kernel";
import { Utils } from "@arkecosystem/crypto";

import { ColumnDescriptor } from "../interfaces";
import { Model } from "./model";

export class Transaction extends Model {
    protected columnsDescriptor: ColumnDescriptor[] = [
        {
            name: "id",
            supportedOperators: [Contracts.Database.SearchOperator.OP_EQ, Contracts.Database.SearchOperator.OP_IN],
        },
        {
            name: "version",
            supportedOperators: [Contracts.Database.SearchOperator.OP_EQ, Contracts.Database.SearchOperator.OP_IN],
        },
        {
            name: "block_id",
            prop: "blockId",
            supportedOperators: [Contracts.Database.SearchOperator.OP_EQ, Contracts.Database.SearchOperator.OP_IN],
        },
        {
            name: "sequence",
            supportedOperators: [Contracts.Database.SearchOperator.OP_EQ],
        },
        {
            name: "timestamp",
            supportedOperators: [
                Contracts.Database.SearchOperator.OP_LTE,
                Contracts.Database.SearchOperator.OP_GTE,
                Contracts.Database.SearchOperator.OP_EQ,
            ],
        },
        {
            name: "sender_public_key",
            prop: "senderPublicKey",
            supportedOperators: [Contracts.Database.SearchOperator.OP_EQ, Contracts.Database.SearchOperator.OP_IN],
        },
        {
            name: "recipient_id",
            prop: "recipientId",
            supportedOperators: [Contracts.Database.SearchOperator.OP_EQ, Contracts.Database.SearchOperator.OP_IN],
            def: undefined,
        },
        {
            name: "type",
            supportedOperators: [Contracts.Database.SearchOperator.OP_EQ, Contracts.Database.SearchOperator.OP_IN],
        },
        {
            name: "type_group",
            prop: "typeGroup",
            supportedOperators: [Contracts.Database.SearchOperator.OP_EQ, Contracts.Database.SearchOperator.OP_IN],
        },
        {
            name: "vendor_field",
            prop: "vendorField",
<<<<<<< HEAD
            supportedOperators: [Contracts.Database.SearchOperator.OP_LIKE],
=======
            init: col => col.value !== undefined ? Buffer.from(col.value, 'utf8') : undefined,
            supportedOperators: [
                Database.SearchOperator.OP_EQ,
                Database.SearchOperator.OP_IN,
                Database.SearchOperator.OP_LIKE
            ],
>>>>>>> 0e3e1a37
            def: undefined,
        },
        {
            name: "amount",
            init: col => Utils.BigNumber.make(col.value).toFixed(),
            supportedOperators: [
                Contracts.Database.SearchOperator.OP_LTE,
                Contracts.Database.SearchOperator.OP_GTE,
                Contracts.Database.SearchOperator.OP_EQ,
            ],
        },
        {
            name: "fee",
            init: col => Utils.BigNumber.make(col.value).toFixed(),
            supportedOperators: [
                Contracts.Database.SearchOperator.OP_LTE,
                Contracts.Database.SearchOperator.OP_GTE,
                Contracts.Database.SearchOperator.OP_EQ,
            ],
        },
        {
            name: "serialized",
            supportedOperators: [Contracts.Database.SearchOperator.OP_EQ],
        },
        {
            name: "asset",
            init: col => {
                return col.value;
            },
            supportedOperators: [Contracts.Database.SearchOperator.OP_CONTAINS],
        },
        {
            name: "nonce",
            init: col => (col.value !== undefined ? Utils.BigNumber.make(col.value).toFixed() : undefined),
            supportedOperators: [
                Contracts.Database.SearchOperator.OP_LTE,
                Contracts.Database.SearchOperator.OP_GTE,
                Contracts.Database.SearchOperator.OP_EQ,
            ],
            def: undefined,
        },
    ];

    public getTable(): string {
        return "transactions";
    }
}<|MERGE_RESOLUTION|>--- conflicted
+++ resolved
@@ -54,16 +54,12 @@
         {
             name: "vendor_field",
             prop: "vendorField",
-<<<<<<< HEAD
-            supportedOperators: [Contracts.Database.SearchOperator.OP_LIKE],
-=======
-            init: col => col.value !== undefined ? Buffer.from(col.value, 'utf8') : undefined,
+            init: col => (col.value !== undefined ? Buffer.from(col.value, "utf8") : undefined),
             supportedOperators: [
-                Database.SearchOperator.OP_EQ,
-                Database.SearchOperator.OP_IN,
-                Database.SearchOperator.OP_LIKE
+                Contracts.Database.SearchOperator.OP_EQ,
+                Contracts.Database.SearchOperator.OP_IN,
+                Contracts.Database.SearchOperator.OP_LIKE,
             ],
->>>>>>> 0e3e1a37
             def: undefined,
         },
         {
