--- conflicted
+++ resolved
@@ -60,15 +60,10 @@
             },
             {
                 name: "serialized",
-<<<<<<< HEAD
                 init: col => col.value,
+                supportedOperators: [ Database.SearchOperator.OP_EQ ]
             },
         ]);
-=======
-                init: col => Buffer.from(col.value, "hex"),
-                supportedOperators: [ Database.SearchOperator.OP_EQ ]
-            }
-        ]
     }
 
     /**
@@ -77,6 +72,5 @@
      */
     public getTable() {
         return "transactions";
->>>>>>> 57374e6e
     }
 }