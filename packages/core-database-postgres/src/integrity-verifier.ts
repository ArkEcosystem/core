--- conflicted
+++ resolved
@@ -145,21 +145,7 @@
             wallet.producedBlocks = +block.totalProduced;
         });
 
-<<<<<<< HEAD
-        const delegateWallets: Database.IWallet[] = this.walletManager
-            .allByUsername()
-            .sort((a: Database.IWallet, b: Database.IWallet) => b.voteBalance.comparedTo(a.voteBalance));
-
-        sortBy(delegateWallets, "publicKey").forEach((delegate, i) => {
-            const wallet = this.walletManager.findByPublicKey(delegate.publicKey);
-            wallet.rate = i + 1;
-            this.walletManager.reindex(wallet);
-        });
-=======
-        const delegateWallets = this.walletManager.allByUsername();
-
-        this.walletManager.buildDelegateRanking(delegateWallets);
->>>>>>> 689431ee
+        this.walletManager.buildDelegateRanking(this.walletManager.allByUsername());
     }
 
     private async buildMultisignatures(): Promise<void> {
