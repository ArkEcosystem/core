--- conflicted
+++ resolved
@@ -1,8 +1,4 @@
-<<<<<<< HEAD
-import { Bignum, models } from "@arkecosystem/crypto";
-=======
-import { Bignum, Transaction } from "@arkecosystem/crypto";
->>>>>>> e607f7ac
+import { Bignum } from "@arkecosystem/crypto";
 import { sortBy } from "@arkecosystem/utils";
 
 import { app } from "@arkecosystem/core-container";
