--- conflicted
+++ resolved
@@ -1,12 +1,8 @@
 import { app } from "@arkecosystem/core-container";
 import { Database, EventEmitter, Logger } from "@arkecosystem/core-interfaces";
 import { roundCalculator } from "@arkecosystem/core-utils";
-<<<<<<< HEAD
-import { models } from "@arkecosystem/crypto";
-=======
 import { models, Transaction } from "@arkecosystem/crypto";
 import chunk from "lodash.chunk";
->>>>>>> 66bd7628
 import path from "path";
 import pgPromise from "pg-promise";
 import { IntegrityVerifier } from "./integrity-verifier";
@@ -203,8 +199,6 @@
         }
     }
 
-<<<<<<< HEAD
-=======
     /**
      * Migrate transactions table to asset column.
      */
@@ -230,7 +224,6 @@
         }
     }
 
->>>>>>> 66bd7628
     /**
      * Register all models.
      * @return {void}
