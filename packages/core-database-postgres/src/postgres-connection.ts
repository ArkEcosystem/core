--- conflicted
+++ resolved
@@ -126,10 +126,6 @@
     public async deleteBlocks(blocks: Interfaces.IBlockData[]): Promise<void> {
         try {
             await this.db.tx(t => {
-<<<<<<< HEAD
-                const { nextRound } = Utils.roundCalculator.calculateRound(blocks[blocks.length - 1].height);
-=======
->>>>>>> 38156bc8
                 const blockIds: string[] = blocks.map(block => block.id);
 
                 // Delete all rounds after the current round if there are still
@@ -213,34 +209,12 @@
     }
 
     private async migrateTransactionsTableToAssetColumn(name: string, migration: pgPromise.QueryFile): Promise<void> {
-<<<<<<< HEAD
-        const row: Migration = await this.migrationsRepository.findByName(name);
-
-        // Also run migration if the asset column is present, but missing values. E.g.
-        // after restoring a snapshot without assets even though the database has already been migrated.
-        let runMigration = !row;
-        if (!runMigration) {
-            const { missingAsset } = await this.db.one(
-                `SELECT EXISTS (SELECT id FROM transactions WHERE type > 0 AND asset IS NULL) as "missingAsset"`,
-            );
-            if (missingAsset) {
-                await this.db.none(`DELETE FROM migrations WHERE name = '${name}'`);
-                runMigration = true;
-            }
-        }
-
-        if (!runMigration) {
-            return;
-        }
-        this.logger.warning(`Migrating transactions table to assets. This may take a while.`);
-=======
         const row: IMigration = await this.migrationsRepository.findByName(name);
         if (row) {
             return;
         }
 
         this.logger.warn(`Migrating transactions table to assets. This may take a while.`);
->>>>>>> 38156bc8
 
         await this.query.none(migration);
 
