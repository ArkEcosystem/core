--- conflicted
+++ resolved
@@ -246,11 +246,7 @@
     public async buildWallets(height) {
         this.walletManager.reset();
 
-<<<<<<< HEAD
-        const spvPath = `${process.env.ARK_PATH_CACHE}/spv.json`;
-=======
-        const spvPath = `${process.env.CORE_PATH_DATA}/spv.json`;
->>>>>>> a7e7cb6e
+        const spvPath = `${process.env.CORE_PATH_CACHE}/spv.json`;
 
         if (fs.existsSync(spvPath)) {
             (fs as any).removeSync(spvPath);
