import { Database } from "@arkecosystem/core-interfaces";
import { Interfaces, Utils } from "@arkecosystem/crypto";
import { Block } from "../models";
import { queries } from "../queries";
import { Repository } from "./repository";

export class BlocksRepository extends Repository implements Database.IBlocksRepository {
    public async search(params: Database.ISearchParameters): Promise<{ rows: Interfaces.IBlockData[]; count: number }> {
        // TODO: we're selecting all the columns right now. Add support for choosing specific columns, when it proves useful.
        const selectQuery = this.query.select().from(this.query);
        // Blocks repo atm, doesn't search using any custom parameters
        const parameterList = params.parameters.filter(o => o.operator !== Database.SearchOperator.OP_CUSTOM);

        if (parameterList.length) {
            let first;
            do {
                first = parameterList.shift();
                // ignore params whose operator is unknown
            } while (!first.operator && parameterList.length);

            if (first) {
                selectQuery.where(this.query[this.propToColumnName(first.field)][first.operator](first.value));
                for (const param of parameterList) {
                    selectQuery.and(this.query[this.propToColumnName(param.field)][param.operator](param.value));
                }
            }
        }

        return this.findManyWithCount(selectQuery, params.paginate, params.orderBy);
    }

    public async findById(id: string): Promise<Interfaces.IBlockData> {
        return this.db.oneOrNone(queries.blocks.findById, { id });
    }

    public async findByIds(ids: string[]): Promise<Interfaces.IBlockData[]> {
        return this.findMany(
            this.query
                .select()
                .from(this.query)
                .where(this.query.id.in(ids))
                .group(this.query.id),
        );
    }

    public async findByHeight(height: number): Promise<Interfaces.IBlockData> {
        return this.db.oneOrNone(queries.blocks.findByHeight, { height });
    }

    public async findByHeights(heights: number[]): Promise<Interfaces.IBlockData[]> {
        return this.db.manyOrNone(queries.blocks.findByHeights, { heights });
    }

    public async count(): Promise<number> {
        return (await this.db.one(queries.blocks.count)).count;
    }

    public async getBlockRewards(): Promise<any> {
        return this.db.many(queries.stateBuilder.blockRewards);
    }

    public async getLastForgedBlocks(): Promise<any> {
        return this.db.many(queries.stateBuilder.lastForgedBlocks);
    }

    public async getDelegatesForgedBlocks(): Promise<any> {
        return this.db.many(queries.stateBuilder.delegatesForgedBlocks);
    }

    public async common(ids: string[]): Promise<Interfaces.IBlockData[]> {
        return this.db.manyOrNone(queries.blocks.common, { ids });
    }

    public async headers(start: number, end: number): Promise<Interfaces.IBlockData[]> {
        return this.db.many(queries.blocks.headers, { start, end });
    }

    public async heightRange(start: number, end: number): Promise<Interfaces.IBlockData[]> {
        return this.db.manyOrNone(queries.blocks.heightRange, { start, end });
    }

    public async heightRangeWithTransactions(start: number, end: number): Promise<Database.IDownloadBlock[]> {
        return this.db.manyOrNone(queries.blocks.heightRangeWithTransactions, { start, end }).map(block => {
            if (block.transactions === null) {
                delete block.transactions;
            }
            return block;
        });
    }

    public async latest(): Promise<Interfaces.IBlockData> {
        return this.db.oneOrNone(queries.blocks.latest);
    }

    public async recent(): Promise<Interfaces.IBlockData[]> {
        return this.db.many(queries.blocks.recent);
    }

    public async statistics(): Promise<{
        numberOfTransactions: number;
        totalFee: Utils.BigNumber;
        totalAmount: Utils.BigNumber;
        count: number;
    }> {
        return this.db.one(queries.blocks.statistics);
    }

    public async top(count: number): Promise<Interfaces.IBlockData[]> {
        return this.db.many(queries.blocks.top, { top: count });
    }

<<<<<<< HEAD
    public async delete(id: string): Promise<void> {
        return this.db.none(queries.blocks.delete, { id });
=======
    public async delete(ids: string[], db: any): Promise<void> {
        return db.none(queries.blocks.delete, { ids });
>>>>>>> 9b1e64f5
    }

    public getModel(): Block {
        return new Block(this.pgp);
    }
}<|MERGE_RESOLUTION|>--- conflicted
+++ resolved
@@ -109,13 +109,8 @@
         return this.db.many(queries.blocks.top, { top: count });
     }
 
-<<<<<<< HEAD
-    public async delete(id: string): Promise<void> {
-        return this.db.none(queries.blocks.delete, { id });
-=======
     public async delete(ids: string[], db: any): Promise<void> {
         return db.none(queries.blocks.delete, { ids });
->>>>>>> 9b1e64f5
     }
 
     public getModel(): Block {
