--- conflicted
+++ resolved
@@ -7,7 +7,7 @@
 import { Repository } from "./repository";
 
 export class TransactionsRepository extends Repository implements Database.ITransactionsRepository {
-    public async search(parameters: Database.SearchParameters): Promise<Database.ITransactionsPaginated> {
+    public async search(parameters: Database.ISearchParameters): Promise<Database.ITransactionsPaginated> {
         if (!parameters.paginate) {
             parameters.paginate = {
                 limit: 100,
@@ -162,111 +162,6 @@
         );
     }
 
-<<<<<<< HEAD
-=======
-    // TODO: Remove with v1
-    public async findAll(parameters: Database.ISearchParameters): Promise<Database.ITransactionsPaginated> {
-        if (!parameters.paginate) {
-            parameters.paginate = {
-                limit: 100,
-                offset: 0,
-            };
-        }
-
-        const selectQuery = this.query.select().from(this.query);
-        const params = parameters.parameters;
-
-        if (params.length) {
-            const [customOps, otherOps] = partition(
-                params,
-                param => param.operator === Database.SearchOperator.OP_CUSTOM,
-            );
-
-            const hasNonCustomOps: boolean = otherOps.length > 0;
-
-            const first = otherOps.shift();
-
-            if (first) {
-                selectQuery.where(this.query[this.propToColumnName(first.field)].equals(first.value));
-
-                for (const op of otherOps) {
-                    selectQuery.and(this.query[this.propToColumnName(op.field)].equals(op.value));
-                }
-            }
-
-            for (const o of customOps) {
-                if (o.field === "ownerWallet") {
-                    const wallet: State.IWallet = o.value;
-
-                    if (hasNonCustomOps) {
-                        selectQuery.and(
-                            this.query.sender_public_key
-                                .equals(wallet.publicKey)
-                                .or(this.query.recipient_id.equals(wallet.address)),
-                        );
-                    } else {
-                        selectQuery
-                            .where(this.query.sender_public_key.equals(wallet.publicKey))
-                            .or(this.query.recipient_id.equals(wallet.address));
-                    }
-                }
-            }
-        }
-        return this.findManyWithCount(selectQuery, parameters.paginate, parameters.orderBy);
-    }
-
-    public async search(parameters: Database.ISearchParameters): Promise<Database.ITransactionsPaginated> {
-        if (!parameters.paginate) {
-            parameters.paginate = {
-                limit: 100,
-                offset: 0,
-            };
-        }
-
-        const selectQuery = this.query.select().from(this.query);
-        const params = parameters.parameters;
-
-        if (params.length) {
-            // 'search' doesn't support custom-op 'ownerId' like 'findAll' can
-            const ops = params.filter(value => value.operator !== Database.SearchOperator.OP_CUSTOM);
-
-            const [participants, rest] = partition(ops, op =>
-                ["sender_public_key", "recipient_id"].includes(this.propToColumnName(op.field)),
-            );
-
-            if (participants.length > 0) {
-                const [first, last] = participants;
-                selectQuery.where(this.query[this.propToColumnName(first.field)][first.operator](first.value));
-
-                if (last) {
-                    const usesInOperator = participants.every(
-                        condition => condition.operator === Database.SearchOperator.OP_IN,
-                    );
-
-                    if (usesInOperator) {
-                        selectQuery.or(this.query[this.propToColumnName(last.field)][last.operator](last.value));
-                    } else {
-                        // This search is 1 `senderPublicKey` and 1 `recipientId`
-                        selectQuery.and(this.query[this.propToColumnName(last.field)][last.operator](last.value));
-                    }
-                }
-            } else if (rest.length) {
-                const first = rest.shift();
-
-                selectQuery.where(this.query[this.propToColumnName(first.field)][first.operator](first.value));
-            }
-
-            for (const condition of rest) {
-                selectQuery.and(
-                    this.query[this.propToColumnName(condition.field)][condition.operator](condition.value),
-                );
-            }
-        }
-
-        return this.findManyWithCount(selectQuery, parameters.paginate, parameters.orderBy);
-    }
-
->>>>>>> e6c8406d
     public getModel(): Transaction {
         return new Transaction(this.pgp);
     }
