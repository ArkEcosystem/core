--- conflicted
+++ resolved
@@ -12,8 +12,7 @@
 const genesisWallets = config.get("genesisBlock.transactions").map(tx => tx.senderId);
 
 export class SPV {
-    constructor(private query : QueryExecutor, private walletManager : Database.IWalletManager) {
-    }
+    constructor(private query: QueryExecutor, private walletManager: Database.IWalletManager) {}
 
     /**
      * Perform the SPV (Simple Payment Verification).
@@ -47,14 +46,8 @@
         logger.info("SPV Step 8 of 8: MultiSignatures");
         await this.__buildMultisignatures();
 
-<<<<<<< HEAD
-        logger.stopTracker("SPV", 8, 8);
-        logger.info(`SPV rebuild finished, wallets in memory: ${Object.keys(this.walletManager.allByAddress()).length}`);
-        logger.info(`Number of registered delegates: ${Object.keys(this.walletManager.allByUsername()).length}`);
-=======
         logger.info(`SPV rebuild finished, wallets in memory: ${Object.keys(this.walletManager.byAddress).length}`);
         logger.info(`Number of registered delegates: ${Object.keys(this.walletManager.byUsername).length}`);
->>>>>>> fd1bb458
 
         return this.__verifyWalletsConsistency();
     }
