--- conflicted
+++ resolved
@@ -147,12 +147,14 @@
     for (const transaction of transactions) {
       const wallet = this.walletManager.findByPublicKey(transaction.senderPublicKey)
 
-      if (!wallet.vote) {
+      if (!wallet.voted) {
         const vote = Transaction.deserialize(transaction.serialized.toString('hex')).asset.votes[0]
 
         if (vote.startsWith('+')) {
           wallet.vote = vote.slice(1)
         }
+
+        wallet.voted = true
       }
     }
 
@@ -189,24 +191,10 @@
       wallet.missedBlocks = parseInt(delegate.missedBlocks)
       wallet.rate = i + 1
 
-<<<<<<< HEAD
       if (!wallet.voteBalance.isEqualTo(delegate.voteBalance)) {
         // NOTE: This most likely means that the node didn't write the wallets properly to disk on shutdown!
         logger.warn(`Delegate ${wallet.username} (${delegate.publicKey}) vote balance discrepancy. :horse:`)
         logger.warn(`Got ${formatArktoshi(delegate.voteBalance)} from database, but calculated ${formatArktoshi(wallet.voteBalance)}`)
-=======
-    for (const transaction of transactions) {
-      const wallet = this.walletManager.findByPublicKey(transaction.senderPublicKey)
-
-      if (!wallet.voted) {
-        const vote = Transaction.deserialize(transaction.serialized.toString('hex')).asset.votes[0]
-
-        if (vote.startsWith('+')) {
-          wallet.vote = vote.slice(1)
-        }
-
-        wallet.voted = true
->>>>>>> bbc5d119
       }
 
       this.walletManager.reindex(wallet)
