--- conflicted
+++ resolved
@@ -147,14 +147,12 @@
     for (const transaction of transactions) {
       const wallet = this.walletManager.findByPublicKey(transaction.senderPublicKey)
 
-      if (!wallet.voted) {
+      if (!wallet.vote) {
         const vote = Transaction.deserialize(transaction.serialized.toString('hex')).asset.votes[0]
 
         if (vote.startsWith('+')) {
           wallet.vote = vote.slice(1)
         }
-
-        wallet.voted = true
       }
     }
 
@@ -191,29 +189,10 @@
       wallet.missedBlocks = parseInt(delegate.missedBlocks)
       wallet.rate = i + 1
 
-<<<<<<< HEAD
       if (!wallet.voteBalance.isEqualTo(delegate.voteBalance)) {
         // NOTE: This most likely means that the node didn't write the wallets properly to disk on shutdown!
         logger.warn(`Delegate ${wallet.username} (${delegate.publicKey}) vote balance discrepancy. :horse:`)
         logger.warn(`Got ${formatArktoshi(delegate.voteBalance)} from database, but calculated ${formatArktoshi(wallet.voteBalance)}`)
-=======
-  /**
-   * Load and apply votes to wallets.
-   * @return {void}
-   */
-  async __buildVotes () {
-    const transactions = await this.query.manyOrNone(queries.spv.votes)
-
-    for (const transaction of transactions) {
-      const wallet = this.walletManager.findByPublicKey(transaction.senderPublicKey)
-
-      if (!wallet.vote) {
-        const vote = Transaction.deserialize(transaction.serialized.toString('hex')).asset.votes[0]
-
-        if (vote.startsWith('+')) {
-          wallet.vote = vote.slice(1)
-        }
->>>>>>> 14027aa4
       }
 
       this.walletManager.reindex(wallet)
