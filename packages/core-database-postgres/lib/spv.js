--- conflicted
+++ resolved
@@ -112,11 +112,7 @@
         .subtract(Bignum.from(transaction.amount))
         .subtract(Bignum.from(transaction.fee))
 
-<<<<<<< HEAD
-      if (wallet.balance.toNumber() < 0 && !this.walletManager.isGenesis(wallet)) {
-=======
-      if (wallet.balance < 0 && !this.isGenesis(wallet)) {
->>>>>>> ffe27042
+      if (wallet.balance.toNumber() < 0 && !this.isGenesis(wallet)) {
         logger.warn(`Negative balance: ${wallet}`)
       }
     }
@@ -161,37 +157,16 @@
     const forgedBlocks = await this.query.manyOrNone(queries.spv.delegatesForgedBlocks)
     forgedBlocks.forEach(block => {
       const wallet = this.walletManager.findByPublicKey(block.generatorPublicKey)
-      wallet.forgedFees = +block.totalFees
-      wallet.forgedRewards = +block.totalRewards
+      wallet.forgedFees = wallet.forgedFees.add(Bignum.from(block.totalFees))
+      wallet.forgedRewards = wallet.forgedRewards.add(Bignum.from(block.totalRewards))
       wallet.producedBlocks = +block.totalProduced
     })
 
-    // Ranks...
-<<<<<<< HEAD
-    const delegates = await this.query.manyOrNone(queries.spv.delegatesRanks, { publicKeys })
-
-    for (let i = 0; i < delegates.length; i++) {
-      const forgedBlock = forgedBlocks.filter(block => {
-        return block.generatorPublicKey === delegates[i].publicKey
-      })[0]
-
-      const wallet = this.walletManager.findByPublicKey(delegates[i].publicKey)
-      wallet.voteBalance = Bignum.from(delegates[i].voteBalance)
-      wallet.missedBlocks = +delegates[i].missedBlocks
-
-      if (forgedBlock) {
-        wallet.forgedFees = wallet.forgedFees.add(Bignum.from(forgedBlock.totalFees))
-        wallet.forgedRewards = wallet.forgedRewards.add(Bignum.from(forgedBlock.totalRewards))
-        wallet.producedBlocks = +forgedBlock.totalProduced
-      }
-
-=======
     // NOTE: This is highly NOT reliable, however the number of missed blocks is NOT used for the consensus
     const delegates = await this.query.manyOrNone(queries.spv.delegatesRanks)
     delegates.forEach(delegate => {
       const wallet = this.walletManager.findByPublicKey(delegate.publicKey)
       wallet.missedBlocks = parseInt(delegate.missedBlocks)
->>>>>>> ffe27042
       this.walletManager.reindex(wallet)
     })
   }
