--- conflicted
+++ resolved
@@ -183,14 +183,11 @@
       currentSeed = crypto.createHash('sha256').update(currentSeed).digest()
     }
 
-<<<<<<< HEAD
-=======
     this.activeDelegates = data.map(delegate => {
       delegate.round = +delegate.round
       return delegate
     })
 
->>>>>>> 82f6f4f4
     return this.activeDelegates
   }
 
