--- conflicted
+++ resolved
@@ -18,13 +18,7 @@
         "build": "yarn clean && yarn copy && yarn compile",
         "build:watch": "yarn clean && yarn copy && yarn compile -w",
         "clean": "del dist",
-<<<<<<< HEAD
-        "copy": "cd src/ && cpy './**/*.sql' --parents ../dist/ && cd ../",
-        "updates": "../../node_modules/npm-check-updates/bin/npm-check-updates -a"
-=======
-        "lint": "../../node_modules/tslint/bin/tslint -c ../../tslint.json 'src/**/*.ts' --fix",
         "copy": "cd src/ && cpy './**/*.sql' --parents ../dist/ && cd ../"
->>>>>>> b6bfc0f7
     },
     "dependencies": {
         "@arkecosystem/core-container": "^2.2.1",
