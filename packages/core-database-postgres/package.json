--- conflicted
+++ resolved
@@ -28,25 +28,14 @@
         "updates": "../../node_modules/npm-check-updates/bin/npm-check-updates -a"
     },
     "dependencies": {
-<<<<<<< HEAD
-        "@arkecosystem/core-container": "^2.2.0-rc.0",
-        "@arkecosystem/core-database": "^2.2.0-rc.0",
-        "@arkecosystem/core-interfaces": "^2.2.0-rc.0",
-        "@arkecosystem/core-utils": "^2.2.0-rc.0",
-        "@arkecosystem/crypto": "^2.2.0-rc.0",
-        "@faustbrian/dato": "^0.2.0",
-        "@types/bluebird": "^3.5.26",
-        "@types/lodash.chunk": "^4.2.6",
-=======
         "@arkecosystem/core-container": "^2.2.1",
         "@arkecosystem/core-database": "^2.2.1",
         "@arkecosystem/core-interfaces": "^2.2.1",
         "@arkecosystem/core-utils": "^2.2.1",
         "@arkecosystem/crypto": "^2.2.1",
-        "@faustbrian/dato": "^0.1.0",
-        "@types/bluebird": "^3.5.25",
-        "@types/lodash.chunk": "^4.2.4",
->>>>>>> b0b0c10d
+        "@faustbrian/dato": "^0.2.0",
+        "@types/bluebird": "^3.5.26",
+        "@types/lodash.chunk": "^4.2.6",
         "@types/pluralize": "^0.0.29",
         "bluebird": "^3.5.3",
         "cpy-cli": "^2.0.0",
