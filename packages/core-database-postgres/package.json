--- conflicted
+++ resolved
@@ -21,7 +21,6 @@
         "pretest": "bash ../../scripts/pre-test.sh"
     },
     "dependencies": {
-<<<<<<< HEAD
         "@arkecosystem/core-container": "^2.6.34",
         "@arkecosystem/core-database": "^2.6.34",
         "@arkecosystem/core-event-emitter": "^2.6.34",
@@ -30,18 +29,7 @@
         "@arkecosystem/core-transactions": "^2.6.34",
         "@arkecosystem/core-utils": "^2.6.34",
         "@arkecosystem/crypto": "^2.6.34",
-        "@arkecosystem/utils": "^0.3.0",
-=======
-        "@arkecosystem/core-container": "^2.6.31",
-        "@arkecosystem/core-database": "^2.6.31",
-        "@arkecosystem/core-event-emitter": "^2.6.31",
-        "@arkecosystem/core-interfaces": "^2.6.31",
-        "@arkecosystem/core-state": "^2.6.31",
-        "@arkecosystem/core-transactions": "^2.6.31",
-        "@arkecosystem/core-utils": "^2.6.31",
-        "@arkecosystem/crypto": "^2.6.31",
         "@arkecosystem/utils": "^1.1",
->>>>>>> 76283d33
         "bluebird": "^3.5.5",
         "cpy-cli": "^2.0.0",
         "dayjs": "^1.8.15",
