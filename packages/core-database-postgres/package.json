--- conflicted
+++ resolved
@@ -29,19 +29,11 @@
         "updates": "../../node_modules/npm-check-updates/bin/npm-check-updates -a"
     },
     "dependencies": {
-<<<<<<< HEAD
         "@arkecosystem/core-container": "2.2.0-alpha.8",
         "@arkecosystem/core-database": "2.2.0-alpha.8",
         "@arkecosystem/core-interfaces": "2.2.0-alpha.8",
         "@arkecosystem/core-utils": "2.2.0-alpha.8",
         "@arkecosystem/crypto": "2.2.0-alpha.8",
-=======
-        "@arkecosystem/core-interfaces": "^2.1.1",
-        "@arkecosystem/core-container": "^2.1.1",
-        "@arkecosystem/core-database": "^2.1.1",
-        "@arkecosystem/core-utils": "^2.1.1",
-        "@arkecosystem/crypto": "^2.1.1",
->>>>>>> e8a187b1
         "@types/bluebird": "^3.5.25",
         "@types/lodash.chunk": "^4.2.4",
         "@types/pluralize": "^0.0.29",
