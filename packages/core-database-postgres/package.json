--- conflicted
+++ resolved
@@ -26,13 +26,6 @@
         "@arkecosystem/core-interfaces": "^2.2.1",
         "@arkecosystem/core-utils": "^2.2.1",
         "@arkecosystem/crypto": "^2.2.1",
-<<<<<<< HEAD
-=======
-        "@faustbrian/dato": "^0.2.0",
-        "@types/bluebird": "^3.5.26",
-        "@types/lodash.chunk": "^4.2.6",
-        "@types/pluralize": "^0.0.29",
->>>>>>> 66bd7628
         "bluebird": "^3.5.3",
         "cpy-cli": "^2.0.0",
         "lodash.chunk": "^4.2.0",
