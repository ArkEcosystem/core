--- conflicted
+++ resolved
@@ -12,13 +12,10 @@
         "dist"
     ],
     "scripts": {
-<<<<<<< HEAD
-=======
         "publish:alpha": "npm publish --tag alpha",
         "publish:beta": "npm publish --tag beta",
         "publish:rc": "npm publish --tag rc",
         "publish:stable": "npm publish --tag latest",
->>>>>>> e4d0658f
         "prepublishOnly": "yarn build",
         "pretest": "bash ../../scripts/pre-test.sh",
         "compile": "../../node_modules/typescript/bin/tsc",
