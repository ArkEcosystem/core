export const defaults = {
    server: {
        http: {
            enabled: !process.env.CORE_API_DISABLED,
            host: process.env.CORE_API_HOST || "0.0.0.0",
            port: process.env.CORE_API_PORT || 4003,
        },
        // @see https://hapijs.com/api#-serveroptionstls
        https: {
            enabled: process.env.CORE_API_SSL,
            host: process.env.CORE_API_SSL_HOST || "0.0.0.0",
            port: process.env.CORE_API_SSL_PORT || 8443,
            tls: {
                key: process.env.CORE_API_SSL_KEY,
                cert: process.env.CORE_API_SSL_CERT,
            },
        },
    },
    plugins: {
        cache: {
            enabled: !process.env.CORE_API_CACHE,
            stdTTL: 8,
            checkperiod: 120,
        },
        rateLimit: {
            enabled: !process.env.CORE_API_RATE_LIMIT_DISABLED,
            points: process.env.CORE_API_RATE_LIMIT_USER_LIMIT || 300,
            duration: process.env.CORE_API_RATE_LIMIT_USER_EXPIRES || 60000,
            whitelist: process.env.CORE_API_RATE_LIMIT_WHITELIST
                ? process.env.CORE_API_RATE_LIMIT_WHITELIST.split(",")
                : ["*"],
            blacklist: process.env.CORE_API_RATE_LIMIT_BLACKLIST
                ? process.env.CORE_API_RATE_LIMIT_BLACKLIST.split(",")
                : [],
        },
        pagination: {
            limit: 100,
        },
<<<<<<< HEAD
        socketTimeout: 5000,
        whitelist: ["*"],
=======
        trustProxy: !!process.env.CORE_API_TRUST_PROXY,
>>>>>>> a33de843
    },
    options: {
        estimateTotalCount: !process.env.CORE_API_NO_ESTIMATED_TOTAL_COUNT,
    },
};<|MERGE_RESOLUTION|>--- conflicted
+++ resolved
@@ -36,12 +36,9 @@
         pagination: {
             limit: 100,
         },
-<<<<<<< HEAD
         socketTimeout: 5000,
         whitelist: ["*"],
-=======
         trustProxy: !!process.env.CORE_API_TRUST_PROXY,
->>>>>>> a33de843
     },
     options: {
         estimateTotalCount: !process.env.CORE_API_NO_ESTIMATED_TOTAL_COUNT,
