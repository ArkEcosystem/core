export const defaults = {
    server: {
        http: {
            enabled: !process.env.CORE_API_DISABLED,
            host: process.env.CORE_API_HOST || "0.0.0.0",
            port: process.env.CORE_API_PORT || 4003,
        },
        // @see https://hapijs.com/api#-serveroptionstls
        https: {
            enabled: process.env.CORE_API_SSL,
            host: process.env.CORE_API_SSL_HOST || "0.0.0.0",
            port: process.env.CORE_API_SSL_PORT || 8443,
            tls: {
                key: process.env.CORE_API_SSL_KEY,
                cert: process.env.CORE_API_SSL_CERT,
            },
        },
    },
<<<<<<< HEAD
    plugins: {
        cache: {
            enabled: true,
            /**
             * How many seconds the server will try to complete the request and cache the result.
             *
             * Defaults to 8 seconds, set it to false if you do not care about the timeout.
             *
             * Setting it to false can result in requests never being completed, which is usually
             * caused by low-spec servers that are unable to handle the heavy load that results
             * out of SQL queries on the blocks and transactions tables.
             *
             * If you experience issues with the cache timeout, which is indicated by a 503 status codes,
             * you should consider upgrading your hardware or tweak your PostgreSQL settings.
             */
            generateTimeout: process.env.CORE_API_CACHE_TIMEOUT || 8000,
        },
        // @see https://github.com/wraithgar/hapi-rate-limit
        rateLimit: {
            enabled: !process.env.CORE_API_RATE_LIMIT,
            pathLimit: false,
            userLimit: process.env.CORE_API_RATE_LIMIT_USER_LIMIT || 300,
            userCache: {
                expiresIn: process.env.CORE_API_RATE_LIMIT_USER_EXPIRES || 60000,
            },
        },
        // @see https://github.com/fknop/hapi-pagination
        pagination: {
            limit: 100,
            include: [
                "/api/blocks",
                "/api/blocks/{id}/transactions",
                "/api/blocks/search",
                "/api/delegates",
                "/api/delegates/{id}/blocks",
                "/api/delegates/{id}/voters",
                "/api/delegates/search",
                "/api/peers",
                "/api/transactions",
                "/api/transactions/search",
                "/api/transactions/unconfirmed",
                "/api/votes",
                "/api/wallets",
                "/api/wallets/top",
                "/api/wallets/{id}/transactions",
                "/api/wallets/{id}/transactions/received",
                "/api/wallets/{id}/transactions/sent",
                "/api/wallets/{id}/votes",
                "/api/wallets/search",
            ],
        },
        whitelist: ["*"],
=======
    // @see https://github.com/fknop/hapi-pagination
    pagination: {
        limit: 100,
>>>>>>> 38156bc8
    },
};<|MERGE_RESOLUTION|>--- conflicted
+++ resolved
@@ -16,63 +16,8 @@
             },
         },
     },
-<<<<<<< HEAD
-    plugins: {
-        cache: {
-            enabled: true,
-            /**
-             * How many seconds the server will try to complete the request and cache the result.
-             *
-             * Defaults to 8 seconds, set it to false if you do not care about the timeout.
-             *
-             * Setting it to false can result in requests never being completed, which is usually
-             * caused by low-spec servers that are unable to handle the heavy load that results
-             * out of SQL queries on the blocks and transactions tables.
-             *
-             * If you experience issues with the cache timeout, which is indicated by a 503 status codes,
-             * you should consider upgrading your hardware or tweak your PostgreSQL settings.
-             */
-            generateTimeout: process.env.CORE_API_CACHE_TIMEOUT || 8000,
-        },
-        // @see https://github.com/wraithgar/hapi-rate-limit
-        rateLimit: {
-            enabled: !process.env.CORE_API_RATE_LIMIT,
-            pathLimit: false,
-            userLimit: process.env.CORE_API_RATE_LIMIT_USER_LIMIT || 300,
-            userCache: {
-                expiresIn: process.env.CORE_API_RATE_LIMIT_USER_EXPIRES || 60000,
-            },
-        },
-        // @see https://github.com/fknop/hapi-pagination
-        pagination: {
-            limit: 100,
-            include: [
-                "/api/blocks",
-                "/api/blocks/{id}/transactions",
-                "/api/blocks/search",
-                "/api/delegates",
-                "/api/delegates/{id}/blocks",
-                "/api/delegates/{id}/voters",
-                "/api/delegates/search",
-                "/api/peers",
-                "/api/transactions",
-                "/api/transactions/search",
-                "/api/transactions/unconfirmed",
-                "/api/votes",
-                "/api/wallets",
-                "/api/wallets/top",
-                "/api/wallets/{id}/transactions",
-                "/api/wallets/{id}/transactions/received",
-                "/api/wallets/{id}/transactions/sent",
-                "/api/wallets/{id}/votes",
-                "/api/wallets/search",
-            ],
-        },
-        whitelist: ["*"],
-=======
     // @see https://github.com/fknop/hapi-pagination
     pagination: {
         limit: 100,
->>>>>>> 38156bc8
     },
 };