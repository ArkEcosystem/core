export const defaults = {
    server: {
        http: {
            enabled: !process.env.CORE_API_DISABLED,
            host: process.env.CORE_API_HOST || "0.0.0.0",
            port: parseInt(process.env.CORE_API_PORT!) || 4003,
        },
        // @see https://hapijs.com/api#-serveroptionstls
        https: {
            enabled: process.env.CORE_API_SSL,
            host: process.env.CORE_API_SSL_HOST || "0.0.0.0",
            port: parseInt(process.env.CORE_API_SSL_PORT!) || 8443,
            tls: {
                key: process.env.CORE_API_SSL_KEY,
                cert: process.env.CORE_API_SSL_CERT,
            },
        },
    },
    plugins: {
        cache: {
            enabled: !process.env.CORE_API_CACHE,
            stdTTL: 8,
            checkperiod: 120,
        },
        rateLimit: {
            enabled: !process.env.CORE_API_RATE_LIMIT_DISABLED,
<<<<<<< HEAD
            points: parseInt(process.env.CORE_API_RATE_LIMIT_USER_LIMIT!) || 300,
            duration: parseInt(process.env.CORE_API_RATE_LIMIT_USER_EXPIRES!) || 60000,
=======
            points: process.env.CORE_API_RATE_LIMIT_USER_LIMIT || 100,
            duration: process.env.CORE_API_RATE_LIMIT_USER_EXPIRES || 60, // Sec
>>>>>>> b6db22c8
            whitelist: process.env.CORE_API_RATE_LIMIT_WHITELIST
                ? process.env.CORE_API_RATE_LIMIT_WHITELIST.split(",")
                : [],
            blacklist: process.env.CORE_API_RATE_LIMIT_BLACKLIST
                ? process.env.CORE_API_RATE_LIMIT_BLACKLIST.split(",")
                : [],
        },
        pagination: {
            limit: 100,
        },
        socketTimeout: 5000,
        whitelist: ["*"],
        trustProxy: !!process.env.CORE_API_TRUST_PROXY,
    },
    options: {
        estimateTotalCount: !process.env.CORE_API_NO_ESTIMATED_TOTAL_COUNT,
    },
};<|MERGE_RESOLUTION|>--- conflicted
+++ resolved
@@ -24,13 +24,8 @@
         },
         rateLimit: {
             enabled: !process.env.CORE_API_RATE_LIMIT_DISABLED,
-<<<<<<< HEAD
-            points: parseInt(process.env.CORE_API_RATE_LIMIT_USER_LIMIT!) || 300,
-            duration: parseInt(process.env.CORE_API_RATE_LIMIT_USER_EXPIRES!) || 60000,
-=======
-            points: process.env.CORE_API_RATE_LIMIT_USER_LIMIT || 100,
-            duration: process.env.CORE_API_RATE_LIMIT_USER_EXPIRES || 60, // Sec
->>>>>>> b6db22c8
+            points: parseInt(process.env.CORE_API_RATE_LIMIT_USER_LIMIT!) || 100,
+            duration: parseInt(process.env.CORE_API_RATE_LIMIT_USER_EXPIRES!) || 60, // Sec
             whitelist: process.env.CORE_API_RATE_LIMIT_WHITELIST
                 ? process.env.CORE_API_RATE_LIMIT_WHITELIST.split(",")
                 : [],
