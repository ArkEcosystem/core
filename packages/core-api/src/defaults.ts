--- conflicted
+++ resolved
@@ -60,10 +60,6 @@
             "/api/wallets/search",
         ],
     },
-<<<<<<< HEAD
-    whitelist: ["127.0.0.1", "::ffff:127.0.0.1"],
-=======
     whitelist: ["*"],
->>>>>>> 9b1e64f5
     plugins: [],
 };