--- conflicted
+++ resolved
@@ -1,9 +1,5 @@
-import { Interfaces } from "@arkecosystem/core-crypto";
 import { Container, Contracts } from "@arkecosystem/core-kernel";
-<<<<<<< HEAD
-=======
 import { Enums } from "@arkecosystem/crypto";
->>>>>>> 666ba678
 import Boom from "@hapi/boom";
 import Hapi from "@hapi/hapi";
 
