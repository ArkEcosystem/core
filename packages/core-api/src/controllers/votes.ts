import { Container, Contracts } from "@arkecosystem/core-kernel";
import { Enums } from "@arkecosystem/crypto";
import Boom from "@hapi/boom";
import Hapi from "@hapi/hapi";

import { TransactionResource } from "../resources";
import { Controller } from "./controller";

@Container.injectable()
export class VotesController extends Controller {
    @Container.inject(Container.Identifiers.TransactionHistoryService)
    private readonly transactionHistoryService!: Contracts.Shared.TransactionHistoryService;

    public async index(request: Hapi.Request, h: Hapi.ResponseToolkit) {
        const criteria = {
            ...request.query,
            typeGroup: Enums.TransactionTypeGroup.Core,
            type: Enums.TransactionType.Vote,
        };

        const transactionListResult = await this.transactionHistoryService.listByCriteria(
            criteria,
            this.getListingOrder(request),
            this.getListingPage(request),
        );

        return this.toPagination(transactionListResult, TransactionResource, request.query.transform);
    }

    public async show(request: Hapi.Request, h: Hapi.ResponseToolkit) {
<<<<<<< HEAD
        const transaction: Models.Transaction | undefined = await this.transactionRepository.findById(
            request.params.id,
        );
=======
        const transaction = await this.transactionHistoryService.findOneByCriteria({
            typeGroup: Enums.TransactionTypeGroup.Core,
            type: Enums.TransactionType.Vote,
            id: request.params.id,
        });
>>>>>>> 37cb56ef

        if (
            !transaction ||
            transaction.type !== Enums.TransactionType.Vote ||
            transaction.typeGroup !== Enums.TransactionTypeGroup.Core
        ) {
            return Boom.notFound("Vote not found");
        }

        return this.respondWithResource(transaction, TransactionResource, request.query.transform);
    }
}<|MERGE_RESOLUTION|>--- conflicted
+++ resolved
@@ -28,17 +28,11 @@
     }
 
     public async show(request: Hapi.Request, h: Hapi.ResponseToolkit) {
-<<<<<<< HEAD
-        const transaction: Models.Transaction | undefined = await this.transactionRepository.findById(
-            request.params.id,
-        );
-=======
         const transaction = await this.transactionHistoryService.findOneByCriteria({
             typeGroup: Enums.TransactionTypeGroup.Core,
             type: Enums.TransactionType.Vote,
             id: request.params.id,
         });
->>>>>>> 37cb56ef
 
         if (
             !transaction ||
