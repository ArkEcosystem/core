import { Models, Repositories } from "@arkecosystem/core-database";
import { Container, Contracts, Utils as AppUtils } from "@arkecosystem/core-kernel";
import { Handlers } from "@arkecosystem/core-transactions";
import { Transactions } from "@arkecosystem/crypto";
import Boom from "@hapi/boom";
import Hapi from "@hapi/hapi";

import { TransactionResource } from "../resources";
import { Controller } from "./controller";

@Container.injectable()
export class TransactionsController extends Controller {
    @Container.inject(Container.Identifiers.Application)
    protected readonly app!: Contracts.Kernel.Application;

    @Container.inject(Container.Identifiers.BlockchainService)
    protected readonly blockchain!: Contracts.Blockchain.Blockchain;

    @Container.inject(Container.Identifiers.TransactionPoolQuery)
    private readonly poolQuery!: Contracts.TransactionPool.Query;

<<<<<<< HEAD
    @Container.inject(Container.Identifiers.TransactionPoolProcessorFactory)
    private readonly createTransactionProcessor!: Contracts.TransactionPool.ProcessorFactory;

=======
>>>>>>> acf34236
    @Container.inject(Container.Identifiers.TransactionRepository)
    private readonly transactionRepository!: Repositories.TransactionRepository;

    @Container.inject(Container.Identifiers.TransactionPoolProcessorFactory)
    private readonly createProcessor!: Contracts.TransactionPool.ProcessorFactory;

    public async index(request: Hapi.Request, h: Hapi.ResponseToolkit) {
        const transactions: Repositories.RepositorySearchResult<Models.Transaction> = await this.transactionRepository.searchByQuery(
            request.query,
            this.paginate(request),
        );

        return this.toPagination(transactions, TransactionResource, (request.query.transform as unknown) as boolean);
    }

    public async store(request: Hapi.Request, h: Hapi.ResponseToolkit) {
<<<<<<< HEAD
        const transactions = request.payload.transactions!.map(t => Transactions.TransactionFactory.fromData(t));
        const processor = this.createTransactionProcessor();
        await processor.process(transactions);

=======
        const processor: Contracts.TransactionPool.Processor = this.createProcessor();
        await processor.process(request.payload.transactions);
>>>>>>> acf34236
        return {
            data: {
                accept: processor.accept,
                broadcast: processor.broadcast,
                excess: processor.excess,
                invalid: processor.invalid,
            },
            errors: processor.errors,
        };
    }

    public async show(request: Hapi.Request, h: Hapi.ResponseToolkit) {
        const transaction: Models.Transaction = await this.transactionRepository.findById(request.params.id);

        if (!transaction) {
            return Boom.notFound("Transaction not found");
        }

        return this.respondWithResource(
            transaction,
            TransactionResource,
            (request.query.transform as unknown) as boolean,
        );
    }

    public async unconfirmed(request: Hapi.Request, h: Hapi.ResponseToolkit) {
        const pagination = super.paginate(request);
        const all = Array.from(this.poolQuery.allFromHighestPriority());
        const transactions = all.slice(pagination.offset, pagination.offset + pagination.limit);
        const rows = transactions.map(t => ({ serialized: t.serialized.toString("hex") }));

        return super.toPagination({ count: all.length, rows }, TransactionResource, !!request.query.transform);
    }

    public async showUnconfirmed(request: Hapi.Request, h: Hapi.ResponseToolkit) {
        const transactionQuery = this.poolQuery.allFromHighestPriority().whereId(request.params.id);
        if (transactionQuery.has() === false) {
            return Boom.notFound("Transaction not found");
        }
        const transaction = transactionQuery.first();
        const data = { id: transaction.id, serialized: transaction.serialized.toString("hex") };

        return super.respondWithResource(data, TransactionResource, !!request.query.transform);
    }

    public async search(request: Hapi.Request, h: Hapi.ResponseToolkit) {
        const transactions: Repositories.RepositorySearchResult<Models.Transaction> = await this.transactionRepository.search(
            {
                ...request.query, // only for orderBy
                ...request.payload,
                ...this.paginate(request),
            },
        );

        return this.toPagination(transactions, TransactionResource, (request.query.transform as unknown) as boolean);
    }

    public async types(request: Hapi.Request, h: Hapi.ResponseToolkit) {
        const activatedTransactionHandlers = await this.app
            .getTagged<Handlers.Registry>(Container.Identifiers.TransactionHandlerRegistry, "state", "null")
            .getActivatedHandlers();
        const typeGroups: Record<string | number, Record<string, number>> = {};

        for (const handler of activatedTransactionHandlers) {
            const constructor = handler.getConstructor();

            const type: number | undefined = constructor.type;
            const typeGroup: number | undefined = constructor.typeGroup;
            const key: string | undefined = constructor.key;

            AppUtils.assert.defined<number>(type);
            AppUtils.assert.defined<number>(typeGroup);
            AppUtils.assert.defined<string>(key);

            if (typeGroups[typeGroup] === undefined) {
                typeGroups[typeGroup] = {};
            }

            typeGroups[typeGroup][key[0].toUpperCase() + key.slice(1)] = type;
        }

        return { data: typeGroups };
    }

    public async schemas(request: Hapi.Request, h: Hapi.ResponseToolkit) {
        const activatedTransactionHandlers = await this.app
            .getTagged<Handlers.Registry>(Container.Identifiers.TransactionHandlerRegistry, "state", "null")
            .getActivatedHandlers();
        const schemasByType: Record<string, Record<string, any>> = {};

        for (const handler of activatedTransactionHandlers) {
            const constructor = handler.getConstructor();

            const type: number | undefined = constructor.type;
            const typeGroup: number | undefined = constructor.typeGroup;

            AppUtils.assert.defined<number>(type);
            AppUtils.assert.defined<number>(typeGroup);

            if (schemasByType[typeGroup] === undefined) {
                schemasByType[typeGroup] = {};
            }

            schemasByType[typeGroup][type] = constructor.getSchema().properties;
        }

        return { data: schemasByType };
    }

    public async fees(request: Hapi.Request, h: Hapi.ResponseToolkit) {
        try {
            const currentHeight: number = this.app
                .get<Contracts.State.StateStore>(Container.Identifiers.StateStore)
                .getLastHeight();

            const activatedTransactionHandlers = await this.app
                .getTagged<Handlers.Registry>(Container.Identifiers.TransactionHandlerRegistry, "state", "null")
                .getActivatedHandlers();

            const typeGroups: Record<string | number, Record<string, string>> = {};

            for (const handler of activatedTransactionHandlers) {
                const constructor = handler.getConstructor();

                const { typeGroup, key } = constructor;
                AppUtils.assert.defined<number>(typeGroup);
                AppUtils.assert.defined<string>(key);

                if (typeGroups[typeGroup] === undefined) {
                    typeGroups[typeGroup] = {};
                }

                typeGroups[typeGroup][key] = constructor.staticFee({ height: currentHeight }).toFixed();
            }

            return { data: typeGroups };
        } catch (error) {
            return Boom.badImplementation(error);
        }
    }
}<|MERGE_RESOLUTION|>--- conflicted
+++ resolved
@@ -1,7 +1,6 @@
 import { Models, Repositories } from "@arkecosystem/core-database";
 import { Container, Contracts, Utils as AppUtils } from "@arkecosystem/core-kernel";
 import { Handlers } from "@arkecosystem/core-transactions";
-import { Transactions } from "@arkecosystem/crypto";
 import Boom from "@hapi/boom";
 import Hapi from "@hapi/hapi";
 
@@ -19,12 +18,6 @@
     @Container.inject(Container.Identifiers.TransactionPoolQuery)
     private readonly poolQuery!: Contracts.TransactionPool.Query;
 
-<<<<<<< HEAD
-    @Container.inject(Container.Identifiers.TransactionPoolProcessorFactory)
-    private readonly createTransactionProcessor!: Contracts.TransactionPool.ProcessorFactory;
-
-=======
->>>>>>> acf34236
     @Container.inject(Container.Identifiers.TransactionRepository)
     private readonly transactionRepository!: Repositories.TransactionRepository;
 
@@ -41,15 +34,8 @@
     }
 
     public async store(request: Hapi.Request, h: Hapi.ResponseToolkit) {
-<<<<<<< HEAD
-        const transactions = request.payload.transactions!.map(t => Transactions.TransactionFactory.fromData(t));
-        const processor = this.createTransactionProcessor();
-        await processor.process(transactions);
-
-=======
         const processor: Contracts.TransactionPool.Processor = this.createProcessor();
         await processor.process(request.payload.transactions);
->>>>>>> acf34236
         return {
             data: {
                 accept: processor.accept,
@@ -77,7 +63,7 @@
 
     public async unconfirmed(request: Hapi.Request, h: Hapi.ResponseToolkit) {
         const pagination = super.paginate(request);
-        const all = Array.from(this.poolQuery.allFromHighestPriority());
+        const all = Array.from(this.poolQuery.getAllFromHighestPriority());
         const transactions = all.slice(pagination.offset, pagination.offset + pagination.limit);
         const rows = transactions.map(t => ({ serialized: t.serialized.toString("hex") }));
 
@@ -85,7 +71,7 @@
     }
 
     public async showUnconfirmed(request: Hapi.Request, h: Hapi.ResponseToolkit) {
-        const transactionQuery = this.poolQuery.allFromHighestPriority().whereId(request.params.id);
+        const transactionQuery = this.poolQuery.getAllFromHighestPriority().whereId(request.params.id);
         if (transactionQuery.has() === false) {
             return Boom.notFound("Transaction not found");
         }
