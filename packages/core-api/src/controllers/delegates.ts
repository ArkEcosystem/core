import { Container, Contracts } from "@arkecosystem/core-kernel";
import { Enums } from "@arkecosystem/crypto";
import { Boom, notFound } from "@hapi/boom";
import Hapi from "@hapi/hapi";

import { BlockResource, BlockWithTransactionsResource, DelegateResource, WalletResource } from "../resources";
import { Controller } from "./controller";

@Container.injectable()
export class DelegatesController extends Controller {
    @Container.inject(Container.Identifiers.BlockHistoryService)
    private readonly blockHistoryService!: Contracts.Shared.BlockHistoryService;

    @Container.inject(Container.Identifiers.WalletRepository)
    @Container.tagged("state", "blockchain")
    private readonly walletRepository!: Contracts.State.WalletRepository;

    public async index(request: Hapi.Request, h: Hapi.ResponseToolkit) {
        const delegates = this.walletRepository.search(Contracts.State.SearchScope.Delegates, {
            ...request.query,
            ...this.getListingPage(request),
        });

        return this.toPagination(delegates, DelegateResource);
    }

    public async show(request: Hapi.Request, h: Hapi.ResponseToolkit) {
        const delegate: Contracts.State.Wallet | Boom<null> = this.findWallet(request.params.id);

        if (delegate instanceof Boom) {
            return delegate;
        }

        return this.respondWithResource(delegate, DelegateResource);
    }

    public async search(request: Hapi.Request, h: Hapi.ResponseToolkit) {
        const delegates = this.walletRepository.search(Contracts.State.SearchScope.Delegates, {
            ...request.payload,
            ...request.query,
            ...this.getListingPage(request),
        });

        return this.toPagination(delegates, DelegateResource);
    }

    public async blocks(request: Hapi.Request, h: Hapi.ResponseToolkit) {
        const delegate: Contracts.State.Wallet | Boom<null> = this.findWallet(request.params.id);
        if (delegate instanceof Boom) {
            return delegate;
        }

<<<<<<< HEAD
        if (request.transform) {
            const blockCriteria = { generatorPublicKey: delegate.publicKey };
            const blockWithSomeTransactionsListResult = await this.blockHistoryService.listByCriteriaJoinTransactions(
                blockCriteria,
                { typeGroup: Enums.TransactionTypeGroup.Core, type: Enums.TransactionType.MultiPayment },
                this.getListingOrder(request),
                this.getListingPage(request),
            );

            return this.toPagination(blockWithSomeTransactionsListResult, BlockWithTransactionsResource, true);
        } else {
            const blockCriteria = { generatorPublicKey: delegate.publicKey };
            const blockListResult = await this.blockHistoryService.listByCriteria(
                blockCriteria,
                this.getListingOrder(request),
                this.getListingPage(request),
            );

            return this.toPagination(blockListResult, BlockResource, false);
        }
=======
        const criteria = { generatorPublicKey: delegate.publicKey };
        const blockListResult = await this.blockHistoryService.listByCriteria(
            criteria,
            this.getListingOrder(request),
            this.getListingPage(request),
            this.getListingOptions(),
        );

        return this.toPagination(blockListResult, BlockResource, request.query.transform);
>>>>>>> c74e4ca7
    }

    public async voters(request: Hapi.Request, h: Hapi.ResponseToolkit) {
        const delegate: Contracts.State.Wallet | Boom<null> = this.findWallet(request.params.id);

        if (delegate instanceof Boom) {
            return delegate;
        }

        const wallets = this.walletRepository.search(Contracts.State.SearchScope.Wallets, {
            ...request.query,
            ...{ vote: delegate.publicKey },
            ...this.getListingPage(request),
        });

        return this.toPagination(wallets, WalletResource);
    }

    private findWallet(id: string): Contracts.State.Wallet | Boom<null> {
        let wallet: Contracts.State.Wallet | undefined;

        try {
            wallet = this.walletRepository.findByScope(Contracts.State.SearchScope.Wallets, id);
        } catch (error) {
            return notFound("Delegate not found");
        }

        if (!wallet.hasAttribute("delegate.username")) {
            return notFound("Delegate not found");
        }

        return wallet;
    }
}<|MERGE_RESOLUTION|>--- conflicted
+++ resolved
@@ -50,7 +50,6 @@
             return delegate;
         }
 
-<<<<<<< HEAD
         if (request.transform) {
             const blockCriteria = { generatorPublicKey: delegate.publicKey };
             const blockWithSomeTransactionsListResult = await this.blockHistoryService.listByCriteriaJoinTransactions(
@@ -58,6 +57,7 @@
                 { typeGroup: Enums.TransactionTypeGroup.Core, type: Enums.TransactionType.MultiPayment },
                 this.getListingOrder(request),
                 this.getListingPage(request),
+                this.getListingOptions(),
             );
 
             return this.toPagination(blockWithSomeTransactionsListResult, BlockWithTransactionsResource, true);
@@ -67,21 +67,11 @@
                 blockCriteria,
                 this.getListingOrder(request),
                 this.getListingPage(request),
+                this.getListingOptions(),
             );
 
             return this.toPagination(blockListResult, BlockResource, false);
         }
-=======
-        const criteria = { generatorPublicKey: delegate.publicKey };
-        const blockListResult = await this.blockHistoryService.listByCriteria(
-            criteria,
-            this.getListingOrder(request),
-            this.getListingPage(request),
-            this.getListingOptions(),
-        );
-
-        return this.toPagination(blockListResult, BlockResource, request.query.transform);
->>>>>>> c74e4ca7
     }
 
     public async voters(request: Hapi.Request, h: Hapi.ResponseToolkit) {
