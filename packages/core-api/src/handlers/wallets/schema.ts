import Joi from "@hapi/joi";
<<<<<<< HEAD
import { lockIteratees, transactionIteratees, walletIteratees } from "../shared/iteratees";
import { address, blockId, orderBy, pagination, publicKey, walletId } from "../shared/schemas";
=======
import { address, blockId, orderBy, pagination, publicKey, username, walletId } from "../shared/schemas";
>>>>>>> 8ee148a7

export const index: object = {
    query: {
        ...pagination,
        ...{
            orderBy: orderBy(walletIteratees),
            address,
            publicKey,
            secondPublicKey: publicKey,
            vote: publicKey,
            username,
            balance: Joi.number().integer(),
            voteBalance: Joi.number()
                .integer()
                .min(0),
            producedBlocks: Joi.number()
                .integer()
                .min(0),
        },
    },
};

export const show: object = {
    params: {
        id: walletId,
    },
};

export const transactions: object = {
    params: {
        id: walletId,
    },
    query: {
        ...pagination,
        ...{
            orderBy: orderBy(transactionIteratees),
            id: Joi.string()
                .hex()
                .length(64),
            blockId,
            type: Joi.number()
                .integer()
                .min(0),
            typeGroup: Joi.number()
                .integer()
                .min(0),
            version: Joi.number()
                .integer()
                .positive(),
            timestamp: Joi.number()
                .integer()
                .min(0),
            nonce: Joi.number()
                .integer()
                .min(0),
            amount: Joi.number()
                .integer()
                .min(0),
            fee: Joi.number()
                .integer()
                .min(0),
            vendorField: Joi.string().max(255, "utf8"),
            transform: Joi.bool().default(true),
        },
    },
};

export const transactionsSent: object = {
    params: {
        id: walletId,
    },
    query: {
        ...pagination,
        ...{
            orderBy: orderBy(transactionIteratees),
            id: Joi.string()
                .hex()
                .length(64),
            blockId,
            type: Joi.number()
                .integer()
                .min(0),
            typeGroup: Joi.number()
                .integer()
                .min(0),
            version: Joi.number()
                .integer()
                .positive(),
            recipientId: address,
            timestamp: Joi.number()
                .integer()
                .min(0),
            nonce: Joi.number()
                .integer()
                .min(0),
            amount: Joi.number()
                .integer()
                .min(0),
            fee: Joi.number()
                .integer()
                .min(0),
            vendorField: Joi.string().max(255, "utf8"),
            transform: Joi.bool().default(true),
        },
    },
};

export const transactionsReceived: object = {
    params: {
        id: walletId,
    },
    query: {
        ...pagination,
        ...{
            orderBy: orderBy(transactionIteratees),
            id: Joi.string()
                .hex()
                .length(64),
            blockId,
            type: Joi.number()
                .integer()
                .min(0),
            typeGroup: Joi.number()
                .integer()
                .min(0),
            version: Joi.number()
                .integer()
                .positive(),
            senderPublicKey: publicKey,
            senderId: address,
            timestamp: Joi.number()
                .integer()
                .min(0),
            nonce: Joi.number()
                .integer()
                .min(0),
            amount: Joi.number()
                .integer()
                .min(0),
            fee: Joi.number()
                .integer()
                .min(0),
            vendorField: Joi.string().max(255, "utf8"),
            transform: Joi.bool().default(true),
        },
    },
};

export const votes: object = {
    params: {
        id: walletId,
    },
    query: {
        ...pagination,
        ...{
            transform: Joi.bool().default(true),
        },
    },
};

export const locks: object = {
    params: {
        id: walletId,
    },
    query: {
        ...pagination,
        ...{
            isExpired: Joi.bool(),
            orderBy: orderBy(lockIteratees),
        },
    },
};

export const search: object = {
    query: {
        ...pagination,
        ...{
            orderBy: orderBy(walletIteratees),
        },
    },
    payload: {
        address,
        addresses: Joi.array()
            .unique()
            .min(1)
            .max(50)
            .items(address),
        publicKey,
        secondPublicKey: publicKey,
        vote: publicKey,
        username,
        producedBlocks: Joi.number()
            .integer()
            .min(0),
        balance: Joi.object().keys({
            from: Joi.number().integer(),
            to: Joi.number().integer(),
        }),
        voteBalance: Joi.object().keys({
            from: Joi.number()
                .integer()
                .min(0),
            to: Joi.number()
                .integer()
                .min(0),
        }),
        lockedBalance: Joi.object().keys({
            from: Joi.number()
                .integer()
                .min(0),
            to: Joi.number()
                .integer()
                .min(0),
        }),
    },
};<|MERGE_RESOLUTION|>--- conflicted
+++ resolved
@@ -1,10 +1,6 @@
 import Joi from "@hapi/joi";
-<<<<<<< HEAD
 import { lockIteratees, transactionIteratees, walletIteratees } from "../shared/iteratees";
-import { address, blockId, orderBy, pagination, publicKey, walletId } from "../shared/schemas";
-=======
 import { address, blockId, orderBy, pagination, publicKey, username, walletId } from "../shared/schemas";
->>>>>>> 8ee148a7
 
 export const index: object = {
     query: {
