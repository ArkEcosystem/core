<<<<<<< HEAD
import { Contracts } from "@arkecosystem/core-kernel";
import { Utils } from "@arkecosystem/crypto";
=======
import { State } from "@arkecosystem/core-interfaces";
import { Interfaces, Utils } from "@arkecosystem/crypto";
>>>>>>> 38156bc8

// todo: review the implementation
export const transformWallet = (wallet: Contracts.State.Wallet) => {
    const username: string = wallet.getAttribute("delegate.username");
    const multiSignature: Interfaces.IMultiSignatureAsset = wallet.getAttribute("multiSignature");

    return {
        address: wallet.address,
        publicKey: wallet.publicKey,
        username,
        nonce: wallet.nonce.toFixed(),
        secondPublicKey: wallet.getAttribute("secondPublicKey"),
        balance: Utils.BigNumber.make(wallet.balance).toFixed(),
        lockedBalance: wallet.hasAttribute("htlc.lockedBalance")
            ? wallet.getAttribute("htlc.lockedBalance").toFixed()
            : undefined,
        isDelegate: !!username,
        isResigned: !!wallet.getAttribute("delegate.resigned"),
        vote: wallet.getAttribute("vote"),
        multiSignature,
    };
};<|MERGE_RESOLUTION|>--- conflicted
+++ resolved
@@ -1,10 +1,5 @@
-<<<<<<< HEAD
 import { Contracts } from "@arkecosystem/core-kernel";
-import { Utils } from "@arkecosystem/crypto";
-=======
-import { State } from "@arkecosystem/core-interfaces";
 import { Interfaces, Utils } from "@arkecosystem/crypto";
->>>>>>> 38156bc8
 
 // todo: review the implementation
 export const transformWallet = (wallet: Contracts.State.Wallet) => {
