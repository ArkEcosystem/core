import { Enums } from "@arkecosystem/crypto";
import Joi from "@hapi/joi";
import { address, orderBy, pagination, publicKey } from "../shared/schemas";

const iteratees = ["timestamp"];

export const index: object = {
    query: {
        ...pagination,
        ...{
<<<<<<< HEAD
            orderBy: orderBy(iteratees),
            recipientId: Joi.string()
                .alphanum()
                .length(34),
            senderPublicKey: Joi.string()
                .hex()
                .length(66),
=======
            orderBy,
            recipientId: address,
            senderPublicKey: publicKey,
>>>>>>> 33256dbe
            lockId: Joi.string()
                .hex()
                .length(64),
            secretHash: Joi.string()
                .hex()
                .length(64),
            amount: Joi.number()
                .integer()
                .min(0),
            expirationValue: Joi.number()
                .integer()
                .min(0),
            expirationType: Joi.number().only(...Object.values(Enums.HtlcLockExpirationType)),
            isExpired: Joi.bool(),
        },
    },
};

export const show: object = {
    params: {
        id: Joi.string()
            .hex()
            .length(64),
    },
};

export const search: object = {
    query: {
        ...pagination,
        ...{
            orderBy: orderBy(iteratees),
        },
    },
    payload: {
        recipientId: address,
        senderPublicKey: publicKey,
        lockId: Joi.string()
            .hex()
            .length(64),
        secretHash: Joi.string()
            .hex()
            .length(64),
        amount: Joi.object().keys({
            from: Joi.number()
                .integer()
                .min(0),
            to: Joi.number()
                .integer()
                .min(0),
        }),
        timestamp: Joi.object().keys({
            from: Joi.number()
                .integer()
                .min(0),
            to: Joi.number()
                .integer()
                .min(0),
        }),
        vendorField: Joi.string()
            .min(1)
            .max(255),
        expirationType: Joi.number().only(...Object.values(Enums.HtlcLockExpirationType)),
        expirationValue: Joi.object().keys({
            from: Joi.number()
                .integer()
                .min(0),
            to: Joi.number()
                .integer()
                .min(0),
        }),
        isExpired: Joi.bool(),
    },
};

export const unlocked: object = {
    query: {
        ...pagination,
        ...{
            orderBy: orderBy(iteratees),
        },
    },
    payload: {
        ids: Joi.array()
            .unique()
            .min(1)
            .max(25)
            .items(
                Joi.string()
                    .hex()
                    .length(64),
            ),
    },
};<|MERGE_RESOLUTION|>--- conflicted
+++ resolved
@@ -8,19 +8,9 @@
     query: {
         ...pagination,
         ...{
-<<<<<<< HEAD
             orderBy: orderBy(iteratees),
-            recipientId: Joi.string()
-                .alphanum()
-                .length(34),
-            senderPublicKey: Joi.string()
-                .hex()
-                .length(66),
-=======
-            orderBy,
             recipientId: address,
             senderPublicKey: publicKey,
->>>>>>> 33256dbe
             lockId: Joi.string()
                 .hex()
                 .length(64),
