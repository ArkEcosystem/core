import { Enums } from "@arkecosystem/crypto";
import Joi from "@hapi/joi";
import { pagination } from "../shared/schemas/pagination";

export const index: object = {
    query: {
        ...pagination,
        ...{
            orderBy: Joi.string(),
            recipientId: Joi.string()
                .alphanum()
                .length(34),
            senderPublicKey: Joi.string()
                .hex()
                .length(66),
            lockId: Joi.string()
                .hex()
                .length(64),
            secretHash: Joi.string()
                .hex()
                .length(64),
            amount: Joi.number()
                .integer()
                .min(0),
            expirationValue: Joi.number()
                .integer()
                .min(0),
<<<<<<< HEAD
            expirationType: Joi.number()
                .only(...Object.values(Enums.HtlcLockExpirationType)),
=======
            expirationType: Joi.number().only(1, 2),
            isExpired: Joi.bool(),
>>>>>>> 91e815eb
        },
    },
};

export const show: object = {
    params: {
        id: Joi.string()
            .hex()
            .length(64),
    },
};

export const search: object = {
    query: {
        ...pagination,
        ...{
            orderBy: Joi.string(),
        },
    },
    payload: {
        recipientId: Joi.string()
            .alphanum()
            .length(34),
        senderPublicKey: Joi.string()
            .hex()
            .length(66),
        lockId: Joi.string()
            .hex()
            .length(64),
        secretHash: Joi.string()
            .hex()
            .length(64),
        amount: Joi.object().keys({
            from: Joi.number()
                .integer()
                .min(0),
            to: Joi.number()
                .integer()
                .min(0),
        }),
        timestamp: Joi.object().keys({
            from: Joi.number()
                .integer()
                .min(0),
            to: Joi.number()
                .integer()
                .min(0),
        }),
        vendorField: Joi.string()
            .min(1)
            .max(255),
        expirationType: Joi.number()
            .only(...Object.values(Enums.HtlcLockExpirationType)),
        expirationValue: Joi.object().keys({
            from: Joi.number()
                .integer()
                .min(0),
            to: Joi.number()
                .integer()
                .min(0),
        }),
        isExpired: Joi.bool(),
    },
};

export const unlocked: object = {
    query: {
        ...pagination,
        ...{
            orderBy: Joi.string(),
        },
    },
    payload: {
        ids: Joi.array()
            .unique()
            .min(1)
            .max(25)
            .items(
                Joi.string()
                    .hex()
                    .length(64),
            ),
    },
};<|MERGE_RESOLUTION|>--- conflicted
+++ resolved
@@ -25,13 +25,9 @@
             expirationValue: Joi.number()
                 .integer()
                 .min(0),
-<<<<<<< HEAD
             expirationType: Joi.number()
                 .only(...Object.values(Enums.HtlcLockExpirationType)),
-=======
-            expirationType: Joi.number().only(1, 2),
             isExpired: Joi.bool(),
->>>>>>> 91e815eb
         },
     },
 };
