import { app } from "@arkecosystem/core-container";
import { Database } from "@arkecosystem/core-interfaces";
import { Crypto, Managers } from "@arkecosystem/crypto";
import Boom from "@hapi/boom";
import Hapi from "@hapi/hapi";
import { Controller } from "../shared/controller";

export class NodeController extends Controller {
    public async status(request: Hapi.Request, h: Hapi.ResponseToolkit) {
<<<<<<< HEAD
        try {
            const lastBlock = this.blockchain.getLastBlock();
            const networkHeight = await this.blockchain.p2p.getMonitor().getNetworkHeight();
=======
        const lastBlock = this.blockchain.getLastBlock();
        const networkHeight = this.blockchain.p2p.getMonitor().getNetworkHeight();
>>>>>>> a160194b

            return {
                data: {
                    synced: this.blockchain.isSynced(),
                    now: lastBlock ? lastBlock.data.height : 0,
                    blocksCount: networkHeight - lastBlock.data.height || 0,
                    timestamp: Crypto.Slots.getTime(),
                },
            };
        } catch (error) {
            return Boom.badImplementation(error);
        }
    }

    public async syncing(request: Hapi.Request, h: Hapi.ResponseToolkit) {
<<<<<<< HEAD
        try {
            const lastBlock = this.blockchain.getLastBlock();
            const networkHeight = await this.blockchain.p2p.getMonitor().getNetworkHeight();
=======
        const lastBlock = this.blockchain.getLastBlock();
        const networkHeight = this.blockchain.p2p.getMonitor().getNetworkHeight();
>>>>>>> a160194b

            return {
                data: {
                    syncing: !this.blockchain.isSynced(),
                    blocks: networkHeight - lastBlock.data.height || 0,
                    height: lastBlock.data.height,
                    id: lastBlock.data.id,
                },
            };
        } catch (error) {
            return Boom.badImplementation(error);
        }
    }

    public async configuration(request: Hapi.Request, h: Hapi.ResponseToolkit) {
        try {
            const network = this.config.get("network");
            const dynamicFees = app.resolveOptions("transaction-pool").dynamicFees;

            return {
                data: {
                    nethash: network.nethash,
                    slip44: network.slip44,
                    wif: network.wif,
                    token: network.client.token,
                    symbol: network.client.symbol,
                    explorer: network.client.explorer,
                    version: network.pubKeyHash,
                    ports: super.toResource(this.config, "ports"),
                    constants: this.config.getMilestone(this.blockchain.getLastHeight()),
                    transactionPool: {
                        dynamicFees: dynamicFees.enabled ? dynamicFees : { enabled: false },
                    },
                },
            };
        } catch (error) {
            return Boom.badImplementation(error);
        }
    }

    public async configurationCrypto() {
        try {
            return {
                data: Managers.configManager.getPreset(this.config.get("network").name),
            };
        } catch (error) {
            return Boom.badImplementation(error);
        }
    }

    public async fees(request: Hapi.Request) {
        const { transactionsBusinessRepository } = app.resolvePlugin<Database.IDatabaseService>("database");

        // @ts-ignore
        const results = await transactionsBusinessRepository.getFeeStatistics(request.query.days);

        return { meta: { days: request.query.days }, data: results };
    }
}<|MERGE_RESOLUTION|>--- conflicted
+++ resolved
@@ -7,14 +7,9 @@
 
 export class NodeController extends Controller {
     public async status(request: Hapi.Request, h: Hapi.ResponseToolkit) {
-<<<<<<< HEAD
         try {
             const lastBlock = this.blockchain.getLastBlock();
-            const networkHeight = await this.blockchain.p2p.getMonitor().getNetworkHeight();
-=======
-        const lastBlock = this.blockchain.getLastBlock();
-        const networkHeight = this.blockchain.p2p.getMonitor().getNetworkHeight();
->>>>>>> a160194b
+            const networkHeight = this.blockchain.p2p.getMonitor().getNetworkHeight();
 
             return {
                 data: {
@@ -30,14 +25,9 @@
     }
 
     public async syncing(request: Hapi.Request, h: Hapi.ResponseToolkit) {
-<<<<<<< HEAD
         try {
             const lastBlock = this.blockchain.getLastBlock();
-            const networkHeight = await this.blockchain.p2p.getMonitor().getNetworkHeight();
-=======
-        const lastBlock = this.blockchain.getLastBlock();
-        const networkHeight = this.blockchain.p2p.getMonitor().getNetworkHeight();
->>>>>>> a160194b
+            const networkHeight = this.blockchain.p2p.getMonitor().getNetworkHeight();
 
             return {
                 data: {
