--- conflicted
+++ resolved
@@ -1,11 +1,7 @@
 import { app } from "@arkecosystem/core-container";
 import Joi from "@hapi/joi";
-<<<<<<< HEAD
 import { blockIteratees, delegateIteratees, walletIteratees } from "../shared/iteratees";
-import { address, blockId, orderBy, pagination, publicKey, walletId } from "../shared/schemas";
-=======
 import { address, blockId, orderBy, pagination, publicKey, username, walletId } from "../shared/schemas";
->>>>>>> 8ee148a7
 
 const config = app.getConfig();
 
