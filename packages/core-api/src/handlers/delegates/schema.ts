import { app } from "@arkecosystem/core-container";
import Joi from "@hapi/joi";
import { address, blockId, orderBy, pagination, publicKey, walletId } from "../shared/schemas";

const config = app.getConfig();

const schemaUsername = Joi.string()
    .regex(/^[a-z0-9!@$&_.]+$/)
    .min(1)
    .max(20);

const schemaIntegerBetween = Joi.object().keys({
    from: Joi.number()
        .integer()
        .min(0),
    to: Joi.number()
        .integer()
        .min(0),
});

const schemaPercentage = Joi.object().keys({
    from: Joi.number()
        .precision(2)
        .min(0)
        .max(100),
    to: Joi.number()
        .precision(2)
        .min(0)
        .max(100),
});

const iteratees = ["forgedTotal"];

export const index: object = {
    query: {
        ...pagination,
        ...{
            orderBy: orderBy(iteratees),
            type: Joi.string().valid("resigned", "never-forged"),
            address,
            publicKey,
            secondPublicKey: publicKey,
            vote: publicKey,
            username: schemaUsername,
            balance: Joi.number()
                .integer()
                .min(0),
            voteBalance: Joi.number()
                .integer()
                .min(0),
            producedBlocks: Joi.number()
                .integer()
                .min(0),
        },
    },
};

export const show: object = {
    params: {
        id: walletId,
    },
};

export const search: object = {
    query: {
        ...pagination,
        ...{
            orderBy: orderBy(iteratees),
        },
    },
    payload: {
        address,
        publicKey,
        username: schemaUsername,
        usernames: Joi.array()
            .unique()
            .min(1)
            .max(config.getMilestone().activeDelegates)
            .items(schemaUsername),
        approval: schemaPercentage,
        forgedFees: schemaIntegerBetween,
        forgedRewards: schemaIntegerBetween,
        forgedTotal: schemaIntegerBetween,
        producedBlocks: schemaIntegerBetween,
        voteBalance: schemaIntegerBetween,
    },
};

export const blocks: object = {
    params: {
        id: walletId,
    },
    query: {
        ...pagination,
        ...{
            orderBy: orderBy(iteratees),
            id: blockId,
            version: Joi.number()
                .integer()
                .min(0),
            timestamp: Joi.number()
                .integer()
                .min(0),
            previousBlock: blockId,
            height: Joi.number()
                .integer()
                .positive(),
            numberOfTransactions: Joi.number()
                .integer()
                .min(0),
            totalAmount: Joi.number()
                .integer()
                .min(0),
            totalFee: Joi.number()
                .integer()
                .min(0),
            reward: Joi.number()
                .integer()
                .min(0),
            payloadLength: Joi.number()
                .integer()
                .min(0),
            payloadHash: Joi.string().hex(),
            generatorPublicKey: publicKey,
            blockSignature: Joi.string().hex(),
            transform: Joi.bool().default(true),
        },
    },
};

export const voters: object = {
    params: {
        id: walletId,
    },
    query: {
        ...pagination,
        ...{
<<<<<<< HEAD
            orderBy: orderBy(iteratees),
            address: Joi.string()
                .alphanum()
                .length(34),
            publicKey: Joi.string()
                .hex()
                .length(66),
            secondPublicKey: Joi.string()
                .hex()
                .length(66),
            vote: Joi.string()
                .hex()
                .length(66),
=======
            orderBy,
            address,
            publicKey,
            secondPublicKey: publicKey,
            vote: publicKey,
>>>>>>> 33256dbe
            username: schemaUsername,
            balance: Joi.number()
                .integer()
                .min(0),
            voteBalance: Joi.number()
                .integer()
                .min(0),
            producedBlocks: Joi.number()
                .integer()
                .min(0),
            transform: Joi.bool().default(true),
        },
    },
};<|MERGE_RESOLUTION|>--- conflicted
+++ resolved
@@ -135,27 +135,11 @@
     query: {
         ...pagination,
         ...{
-<<<<<<< HEAD
             orderBy: orderBy(iteratees),
-            address: Joi.string()
-                .alphanum()
-                .length(34),
-            publicKey: Joi.string()
-                .hex()
-                .length(66),
-            secondPublicKey: Joi.string()
-                .hex()
-                .length(66),
-            vote: Joi.string()
-                .hex()
-                .length(66),
-=======
-            orderBy,
             address,
             publicKey,
             secondPublicKey: publicKey,
             vote: publicKey,
->>>>>>> 33256dbe
             username: schemaUsername,
             balance: Joi.number()
                 .integer()
