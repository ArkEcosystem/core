--- conflicted
+++ resolved
@@ -1,10 +1,4 @@
-<<<<<<< HEAD
 import { app, Container, Contracts } from "@arkecosystem/core-kernel";
-=======
-import { app } from "@arkecosystem/core-container";
-import { P2P, TransactionPool } from "@arkecosystem/core-interfaces";
-import { Handlers } from "@arkecosystem/core-transactions";
->>>>>>> 38156bc8
 import { Enums, Interfaces } from "@arkecosystem/crypto";
 import Boom from "@hapi/boom";
 import Hapi from "@hapi/hapi";
@@ -121,15 +115,8 @@
             const activatedTransactionHandlers: Handlers.TransactionHandler[] = await Handlers.Registry.getActivatedTransactionHandlers();
             const typeGroups: Record<string | number, Record<string, number>> = {};
 
-<<<<<<< HEAD
-            Object.values(TransactionType)
-                .filter(value => typeof value === "string")
-                .map((type: string) => data[type])
-                .forEach((key: string) => delete data[key]);
-=======
             for (const handler of activatedTransactionHandlers) {
                 const constructor = handler.getConstructor();
->>>>>>> 38156bc8
 
                 const { type, typeGroup, key } = constructor;
                 const groupName: string | number = Enums.TransactionTypeGroup[typeGroup] || typeGroup;
