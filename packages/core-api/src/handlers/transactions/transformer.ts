--- conflicted
+++ resolved
@@ -40,12 +40,7 @@
         vendorField: data.vendorField,
         asset: data.asset,
         confirmations: model.block ? lastBlock.data.height - model.block.height + 1 : 0,
-<<<<<<< HEAD
-        timestamp: data.version === 1 ? Utils.formatTimestamp(data.timestamp) : undefined,
-        nonce: data.version > 1 ? data.nonce.toFixed() : undefined,
-=======
-        timestamp: timestamp !== undefined ? formatTimestamp(timestamp) : undefined,
+        timestamp: timestamp !== undefined ? Utils.formatTimestamp(timestamp) : undefined,
         nonce,
->>>>>>> 38156bc8
     };
 };