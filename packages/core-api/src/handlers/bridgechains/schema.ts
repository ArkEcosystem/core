--- conflicted
+++ resolved
@@ -6,16 +6,9 @@
         ...pagination,
         ...{
             orderBy,
-<<<<<<< HEAD
             publicKey: Joi.string()
                 .hex()
                 .length(66),
-            bridgechainId: Joi.number()
-=======
-            businessId: Joi.number()
->>>>>>> 12869b38
-                .integer()
-                .min(1),
         },
     },
 };
@@ -24,11 +17,7 @@
     params: {
         id: Joi.string()
             .hex()
-<<<<<<< HEAD
             .length(66),
-=======
-            .length(64),
->>>>>>> 12869b38
     },
 };
 
