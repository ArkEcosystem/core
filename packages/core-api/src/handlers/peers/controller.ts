import { P2P } from "@arkecosystem/core-interfaces";
import Boom from "@hapi/boom";
import Hapi from "@hapi/hapi";
import semver from "semver";
import { Controller } from "../shared/controller";

export class PeersController extends Controller {
    public async index(request: Hapi.Request, h: Hapi.ResponseToolkit) {
<<<<<<< HEAD
        try {
            const allPeers: P2P.IPeer[] = this.blockchain.p2p.getStorage().getPeers();

            let result = allPeers.sort((a, b) => a.latency - b.latency);
            result = request.query.version
                ? result.filter(peer => peer.version === (request.query as any).version)
                : result;
            result = result.slice(0, +request.query.limit || 100);

            const orderBy: string = request.query.orderBy as string;
            if (orderBy) {
                const order = orderBy.split(":");

                if (order[0] === "version") {
                    result =
                        order[1].toUpperCase() === "ASC"
                            ? result.sort((a, b) => semver.compare(a[order[0]], b[order[0]]))
                            : result.sort((a, b) => semver.rcompare(a[order[0]], b[order[0]]));
                }
=======
        const allPeers: P2P.IPeer[] = this.blockchain.p2p.getStorage().getPeers();

        let result = allPeers.sort((a, b) => a.latency - b.latency);
        result = request.query.version
            ? result.filter(peer => peer.version === (request.query as any).version)
            : result;

        const count: number = result.length;

        result = result.slice(0, +request.query.limit || 100);

        const orderBy: string = request.query.orderBy as string;
        if (orderBy) {
            const order = orderBy.split(":");

            if (order[0] === "version") {
                result =
                    order[1].toUpperCase() === "ASC"
                        ? result.sort((a, b) => semver.compare(a[order[0]], b[order[0]]))
                        : result.sort((a, b) => semver.rcompare(a[order[0]], b[order[0]]));
>>>>>>> a8aae208
            }
            return super.toPagination({ rows: result, count: allPeers.length }, "peer");
        } catch (error) {
            return Boom.badImplementation(error);
        }
<<<<<<< HEAD
=======

        return super.toPagination({ rows: result, count }, "peer");
>>>>>>> a8aae208
    }

    public async show(request: Hapi.Request, h: Hapi.ResponseToolkit) {
        try {
            const peers: P2P.IPeer[] = this.blockchain.p2p.getStorage().getPeers();
            const peer: P2P.IPeer = peers.find(p => p.ip === request.params.ip);

            if (!peer) {
                return Boom.notFound("Peer not found");
            }

            return super.respondWithResource(peer, "peer");
        } catch (error) {
            return Boom.badImplementation(error);
        }
    }
}<|MERGE_RESOLUTION|>--- conflicted
+++ resolved
@@ -6,27 +6,6 @@
 
 export class PeersController extends Controller {
     public async index(request: Hapi.Request, h: Hapi.ResponseToolkit) {
-<<<<<<< HEAD
-        try {
-            const allPeers: P2P.IPeer[] = this.blockchain.p2p.getStorage().getPeers();
-
-            let result = allPeers.sort((a, b) => a.latency - b.latency);
-            result = request.query.version
-                ? result.filter(peer => peer.version === (request.query as any).version)
-                : result;
-            result = result.slice(0, +request.query.limit || 100);
-
-            const orderBy: string = request.query.orderBy as string;
-            if (orderBy) {
-                const order = orderBy.split(":");
-
-                if (order[0] === "version") {
-                    result =
-                        order[1].toUpperCase() === "ASC"
-                            ? result.sort((a, b) => semver.compare(a[order[0]], b[order[0]]))
-                            : result.sort((a, b) => semver.rcompare(a[order[0]], b[order[0]]));
-                }
-=======
         const allPeers: P2P.IPeer[] = this.blockchain.p2p.getStorage().getPeers();
 
         let result = allPeers.sort((a, b) => a.latency - b.latency);
@@ -47,17 +26,10 @@
                     order[1].toUpperCase() === "ASC"
                         ? result.sort((a, b) => semver.compare(a[order[0]], b[order[0]]))
                         : result.sort((a, b) => semver.rcompare(a[order[0]], b[order[0]]));
->>>>>>> a8aae208
             }
-            return super.toPagination({ rows: result, count: allPeers.length }, "peer");
-        } catch (error) {
-            return Boom.badImplementation(error);
         }
-<<<<<<< HEAD
-=======
 
         return super.toPagination({ rows: result, count }, "peer");
->>>>>>> a8aae208
     }
 
     public async show(request: Hapi.Request, h: Hapi.ResponseToolkit) {
