import { app } from "@arkecosystem/core-container";
import { createServer, mountServer, plugins } from "@arkecosystem/core-http-utils";
import { Logger } from "@arkecosystem/core-interfaces";
import Hapi from "@hapi/hapi";

export class Server {
    private logger = app.resolvePlugin<Logger.ILogger>("logger");

    private http: any;
    private https: any;

    public constructor(private config: any) {}

    public async start(): Promise<void> {
        const options = {
            host: this.config.host,
            port: this.config.port,
            routes: {
                validate: {
                    async failAction(request, h, err) {
                        throw err;
                    },
                },
            },
        };

        if (this.config.enabled) {
            this.http = await createServer(options);
            this.http.app.config = this.config;

            this.registerPlugins("HTTP", this.http);
        }

        if (this.config.ssl.enabled) {
            this.https = await createServer({
                ...options,
                ...{ host: this.config.ssl.host, port: this.config.ssl.port },
                ...{ tls: { key: this.config.ssl.key, cert: this.config.ssl.cert } },
            });
            this.https.app.config = this.config;

            this.registerPlugins("HTTPS", this.https);
        }
    }

    public async stop(): Promise<void> {
        if (this.http) {
            this.logger.info(`Stopping Public HTTP API`);
            await this.http.stop();
        }

        if (this.https) {
            this.logger.info(`Stopping Public HTTPS API`);
            await this.https.stop();
        }
    }

    public async restart(): Promise<void> {
        if (this.http) {
            await this.http.stop();
            await this.http.start();
        }

        if (this.https) {
            await this.https.stop();
            await this.https.start();
        }
    }

    public instance(type: string): Hapi.Server {
        return this[type];
    }

    private async registerPlugins(name: string, server: Hapi.Server): Promise<void> {
        await server.register({ plugin: plugins.contentType });

        await server.register({
            plugin: plugins.corsHeaders,
        });

        await server.register({
            plugin: plugins.whitelist,
            options: {
                whitelist: this.config.whitelist,
            },
        });

        await server.register({
            plugin: require("./plugins/set-headers"),
        });

<<<<<<< HEAD
        await server.register({
            plugin: plugins.hapiAjv,
            options: {
                registerFormats,
            },
        });
=======
        await server.register(plugins.hapiAjv);
>>>>>>> 9b1e64f5

        await server.register({
            plugin: require("hapi-rate-limit"),
            options: this.config.rateLimit,
        });

        await server.register({
            plugin: require("hapi-pagination"),
            options: {
                meta: {
                    baseUri: "",
                },
                query: {
                    limit: {
                        default: this.config.pagination.limit,
                    },
                },
                results: {
                    name: "data",
                },
                routes: {
                    include: this.config.pagination.include,
                    exclude: ["*"],
                },
            },
        });

        await server.register({
            plugin: require("./handlers"),
            routes: { prefix: "/api" },
        });

        for (const plugin of this.config.plugins) {
            if (typeof plugin.plugin === "string") {
                plugin.plugin = require(plugin.plugin);
            }

            await server.register(plugin);
        }

        // @TODO: remove this with the release of 3.0 - adds support for /api and /api/v2
        server.ext("onRequest", (request: Hapi.Request, h: Hapi.ResponseToolkit) => {
            const path: string = request.url.pathname.replace("/v2", "");

            request.setUrl(request.url.search ? `${path}${request.url.search}` : path);

            return h.continue;
        });

        await mountServer(`Public ${name.toUpperCase()} API`, server);
    }
}<|MERGE_RESOLUTION|>--- conflicted
+++ resolved
@@ -9,7 +9,7 @@
     private http: any;
     private https: any;
 
-    public constructor(private config: any) {}
+    public constructor(private config: any) { }
 
     public async start(): Promise<void> {
         const options = {
@@ -89,16 +89,7 @@
             plugin: require("./plugins/set-headers"),
         });
 
-<<<<<<< HEAD
-        await server.register({
-            plugin: plugins.hapiAjv,
-            options: {
-                registerFormats,
-            },
-        });
-=======
         await server.register(plugins.hapiAjv);
->>>>>>> 9b1e64f5
 
         await server.register({
             plugin: require("hapi-rate-limit"),
