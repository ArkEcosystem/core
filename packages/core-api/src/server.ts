import { Container, Contracts, Providers, Types, Utils } from "@arkecosystem/core-kernel";
import { badData } from "@hapi/boom";
import { Server as HapiServer, ServerInjectOptions, ServerInjectResponse, ServerRoute } from "@hapi/hapi";
import { readFileSync } from "fs";

import * as Schemas from "./schemas";

// todo: review the implementation
@Container.injectable()
export class Server {
    /**
     * @private
     * @type {Contracts.Kernel.Application}
     * @memberof Server
     */
    @Container.inject(Container.Identifiers.Application)
    private readonly app!: Contracts.Kernel.Application;

    /**
     * @private
     * @type {Providers.PluginConfiguration}
     * @memberof Server
     */
    @Container.inject(Container.Identifiers.PluginConfiguration)
    @Container.tagged("plugin", "@arkecosystem/core-api")
    private readonly configuration!: Providers.PluginConfiguration;

    /**
     * @private
     * @type {Contracts.Kernel.Logger}
     * @memberof Server
     */
    @Container.inject(Container.Identifiers.LogService)
    private readonly logger!: Contracts.Kernel.Logger;

    /**
     * @private
     * @type {HapiServer}
     * @memberof Server
     */
    private server: HapiServer;

    /**
     * @private
     * @type {string}
     * @memberof Server
     */
    private name!: string;

    /**
     * @type {string}
     * @memberof Server
     */
    public get uri(): string {
        return this.server.info.uri;
    }

    /**
     * @param {string} name
     * @param {Types.JsonObject} optionsServer
     * @returns {Promise<void>}
     * @memberof Server
     */
    public async initialize(name: string, optionsServer: Types.JsonObject): Promise<void> {
        this.name = name;
        this.server = new HapiServer(this.getServerOptions(optionsServer));

        const timeout: number = this.configuration.getRequired<number>("plugins.socketTimeout");
        this.server.listener.timeout = timeout;
        this.server.listener.keepAliveTimeout = timeout;
        this.server.listener.headersTimeout = timeout;

        this.server.app.app = this.app;
        this.server.app.schemas = Schemas;

        this.server.ext("onPreHandler", (request, h) => {
            request.headers["content-type"] = "application/json";
            return h.continue;
        });

        this.server.ext("onPreResponse", (request, h) => {
            if (request.response.isBoom && request.response.isServer) {
                this.logger.error(request.response.stack);
            }
            return h.continue;
        });

        this.server.route({
            method: "GET",
            path: "/",
            handler() {
                return { data: "Hello World!" };
            },
        });
    }

    /**
     * @returns {Promise<void>}
     * @memberof Server
     */
    public async boot(): Promise<void> {
        try {
            await this.server.start();

            this.logger.info(`${this.name} Server started at ${this.server.info.uri}`);
        } catch {
            await this.app.terminate(`Failed to start ${this.name} Server!`);
        }
    }

    /**
     * @returns {Promise<void>}
     * @memberof Server
     */
    public async dispose(): Promise<void> {
        try {
            await this.server.stop();

            this.logger.info(`${this.name} Server stopped at ${this.server.info.uri}`);
        } catch {
            await this.app.terminate(`Failed to stop ${this.name} Server!`);
        }
    }

    /**
     * @param {(any|any[])} plugins
     * @returns {Promise<void>}
     * @memberof Server
     */
    // @todo: add proper types
    public async register(plugins: any | any[]): Promise<void> {
        return this.server.register(plugins);
    }

    /**
     * @param {(ServerRoute | ServerRoute[])} routes
     * @returns {Promise<void>}
     * @memberof Server
     */
    public async route(routes: ServerRoute | ServerRoute[]): Promise<void> {
        return this.server.route(routes);
    }

    public getRoute(method: string, path: string): ServerRoute | undefined {
        return this.server.table().find((route) => route.method === method.toLowerCase() && route.path === path);
    }

    /**
     * @param {(string | ServerInjectOptions)} options
     * @returns {Promise<void>}
     * @memberof Server
     */
    public async inject(options: string | ServerInjectOptions): Promise<ServerInjectResponse> {
        return this.server.inject(options);
    }

    /**
     * @private
     * @param {Record<string, any>} options
     * @returns {object}
     * @memberof Server
     */
    private getServerOptions(options: Record<string, any>): object {
        options = { ...options };

        delete options.enabled;

        if (options.tls) {
            options.tls.key = readFileSync(options.tls.key).toString();
            options.tls.cert = readFileSync(options.tls.cert).toString();
        }

        const validateContext = {
            configuration: {
                plugins: {
                    pagination: {
                        limit: this.configuration.getRequired<number>("plugins.pagination.limit"),
                    },
<<<<<<< HEAD
                },
            },
        };

        return {
            ...{
                router: {
                    stripTrailingSlash: true,
=======
>>>>>>> 3565ef51
                },
            },
        };

        const defaultOptions = {
            router: {
                stripTrailingSlash: true,
            },
            routes: {
                payload: {
                    /* istanbul ignore next */
                    async failAction(request, h, err) {
                        return badData(err.message);
                    },
<<<<<<< HEAD
                    validate: {
                        options: {
                            context: validateContext,
                        },

                        /* istanbul ignore next */
                        async failAction(request, h, err) {
                            return badData(err.message);
                        },
=======
                },
                validate: {
                    options: {
                        context: validateContext,
                    },

                    /* istanbul ignore next */
                    async failAction(request, h, err) {
                        return badData(err.message);
>>>>>>> 3565ef51
                    },
                },
            },
        };

        return Utils.merge(defaultOptions, options);
    }
}<|MERGE_RESOLUTION|>--- conflicted
+++ resolved
@@ -176,17 +176,6 @@
                     pagination: {
                         limit: this.configuration.getRequired<number>("plugins.pagination.limit"),
                     },
-<<<<<<< HEAD
-                },
-            },
-        };
-
-        return {
-            ...{
-                router: {
-                    stripTrailingSlash: true,
-=======
->>>>>>> 3565ef51
                 },
             },
         };
@@ -201,17 +190,6 @@
                     async failAction(request, h, err) {
                         return badData(err.message);
                     },
-<<<<<<< HEAD
-                    validate: {
-                        options: {
-                            context: validateContext,
-                        },
-
-                        /* istanbul ignore next */
-                        async failAction(request, h, err) {
-                            return badData(err.message);
-                        },
-=======
                 },
                 validate: {
                     options: {
@@ -221,7 +199,6 @@
                     /* istanbul ignore next */
                     async failAction(request, h, err) {
                         return badData(err.message);
->>>>>>> 3565ef51
                     },
                 },
             },
