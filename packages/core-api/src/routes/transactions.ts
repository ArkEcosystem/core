--- conflicted
+++ resolved
@@ -2,12 +2,8 @@
 import Hapi from "@hapi/hapi";
 import Joi from "joi";
 
-<<<<<<< HEAD
 import { StoreRequest, TransactionsController } from "../controllers/transactions";
-=======
-import { TransactionsController } from "../controllers/transactions";
 import { transactionSortingSchema } from "../resources-new";
->>>>>>> bbcbd8e3
 import * as Schemas from "../schemas";
 
 export const register = (server: Hapi.Server): void => {
