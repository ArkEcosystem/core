{
    "name": "@arkecosystem/core-api",
    "version": "2.4.0-next.3",
    "description": "Public API for ARK Core",
    "license": "MIT",
    "contributors": [
        "Kristjan Košič <kristjan@ark.io>",
        "Brian Faust <brian@ark.io>"
    ],
    "files": [
        "dist"
    ],
    "main": "dist/index",
    "types": "dist/index",
    "scripts": {
        "build": "yarn clean && yarn compile",
        "build:watch": "yarn clean && yarn compile -w",
        "clean": "del dist",
        "compile": "../../node_modules/typescript/bin/tsc",
        "prepublishOnly": "yarn build",
        "pretest": "bash ../../scripts/pre-test.sh"
    },
    "dependencies": {
        "@arkecosystem/core-container": "^2.4.0-next.3",
        "@arkecosystem/core-http-utils": "^2.4.0-next.3",
        "@arkecosystem/core-interfaces": "^2.4.0-next.3",
        "@arkecosystem/core-transaction-pool": "^2.4.0-next.3",
        "@arkecosystem/core-utils": "^2.4.0-next.3",
        "@arkecosystem/crypto": "^2.4.0-next.3",
        "@arkecosystem/utils": "^0.3.0",
<<<<<<< HEAD
        "@faustbrian/dato": "^0.3.0",
=======
        "@faustbrian/hapi-version": "^0.2.11",
        "@hapi/boom": "^7.4.2",
        "@hapi/joi": "^15.0.3",
>>>>>>> d0c6413c
        "ajv": "^6.10.0",
        "bs58check": "^2.1.2",
        "dayjs": "^1.8.14",
        "delay": "^4.2.0",
        "hapi-pagination": "https://github.com/faustbrian/hapi-pagination",
        "hapi-rate-limit": "^3.1.2",
        "ip": "^1.1.5",
        "lodash.orderby": "^4.6.0",
        "lodash.partition": "^4.6.0",
        "lodash.snakecase": "^4.1.1",
        "mathjs": "^5.10.3",
        "semver": "^6.0.0"
    },
    "devDependencies": {
        "@types/hapi__boom": "^7.4.0",
        "@types/hapi__joi": "^15.0.1",
        "@types/ip": "^1.1.0",
        "@types/lodash.orderby": "^4.6.6",
        "@types/lodash.partition": "^4.6.6",
        "@types/lodash.snakecase": "^4.1.6",
        "@types/mathjs": "^5.0.1",
        "@types/semver": "^6.0.0"
    },
    "engines": {
        "node": ">=10.x"
    },
    "publishConfig": {
        "access": "public"
    }
}<|MERGE_RESOLUTION|>--- conflicted
+++ resolved
@@ -28,13 +28,6 @@
         "@arkecosystem/core-utils": "^2.4.0-next.3",
         "@arkecosystem/crypto": "^2.4.0-next.3",
         "@arkecosystem/utils": "^0.3.0",
-<<<<<<< HEAD
-        "@faustbrian/dato": "^0.3.0",
-=======
-        "@faustbrian/hapi-version": "^0.2.11",
-        "@hapi/boom": "^7.4.2",
-        "@hapi/joi": "^15.0.3",
->>>>>>> d0c6413c
         "ajv": "^6.10.0",
         "bs58check": "^2.1.2",
         "dayjs": "^1.8.14",
