--- conflicted
+++ resolved
@@ -33,15 +33,8 @@
         "ajv": "^6.10.0",
         "bs58check": "^2.1.2",
         "dayjs": "^1.8.14",
-<<<<<<< HEAD
-        "delay": "^4.2.0",
         "hapi-pagination": "https://github.com/faustbrian/hapi-pagination#f4991348ca779b68b8e7139cfcbc601e6d496612",
-        "hapi-rate-limit": "^3.1.2",
-=======
-        "delay": "^4.3.0",
-        "hapi-pagination": "https://github.com/faustbrian/hapi-pagination",
         "hapi-rate-limit": "^4.0.0",
->>>>>>> 43bbb3fc
         "ip": "^1.1.5",
         "lodash.groupby": "^4.6.0",
         "lodash.orderby": "^4.6.0",
