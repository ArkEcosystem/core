{
    "name": "@arkecosystem/core-api",
    "version": "2.4.0-next.3",
    "description": "Public API for ARK Core",
    "license": "MIT",
    "contributors": [
        "Kristjan Košič <kristjan@ark.io>",
        "Brian Faust <brian@ark.io>"
    ],
    "files": [
        "dist"
    ],
    "main": "dist/index",
    "types": "dist/index",
    "scripts": {
        "build": "yarn clean && yarn compile",
        "build:watch": "yarn clean && yarn compile -w",
        "clean": "del dist",
        "compile": "../../node_modules/typescript/bin/tsc",
        "prepublishOnly": "yarn build",
        "pretest": "bash ../../scripts/pre-test.sh"
    },
    "dependencies": {
        "@arkecosystem/core-container": "^2.4.0-next.3",
        "@arkecosystem/core-http-utils": "^2.4.0-next.3",
        "@arkecosystem/core-interfaces": "^2.4.0-next.3",
        "@arkecosystem/core-transaction-pool": "^2.4.0-next.3",
        "@arkecosystem/core-utils": "^2.4.0-next.3",
        "@arkecosystem/crypto": "^2.4.0-next.3",
        "@arkecosystem/utils": "^0.3.0",
        "@faustbrian/dato": "^0.3.0",
<<<<<<< HEAD
=======
        "@faustbrian/hapi-version": "^0.2.11",
        "@hapi/boom": "^7.4.2",
        "@hapi/joi": "^15.0.1",
>>>>>>> e6c8406d
        "ajv": "^6.10.0",
        "bs58check": "^2.1.2",
        "delay": "^4.2.0",
        "hapi-pagination": "https://github.com/faustbrian/hapi-pagination",
        "hapi-rate-limit": "^3.1.2",
        "ip": "^1.1.5",
        "lodash.orderby": "^4.6.0",
        "lodash.partition": "^4.6.0",
        "lodash.snakecase": "^4.1.1",
        "mathjs": "^5.9.0",
        "semver": "^6.0.0"
    },
    "devDependencies": {
        "@types/hapi__boom": "^7.4.0",
        "@types/hapi__joi": "^15.0.1",
        "@types/ip": "^1.1.0",
        "@types/lodash.orderby": "^4.6.6",
        "@types/lodash.partition": "^4.6.6",
        "@types/lodash.snakecase": "^4.1.6",
        "@types/mathjs": "^5.0.1",
        "@types/semver": "^6.0.0"
    },
    "engines": {
        "node": ">=10.x"
    },
    "publishConfig": {
        "access": "public"
    }
}<|MERGE_RESOLUTION|>--- conflicted
+++ resolved
@@ -29,12 +29,6 @@
         "@arkecosystem/crypto": "^2.4.0-next.3",
         "@arkecosystem/utils": "^0.3.0",
         "@faustbrian/dato": "^0.3.0",
-<<<<<<< HEAD
-=======
-        "@faustbrian/hapi-version": "^0.2.11",
-        "@hapi/boom": "^7.4.2",
-        "@hapi/joi": "^15.0.1",
->>>>>>> e6c8406d
         "ajv": "^6.10.0",
         "bs58check": "^2.1.2",
         "delay": "^4.2.0",
