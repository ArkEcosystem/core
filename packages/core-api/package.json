{
  "name": "@arkecosystem/core-api",
  "description": "Public API for Ark Core",
  "version": "0.1.1",
  "contributors": [
    "Kristjan Košič <kristjan@ark.io>",
    "Brian Faust <brian@ark.io>"
  ],
  "license": "MIT",
  "main": "lib/index.js",
  "scripts": {
    "test": "cross-env ARK_ENV=test jest --runInBand --detectOpenHandles",
    "test:coverage": "cross-env ARK_ENV=test jest --coverage --coveragePathIgnorePatterns='/(defaults.js|index.js)$' --runInBand --detectOpenHandles",
    "test:debug": "cross-env ARK_ENV=test node --inspect-brk ../../node_modules/.bin/jest --runInBand",
    "test:watch": "cross-env ARK_ENV=test jest --runInBand --watch",
    "test:watch:all": "cross-env ARK_ENV=test jest --runInBand --watchAll",
    "lint": "eslint ./ --fix",
    "depcheck": "depcheck ./ --ignores=lodash,lodash.*"
  },
  "dependencies": {
    "@arkecosystem/core-container": "^0.1.1",
    "@arkecosystem/core-http-utils": "^0.1.0",
    "@arkecosystem/core-transaction-pool": "^0.1.1",
    "@arkecosystem/core-utils": "^0.1.0",
    "@arkecosystem/crypto": "^0.2.5",
    "ajv": "^6.5.5",
    "boom": "^7.2.2",
    "bs58check": "^2.1.2",
    "dayjs": "^1.7.7",
    "hapi-api-version": "^2.1.0",
    "hapi-pagination": "https://github.com/faustbrian/hapi-pagination",
    "hapi-rate-limit": "^2.1.3",
    "ip": "^1.1.5",
    "joi": "^14.1.0",
<<<<<<< HEAD
    "lodash": "^4.17.11",
=======
    "lodash.orderby": "^4.6.0",
    "lodash.snakecase": "^4.1.1",
    "moment": "^2.22.2",
>>>>>>> d9a11874
    "pluralize": "^7.0.0"
  },
  "devDependencies": {
    "@arkecosystem/core-test-utils": "^0.1.1",
    "axios": "^0.18.0"
  },
  "publishConfig": {
    "access": "public"
  },
  "engines": {
    "node": ">=10.x"
  }
}<|MERGE_RESOLUTION|>--- conflicted
+++ resolved
@@ -32,13 +32,10 @@
     "hapi-rate-limit": "^2.1.3",
     "ip": "^1.1.5",
     "joi": "^14.1.0",
-<<<<<<< HEAD
     "lodash": "^4.17.11",
-=======
     "lodash.orderby": "^4.6.0",
     "lodash.snakecase": "^4.1.1",
     "moment": "^2.22.2",
->>>>>>> d9a11874
     "pluralize": "^7.0.0"
   },
   "devDependencies": {
