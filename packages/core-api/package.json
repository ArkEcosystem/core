{
    "name": "@arkecosystem/core-api",
<<<<<<< HEAD
    "version": "2.3.21",
    "description": "Public API for ARK Core",
    "license": "MIT",
=======
    "description": "Public API for ARK Core",
    "version": "2.3.22",
>>>>>>> 302000cc
    "contributors": [
        "Kristjan Košič <kristjan@ark.io>",
        "Brian Faust <brian@ark.io>"
    ],
    "files": [
        "dist"
    ],
    "main": "dist/index",
    "types": "dist/index",
    "scripts": {
        "build": "yarn clean && yarn compile",
        "build:watch": "yarn clean && yarn compile -w",
        "clean": "del dist",
        "compile": "../../node_modules/typescript/bin/tsc",
        "prepublishOnly": "yarn build",
        "pretest": "bash ../../scripts/pre-test.sh"
    },
    "dependencies": {
        "@arkecosystem/core-container": "^2.3.22",
        "@arkecosystem/core-http-utils": "^2.3.22",
        "@arkecosystem/core-interfaces": "^2.3.22",
        "@arkecosystem/core-transaction-pool": "^2.3.22",
        "@arkecosystem/core-utils": "^2.3.22",
        "@arkecosystem/crypto": "^2.3.22",
        "@arkecosystem/utils": "^0.3.0",
        "@faustbrian/dato": "^0.3.0",
        "@faustbrian/hapi-version": "^0.2.11",
        "@hapi/boom": "^7.4.2",
        "@hapi/joi": "^15.0.1",
        "ajv": "^6.10.0",
        "bs58check": "^2.1.2",
        "delay": "^4.2.0",
        "hapi-pagination": "https://github.com/faustbrian/hapi-pagination",
        "hapi-rate-limit": "^3.1.2",
        "ip": "^1.1.5",
        "lodash.orderby": "^4.6.0",
        "lodash.partition": "^4.6.0",
        "lodash.snakecase": "^4.1.1",
        "mathjs": "^5.9.0",
        "semver": "^6.0.0"
    },
    "devDependencies": {
        "@types/hapi__boom": "^7.4.0",
        "@types/hapi__joi": "^15.0.1",
        "@types/ip": "^1.1.0",
        "@types/lodash.orderby": "^4.6.6",
        "@types/lodash.partition": "^4.6.6",
        "@types/lodash.snakecase": "^4.1.6",
        "@types/mathjs": "^5.0.1",
        "@types/semver": "^6.0.0"
    },
    "engines": {
        "node": ">=10.x"
    },
    "publishConfig": {
        "access": "public"
    }
}<|MERGE_RESOLUTION|>--- conflicted
+++ resolved
@@ -1,13 +1,8 @@
 {
     "name": "@arkecosystem/core-api",
-<<<<<<< HEAD
-    "version": "2.3.21",
+    "version": "2.3.22",
     "description": "Public API for ARK Core",
     "license": "MIT",
-=======
-    "description": "Public API for ARK Core",
-    "version": "2.3.22",
->>>>>>> 302000cc
     "contributors": [
         "Kristjan Košič <kristjan@ark.io>",
         "Brian Faust <brian@ark.io>"
