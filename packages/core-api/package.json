--- conflicted
+++ resolved
@@ -1,10 +1,6 @@
 {
     "name": "@arkecosystem/core-api",
-<<<<<<< HEAD
     "version": "2.7.0-next.0",
-=======
-    "version": "2.6.54",
->>>>>>> c1f7c7a9
     "description": "Public API for ARK Core",
     "license": "MIT",
     "contributors": [
@@ -25,7 +21,6 @@
         "pretest": "bash ../../scripts/pre-test.sh"
     },
     "dependencies": {
-<<<<<<< HEAD
         "@arkecosystem/core-container": "^2.7.0-next.0",
         "@arkecosystem/core-http-utils": "^2.7.0-next.0",
         "@arkecosystem/core-interfaces": "^2.7.0-next.0",
@@ -33,17 +28,7 @@
         "@arkecosystem/core-transactions": "^2.7.0-next.0",
         "@arkecosystem/core-utils": "^2.7.0-next.0",
         "@arkecosystem/crypto": "^2.7.0-next.0",
-        "@arkecosystem/utils": "^1.1",
-=======
-        "@arkecosystem/core-container": "^2.6.54",
-        "@arkecosystem/core-http-utils": "^2.6.54",
-        "@arkecosystem/core-interfaces": "^2.6.54",
-        "@arkecosystem/core-transaction-pool": "^2.6.54",
-        "@arkecosystem/core-transactions": "^2.6.54",
-        "@arkecosystem/core-utils": "^2.6.54",
-        "@arkecosystem/crypto": "^2.6.54",
         "@arkecosystem/utils": "^1.2",
->>>>>>> c1f7c7a9
         "@hapi/boom": "^8.0.0",
         "@hapi/joi": "^15.1.0",
         "ajv": "^6.10.2",
