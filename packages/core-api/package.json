--- conflicted
+++ resolved
@@ -33,22 +33,13 @@
         "updates": "../../node_modules/npm-check-updates/bin/npm-check-updates -a"
     },
     "dependencies": {
-<<<<<<< HEAD
         "@arkecosystem/core-container": "^2.2.0-beta.0",
         "@arkecosystem/core-http-utils": "^2.2.0-beta.0",
         "@arkecosystem/core-interfaces": "^2.2.0-beta.0",
         "@arkecosystem/core-transaction-pool": "^2.2.0-beta.0",
         "@arkecosystem/core-utils": "^2.2.0-beta.0",
         "@arkecosystem/crypto": "^2.2.0-beta.0",
-=======
-        "@arkecosystem/core-container": "^2.1.1",
-        "@arkecosystem/core-http-utils": "^2.1.1",
-        "@arkecosystem/core-interfaces": "^2.1.1",
-        "@arkecosystem/core-transaction-pool": "^2.1.1",
-        "@arkecosystem/core-utils": "^2.1.1",
-        "@arkecosystem/crypto": "^2.1.1",
         "@arkecosystem/utils": "^0.2.3",
->>>>>>> b5f03f76
         "@faustbrian/hapi-version": "^0.2.11",
         "@types/lodash.orderby": "^4.6.4",
         "@types/lodash.partition": "^4.6.4",
