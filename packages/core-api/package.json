{
    "name": "@arkecosystem/core-api",
    "description": "Public API for Ark Core",
    "version": "2.2.1",
    "contributors": [
        "Kristjan Košič <kristjan@ark.io>",
        "Brian Faust <brian@ark.io>"
    ],
    "license": "MIT",
    "main": "dist/index",
    "types": "dist/index",
    "files": [
        "dist"
    ],
    "scripts": {
        "publish:alpha": "npm publish --tag alpha",
        "publish:beta": "npm publish --tag beta",
        "publish:rc": "npm publish --tag rc",
        "publish:latest": "npm publish --tag latest",
        "prepublishOnly": "yarn build",
        "pretest": "bash ../../scripts/pre-test.sh",
        "compile": "../../node_modules/typescript/bin/tsc",
        "build": "yarn clean && yarn compile",
        "build:watch": "yarn clean && yarn compile -w",
        "clean": "del dist",
        "docs": "../../node_modules/typedoc/bin/typedoc src --out docs",
        "lint": "../../node_modules/tslint/bin/tslint -c ../../tslint.json 'src/**/*.ts' '__tests__/**/*.ts' --fix",
        "updates": "../../node_modules/npm-check-updates/bin/npm-check-updates -a"
    },
    "dependencies": {
        "@arkecosystem/core-container": "^2.2.1",
        "@arkecosystem/core-http-utils": "^2.2.1",
        "@arkecosystem/core-interfaces": "^2.2.1",
        "@arkecosystem/core-transaction-pool": "^2.2.1",
        "@arkecosystem/core-utils": "^2.2.1",
        "@arkecosystem/crypto": "^2.2.1",
        "@faustbrian/dato": "^0.2.0",
        "@faustbrian/hapi-version": "^0.2.11",
        "ajv": "^6.10.0",
        "boom": "^7.3.0",
        "bs58check": "^2.1.2",
        "delay": "^4.1.0",
        "hapi-pagination": "https://github.com/faustbrian/hapi-pagination",
        "hapi-rate-limit": "^3.1.1",
        "ip": "^1.1.5",
        "joi": "^14.3.1",
        "lodash.orderby": "^4.6.0",
        "lodash.partition": "^4.6.0",
        "lodash.snakecase": "^4.1.1"
    },
    "devDependencies": {
        "@types/boom": "^7.2.1",
        "@types/ip": "^1.1.0",
<<<<<<< HEAD
        "@types/joi": "^14.3.1",
        "@types/lodash.orderby": "^4.6.4",
        "@types/lodash.partition": "^4.6.4",
        "@types/lodash.snakecase": "^4.1.4"
=======
        "@types/joi": "^14.3.2",
        "@types/lodash.orderby": "^4.6.6",
        "@types/lodash.partition": "^4.6.6",
        "@types/lodash.snakecase": "^4.1.6",
        "axios": "^0.18.0"
>>>>>>> f0fa7e8f
    },
    "publishConfig": {
        "access": "public"
    },
    "engines": {
        "node": ">=10.x"
    }
}<|MERGE_RESOLUTION|>--- conflicted
+++ resolved
@@ -51,18 +51,10 @@
     "devDependencies": {
         "@types/boom": "^7.2.1",
         "@types/ip": "^1.1.0",
-<<<<<<< HEAD
-        "@types/joi": "^14.3.1",
-        "@types/lodash.orderby": "^4.6.4",
-        "@types/lodash.partition": "^4.6.4",
-        "@types/lodash.snakecase": "^4.1.4"
-=======
         "@types/joi": "^14.3.2",
         "@types/lodash.orderby": "^4.6.6",
         "@types/lodash.partition": "^4.6.6",
-        "@types/lodash.snakecase": "^4.1.6",
-        "axios": "^0.18.0"
->>>>>>> f0fa7e8f
+        "@types/lodash.snakecase": "^4.1.6"
     },
     "publishConfig": {
         "access": "public"
