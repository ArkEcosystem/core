{
    "name": "@arkecosystem/core-api",
    "version": "3.0.0-next.0",
    "description": "Public API for ARK Core",
    "license": "MIT",
    "contributors": [
        "Kristjan Košič <kristjan@ark.io>",
        "Brian Faust <brian@ark.io>"
    ],
    "files": [
        "dist"
    ],
    "main": "dist/index",
    "types": "dist/index",
    "scripts": {
        "build": "yarn clean && yarn compile",
        "build:watch": "yarn clean && yarn compile -w",
        "build:docs": "../../node_modules/typedoc/bin/typedoc --out docs src",
        "clean": "del dist",
        "compile": "../../node_modules/typescript/bin/tsc",
        "prepublishOnly": "yarn build",
        "pretest": "bash ../../scripts/pre-test.sh"
    },
    "dependencies": {
<<<<<<< HEAD
        "@arkecosystem/core-kernel": "^3.0.0-next.0",
        "@arkecosystem/core-transaction-pool": "^3.0.0-next.0",
        "@arkecosystem/crypto": "^3.0.0-next.0",
        "@hapi/boom": "^7.4.3",
        "@hapi/hapi": "^18.3.2",
        "@hapi/joi": "^15.1.1",
        "ajv": "^6.10.2",
        "hapi-pagination": "https://github.com/faustbrian/hapi-pagination#f4991348ca779b68b8e7139cfcbc601e6d496612",
        "hapi-rate-limit": "^4.0.1",
=======
        "@arkecosystem/core-container": "^2.5.0-next.10",
        "@arkecosystem/core-http-utils": "^2.5.0-next.10",
        "@arkecosystem/core-interfaces": "^2.5.0-next.10",
        "@arkecosystem/core-transaction-pool": "^2.5.0-next.10",
        "@arkecosystem/core-transactions": "^2.5.0-next.10",
        "@arkecosystem/core-utils": "^2.5.0-next.10",
        "@arkecosystem/crypto": "^2.5.0-next.10",
        "@arkecosystem/utils": "^0.3.0",
        "@hapi/boom": "^8.0.0",
        "@hapi/joi": "^15.1.0",
        "ajv": "^6.10.2",
        "dayjs": "^1.8.15",
        "hapi-rate-limit": "^4.0.0",
>>>>>>> 38156bc8
        "ip": "^1.1.5",
        "semver": "^6.3.0"
    },
    "devDependencies": {
        "@types/hapi__boom": "^7.4.1",
        "@types/hapi__joi": "^15.0.3",
        "@types/ip": "^1.1.0",
        "@types/semver": "^6.0.1"
    },
    "engines": {
        "node": ">=10.x"
    },
    "publishConfig": {
        "access": "public"
    }
}<|MERGE_RESOLUTION|>--- conflicted
+++ resolved
@@ -22,7 +22,6 @@
         "pretest": "bash ../../scripts/pre-test.sh"
     },
     "dependencies": {
-<<<<<<< HEAD
         "@arkecosystem/core-kernel": "^3.0.0-next.0",
         "@arkecosystem/core-transaction-pool": "^3.0.0-next.0",
         "@arkecosystem/crypto": "^3.0.0-next.0",
@@ -30,23 +29,7 @@
         "@hapi/hapi": "^18.3.2",
         "@hapi/joi": "^15.1.1",
         "ajv": "^6.10.2",
-        "hapi-pagination": "https://github.com/faustbrian/hapi-pagination#f4991348ca779b68b8e7139cfcbc601e6d496612",
         "hapi-rate-limit": "^4.0.1",
-=======
-        "@arkecosystem/core-container": "^2.5.0-next.10",
-        "@arkecosystem/core-http-utils": "^2.5.0-next.10",
-        "@arkecosystem/core-interfaces": "^2.5.0-next.10",
-        "@arkecosystem/core-transaction-pool": "^2.5.0-next.10",
-        "@arkecosystem/core-transactions": "^2.5.0-next.10",
-        "@arkecosystem/core-utils": "^2.5.0-next.10",
-        "@arkecosystem/crypto": "^2.5.0-next.10",
-        "@arkecosystem/utils": "^0.3.0",
-        "@hapi/boom": "^8.0.0",
-        "@hapi/joi": "^15.1.0",
-        "ajv": "^6.10.2",
-        "dayjs": "^1.8.15",
-        "hapi-rate-limit": "^4.0.0",
->>>>>>> 38156bc8
         "ip": "^1.1.5",
         "semver": "^6.3.0"
     },
