--- conflicted
+++ resolved
@@ -28,23 +28,13 @@
         "updates": "../../node_modules/npm-check-updates/bin/npm-check-updates -a"
     },
     "dependencies": {
-<<<<<<< HEAD
-        "@arkecosystem/core-container": "^2.2.0-beta.7",
-        "@arkecosystem/core-http-utils": "^2.2.0-beta.7",
-        "@arkecosystem/core-interfaces": "^2.2.0-beta.7",
-        "@arkecosystem/core-transaction-pool": "^2.2.0-beta.7",
-        "@arkecosystem/core-utils": "^2.2.0-beta.7",
-        "@arkecosystem/crypto": "^2.2.0-beta.7",
-        "@faustbrian/dato": "^0.1.0",
-=======
         "@arkecosystem/core-container": "^2.2.0-rc.0",
         "@arkecosystem/core-http-utils": "^2.2.0-rc.0",
         "@arkecosystem/core-interfaces": "^2.2.0-rc.0",
         "@arkecosystem/core-transaction-pool": "^2.2.0-rc.0",
         "@arkecosystem/core-utils": "^2.2.0-rc.0",
         "@arkecosystem/crypto": "^2.2.0-rc.0",
-        "@arkecosystem/utils": "^0.2.4",
->>>>>>> 1cdf96d0
+        "@faustbrian/dato": "^0.1.0",
         "@faustbrian/hapi-version": "^0.2.11",
         "ajv": "^6.9.1",
         "boom": "^7.3.0",
@@ -59,10 +49,7 @@
         "lodash.snakecase": "^4.1.1"
     },
     "devDependencies": {
-<<<<<<< HEAD
-=======
         "@arkecosystem/core-test-utils": "^2.2.0-rc.0",
->>>>>>> 1cdf96d0
         "@types/boom": "^7.2.1",
         "@types/ip": "^1.1.0",
         "@types/joi": "^14.3.1",
