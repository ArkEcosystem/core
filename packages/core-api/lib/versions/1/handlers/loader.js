'use strict'

const container = require('@arkecosystem/core-container')
const config = container.resolvePlugin('config')
const blockchain = container.resolvePlugin('blockchain')
const utils = require('../utils')

/**
 * @type {Object}
 */
exports.status = {
  /**
   * @param  {Hapi.Request} request
   * @param  {Hapi.Toolkit} h
   * @return {Hapi.Response}
   */
  handler (request, h) {
    return utils.respondWith({
      loaded: blockchain.isSynced(),
      now: blockchain.state.lastBlock ? blockchain.getLastBlock(true).height : 0,
      blocksCount: blockchain.p2p.getNetworkHeight() - blockchain.getLastBlock(true).height
    })
  }
}

/**
 * @type {Object}
 */
exports.syncing = {
  /**
   * @param  {Hapi.Request} request
   * @param  {Hapi.Toolkit} h
   * @return {Hapi.Response}
   */
  handler (request, h) {
    return utils.respondWith({
      syncing: !blockchain.isSynced(),
      blocks: blockchain.p2p.getNetworkHeight() - blockchain.getLastBlock(true).height,
      height: blockchain.getLastBlock(true).height,
      id: blockchain.getLastBlock(true).id
    })
  }
}

/**
 * @type {Object}
 */
exports.autoconfigure = {
  /**
   * @param  {Hapi.Request} request
   * @param  {Hapi.Toolkit} h
   * @return {Hapi.Response}
   */
<<<<<<< HEAD
  handler: async (request, h) => {
=======
  handler (request, h) {
>>>>>>> f951f4f5
    return utils.respondWith({
      network: {
        nethash: config.network.nethash,
        token: config.network.client.token,
        symbol: config.network.client.symbol,
        explorer: config.network.client.explorer,
        version: config.network.pubKeyHash,
        feeStatistics: await blockchain.database.transactions.getFeeStatistics()
      }
    })
  }
}<|MERGE_RESOLUTION|>--- conflicted
+++ resolved
@@ -51,11 +51,7 @@
    * @param  {Hapi.Toolkit} h
    * @return {Hapi.Response}
    */
-<<<<<<< HEAD
-  handler: async (request, h) => {
-=======
-  handler (request, h) {
->>>>>>> f951f4f5
+  async handler (request, h) {
     return utils.respondWith({
       network: {
         nethash: config.network.nethash,
