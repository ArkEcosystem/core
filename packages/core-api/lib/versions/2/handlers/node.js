'use strict'

const container = require('@arkecosystem/core-container')
const blockchain = container.resolvePlugin('blockchain')
const config = container.resolvePlugin('config')

/**
 * @type {Object}
 */
exports.status = {
  /**
   * @param  {Hapi.Request} request
   * @param  {Hapi.Toolkit} h
   * @return {Hapi.Response}
   */
  async handler (request, h) {
    const lastBlock = blockchain.getLastBlock(true)
    const networkHeight = await blockchain.p2p.getNetworkHeight()

    return {
      data: {
        synced: blockchain.isSynced(),
        now: lastBlock ? lastBlock.height : 0,
        blocksCount: networkHeight - lastBlock.height || 0
      }
    }
  }
}

/**
 * @type {Object}
 */
exports.syncing = {
  /**
   * @param  {Hapi.Request} request
   * @param  {Hapi.Toolkit} h
   * @return {Hapi.Response}
   */
  async handler (request, h) {
    const lastBlock = blockchain.getLastBlock(true)
    const networkHeight = await blockchain.p2p.getNetworkHeight()

    return {
      data: {
        syncing: !blockchain.isSynced(),
        blocks: networkHeight - lastBlock.height || 0,
        height: lastBlock.height,
        id: lastBlock.id
      }
    }
  }
}

/**
 * @type {Object}
 */
exports.configuration = {
  /**
   * @param  {Hapi.Request} request
   * @param  {Hapi.Toolkit} h
   * @return {Hapi.Response}
   */
<<<<<<< HEAD
  handler: async (request, h) => {
=======
  handler (request, h) {
>>>>>>> f951f4f5
    return {
      data: {
        nethash: config.network.nethash,
        token: config.network.client.token,
        symbol: config.network.client.symbol,
        explorer: config.network.client.explorer,
        version: config.network.pubKeyHash,
        constants: config.getConstants(blockchain.getLastBlock(true).height),
        feeStatistics: await blockchain.database.transactions.getFeeStatistics()
      }
    }
  }
}<|MERGE_RESOLUTION|>--- conflicted
+++ resolved
@@ -60,11 +60,7 @@
    * @param  {Hapi.Toolkit} h
    * @return {Hapi.Response}
    */
-<<<<<<< HEAD
-  handler: async (request, h) => {
-=======
-  handler (request, h) {
->>>>>>> f951f4f5
+  async handler (request, h) {
     return {
       data: {
         nethash: config.network.nethash,
