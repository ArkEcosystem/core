--- conflicted
+++ resolved
@@ -71,11 +71,7 @@
         )}`,
       )
 
-<<<<<<< HEAD
       await guard.addToTransactionPool('accept')
-=======
-      transactionPool.addTransactions(guard.accept)
->>>>>>> aad509d3
     }
 
     if (guard.hasAny('broadcast')) {
