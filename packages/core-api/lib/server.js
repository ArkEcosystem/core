--- conflicted
+++ resolved
@@ -134,24 +134,16 @@
 
   await server.register({
     plugin: require('./versions/1'),
-<<<<<<< HEAD
-    routes: {prefix: '/api/v1'}
-=======
     routes: {
       prefix: '/api/v1'
     }
->>>>>>> 4146eead
   })
 
   await server.register({
     plugin: require('./versions/2'),
-<<<<<<< HEAD
-    routes: {prefix: '/api/v2'},
-=======
     routes: {
       prefix: '/api/v2'
     },
->>>>>>> 4146eead
     options: config
   })
 
