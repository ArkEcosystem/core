{
    "name": "@arkecosystem/core-snapshots-cli",
    "description": "Provides live cli interface to the core-snapshots module for ARK Core",
    "version": "2.2.0-alpha.8",
    "contributors": [
        "Kristjan Košič <chris@ark.io>"
    ],
    "license": "MIT",
    "main": "dist/index.js",
    "files": [
        "/bin",
        "/dist",
        "/oclif.manifest.json"
    ],
    "bin": {
        "snapshot": "./bin/run"
    },
    "scripts": {
        "snapshot": "./bin/run",
        "prepublishOnly": "yarn build",
        "pretest": "yarn lint && yarn build",
        "prepack": "oclif-dev manifest && npm shrinkwrap",
        "postpack": "rm -f oclif.manifest.json",
        "compile": "../../node_modules/typescript/bin/tsc",
        "build": "yarn clean && yarn compile",
        "build:watch": "yarn clean && yarn compile -w",
        "clean": "del dist",
        "docs": "../../node_modules/typedoc/bin/typedoc src --out docs",
        "lint": "../../node_modules/tslint/bin/tslint -c ../../tslint.json 'src/**/*.ts' '__tests__/**/*.ts' --fix",
        "debug": "node --inspect-brk ./dist/index.js",
        "dump": "yarn snapshot dump",
        "dump:mainnet": "yarn snapshot dump --network mainnet",
        "dump:devnet": "yarn snapshot dump --network devnet",
        "dump:testnet": "yarn snapshot dump --network testnet",
        "restore": "yarn snapshot restore",
        "restore:mainnet": "yarn snapshot restore --network mainnet",
        "restore:devnet": "yarn snapshot restore --network devnet",
        "restore:testnet": "yarn snapshot restore --network testnet",
        "verify": "yarn snapshot verify",
        "verify:mainnet": "yarn snapshot verify --network mainnet",
        "verify:devnet": "yarn snapshot verify --network devnet",
        "verify:testnet": "yarn snapshot verify --network testnet",
        "rollback": "yarn snapshot rollback",
        "rollback:mainnet": "yarn snapshot rollback --network mainnet",
        "rollback:devnet": "yarn snapshot rollback --network devnet",
        "rollback:testnet": "yarn snapshot rollback --network testnet",
        "truncate": "yarn snapshot truncate",
        "truncate:mainnet": "yarn snapshot truncate --network mainnet",
        "truncate:devnet": "yarn snapshot truncate --network devnet",
        "truncate:testnet": "yarn snapshot truncate --network testnet",
        "updates": "../../node_modules/npm-check-updates/bin/npm-check-updates -a"
    },
    "dependencies": {
<<<<<<< HEAD
        "@arkecosystem/core-container": "2.2.0-alpha.8",
        "@arkecosystem/core-interfaces": "2.2.0-alpha.8",
        "@arkecosystem/core-snapshots": "2.2.0-alpha.8",
        "@oclif/command": "^1.5.8",
        "@oclif/config": "^1.12.4",
=======
        "@arkecosystem/core-container": "^2.1.1",
        "@arkecosystem/core-interfaces": "^2.1.1",
        "@arkecosystem/core-snapshots": "^2.1.1",
        "@oclif/command": "^1.5.10",
        "@oclif/config": "^1.12.6",
>>>>>>> e8a187b1
        "@oclif/plugin-help": "^2.1.6",
        "@oclif/plugin-not-found": "^1.2.2",
        "@types/boom": "^7.2.1",
        "@types/cli-progress": "^1.8.0",
<<<<<<< HEAD
        "@types/fs-extra": "^5.0.4",
=======
        "@types/commander": "^2.12.2",
        "@types/fs-extra": "^5.0.5",
>>>>>>> e8a187b1
        "cli-progress": "^2.1.1",
        "fs-extra": "^7.0.1"
    },
    "publishConfig": {
        "access": "public"
    },
    "engines": {
        "node": ">=10.x"
    },
    "jest": {
        "preset": "../../jest-preset.json"
    },
    "oclif": {
        "commands": "./dist/commands",
        "bin": "snapshot",
        "plugins": [
            "@oclif/plugin-help",
            "@oclif/plugin-not-found"
        ]
    }
}<|MERGE_RESOLUTION|>--- conflicted
+++ resolved
@@ -51,29 +51,17 @@
         "updates": "../../node_modules/npm-check-updates/bin/npm-check-updates -a"
     },
     "dependencies": {
-<<<<<<< HEAD
         "@arkecosystem/core-container": "2.2.0-alpha.8",
         "@arkecosystem/core-interfaces": "2.2.0-alpha.8",
         "@arkecosystem/core-snapshots": "2.2.0-alpha.8",
-        "@oclif/command": "^1.5.8",
-        "@oclif/config": "^1.12.4",
-=======
-        "@arkecosystem/core-container": "^2.1.1",
-        "@arkecosystem/core-interfaces": "^2.1.1",
-        "@arkecosystem/core-snapshots": "^2.1.1",
         "@oclif/command": "^1.5.10",
         "@oclif/config": "^1.12.6",
->>>>>>> e8a187b1
         "@oclif/plugin-help": "^2.1.6",
         "@oclif/plugin-not-found": "^1.2.2",
         "@types/boom": "^7.2.1",
         "@types/cli-progress": "^1.8.0",
-<<<<<<< HEAD
-        "@types/fs-extra": "^5.0.4",
-=======
         "@types/commander": "^2.12.2",
         "@types/fs-extra": "^5.0.5",
->>>>>>> e8a187b1
         "cli-progress": "^2.1.1",
         "fs-extra": "^7.0.1"
     },
