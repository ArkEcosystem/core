--- conflicted
+++ resolved
@@ -17,13 +17,10 @@
     },
     "scripts": {
         "snapshot": "./bin/run",
-<<<<<<< HEAD
-=======
         "publish:alpha": "npm publish --tag alpha",
         "publish:beta": "npm publish --tag beta",
         "publish:rc": "npm publish --tag rc",
         "publish:stable": "npm publish --tag latest",
->>>>>>> e4d0658f
         "prepublishOnly": "yarn build",
         "pretest": "yarn lint && yarn build",
         "prepack": "oclif-dev manifest && npm shrinkwrap",
