--- conflicted
+++ resolved
@@ -1,10 +1,6 @@
 {
     "name": "@arkecosystem/core-test-framework",
-<<<<<<< HEAD
     "version": "4.0.0-next.22",
-=======
-    "version": "3.6.2-rc.0",
->>>>>>> a2ebe16f
     "description": "Test Framework for ARK Core",
     "license": "MIT",
     "contributors": [
@@ -27,7 +23,6 @@
         "publish:latest": "pnpm publish --access public --git-checks=false"
     },
     "dependencies": {
-<<<<<<< HEAD
         "@arkecosystem/core": "workspace:*",
         "@arkecosystem/core-api": "workspace:*",
         "@arkecosystem/core-blockchain": "workspace:*",
@@ -39,19 +34,6 @@
         "@arkecosystem/core-p2p": "workspace:*",
         "@arkecosystem/core-state": "workspace:*",
         "@arkecosystem/crypto": "workspace:*",
-=======
-        "@arkecosystem/core": "3.6.2-rc.0",
-        "@arkecosystem/core-api": "3.6.2-rc.0",
-        "@arkecosystem/core-blockchain": "3.6.2-rc.0",
-        "@arkecosystem/core-cli": "3.6.2-rc.0",
-        "@arkecosystem/core-database": "3.6.2-rc.0",
-        "@arkecosystem/core-forger": "3.6.2-rc.0",
-        "@arkecosystem/core-kernel": "3.6.2-rc.0",
-        "@arkecosystem/core-magistrate-crypto": "3.6.2-rc.0",
-        "@arkecosystem/core-p2p": "3.6.2-rc.0",
-        "@arkecosystem/core-state": "3.6.2-rc.0",
-        "@arkecosystem/crypto": "3.6.2-rc.0",
->>>>>>> a2ebe16f
         "bip39": "3.0.4",
         "bs58": "4.0.1",
         "bytebuffer": "5.0.1",
