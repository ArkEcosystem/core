{
    "name": "@arkecosystem/core-container",
    "description": "Container for Ark Core",
    "version": "2.2.1",
    "contributors": [
        "Brian Faust <brian@ark.io>"
    ],
    "license": "MIT",
    "main": "dist/index",
    "types": "dist/index",
    "files": [
        "dist"
    ],
    "scripts": {
        "publish:alpha": "npm publish --tag alpha",
        "publish:beta": "npm publish --tag beta",
        "publish:rc": "npm publish --tag rc",
        "publish:latest": "npm publish --tag latest",
        "prepublishOnly": "yarn build",
        "pretest": "yarn lint && yarn build",
        "compile": "../../node_modules/typescript/bin/tsc",
        "build": "yarn clean && yarn compile",
        "build:watch": "yarn clean && yarn compile -w",
        "clean": "del dist",
        "docs": "../../node_modules/typedoc/bin/typedoc src --out docs",
        "lint": "../../node_modules/tslint/bin/tslint -c ../../tslint.json 'src/**/*.ts' '__tests__/**/*.ts' --fix",
        "updates": "../../node_modules/npm-check-updates/bin/npm-check-updates -a"
    },
    "dependencies": {
        "@arkecosystem/core-interfaces": "^2.2.1",
        "@arkecosystem/crypto": "^2.2.1",
<<<<<<< HEAD
        "awilix": "^4.2.0",
=======
        "awilix": "^4.2.1",
        "axios": "^0.18.0",
>>>>>>> f0fa7e8f
        "delay": "^4.1.0",
        "env-paths": "^2.1.0",
        "envfile": "^3.0.0",
        "expand-home-dir": "^0.0.3",
        "fs-extra": "^7.0.1",
        "got": "^9.6.0",
        "hoek": "^6.1.2",
        "joi": "^14.3.1",
        "lodash.get": "^4.4.2",
        "lodash.isstring": "^4.0.1",
        "lodash.set": "^4.3.2",
        "semver": "^5.6.0"
    },
    "devDependencies": {
        "@types/fs-extra": "^5.0.5",
        "@types/hoek": "^4.1.3",
        "@types/joi": "^14.3.2",
        "@types/lodash.get": "^4.4.6",
        "@types/lodash.isstring": "^4.0.6",
        "@types/lodash.set": "^4.3.6",
        "@types/semver": "^5.5.0",
        "jest-mock-process": "^1.1.0"
    },
    "publishConfig": {
        "access": "public"
    },
    "engines": {
        "node": ">=10.x"
    }
}<|MERGE_RESOLUTION|>--- conflicted
+++ resolved
@@ -29,12 +29,7 @@
     "dependencies": {
         "@arkecosystem/core-interfaces": "^2.2.1",
         "@arkecosystem/crypto": "^2.2.1",
-<<<<<<< HEAD
-        "awilix": "^4.2.0",
-=======
         "awilix": "^4.2.1",
-        "axios": "^0.18.0",
->>>>>>> f0fa7e8f
         "delay": "^4.1.0",
         "env-paths": "^2.1.0",
         "envfile": "^3.0.0",
