--- conflicted
+++ resolved
@@ -28,15 +28,9 @@
         "updates": "../../node_modules/npm-check-updates/bin/npm-check-updates -a"
     },
     "dependencies": {
-<<<<<<< HEAD
         "@arkecosystem/core-interfaces": "2.2.0-alpha.8",
         "@arkecosystem/crypto": "2.2.0-alpha.8",
-        "@types/fs-extra": "^5.0.4",
-=======
-        "@arkecosystem/core-interfaces": "^2.1.1",
-        "@arkecosystem/crypto": "^2.1.1",
         "@types/fs-extra": "^5.0.5",
->>>>>>> e8a187b1
         "@types/hoek": "^4.1.3",
         "@types/joi": "^14.3.1",
         "@types/lodash.get": "^4.4.4",
@@ -51,12 +45,7 @@
         "expand-home-dir": "^0.0.3",
         "fs-extra": "^7.0.1",
         "hoek": "^6.1.2",
-<<<<<<< HEAD
-        "joi": "^14.3.0",
-        "lodash": "^4.17.11",
-=======
         "joi": "^14.3.1",
->>>>>>> e8a187b1
         "lodash.get": "^4.4.2",
         "lodash.isstring": "^4.0.1",
         "lodash.set": "^4.3.2",
