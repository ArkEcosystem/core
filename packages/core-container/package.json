{
    "name": "@arkecosystem/core-container",
    "version": "2.5.0-next.6",
    "description": "Container for ARK Core",
    "license": "MIT",
    "contributors": [
        "Brian Faust <brian@ark.io>"
    ],
    "files": [
        "dist"
    ],
    "main": "dist/index",
    "types": "dist/index",
    "scripts": {
        "build": "yarn clean && yarn compile",
        "build:watch": "yarn clean && yarn compile -w",
        "clean": "del dist",
        "compile": "../../node_modules/typescript/bin/tsc",
        "prepublishOnly": "yarn build"
    },
    "dependencies": {
<<<<<<< HEAD
        "@arkecosystem/core-interfaces": "^2.5.0-next.5",
        "@arkecosystem/crypto": "^2.5.0-next.5",
        "@hapi/hoek": "^8.0.2",
        "@hapi/joi": "^15.1.0",
=======
        "@arkecosystem/core-interfaces": "^2.5.0-next.6",
        "@arkecosystem/crypto": "^2.5.0-next.6",
        "@hapi/hoek": "^6.2.3",
        "@hapi/joi": "^15.0.3",
>>>>>>> 05cc9b9f
        "awilix": "^4.2.2",
        "delay": "^4.3.0",
        "env-paths": "^2.2.0",
        "envfile": "^3.0.0",
        "expand-home-dir": "^0.0.3",
        "fs-extra": "^8.1.0",
        "got": "^9.6.0",
        "lodash.get": "^4.4.2",
        "lodash.isstring": "^4.0.1",
        "lodash.set": "^4.3.2",
        "semver": "^6.2.0"
    },
    "devDependencies": {
        "@types/fs-extra": "^8.0.0",
        "@types/got": "^9.6.0",
        "@types/hapi__hoek": "^6.2.0",
        "@types/hapi__joi": "^15.0.2",
        "@types/lodash.get": "^4.4.6",
        "@types/lodash.isstring": "^4.0.6",
        "@types/lodash.set": "^4.3.6",
        "@types/semver": "^6.0.1"
    },
    "engines": {
        "node": ">=10.x"
    },
    "publishConfig": {
        "access": "public"
    }
}<|MERGE_RESOLUTION|>--- conflicted
+++ resolved
@@ -19,17 +19,10 @@
         "prepublishOnly": "yarn build"
     },
     "dependencies": {
-<<<<<<< HEAD
-        "@arkecosystem/core-interfaces": "^2.5.0-next.5",
-        "@arkecosystem/crypto": "^2.5.0-next.5",
+        "@arkecosystem/core-interfaces": "^2.5.0-next.6",
+        "@arkecosystem/crypto": "^2.5.0-next.6",
         "@hapi/hoek": "^8.0.2",
         "@hapi/joi": "^15.1.0",
-=======
-        "@arkecosystem/core-interfaces": "^2.5.0-next.6",
-        "@arkecosystem/crypto": "^2.5.0-next.6",
-        "@hapi/hoek": "^6.2.3",
-        "@hapi/joi": "^15.0.3",
->>>>>>> 05cc9b9f
         "awilix": "^4.2.2",
         "delay": "^4.3.0",
         "env-paths": "^2.2.0",
