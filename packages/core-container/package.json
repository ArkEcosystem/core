{
    "name": "@arkecosystem/core-container",
<<<<<<< HEAD
    "version": "2.3.21",
    "description": "Container for ARK Core",
    "license": "MIT",
=======
    "description": "Container for ARK Core",
    "version": "2.3.22",
>>>>>>> 302000cc
    "contributors": [
        "Brian Faust <brian@ark.io>"
    ],
    "files": [
        "dist"
    ],
    "main": "dist/index",
    "types": "dist/index",
    "scripts": {
        "build": "yarn clean && yarn compile",
        "build:watch": "yarn clean && yarn compile -w",
        "clean": "del dist",
        "compile": "../../node_modules/typescript/bin/tsc",
        "prepublishOnly": "yarn build"
    },
    "dependencies": {
<<<<<<< HEAD
        "@arkecosystem/core-interfaces": "^2.3.21",
        "@arkecosystem/crypto": "^2.3.21",
        "@hapi/hoek": "^6.2.1",
        "@hapi/joi": "^15.0.1",
        "awilix": "^4.2.2",
        "delay": "^4.2.0",
        "env-paths": "^2.2.0",
=======
        "@arkecosystem/core-interfaces": "^2.3.22",
        "@arkecosystem/crypto": "^2.3.22",
        "awilix": "^4.2.1",
        "delay": "^4.1.0",
        "env-paths": "^2.1.0",
>>>>>>> 302000cc
        "envfile": "^3.0.0",
        "expand-home-dir": "^0.0.3",
        "fs-extra": "^7.0.1",
        "got": "^9.6.0",
        "lodash.get": "^4.4.2",
        "lodash.isstring": "^4.0.1",
        "lodash.set": "^4.3.2",
        "semver": "^6.0.0"
    },
    "devDependencies": {
        "@types/fs-extra": "^5.0.5",
        "@types/got": "^9.4.4",
        "@types/hapi__hoek": "^6.2.0",
        "@types/hapi__joi": "^15.0.1",
        "@types/lodash.get": "^4.4.6",
        "@types/lodash.isstring": "^4.0.6",
        "@types/lodash.set": "^4.3.6",
        "@types/semver": "^6.0.0"
    },
    "engines": {
        "node": ">=10.x"
    },
    "publishConfig": {
        "access": "public"
    }
}<|MERGE_RESOLUTION|>--- conflicted
+++ resolved
@@ -1,13 +1,8 @@
 {
     "name": "@arkecosystem/core-container",
-<<<<<<< HEAD
-    "version": "2.3.21",
+    "version": "2.3.22",
     "description": "Container for ARK Core",
     "license": "MIT",
-=======
-    "description": "Container for ARK Core",
-    "version": "2.3.22",
->>>>>>> 302000cc
     "contributors": [
         "Brian Faust <brian@ark.io>"
     ],
@@ -24,21 +19,13 @@
         "prepublishOnly": "yarn build"
     },
     "dependencies": {
-<<<<<<< HEAD
-        "@arkecosystem/core-interfaces": "^2.3.21",
-        "@arkecosystem/crypto": "^2.3.21",
+        "@arkecosystem/core-interfaces": "^2.3.22",
+        "@arkecosystem/crypto": "^2.3.22",
         "@hapi/hoek": "^6.2.1",
         "@hapi/joi": "^15.0.1",
         "awilix": "^4.2.2",
         "delay": "^4.2.0",
         "env-paths": "^2.2.0",
-=======
-        "@arkecosystem/core-interfaces": "^2.3.22",
-        "@arkecosystem/crypto": "^2.3.22",
-        "awilix": "^4.2.1",
-        "delay": "^4.1.0",
-        "env-paths": "^2.1.0",
->>>>>>> 302000cc
         "envfile": "^3.0.0",
         "expand-home-dir": "^0.0.3",
         "fs-extra": "^7.0.1",
