--- conflicted
+++ resolved
@@ -14,11 +14,7 @@
     "test:watch": "cross-env ARK_ENV=test jest --runInBand --watch",
     "test:watch:all": "cross-env ARK_ENV=test jest --runInBand --watchAll",
     "lint": "eslint ./ --fix",
-<<<<<<< HEAD
-    "depcheck": "depcheck ./ --ignores=flow-bin,lodash,lodash.*"
-=======
-    "depcheck": "depcheck ./"
->>>>>>> 38cccafd
+    "depcheck": "depcheck ./ --ignores=lodash,lodash.*"
   },
   "dependencies": {
     "@arkecosystem/crypto": "^0.2.5",
