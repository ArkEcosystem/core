import { Container as container, EventEmitter, Logger } from "@arkecosystem/core-interfaces";
import { createContainer, Resolver } from "awilix";
import delay from "delay";
import semver from "semver";
import { configManager } from "./config";
import { Environment } from "./environment";
import { PluginRegistrar } from "./registrars/plugin";

export class Container implements container.IContainer {
    /**
     * May be used by CLI programs to suppress the shutdown messages.
     */
    public silentShutdown = false;
    public options: Record<string, any>;
    public plugins: PluginRegistrar;
    public shuttingDown: boolean;
    public version: string;
    public isReady: boolean = false;
    public variables: Record<string, any>;
    public config: any;

    private readonly container = createContainer();

    /**
     * Set up the app.
     * @param  {String} version
     * @param  {Object} variables
     * @param  {Object} options
     * @return {void}
     */
    public async setUp(version: string, variables: Record<string, any>, options: Record<string, any> = {}) {
        // Register any exit signal handling
        this.registerExitHandler(["SIGINT", "exit"]);

        // Set options and variables
        this.options = options;
        this.variables = variables;

        this.setVersion(version);

        // Register the environment variables
        const environment = new Environment(variables);
        environment.setUp();

        // Mainly used for testing environments!
        if (options.skipPlugins) {
            this.isReady = true;
            return;
        }

        // Setup the configuration
        this.config = await configManager.setUp(variables);

        // TODO: Move this out eventually - not really the responsibility of the container
        this.plugins = new PluginRegistrar(this, options);
        await this.plugins.setUp();

        this.isReady = true;
    }

    public getConfig() {
        return this.config;
    }

    /**
     * Tear down the app.
     * @return {Promise}
     */
    public async tearDown() {
        if (!this.options.skipPlugins) {
            await this.plugins.tearDown();
        }

        this.isReady = false;
    }

    /**
     * Add a new registration.
     */
    public register<T>(name: string, resolver: Resolver<T>) {
        try {
            this.container.register(name, resolver);
            return this;
        } catch (err) {
            throw new Error(err.message);
        }
    }

    /**
     * Resolve a registration.
     * @param  {string} key
     * @return {Object}
     * @throws {Error}
     */
    public resolve<T = any>(key: string): T {
        try {
            return this.container.resolve<T>(key);
        } catch (err) {
            throw new Error(err.message);
        }
    }

    /**
     * Resolve a plugin.
     * @param  {string} key
     * @return {Object}
     * @throws {Error}
     */
    public resolvePlugin<T = any>(key: string): T {
        try {
            return this.container.resolve<container.PluginConfig<T>>(key).plugin;
        } catch (err) {
            return null;
        }
    }

    /**
     * Resolve the options of a plugin. Available before a plugin mounts.
     * @param  {string} key
     * @return {Object}
     * @throws {Error}
     */
<<<<<<< HEAD
    public resolveOptions(key: string) {
        try {
            return this.container.resolve<container.PluginConfig<any>>(`pkg.${key}.opts`);
        } catch (err) {
            throw err;
        }
=======
    public resolveOptions(key) {
        return this.container.resolve<container.PluginConfig<any>>(key).options;
>>>>>>> 37ea8a34
    }

    /**
     * Determine if the given registration exists.
     * @param  {String}  key
     * @return {Boolean}
     */
    public has(key: string) {
        try {
            this.container.resolve(key);

            return true;
        } catch (err) {
            return false;
        }
    }

    /**
     * Force the container to exit and print the given message and associated error.
     * @param  {String} message
     * @param  {Error} error
     * @return {void}
     */
    public forceExit(message, error = null) {
        this.exit(1, message, error);
    }

    /**
     * Exit the container with the given exitCode, message and associated error.
     * @param  {Number} exitCode
     * @param  {String} message
     * @param  {Error} error
     * @return {void}
     */
    public exit(exitCode, message, error = null) {
        this.shuttingDown = true;

        const logger = this.resolvePlugin<Logger.ILogger>("logger");
        logger.error(message);

        if (error) {
            logger.error(error.stack);
        }

        process.exit(exitCode);
    }

    /**
     * Get the application version.
     * @throws {String}
     */
    public getVersion() {
        return this.version;
    }

    /**
     * Set the application version.
     * @param  {String} version
     * @return {void}
     */
    public setVersion(version) {
        if (!semver.valid(version)) {
            this.forceExit(
                // tslint:disable-next-line:max-line-length
                `The provided version ("${version}") is invalid. Please check https://semver.org/ and make sure you follow the spec.`,
            );
        }

        this.version = version;
    }

    /**
     * Handle any exit signals.
     * @return {void}
     */
    private registerExitHandler(exitEvents: string[]) {
        const handleExit = async () => {
            if (this.shuttingDown || !this.isReady) {
                return;
            }

            this.shuttingDown = true;

            const logger = this.resolvePlugin<Logger.ILogger>("logger");
            if (logger) {
                logger.suppressConsoleOutput(this.silentShutdown);
                logger.info("Core is trying to gracefully shut down to avoid data corruption");
            }

            try {
                /* TODO: core-database-postgres has a dep on core-container. Yet we have code in core-container fetching a reference to core-database-postgres.
                If we try to import core-database-postgres types, we create a circular dependency: core-container -> core-database-postgres -> core-container.
                The only thing we're doing here is trying to save the wallets upon shutdown. The code can and should be moved into core-database-postgres instead
                and leverage either the plugins `tearDown` method or the event-emitter's 'shutdown' event
                 */
                const database = this.resolvePlugin("database");
                if (database) {
                    const emitter = this.resolvePlugin<EventEmitter.EventEmitter>("event-emitter");

                    // Notify plugins about shutdown
                    emitter.emit("shutdown");

                    // Wait for event to be emitted and give time to finish
                    await delay(1000);
                }
            } catch (error) {
                // tslint:disable-next-line:no-console
                console.error(error.stack);
            }

            await this.plugins.tearDown();

            process.exit();
        };

        // Handle exit events
        exitEvents.forEach(eventType => process.on(eventType as any, handleExit));
    }
}<|MERGE_RESOLUTION|>--- conflicted
+++ resolved
@@ -120,17 +120,8 @@
      * @return {Object}
      * @throws {Error}
      */
-<<<<<<< HEAD
-    public resolveOptions(key: string) {
-        try {
-            return this.container.resolve<container.PluginConfig<any>>(`pkg.${key}.opts`);
-        } catch (err) {
-            throw err;
-        }
-=======
     public resolveOptions(key) {
-        return this.container.resolve<container.PluginConfig<any>>(key).options;
->>>>>>> 37ea8a34
+        return this.container.resolve<container.PluginConfig<any>>(`pkg.${key}.opts`);
     }
 
     /**
