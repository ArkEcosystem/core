--- conflicted
+++ resolved
@@ -63,8 +63,6 @@
         return Utils.BigNumber.make(addonBytes + transactionSizeInBytes).times(satoshiPerByte);
     }
 
-    public async throwIfCannotEnterPool(transaction: Interfaces.ITransaction): Promise<void> {}
-
     public async throwIfCannotBeApplied(
         transaction: Interfaces.ITransaction,
         sender: Contracts.State.Wallet,
@@ -175,14 +173,11 @@
     public emitEvents(transaction: Interfaces.ITransaction, emitter: Contracts.Kernel.EventDispatcher): void {}
 
     /**
-<<<<<<< HEAD
-=======
      * Transaction Pool logic
      */
     public async throwIfCannotEnterPool(transaction: Interfaces.ITransaction): Promise<void> {}
 
     /**
->>>>>>> acf34236
      * @param {Contracts.State.Wallet} wallet
      * @param {Interfaces.ITransactionData} transaction
      * @param {Interfaces.IMultiSignatureAsset} [multiSignature]
