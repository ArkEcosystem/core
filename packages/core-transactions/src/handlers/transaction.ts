// tslint:disable:max-classes-per-file
// tslint:disable:member-ordering

import { Database, EventEmitter, State, TransactionPool } from "@arkecosystem/core-interfaces";
import { Enums, Interfaces, Managers, Transactions, Utils } from "@arkecosystem/crypto";
import assert from "assert";
import {
    ColdWalletError,
    InsufficientBalanceError,
    InvalidMultiSignatureError,
    InvalidSecondSignatureError,
    LegacyMultiSignatureError,
    SenderWalletMismatchError,
    UnexpectedMultiSignatureError,
    UnexpectedSecondSignatureError,
} from "../errors";
import { ITransactionHandler } from "../interfaces";

export type TransactionHandlerConstructor = new () => TransactionHandler;

export abstract class TransactionHandler implements ITransactionHandler {
    public abstract getConstructor(): Transactions.TransactionConstructor;

    public abstract dependencies(): ReadonlyArray<TransactionHandlerConstructor>;

    public abstract walletAttributes(): ReadonlyArray<string>;

    /**
     * Wallet logic
     */
    public abstract async bootstrap(
        connection: Database.IConnection,
        walletManager: State.IWalletManager,
    ): Promise<void>;

    public async verify(transaction: Interfaces.ITransaction, walletManager: State.IWalletManager): Promise<boolean> {
        const senderWallet: State.IWallet = walletManager.findByPublicKey(transaction.data.senderPublicKey);

        if (senderWallet.hasMultiSignature()) {
            transaction.isVerified = senderWallet.verifySignatures(transaction.data);
        }

        return transaction.isVerified;
    }

    public abstract async isActivated(): Promise<boolean>;

    public dynamicFee(
        transaction: Interfaces.ITransaction,
        addonBytes: number,
        satoshiPerByte: number,
    ): Utils.BigNumber {
        addonBytes = addonBytes || 0;

        if (satoshiPerByte <= 0) {
            satoshiPerByte = 1;
        }

        const transactionSizeInBytes: number = transaction.serialized.length / 2;
        return Utils.BigNumber.make(addonBytes + transactionSizeInBytes).times(satoshiPerByte);
    }

    protected async performGenericWalletChecks(
        transaction: Interfaces.ITransaction,
        sender: State.IWallet,
        databaseWalletManager: State.IWalletManager,
    ): Promise<void> {
        const data: Interfaces.ITransactionData = transaction.data;

        if (Utils.isException(data)) {
            return;
        }

        sender.verifyTransactionNonceApply(transaction);

        if (
            sender.balance
                .minus(data.amount)
                .minus(data.fee)
                .isNegative()
        ) {
            throw new InsufficientBalanceError();
        }

        if (data.senderPublicKey !== sender.publicKey) {
            throw new SenderWalletMismatchError();
        }

        if (sender.hasSecondSignature()) {
            // Ensure the database wallet already has a 2nd signature, in case we checked a pool wallet.
            const dbSender: State.IWallet = databaseWalletManager.findByPublicKey(data.senderPublicKey);

            if (!dbSender.hasSecondSignature()) {
                throw new UnexpectedSecondSignatureError();
            }

            const secondPublicKey: string = dbSender.getAttribute("secondPublicKey");
            if (!Transactions.Verifier.verifySecondSignature(data, secondPublicKey)) {
                throw new InvalidSecondSignatureError();
            }
        } else if (data.secondSignature || data.signSignature) {
            const isException =
                Managers.configManager.get("network.name") === "devnet" &&
                Managers.configManager.getMilestone().ignoreInvalidSecondSignatureField;
            if (!isException) {
                throw new UnexpectedSecondSignatureError();
            }
        }

        // Prevent legacy multi signatures from being used
        const isMultiSignatureRegistration: boolean =
            transaction.type === Enums.TransactionType.MultiSignature &&
            transaction.typeGroup === Enums.TransactionTypeGroup.Core;
        if (isMultiSignatureRegistration && !Managers.configManager.getMilestone().aip11) {
            throw new UnexpectedMultiSignatureError();
        }

        if (sender.hasMultiSignature()) {
            // Ensure the database wallet already has a multi signature, in case we checked a pool wallet.
            const dbSender: State.IWallet = databaseWalletManager.findByPublicKey(transaction.data.senderPublicKey);

            if (dbSender.getAttribute("multiSignature").legacy) {
                throw new LegacyMultiSignatureError();
            }

            if (!dbSender.hasMultiSignature()) {
                throw new UnexpectedMultiSignatureError();
            }

            if (!dbSender.verifySignatures(data, dbSender.getAttribute("multiSignature"))) {
                throw new InvalidMultiSignatureError();
            }
        } else if (transaction.data.signatures && !isMultiSignatureRegistration) {
            throw new UnexpectedMultiSignatureError();
        }
    }

    public async throwIfCannotBeApplied(
        transaction: Interfaces.ITransaction,
        sender: State.IWallet,
        databaseWalletManager: State.IWalletManager,
    ): Promise<void> {
        if (
            !databaseWalletManager.hasByPublicKey(sender.publicKey) &&
            databaseWalletManager.findByAddress(sender.address).balance.isZero()
        ) {
            throw new ColdWalletError();
        }

        return this.performGenericWalletChecks(transaction, sender, databaseWalletManager);
    }

    public async apply(transaction: Interfaces.ITransaction, walletManager: State.IWalletManager): Promise<void> {
        await this.applyToSender(transaction, walletManager);
        await this.applyToRecipient(transaction, walletManager);
    }

    public async revert(transaction: Interfaces.ITransaction, walletManager: State.IWalletManager): Promise<void> {
        await this.revertForSender(transaction, walletManager);
        await this.revertForRecipient(transaction, walletManager);
    }

    public async applyToSender(
        transaction: Interfaces.ITransaction,
        walletManager: State.IWalletManager,
    ): Promise<void> {
        const sender: State.IWallet = walletManager.findByPublicKey(transaction.data.senderPublicKey);
        const data: Interfaces.ITransactionData = transaction.data;

        if (Utils.isException(data)) {
            walletManager.logger.warn(`Transaction forcibly applied as an exception: ${transaction.id}.`);
        }

        await this.throwIfCannotBeApplied(transaction, sender, walletManager);

        let nonce: Utils.BigNumber;
        if (data.version > 1) {
<<<<<<< HEAD
            if (!sender.nonce.plus(1).isEqualTo(data.nonce)) {
                throw new UnexpectedNonceError(data.nonce, sender, false);
            }
            nonce = data.nonce;
        } else {
            nonce = sender.nonce.plus(1);
=======
            sender.verifyTransactionNonceApply(transaction);

            sender.nonce = data.nonce;
>>>>>>> 5fc1e404
        }

        sender.nonce = nonce;

        const newBalance: Utils.BigNumber = sender.balance.minus(data.amount).minus(data.fee);

        if (process.env.CORE_ENV === "test") {
            assert(Utils.isException(transaction.data) || !newBalance.isNegative());
        } else {
            assert(!newBalance.isNegative());
        }

        sender.balance = newBalance;
    }

    public async revertForSender(
        transaction: Interfaces.ITransaction,
        walletManager: State.IWalletManager,
    ): Promise<void> {
        const sender: State.IWallet = walletManager.findByPublicKey(transaction.data.senderPublicKey);
        const data: Interfaces.ITransactionData = transaction.data;

        sender.balance = sender.balance.plus(data.amount).plus(data.fee);

        if (data.version > 1) {
<<<<<<< HEAD
            if (!sender.nonce.isEqualTo(data.nonce)) {
                throw new UnexpectedNonceError(data.nonce, sender, true);
            }
=======
            sender.verifyTransactionNonceRevert(transaction);

            sender.nonce = sender.nonce.minus(1);
>>>>>>> 5fc1e404
        }

        sender.nonce = sender.nonce.minus(1);
    }

    public abstract async applyToRecipient(
        transaction: Interfaces.ITransaction,
        walletManager: State.IWalletManager,
    ): Promise<void>;

    public abstract async revertForRecipient(
        transaction: Interfaces.ITransaction,
        walletManager: State.IWalletManager,
    ): Promise<void>;

    /**
     * Database Service
     */
    // tslint:disable-next-line:no-empty
    public emitEvents(transaction: Interfaces.ITransaction, emitter: EventEmitter.EventEmitter): void {}

    /**
     * Transaction Pool logic
     */
    public async canEnterTransactionPool(
        data: Interfaces.ITransactionData,
        pool: TransactionPool.IConnection,
        processor: TransactionPool.IProcessor,
    ): Promise<boolean> {
        processor.pushError(
            data,
            "ERR_UNSUPPORTED",
            `Invalidating transaction of unsupported type '${Enums.TransactionType[data.type]}'`,
        );

        return false;
    }

    protected async typeFromSenderAlreadyInPool(
        data: Interfaces.ITransactionData,
        pool: TransactionPool.IConnection,
        processor: TransactionPool.IProcessor,
    ): Promise<boolean> {
        const { senderPublicKey, type }: Interfaces.ITransactionData = data;

        if (await pool.senderHasTransactionsOfType(senderPublicKey, type)) {
            processor.pushError(
                data,
                "ERR_PENDING",
                `Sender ${senderPublicKey} already has a transaction of type '${Enums.TransactionType[type]}' in the pool`,
            );

            return true;
        }

        return false;
    }
}<|MERGE_RESOLUTION|>--- conflicted
+++ resolved
@@ -175,18 +175,10 @@
 
         let nonce: Utils.BigNumber;
         if (data.version > 1) {
-<<<<<<< HEAD
-            if (!sender.nonce.plus(1).isEqualTo(data.nonce)) {
-                throw new UnexpectedNonceError(data.nonce, sender, false);
-            }
+            sender.verifyTransactionNonceApply(transaction);
             nonce = data.nonce;
         } else {
             nonce = sender.nonce.plus(1);
-=======
-            sender.verifyTransactionNonceApply(transaction);
-
-            sender.nonce = data.nonce;
->>>>>>> 5fc1e404
         }
 
         sender.nonce = nonce;
@@ -212,15 +204,7 @@
         sender.balance = sender.balance.plus(data.amount).plus(data.fee);
 
         if (data.version > 1) {
-<<<<<<< HEAD
-            if (!sender.nonce.isEqualTo(data.nonce)) {
-                throw new UnexpectedNonceError(data.nonce, sender, true);
-            }
-=======
             sender.verifyTransactionNonceRevert(transaction);
-
-            sender.nonce = sender.nonce.minus(1);
->>>>>>> 5fc1e404
         }
 
         sender.nonce = sender.nonce.minus(1);
