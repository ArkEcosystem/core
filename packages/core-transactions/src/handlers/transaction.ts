import { app, Contracts } from "@arkecosystem/core-kernel";
import { Enums, Interfaces, Managers, Transactions, Utils } from "@arkecosystem/crypto";
import assert from "assert";

import {
    ColdWalletError,
    InsufficientBalanceError,
    InvalidMultiSignatureError,
    InvalidSecondSignatureError,
    LegacyMultiSignatureError,
    SenderWalletMismatchError,
    UnexpectedMultiSignatureError,
    UnexpectedSecondSignatureError,
} from "../errors";
import { TransactionHandler as TransactionHandlerContract } from "../interfaces";

export type TransactionHandlerConstructor = new () => TransactionHandler;

// todo: revisit the implementation, container usage and arguments after core-database rework
// todo: replace unnecessary function arguments with dependency injection to avoid passing around references
export abstract class TransactionHandler implements TransactionHandlerContract {
    public abstract getConstructor(): Transactions.TransactionConstructor;

    public abstract dependencies(): ReadonlyArray<TransactionHandlerConstructor>;

    public abstract walletAttributes(): ReadonlyArray<string>;

    /**
     * Wallet logic
     */
    public abstract async bootstrap(
        connection: Contracts.Database.Connection,
        walletRepository: Contracts.State.WalletRepository,
    ): Promise<void>;

    public async verify(
        transaction: Interfaces.ITransaction,
        walletRepository: Contracts.State.WalletRepository,
    ): Promise<boolean> {
        const senderWallet: Contracts.State.Wallet = walletRepository.findByPublicKey(transaction.data.senderPublicKey);

        if (senderWallet.hasMultiSignature()) {
            transaction.isVerified = senderWallet.verifySignatures(transaction.data);
        }

        return transaction.isVerified;
    }

    public abstract async isActivated(): Promise<boolean>;

    public dynamicFee(
        transaction: Interfaces.ITransaction,
        addonBytes: number,
        satoshiPerByte: number,
    ): Utils.BigNumber {
        addonBytes = addonBytes || 0;

        if (satoshiPerByte <= 0) {
            satoshiPerByte = 1;
        }

        const transactionSizeInBytes: number = Math.round(transaction.serialized.length / 2);
        return Utils.BigNumber.make(addonBytes + transactionSizeInBytes).times(satoshiPerByte);
    }

    protected async performGenericWalletChecks(
        transaction: Interfaces.ITransaction,
        sender: Contracts.State.Wallet,
        databaseWalletRepository: Contracts.State.WalletRepository,
    ): Promise<void> {
        const data: Interfaces.ITransactionData = transaction.data;

        if (Utils.isException(data)) {
            return;
        }

        sender.verifyTransactionNonceApply(transaction);

        if (
            sender.balance
                .minus(data.amount)
                .minus(data.fee)
                .isNegative()
        ) {
            throw new InsufficientBalanceError();
        }

        if (data.senderPublicKey !== sender.publicKey) {
            throw new SenderWalletMismatchError();
        }

        if (sender.hasSecondSignature()) {
            // Ensure the database wallet already has a 2nd signature, in case we checked a pool wallet.
            const dbSender: Contracts.State.Wallet = databaseWalletRepository.findByPublicKey(data.senderPublicKey);

            if (!dbSender.hasSecondSignature()) {
                throw new UnexpectedSecondSignatureError();
            }

            const secondPublicKey: string = dbSender.getAttribute("secondPublicKey");
            if (!Transactions.Verifier.verifySecondSignature(data, secondPublicKey)) {
                throw new InvalidSecondSignatureError();
            }
        } else if (data.secondSignature || data.signSignature) {
            const isException =
                Managers.configManager.get("network.name") === "devnet" &&
                Managers.configManager.getMilestone().ignoreInvalidSecondSignatureField;
            if (!isException) {
                throw new UnexpectedSecondSignatureError();
            }
        }

        // Prevent legacy multi signatures from being used
        const isMultiSignatureRegistration: boolean =
            transaction.type === Enums.TransactionType.MultiSignature &&
            transaction.typeGroup === Enums.TransactionTypeGroup.Core;
        if (isMultiSignatureRegistration && !Managers.configManager.getMilestone().aip11) {
            throw new UnexpectedMultiSignatureError();
        }

        if (sender.hasMultiSignature()) {
            // Ensure the database wallet already has a multi signature, in case we checked a pool wallet.
            const dbSender: Contracts.State.Wallet = databaseWalletRepository.findByPublicKey(
                transaction.data.senderPublicKey,
            );

            if (dbSender.getAttribute("multiSignature").legacy) {
                throw new LegacyMultiSignatureError();
            }

            if (!dbSender.hasMultiSignature()) {
                throw new UnexpectedMultiSignatureError();
            }

            if (!dbSender.verifySignatures(data, dbSender.getAttribute("multiSignature"))) {
                throw new InvalidMultiSignatureError();
            }
        } else if (transaction.data.signatures && !isMultiSignatureRegistration) {
            throw new UnexpectedMultiSignatureError();
        }
    }

<<<<<<< HEAD
    public async apply(
        transaction: Interfaces.ITransaction,
        walletRepository: Contracts.State.WalletRepository,
    ): Promise<void> {
        await this.applyToSender(transaction, walletRepository);
        await this.applyToRecipient(transaction, walletRepository);
=======
    public async throwIfCannotBeApplied(
        transaction: Interfaces.ITransaction,
        sender: State.IWallet,
        databaseWalletManager: State.IWalletManager,
    ): Promise<void> {
        if (
            !databaseWalletManager.hasByPublicKey(sender.publicKey) &&
            databaseWalletManager.findByAddress(sender.address).balance.isZero()
        ) {
            throw new ColdWalletError();
        }

        return this.performGenericWalletChecks(transaction, sender, databaseWalletManager);
    }

    public async apply(transaction: Interfaces.ITransaction, walletManager: State.IWalletManager): Promise<void> {
        await this.applyToSender(transaction, walletManager);
        await this.applyToRecipient(transaction, walletManager);
>>>>>>> 38156bc8
    }

    public async revert(
        transaction: Interfaces.ITransaction,
        walletRepository: Contracts.State.WalletRepository,
    ): Promise<void> {
        await this.revertForSender(transaction, walletRepository);
        await this.revertForRecipient(transaction, walletRepository);
    }

    public async applyToSender(
        transaction: Interfaces.ITransaction,
        walletRepository: Contracts.State.WalletRepository,
    ): Promise<void> {
        const sender: Contracts.State.Wallet = walletRepository.findByPublicKey(transaction.data.senderPublicKey);
        const data: Interfaces.ITransactionData = transaction.data;

        if (Utils.isException(data)) {
            app.log.warning(`Transaction forcibly applied as an exception: ${transaction.id}.`);
        }

        await this.throwIfCannotBeApplied(transaction, sender, walletRepository);

        let nonce: Utils.BigNumber;
        if (data.version > 1) {
            sender.verifyTransactionNonceApply(transaction);
            nonce = data.nonce;
        } else {
            nonce = sender.nonce.plus(1);
        }

        sender.nonce = nonce;

        const newBalance: Utils.BigNumber = sender.balance.minus(data.amount).minus(data.fee);

        if (process.env.CORE_ENV === "test") {
            assert(Utils.isException(transaction.data) || !newBalance.isNegative());
        } else {
            assert(!newBalance.isNegative());
        }

        sender.balance = newBalance;
    }

    public async revertForSender(
        transaction: Interfaces.ITransaction,
        walletRepository: Contracts.State.WalletRepository,
    ): Promise<void> {
        const sender: Contracts.State.Wallet = walletRepository.findByPublicKey(transaction.data.senderPublicKey);
        const data: Interfaces.ITransactionData = transaction.data;

        sender.balance = sender.balance.plus(data.amount).plus(data.fee);

        if (data.version > 1) {
            sender.verifyTransactionNonceRevert(transaction);
        }

        sender.nonce = sender.nonce.minus(1);
    }

    public abstract async applyToRecipient(
        transaction: Interfaces.ITransaction,
        walletRepository: Contracts.State.WalletRepository,
    ): Promise<void>;

    public abstract async revertForRecipient(
        transaction: Interfaces.ITransaction,
        walletRepository: Contracts.State.WalletRepository,
    ): Promise<void>;

    /**
     * Database Service
     */
    public emitEvents(transaction: Interfaces.ITransaction, emitter: Contracts.Kernel.Events.EventDispatcher): void {}

    /**
     * Transaction Pool logic
     */
    public async canEnterTransactionPool(
        data: Interfaces.ITransactionData,
        pool: Contracts.TransactionPool.Connection,
        processor: Contracts.TransactionPool.Processor,
    ): Promise<boolean> {
        processor.pushError(
            data,
            "ERR_UNSUPPORTED",
            `Invalidating transaction of unsupported type '${Enums.TransactionType[data.type]}'`,
        );

        return false;
    }

    protected async typeFromSenderAlreadyInPool(
        data: Interfaces.ITransactionData,
        pool: Contracts.TransactionPool.Connection,
        processor: Contracts.TransactionPool.Processor,
    ): Promise<boolean> {
        const { senderPublicKey, type }: Interfaces.ITransactionData = data;

        if (await pool.senderHasTransactionsOfType(senderPublicKey, type)) {
            processor.pushError(
                data,
                "ERR_PENDING",
                `Sender ${senderPublicKey} already has a transaction of type '${Enums.TransactionType[type]}' in the pool`,
            );

            return true;
        }

        return false;
    }
}<|MERGE_RESOLUTION|>--- conflicted
+++ resolved
@@ -140,14 +140,6 @@
         }
     }
 
-<<<<<<< HEAD
-    public async apply(
-        transaction: Interfaces.ITransaction,
-        walletRepository: Contracts.State.WalletRepository,
-    ): Promise<void> {
-        await this.applyToSender(transaction, walletRepository);
-        await this.applyToRecipient(transaction, walletRepository);
-=======
     public async throwIfCannotBeApplied(
         transaction: Interfaces.ITransaction,
         sender: State.IWallet,
@@ -166,7 +158,6 @@
     public async apply(transaction: Interfaces.ITransaction, walletManager: State.IWalletManager): Promise<void> {
         await this.applyToSender(transaction, walletManager);
         await this.applyToRecipient(transaction, walletManager);
->>>>>>> 38156bc8
     }
 
     public async revert(
