import { Models } from "@arkecosystem/core-database";
import { Container, Contracts, Utils as AppUtils } from "@arkecosystem/core-kernel";
import { Enums, Identities, Interfaces, Managers, Transactions } from "@arkecosystem/crypto";

import {
    InvalidMultiSignatureError,
    MultiSignatureAlreadyRegisteredError,
    MultiSignatureKeyCountMismatchError,
    MultiSignatureMinimumKeysError,
} from "../../errors";
import { TransactionReader } from "../../transaction-reader";
import { TransactionHandler, TransactionHandlerConstructor } from "../transaction";

@Container.injectable()
export class MultiSignatureRegistrationTransactionHandler extends TransactionHandler {
    @Container.inject(Container.Identifiers.TransactionPoolQuery)
    private readonly poolQuery!: Contracts.TransactionPool.Query;

    public dependencies(): ReadonlyArray<TransactionHandlerConstructor> {
        return [];
    }

    public walletAttributes(): ReadonlyArray<string> {
        return ["multiSignature"];
    }

    public getConstructor(): Transactions.TransactionConstructor {
        return Transactions.Two.MultiSignatureRegistrationTransaction;
    }

    public async bootstrap(): Promise<void> {
        const reader: TransactionReader = this.getTransactionReader();
        const transactions: Models.Transaction[] = await reader.read();
        for (const transaction of transactions) {
            const multiSignature: Contracts.State.WalletMultiSignatureAttributes = transaction.asset.multiSignature!;
            const wallet: Contracts.State.Wallet = this.walletRepository.findByAddress(
                Identities.Address.fromMultiSignatureAsset(multiSignature),
            );

            if (wallet.hasMultiSignature()) {
                throw new MultiSignatureAlreadyRegisteredError();
            }

            wallet.setAttribute("multiSignature", multiSignature);
            this.walletRepository.reindex(wallet);
        }
    }

    public async isActivated(): Promise<boolean> {
        return Managers.configManager.getMilestone().aip11 === true;
    }

    public async throwIfCannotEnterPool(transaction: Interfaces.ITransaction): Promise<void> {
        AppUtils.assert.defined<string>(transaction.data.senderPublicKey);

        const sameKind = this.poolQuery
            .allFromSender(transaction.data.senderPublicKey)
            .whereKind(transaction)
            .has();

        if (sameKind) {
            // also thrown during apply
            throw new MultiSignatureAlreadyRegisteredError();
        }
    }

    public async throwIfCannotBeApplied(
        transaction: Interfaces.ITransaction,
        wallet: Contracts.State.Wallet,
        customWalletRepository?: Contracts.State.WalletRepository,
    ): Promise<void> {
        const { data }: Interfaces.ITransaction = transaction;

        AppUtils.assert.defined<Interfaces.IMultiSignatureAsset>(data.asset?.multiSignature);

        const { publicKeys, min } = data.asset.multiSignature;
        if (min < 1 || min > publicKeys.length || min > 16) {
            throw new MultiSignatureMinimumKeysError();
        }

        AppUtils.assert.defined<string[]>(data.signatures);

        if (publicKeys.length !== data.signatures.length) {
            throw new MultiSignatureKeyCountMismatchError();
        }

        const walletRepository: Contracts.State.WalletRepository = customWalletRepository ?? this.walletRepository;

        AppUtils.assert.defined<Interfaces.IMultiSignatureAsset>(data.asset.multiSignature);

        const multiSigAddress: string = Identities.Address.fromMultiSignatureAsset(data.asset.multiSignature);
        const recipientWallet: Contracts.State.Wallet = walletRepository.findByAddress(multiSigAddress);

        if (recipientWallet.hasMultiSignature()) {
            throw new MultiSignatureAlreadyRegisteredError();
        }

        if (!this.verifySignatures(wallet, data, data.asset.multiSignature)) {
            throw new InvalidMultiSignatureError();
        }

        return super.throwIfCannotBeApplied(transaction, wallet, customWalletRepository);
    }

<<<<<<< HEAD
=======
    public async throwIfCannotEnterPool(transaction: Interfaces.ITransaction): Promise<void> {
        AppUtils.assert.defined<string>(transaction.data.senderPublicKey);

        const hasSender: boolean = this.poolQuery
            .getAllBySender(transaction.data.senderPublicKey)
            .whereKind(transaction)
            .has();

        if (hasSender) {
            throw new Contracts.TransactionPool.PoolError(
                `Sender ${transaction.data.senderPublicKey} already has a transaction of type '${Enums.TransactionType.MultiSignature}' in the pool`,
                "ERR_PENDING",
                transaction,
            );
        }
    }

>>>>>>> acf34236
    public async applyToSender(
        transaction: Interfaces.ITransaction,
        customWalletRepository?: Contracts.State.WalletRepository,
    ): Promise<void> {
        await super.applyToSender(transaction, customWalletRepository);

        // Create the multi sig wallet
        const walletRepository: Contracts.State.WalletRepository = customWalletRepository ?? this.walletRepository;
        AppUtils.assert.defined<Interfaces.IMultiSignatureAsset>(transaction.data.asset?.multiSignature);

        walletRepository
            .findByAddress(Identities.Address.fromMultiSignatureAsset(transaction.data.asset.multiSignature))
            .setAttribute("multiSignature", transaction.data.asset.multiSignature);
    }

    public async revertForSender(
        transaction: Interfaces.ITransaction,
        customWalletRepository?: Contracts.State.WalletRepository,
    ): Promise<void> {
        await super.revertForSender(transaction, customWalletRepository);
        // Nothing else to do for the sender since the recipient wallet
        // is made into a multi sig wallet.
    }

    public async applyToRecipient(
        transaction: Interfaces.ITransaction,
        customWalletRepository?: Contracts.State.WalletRepository,
    ): Promise<void> {
        const { data }: Interfaces.ITransaction = transaction;

        const walletRepository: Contracts.State.WalletRepository = customWalletRepository ?? this.walletRepository;

        AppUtils.assert.defined<Interfaces.IMultiSignatureAsset>(data.asset?.multiSignature);

        const recipientWallet: Contracts.State.Wallet = walletRepository.findByAddress(
            Identities.Address.fromMultiSignatureAsset(data.asset.multiSignature),
        );

        recipientWallet.setAttribute("multiSignature", data.asset.multiSignature);
    }

    public async revertForRecipient(
        transaction: Interfaces.ITransaction,
        customWalletRepository?: Contracts.State.WalletRepository,
    ): Promise<void> {
        const { data }: Interfaces.ITransaction = transaction;

        const walletRepository: Contracts.State.WalletRepository = customWalletRepository ?? this.walletRepository;

        AppUtils.assert.defined<Interfaces.IMultiSignatureAsset>(data.asset?.multiSignature);

        const recipientWallet: Contracts.State.Wallet = walletRepository.findByAddress(
            Identities.Address.fromMultiSignatureAsset(data.asset.multiSignature),
        );

        recipientWallet.forgetAttribute("multiSignature");
    }
}<|MERGE_RESOLUTION|>--- conflicted
+++ resolved
@@ -50,20 +50,6 @@
         return Managers.configManager.getMilestone().aip11 === true;
     }
 
-    public async throwIfCannotEnterPool(transaction: Interfaces.ITransaction): Promise<void> {
-        AppUtils.assert.defined<string>(transaction.data.senderPublicKey);
-
-        const sameKind = this.poolQuery
-            .allFromSender(transaction.data.senderPublicKey)
-            .whereKind(transaction)
-            .has();
-
-        if (sameKind) {
-            // also thrown during apply
-            throw new MultiSignatureAlreadyRegisteredError();
-        }
-    }
-
     public async throwIfCannotBeApplied(
         transaction: Interfaces.ITransaction,
         wallet: Contracts.State.Wallet,
@@ -102,8 +88,6 @@
         return super.throwIfCannotBeApplied(transaction, wallet, customWalletRepository);
     }
 
-<<<<<<< HEAD
-=======
     public async throwIfCannotEnterPool(transaction: Interfaces.ITransaction): Promise<void> {
         AppUtils.assert.defined<string>(transaction.data.senderPublicKey);
 
@@ -121,7 +105,6 @@
         }
     }
 
->>>>>>> acf34236
     public async applyToSender(
         transaction: Interfaces.ITransaction,
         customWalletRepository?: Contracts.State.WalletRepository,
