--- conflicted
+++ resolved
@@ -44,11 +44,6 @@
         return false;
     }
 
-    public async throwIfCannotEnterPool(transaction: Interfaces.ITransaction): Promise<void> {
-        // also thrown during apply
-        throw new LegacyMultiSignatureError();
-    }
-
     public async throwIfCannotBeApplied(
         transaction: Interfaces.ITransaction,
         wallet: Contracts.State.Wallet,
@@ -63,8 +58,6 @@
         throw new LegacyMultiSignatureError();
     }
 
-<<<<<<< HEAD
-=======
     public async throwIfCannotEnterPool(transaction: Interfaces.ITransaction): Promise<void> {
         throw new Contracts.TransactionPool.PoolError(
             `Deprecated multi-signature registration`,
@@ -73,7 +66,6 @@
         );
     }
 
->>>>>>> acf34236
     public async applyToRecipient(
         transaction: Interfaces.ITransaction,
         customWalletRepository?: Contracts.State.WalletRepository | undefined,
