import { Container, Contracts, Utils } from "@arkecosystem/core-kernel";
import { Enums, Interfaces, Transactions } from "@arkecosystem/crypto";

import { NotSupportedForMultiSignatureWalletError, SecondSignatureAlreadyRegisteredError } from "../../errors";
import { TransactionHandler, TransactionHandlerConstructor } from "../transaction";

// todo: revisit the implementation, container usage and arguments after core-database rework
// todo: replace unnecessary function arguments with dependency injection to avoid passing around references
@Container.injectable()
export class SecondSignatureRegistrationTransactionHandler extends TransactionHandler {
    @Container.inject(Container.Identifiers.TransactionPoolQuery)
    private readonly poolQuery!: Contracts.TransactionPool.Query;

    public dependencies(): ReadonlyArray<TransactionHandlerConstructor> {
        return [];
    }

    public walletAttributes(): ReadonlyArray<string> {
        return ["secondPublicKey"];
    }

    public getConstructor(): Transactions.TransactionConstructor {
        return Transactions.One.SecondSignatureRegistrationTransaction;
    }

    public async bootstrap(): Promise<void> {
        return;
    }

    public async isActivated(): Promise<boolean> {
        return true;
    }

    public async throwIfCannotEnterPool(transaction: Interfaces.ITransaction): Promise<void> {
        Utils.assert.defined<string>(transaction.data.senderPublicKey);

        const sameKind = this.poolQuery
            .allFromSender(transaction.data.senderPublicKey)
            .whereKind(transaction)
            .has();

        if (sameKind) {
            // also thrown during apply
            throw new SecondSignatureAlreadyRegisteredError();
        }
    }

    public async throwIfCannotBeApplied(
        transaction: Interfaces.ITransaction,
        wallet: Contracts.State.Wallet,
        customWalletRepository?: Contracts.State.WalletRepository,
    ): Promise<void> {
        if (wallet.hasSecondSignature()) {
            throw new SecondSignatureAlreadyRegisteredError();
        }

        const walletRepository: Contracts.State.WalletRepository = customWalletRepository ?? this.walletRepository;

        Utils.assert.defined<string>(transaction.data.senderPublicKey);

        const senderWallet: Contracts.State.Wallet = walletRepository.findByPublicKey(transaction.data.senderPublicKey);

        if (senderWallet.hasMultiSignature()) {
            throw new NotSupportedForMultiSignatureWalletError();
        }

        return super.throwIfCannotBeApplied(transaction, wallet, customWalletRepository);
    }

<<<<<<< HEAD
=======
    public async throwIfCannotEnterPool(transaction: Interfaces.ITransaction): Promise<void> {
        Utils.assert.defined<string>(transaction.data.senderPublicKey);

        const hasSender: boolean = this.poolQuery
            .getAllBySender(transaction.data.senderPublicKey)
            .whereKind(transaction)
            .has();

        if (hasSender) {
            throw new Contracts.TransactionPool.PoolError(
                `Sender ${transaction.data.senderPublicKey} already has a transaction of type '${Enums.TransactionType.SecondSignature}' in the pool`,
                "ERR_PENDING",
                transaction,
            );
        }
    }

>>>>>>> acf34236
    public async applyToSender(
        transaction: Interfaces.ITransaction,
        customWalletRepository?: Contracts.State.WalletRepository,
    ): Promise<void> {
        await super.applyToSender(transaction, customWalletRepository);

        const walletRepository: Contracts.State.WalletRepository = customWalletRepository ?? this.walletRepository;

        Utils.assert.defined<string>(transaction.data.senderPublicKey);

        const senderWallet: Contracts.State.Wallet = walletRepository.findByPublicKey(transaction.data.senderPublicKey);

        Utils.assert.defined<string>(transaction.data.asset?.signature?.publicKey);

        senderWallet.setAttribute("secondPublicKey", transaction.data.asset.signature.publicKey);
    }

    public async revertForSender(
        transaction: Interfaces.ITransaction,
        customWalletRepository?: Contracts.State.WalletRepository,
    ): Promise<void> {
        await super.revertForSender(transaction, customWalletRepository);

        const walletRepository: Contracts.State.WalletRepository = customWalletRepository ?? this.walletRepository;

        Utils.assert.defined<string>(transaction.data.senderPublicKey);

        walletRepository.findByPublicKey(transaction.data.senderPublicKey).forgetAttribute("secondPublicKey");
    }

    public async applyToRecipient(
        transaction: Interfaces.ITransaction,
        customWalletRepository?: Contracts.State.WalletRepository,
    ): Promise<void> {}

    public async revertForRecipient(
        transaction: Interfaces.ITransaction,
        customWalletRepository?: Contracts.State.WalletRepository,
    ): Promise<void> {}
}<|MERGE_RESOLUTION|>--- conflicted
+++ resolved
@@ -31,20 +31,6 @@
         return true;
     }
 
-    public async throwIfCannotEnterPool(transaction: Interfaces.ITransaction): Promise<void> {
-        Utils.assert.defined<string>(transaction.data.senderPublicKey);
-
-        const sameKind = this.poolQuery
-            .allFromSender(transaction.data.senderPublicKey)
-            .whereKind(transaction)
-            .has();
-
-        if (sameKind) {
-            // also thrown during apply
-            throw new SecondSignatureAlreadyRegisteredError();
-        }
-    }
-
     public async throwIfCannotBeApplied(
         transaction: Interfaces.ITransaction,
         wallet: Contracts.State.Wallet,
@@ -67,8 +53,6 @@
         return super.throwIfCannotBeApplied(transaction, wallet, customWalletRepository);
     }
 
-<<<<<<< HEAD
-=======
     public async throwIfCannotEnterPool(transaction: Interfaces.ITransaction): Promise<void> {
         Utils.assert.defined<string>(transaction.data.senderPublicKey);
 
@@ -86,7 +70,6 @@
         }
     }
 
->>>>>>> acf34236
     public async applyToSender(
         transaction: Interfaces.ITransaction,
         customWalletRepository?: Contracts.State.WalletRepository,
