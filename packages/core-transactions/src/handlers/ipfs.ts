--- conflicted
+++ resolved
@@ -1,10 +1,6 @@
 import { Contracts } from "@arkecosystem/core-kernel";
 import { Interfaces, Managers, Transactions } from "@arkecosystem/crypto";
-<<<<<<< HEAD
-
-=======
 import { TransactionReader } from "../transaction-reader";
->>>>>>> 38156bc8
 import { TransactionHandler, TransactionHandlerConstructor } from "./transaction";
 
 // todo: revisit the implementation, container usage and arguments after core-database rework
@@ -22,22 +18,6 @@
         return ["ipfs", "ipfs.hashes"];
     }
 
-<<<<<<< HEAD
-    public async bootstrap(
-        connection: Contracts.Database.Connection,
-        walletRepository: Contracts.State.WalletRepository,
-    ): Promise<void> {
-        const transactions = await connection.transactionsRepository.getAssetsByType(this.getConstructor().type);
-
-        for (const transaction of transactions) {
-            const wallet = walletRepository.findByPublicKey(transaction.senderPublicKey);
-            if (!wallet.hasAttribute("ipfs")) {
-                wallet.setAttribute("ipfs", { hashes: {} });
-            }
-
-            const ipfsHashes: Contracts.State.WalletIpfsAttributes = wallet.getAttribute("ipfs.hashes");
-            ipfsHashes[transaction.asset.ipfs] = true;
-=======
     public async bootstrap(connection: Database.IConnection, walletManager: State.IWalletManager): Promise<void> {
         const reader: TransactionReader = await TransactionReader.create(connection, this.getConstructor());
 
@@ -53,7 +33,6 @@
                 const ipfsHashes: State.IWalletIpfsAttributes = wallet.getAttribute("ipfs.hashes");
                 ipfsHashes[transaction.asset.ipfs] = true;
             }
->>>>>>> 38156bc8
         }
     }
 
