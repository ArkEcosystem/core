--- conflicted
+++ resolved
@@ -19,7 +19,6 @@
     }
 
     public async bootstrap(connection: Database.IConnection, walletManager: State.IWalletManager): Promise<void> {
-<<<<<<< HEAD
         const lockTransactions: Database.IBootstrapTransaction[] = await connection.transactionsRepository.getAssetsByType(
             this.getConstructor().type,
         );
@@ -43,34 +42,6 @@
 
             const recipientWallet: State.IWallet = walletManager.findByAddress(transaction.recipientId);
             walletManager.reindex(recipientWallet);
-=======
-        const reader: TransactionReader = await TransactionReader.create(connection, this.getConstructor());
-
-        while (reader.hasNext()) {
-            const transactions = await reader.read();
-
-            for (const transaction of transactions) {
-                const wallet: State.IWallet = walletManager.findByPublicKey(transaction.senderPublicKey);
-                const locks: Interfaces.IHtlcLocks = wallet.getAttribute("htlc.locks", {});
-                locks[transaction.id] = {
-                    amount: Utils.BigNumber.make(transaction.amount),
-                    recipientId: transaction.recipientId,
-                    timestamp: transaction.timestamp,
-                    vendorField: transaction.vendorFieldHex
-                        ? Buffer.from(transaction.vendorFieldHex, "hex").toString("utf8")
-                        : undefined,
-                    ...transaction.asset.lock,
-                };
-                wallet.setAttribute("htlc.locks", locks);
-
-                const lockedBalance: Utils.BigNumber = wallet.getAttribute("htlc.lockedBalance", Utils.BigNumber.ZERO);
-                wallet.setAttribute("htlc.lockedBalance", lockedBalance.plus(transaction.amount));
-                walletManager.reindex(wallet);
-
-                const recipientWallet: State.IWallet = walletManager.findByAddress(transaction.recipientId);
-                walletManager.reindex(recipientWallet);
-            }
->>>>>>> b65a0e0a
         }
     }
 
