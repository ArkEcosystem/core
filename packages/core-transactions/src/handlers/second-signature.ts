--- conflicted
+++ resolved
@@ -17,19 +17,7 @@
             throw new SecondSignatureAlreadyRegisteredError();
         }
 
-<<<<<<< HEAD
         return super.canBeApplied(transaction, wallet, databaseWalletManager);
-=======
-        return super.canBeApplied(transaction, wallet, walletManager);
-    }
-
-    public apply(transaction: Interfaces.ITransaction, wallet: Database.IWallet): void {
-        wallet.secondPublicKey = transaction.data.asset.signature.publicKey;
-    }
-
-    public revert(transaction: Interfaces.ITransaction, wallet: Database.IWallet): void {
-        wallet.secondPublicKey = undefined;
->>>>>>> f119e9d5
     }
 
     public canEnterTransactionPool(
@@ -54,7 +42,7 @@
     protected revertForSender(transaction: Interfaces.ITransaction, walletManager: Database.IWalletManager): void {
         super.revertForSender(transaction, walletManager);
 
-        walletManager.findByPublicKey(transaction.data.senderPublicKey).secondPublicKey = null;
+        walletManager.findByPublicKey(transaction.data.senderPublicKey).secondPublicKey = undefined;
     }
 
     protected applyToRecipient(transaction: Interfaces.ITransaction, walletManager: Database.IWalletManager): void {
