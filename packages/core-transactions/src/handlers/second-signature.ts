--- conflicted
+++ resolved
@@ -54,13 +54,8 @@
         data: Interfaces.ITransactionData,
         pool: TransactionPool.IConnection,
         processor: TransactionPool.IProcessor,
-<<<<<<< HEAD
-    ): Promise<boolean> {
-        return !(await this.typeFromSenderAlreadyInPool(data, pool, processor));
-=======
     ): Promise<{ type: string, message: string } | null> {
         return this.typeFromSenderAlreadyInPool(data, pool);
->>>>>>> 7dc219a6
     }
 
     public async applyToSender(
