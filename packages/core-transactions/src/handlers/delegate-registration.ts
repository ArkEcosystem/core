import { Contracts, Enums as AppEnums } from "@arkecosystem/core-kernel";
import { Enums, Interfaces, Transactions, Utils } from "@arkecosystem/crypto";

import {
    NotSupportedForMultiSignatureWalletError,
    WalletIsAlreadyDelegateError,
    WalletNotADelegateError,
    WalletUsernameAlreadyRegisteredError,
} from "../errors";
import { TransactionReader } from "../transaction-reader";
import { TransactionHandler, TransactionHandlerConstructor } from "./transaction";

const { TransactionType, TransactionTypeGroup } = Enums;

// todo: revisit the implementation, container usage and arguments after core-database rework
// todo: replace unnecessary function arguments with dependency injection to avoid passing around references
export class DelegateRegistrationTransactionHandler extends TransactionHandler {
    public getConstructor(): Transactions.TransactionConstructor {
        return Transactions.DelegateRegistrationTransaction;
    }

    public dependencies(): ReadonlyArray<TransactionHandlerConstructor> {
        return [];
    }

    public walletAttributes(): ReadonlyArray<string> {
        return [
            "delegate",
            "delegate.lastBlock",
            "delegate.rank",
            "delegate.round",
            "delegate.username",
            "delegate.voteBalance",
            "delegate.forgedTotal",
            "delegate.approval",
        ];
    }

<<<<<<< HEAD
    public async bootstrap(
        connection: Contracts.Database.Connection,
        walletRepository: Contracts.State.WalletRepository,
    ): Promise<void> {
        const transactions = await connection.transactionsRepository.getAssetsByType(this.getConstructor().type);
        const forgedBlocks = await connection.blocksRepository.getDelegatesForgedBlocks();
        const lastForgedBlocks = await connection.blocksRepository.getLastForgedBlocks();

        for (const transaction of transactions) {
            const wallet = walletRepository.findByPublicKey(transaction.senderPublicKey);
            wallet.setAttribute<Contracts.State.WalletDelegateAttributes>("delegate", {
                username: transaction.asset.delegate.username,
                voteBalance: Utils.BigNumber.ZERO,
                forgedFees: Utils.BigNumber.ZERO,
                forgedRewards: Utils.BigNumber.ZERO,
                producedBlocks: 0,
                rank: 0,
            });

            walletRepository.reindex(wallet);
=======
    public async bootstrap(connection: Database.IConnection, walletManager: State.IWalletManager): Promise<void> {
        const forgedBlocks = await connection.blocksRepository.getDelegatesForgedBlocks();
        const lastForgedBlocks = await connection.blocksRepository.getLastForgedBlocks();

        const reader: TransactionReader = await TransactionReader.create(connection, this.getConstructor());

        while (reader.hasNext()) {
            const transactions = await reader.read();

            for (const transaction of transactions) {
                const wallet = walletManager.findByPublicKey(transaction.senderPublicKey);
                wallet.setAttribute<State.IWalletDelegateAttributes>("delegate", {
                    username: transaction.asset.delegate.username,
                    voteBalance: Utils.BigNumber.ZERO,
                    forgedFees: Utils.BigNumber.ZERO,
                    forgedRewards: Utils.BigNumber.ZERO,
                    producedBlocks: 0,
                    rank: undefined,
                });

                walletManager.reindex(wallet);
            }
>>>>>>> 38156bc8
        }

        for (const block of forgedBlocks) {
            const wallet: Contracts.State.Wallet = walletRepository.findByPublicKey(block.generatorPublicKey);
            const delegate: Contracts.State.WalletDelegateAttributes = wallet.getAttribute("delegate");

            // Genesis wallet is empty
            if (!delegate) {
                continue;
            }

            delegate.forgedFees = delegate.forgedFees.plus(block.totalFees);
            delegate.forgedRewards = delegate.forgedRewards.plus(block.totalRewards);
            delegate.producedBlocks += +block.totalProduced;
        }

        for (const block of lastForgedBlocks) {
            const wallet = walletRepository.findByPublicKey(block.generatorPublicKey);
            wallet.setAttribute("delegate.lastBlock", block);
        }
    }

    public async isActivated(): Promise<boolean> {
        return true;
    }

    public async throwIfCannotBeApplied(
        transaction: Interfaces.ITransaction,
        wallet: Contracts.State.Wallet,
        databaseWalletRepository: Contracts.State.WalletRepository,
    ): Promise<void> {
        const { data }: Interfaces.ITransaction = transaction;

        const sender: Contracts.State.Wallet = databaseWalletRepository.findByPublicKey(data.senderPublicKey);
        if (sender.hasMultiSignature()) {
            throw new NotSupportedForMultiSignatureWalletError();
        }

        const { username }: { username: string } = data.asset.delegate;
        if (!username) {
            throw new WalletNotADelegateError();
        }

        if (wallet.isDelegate()) {
            throw new WalletIsAlreadyDelegateError();
        }

        if (databaseWalletRepository.findByUsername(username)) {
            throw new WalletUsernameAlreadyRegisteredError(username);
        }

        return super.throwIfCannotBeApplied(transaction, wallet, databaseWalletRepository);
    }

    public emitEvents(transaction: Interfaces.ITransaction, emitter: Contracts.Kernel.Events.EventDispatcher): void {
        emitter.dispatch(AppEnums.Events.State.DelegateRegistered, transaction.data);
    }

    public async canEnterTransactionPool(
        data: Interfaces.ITransactionData,
        pool: Contracts.TransactionPool.Connection,
        processor: Contracts.TransactionPool.Processor,
    ): Promise<boolean> {
        if (await this.typeFromSenderAlreadyInPool(data, pool, processor)) {
            return false;
        }

        const { username }: { username: string } = data.asset.delegate;
        const delegateRegistrationsSameNameInPayload = processor
            .getTransactions()
            .filter(
                transaction =>
                    transaction.type === TransactionType.DelegateRegistration &&
                    (transaction.typeGroup === undefined || transaction.typeGroup === TransactionTypeGroup.Core) &&
                    transaction.asset.delegate.username === username,
            );

        if (delegateRegistrationsSameNameInPayload.length > 1) {
            processor.pushError(
                data,
                "ERR_CONFLICT",
                `Multiple delegate registrations for "${username}" in transaction payload`,
            );
            return false;
        }

        const delegateRegistrationsInPool: Interfaces.ITransactionData[] = Array.from(
            await pool.getTransactionsByType(TransactionType.DelegateRegistration),
        ).map((memTx: Interfaces.ITransaction) => memTx.data);

        const containsDelegateRegistrationForSameNameInPool: boolean = delegateRegistrationsInPool.some(
            transaction => transaction.asset.delegate.username === username,
        );
        if (containsDelegateRegistrationForSameNameInPool) {
            processor.pushError(data, "ERR_PENDING", `Delegate registration for "${username}" already in the pool`);
            return false;
        }

        return true;
    }

    public async applyToSender(
        transaction: Interfaces.ITransaction,
        walletRepository: Contracts.State.WalletRepository,
    ): Promise<void> {
        await super.applyToSender(transaction, walletRepository);

        const sender: Contracts.State.Wallet = walletRepository.findByPublicKey(transaction.data.senderPublicKey);
        sender.setAttribute<Contracts.State.WalletDelegateAttributes>("delegate", {
            username: transaction.data.asset.delegate.username,
            voteBalance: Utils.BigNumber.ZERO,
            forgedFees: Utils.BigNumber.ZERO,
            forgedRewards: Utils.BigNumber.ZERO,
            producedBlocks: 0,
            round: 0,
        });

        walletRepository.reindex(sender);
    }

    public async revertForSender(
        transaction: Interfaces.ITransaction,
        walletRepository: Contracts.State.WalletRepository,
    ): Promise<void> {
        await super.revertForSender(transaction, walletRepository);

        const sender: Contracts.State.Wallet = walletRepository.findByPublicKey(transaction.data.senderPublicKey);
        const username: string = sender.getAttribute("delegate.username");

        walletRepository.forgetByUsername(username);
        sender.forgetAttribute("delegate");
    }

    public async applyToRecipient(
        transaction: Interfaces.ITransaction,
        walletRepository: Contracts.State.WalletRepository,
    ): Promise<void> {}

    public async revertForRecipient(
        transaction: Interfaces.ITransaction,
        walletRepository: Contracts.State.WalletRepository,
    ): Promise<void> {}
}<|MERGE_RESOLUTION|>--- conflicted
+++ resolved
@@ -36,28 +36,6 @@
         ];
     }
 
-<<<<<<< HEAD
-    public async bootstrap(
-        connection: Contracts.Database.Connection,
-        walletRepository: Contracts.State.WalletRepository,
-    ): Promise<void> {
-        const transactions = await connection.transactionsRepository.getAssetsByType(this.getConstructor().type);
-        const forgedBlocks = await connection.blocksRepository.getDelegatesForgedBlocks();
-        const lastForgedBlocks = await connection.blocksRepository.getLastForgedBlocks();
-
-        for (const transaction of transactions) {
-            const wallet = walletRepository.findByPublicKey(transaction.senderPublicKey);
-            wallet.setAttribute<Contracts.State.WalletDelegateAttributes>("delegate", {
-                username: transaction.asset.delegate.username,
-                voteBalance: Utils.BigNumber.ZERO,
-                forgedFees: Utils.BigNumber.ZERO,
-                forgedRewards: Utils.BigNumber.ZERO,
-                producedBlocks: 0,
-                rank: 0,
-            });
-
-            walletRepository.reindex(wallet);
-=======
     public async bootstrap(connection: Database.IConnection, walletManager: State.IWalletManager): Promise<void> {
         const forgedBlocks = await connection.blocksRepository.getDelegatesForgedBlocks();
         const lastForgedBlocks = await connection.blocksRepository.getLastForgedBlocks();
@@ -80,7 +58,6 @@
 
                 walletManager.reindex(wallet);
             }
->>>>>>> 38156bc8
         }
 
         for (const block of forgedBlocks) {
