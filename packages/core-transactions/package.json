--- conflicted
+++ resolved
@@ -19,17 +19,11 @@
         "prepublishOnly": "yarn build"
     },
     "dependencies": {
-<<<<<<< HEAD
-        "@arkecosystem/core-container": "^2.5.1",
-        "@arkecosystem/core-event-emitter": "^2.5.1",
-        "@arkecosystem/core-interfaces": "^2.5.1",
-        "@arkecosystem/core-utils": "^2.5.1",
-        "@arkecosystem/crypto": "^2.5.1"
-=======
+        "@arkecosystem/core-container": "^2.5.7",
         "@arkecosystem/core-event-emitter": "^2.5.7",
         "@arkecosystem/core-interfaces": "^2.5.7",
+        "@arkecosystem/core-utils": "^2.5.7",
         "@arkecosystem/crypto": "^2.5.7"
->>>>>>> 26cdfd01
     },
     "engines": {
         "node": ">=10.x"
