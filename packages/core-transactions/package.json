{
    "name": "@arkecosystem/core-transactions",
<<<<<<< HEAD
    "version": "2.3.21",
    "description": "Transaction Services for ARK Core",
    "license": "MIT",
=======
    "description": "Transaction Services for ARK Core",
    "version": "2.3.22",
>>>>>>> 302000cc
    "contributors": [
        "Joshua Noack <joshua@ark.io>"
    ],
    "files": [
        "dist"
    ],
    "main": "dist/index",
    "types": "dist/index",
    "scripts": {
        "build": "yarn clean && yarn compile",
        "build:watch": "yarn clean && yarn compile -w",
        "clean": "del dist",
        "compile": "../../node_modules/typescript/bin/tsc",
        "prepublishOnly": "yarn build"
    },
    "dependencies": {
        "@arkecosystem/core-interfaces": "^2.3.22",
        "@arkecosystem/crypto": "^2.3.22",
        "bs58check": "^2.1.2"
    },
    "engines": {
        "node": ">=10.x"
    },
    "publishConfig": {
        "access": "public"
    }
}<|MERGE_RESOLUTION|>--- conflicted
+++ resolved
@@ -1,13 +1,8 @@
 {
     "name": "@arkecosystem/core-transactions",
-<<<<<<< HEAD
-    "version": "2.3.21",
+    "version": "2.3.22",
     "description": "Transaction Services for ARK Core",
     "license": "MIT",
-=======
-    "description": "Transaction Services for ARK Core",
-    "version": "2.3.22",
->>>>>>> 302000cc
     "contributors": [
         "Joshua Noack <joshua@ark.io>"
     ],
