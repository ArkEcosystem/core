{
    "name": "@arkecosystem/core-transactions",
    "version": "2.5.7",
    "description": "Transaction Services for ARK Core",
    "license": "MIT",
    "contributors": [
        "Joshua Noack <joshua@ark.io>"
    ],
    "files": [
        "dist"
    ],
    "main": "dist/index",
    "types": "dist/index",
    "scripts": {
        "build": "yarn clean && yarn compile",
        "build:watch": "yarn clean && yarn compile -w",
        "clean": "del dist",
        "compile": "../../node_modules/typescript/bin/tsc",
        "prepublishOnly": "yarn build"
    },
    "dependencies": {
<<<<<<< HEAD
        "@arkecosystem/core-event-emitter": "^2.5.1",
        "@arkecosystem/core-interfaces": "^2.5.1",
        "@arkecosystem/crypto": "^2.5.1"
=======
        "@arkecosystem/core-event-emitter": "^2.5.7",
        "@arkecosystem/core-interfaces": "^2.5.7",
        "@arkecosystem/crypto": "^2.5.7",
        "bs58check": "^2.1.2"
>>>>>>> 55032f15
    },
    "engines": {
        "node": ">=10.x"
    },
    "publishConfig": {
        "access": "public"
    }
}<|MERGE_RESOLUTION|>--- conflicted
+++ resolved
@@ -19,16 +19,9 @@
         "prepublishOnly": "yarn build"
     },
     "dependencies": {
-<<<<<<< HEAD
-        "@arkecosystem/core-event-emitter": "^2.5.1",
-        "@arkecosystem/core-interfaces": "^2.5.1",
-        "@arkecosystem/crypto": "^2.5.1"
-=======
         "@arkecosystem/core-event-emitter": "^2.5.7",
         "@arkecosystem/core-interfaces": "^2.5.7",
-        "@arkecosystem/crypto": "^2.5.7",
-        "bs58check": "^2.1.2"
->>>>>>> 55032f15
+        "@arkecosystem/crypto": "^2.5.7"
     },
     "engines": {
         "node": ">=10.x"
