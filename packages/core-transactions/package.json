{
    "name": "@arkecosystem/core-transactions",
    "version": "2.5.0-next.6",
    "description": "Transaction Services for ARK Core",
    "license": "MIT",
    "contributors": [
        "Joshua Noack <joshua@ark.io>"
    ],
    "files": [
        "dist"
    ],
    "main": "dist/index",
    "types": "dist/index",
    "scripts": {
        "build": "yarn clean && yarn compile",
        "build:watch": "yarn clean && yarn compile -w",
        "clean": "del dist",
        "compile": "../../node_modules/typescript/bin/tsc",
        "prepublishOnly": "yarn build"
    },
    "dependencies": {
<<<<<<< HEAD
        "@arkecosystem/core-container": "^2.4.0-next.11",
        "@arkecosystem/core-event-emitter": "^2.4.0-next.11",
        "@arkecosystem/core-interfaces": "^2.4.0-next.11",
        "@arkecosystem/crypto": "^2.4.0-next.11"
=======
        "@arkecosystem/core-event-emitter": "^2.5.0-next.6",
        "@arkecosystem/core-interfaces": "^2.5.0-next.6",
        "@arkecosystem/crypto": "^2.5.0-next.6"
>>>>>>> 5fee3196
    },
    "engines": {
        "node": ">=10.x"
    },
    "publishConfig": {
        "access": "public"
    }
}<|MERGE_RESOLUTION|>--- conflicted
+++ resolved
@@ -19,16 +19,10 @@
         "prepublishOnly": "yarn build"
     },
     "dependencies": {
-<<<<<<< HEAD
-        "@arkecosystem/core-container": "^2.4.0-next.11",
-        "@arkecosystem/core-event-emitter": "^2.4.0-next.11",
-        "@arkecosystem/core-interfaces": "^2.4.0-next.11",
-        "@arkecosystem/crypto": "^2.4.0-next.11"
-=======
+        "@arkecosystem/core-container": "^2.5.0-next.6",
         "@arkecosystem/core-event-emitter": "^2.5.0-next.6",
         "@arkecosystem/core-interfaces": "^2.5.0-next.6",
         "@arkecosystem/crypto": "^2.5.0-next.6"
->>>>>>> 5fee3196
     },
     "engines": {
         "node": ">=10.x"
