--- conflicted
+++ resolved
@@ -19,16 +19,9 @@
         "prepublishOnly": "yarn build"
     },
     "dependencies": {
-<<<<<<< HEAD
-        "@arkecosystem/core-event-emitter": "^2.5.0-next.6",
-        "@arkecosystem/core-interfaces": "^2.5.0-next.6",
-        "@arkecosystem/crypto": "^2.5.0-next.6"
-=======
         "@arkecosystem/core-event-emitter": "^2.5.0",
         "@arkecosystem/core-interfaces": "^2.5.0",
-        "@arkecosystem/crypto": "^2.5.0",
-        "bs58check": "^2.1.2"
->>>>>>> a160194b
+        "@arkecosystem/crypto": "^2.5.0"
     },
     "engines": {
         "node": ">=10.x"
