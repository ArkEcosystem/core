const Sequelize = require('sequelize')
const container = require('@arkecosystem/core-container')
const logger = container.resolvePlugin('logger')
const config = container.resolvePlugin('config')

const { Transaction } = require('@arkecosystem/crypto').models
const { TRANSACTION_TYPES } = require('@arkecosystem/crypto').constants

module.exports = class WalletBuilder {
  /**
   * Create a new wallet builder instance.
   * @param  {SequelizeConnection} database
   * @return {void}
   */
  constructor (database) {
    this.connection = database.connection
    this.models = database.models
    this.walletManager = database.walletManager
  }

  /**
   * Perform the SPV (Simple Payment Verification).
   * @param  {Number} height
   * @return {void}
   */
  async build (height) {
    this.activeDelegates = config.getConstants(height).activeDelegates

    logger.printTracker('SPV Building', 1, 8, 'Received Transactions')
    await this.__buildReceivedTransactions()

    logger.printTracker('SPV Building', 2, 8, 'Block Rewards')
    await this.__buildBlockRewards()

    logger.printTracker('SPV Building', 3, 8, 'Last Forged Blocks')
    await this.__buildLastForgedBlocks()

    logger.printTracker('SPV Building', 4, 8, 'Sent Transactions')
    await this.__buildSentTransactions()

    logger.printTracker('SPV Building', 5, 8, 'Second Signatures')
    await this.__buildSecondSignatures()

    logger.printTracker('SPV Building', 6, 8, 'Delegates')
    await this.__buildDelegates()

    logger.printTracker('SPV Building', 7, 8, 'Votes')
    await this.__buildVotes()

    logger.printTracker('SPV Building', 8, 8, 'MultiSignatures')
    await this.__buildMultisignatures()

    logger.stopTracker('SPV Building', 8, 8)
    logger.info(`SPV rebuild finished, wallets in memory: ${Object.keys(this.walletManager.walletsByAddress).length}`)
    logger.info(`Number of registered delegates: ${Object.keys(this.walletManager.walletsByUsername).length}`)
  }

  /**
   * Load and apply received transactions to wallets.
   * @return {void}
   */
  async __buildReceivedTransactions () {
    const data = await this.models.transaction.findAll({
      attributes: [
        'recipientId', [Sequelize.fn('SUM', Sequelize.col('amount')), 'amount']
      ],
      where: {
        type: TRANSACTION_TYPES.TRANSFER
      },
      group: 'recipientId'
    })

    data.forEach(row => {
      const wallet = this.walletManager.getWalletByAddress(row.recipientId)

      wallet
        ? wallet.balance = parseInt(row.amount)
        : logger.warn(`Lost cold wallet: ${row.recipientId} ${row.amount}`)
    })
  }

  /**
   * Load and apply block rewards to wallets.
   * @return {void}
   */
  async __buildBlockRewards () {
    const data = await this.connection.query('SELECT "generatorPublicKey", sum("reward"+"totalFee") AS reward, COUNT(*) AS produced FROM blocks GROUP BY "generatorPublicKey"', {
      type: Sequelize.QueryTypes.SELECT
    })

    data.forEach(row => {
      const wallet = this.walletManager.getWalletByPublicKey(row.generatorPublicKey)
      wallet.balance += parseInt(row.reward)
    })
  }

  /**
   * Load and apply last forged blocks to wallets.
   * @return {void}
   */
  async __buildLastForgedBlocks () {
    const data = await this.connection.query(`SELECT id, "generatorPublicKey", "timestamp" from blocks ORDER BY "timestamp" DESC LIMIT ${this.activeDelegates}`, {
      type: Sequelize.QueryTypes.SELECT
    })

    data.forEach(row => {
      const wallet = this.walletManager.getWalletByPublicKey(row.generatorPublicKey)
      wallet.lastBlock = row
    })
  }

  /**
   * Load and apply sent transactions to wallets.
   * @return {void}
   */
  async __buildSentTransactions () {
    const data = await this.models.transaction.findAll({
      attributes: [
        'senderPublicKey', [Sequelize.fn('SUM', Sequelize.col('amount')), 'amount'],
        [Sequelize.fn('SUM', Sequelize.col('fee')), 'fee']
      ],
      group: 'senderPublicKey'
    })

    data.forEach(row => {
      let wallet = this.walletManager.getWalletByPublicKey(row.senderPublicKey)
      wallet.balance -= parseInt(row.amount) + parseInt(row.fee)

      if (wallet.balance < 0 && !this.walletManager.isGenesis(wallet)) {
        logger.warn(`Negative balance: ${wallet}`)
      }
    })
  }

  /**
   * Load and apply second signature transactions to wallets.
   * @return {void}
   */
  async __buildSecondSignatures () {
    const data = await this.models.transaction.findAll({
      attributes: [
        'senderPublicKey',
        'serialized'
      ],
      where: {
        type: TRANSACTION_TYPES.SECOND_SIGNATURE
      }
    })

    data.forEach(row => {
      const wallet = this.walletManager.getWalletByPublicKey(row.senderPublicKey)
      wallet.secondPublicKey = Transaction.deserialize(row.serialized.toString('hex')).asset.signature.publicKey
    })
  }

  /**
   * Load and apply delegate usernames to wallets.
   * @return {void}
   */
  async __buildDelegates () {
    // Register...
    const transactions = await this.models.transaction.findAll({
      attributes: [
        'senderPublicKey',
        'serialized'
      ],
      where: {
        type: TRANSACTION_TYPES.DELEGATE_REGISTRATION
      }
    })

    // Rate...
    const delegates = await this.models.wallet.findAll({
      attributes: [
        'publicKey',
        'username',
        'votebalance'
      ],
      where: {
        publicKey: {
          [Sequelize.Op.in]: transactions.map(transaction => transaction.senderPublicKey)
        }
      },
      order: [
        ['votebalance', 'DESC'],
        ['publicKey', 'ASC']
      ]
    })

    // Forged Blocks...
    const forgedBlocks = await this.models.block.findAll({
      attributes: [
        'generatorPublicKey',
<<<<<<< HEAD
        [Sequelize.fn('SUM', Sequelize.col('totalAmount')), 'totalForged'],
        [Sequelize.fn('COUNT', Sequelize.col('totalAmount')), 'totalProduced']
=======
        [Sequelize.fn('SUM', Sequelize.col('totalFee')), 'totalFees'],
        [Sequelize.fn('SUM', Sequelize.col('reward')), 'totalRewards']
>>>>>>> ebc27e35
      ],
      where: {
        generatorPublicKey: {
          [Sequelize.Op.in]: transactions.map(transaction => transaction.senderPublicKey)
        }
      },
      group: 'generatorPublicKey'
    })

    for (let i = 0; i < delegates.length; i++) {
      const forgedBlock = forgedBlocks.filter(block => {
        return block.generatorPublicKey === delegates[i].publicKey
      })[0]

      const wallet = this.walletManager.getWalletByPublicKey(delegates[i].publicKey)
      wallet.rate = i + 1
<<<<<<< HEAD
      wallet.forged = forgedBlock ? forgedBlock.dataValues.totalForged : 0
      wallet.username = delegates[i].dataValues.username
      wallet.votebalance = delegates[i].dataValues.votebalance
      wallet.producedBlocks = forgedBlock ? forgedBlock.dataValues.totalProduced : 0
=======

      if (forgedBlock) {
        wallet.forgedFees += forgedBlock.dataValues.totalFees
        wallet.forgedRewards += forgedBlock.dataValues.totalRewards
      }
>>>>>>> ebc27e35

      this.walletManager.reindex(wallet)
    }
  }

  /**
   * Load and apply votes to wallets.
   * @return {void}
   */
  async __buildVotes () {
    const data = await this.models.transaction.findAll({
      attributes: [
        'senderPublicKey',
        'serialized'
      ],
      order: [
        ['createdAt', 'DESC']
      ],
      where: {
        type: TRANSACTION_TYPES.VOTE
      }
    })

    data.forEach(row => {
      const wallet = this.walletManager.getWalletByPublicKey(row.senderPublicKey)

      if (!wallet.voted) {
        wallet.apply(Transaction.deserialize(row.serialized.toString('hex')))

        wallet.voted = true
      }
    })
  }

  /**
   * Load and apply multisignatures to wallets.
   * @return {void}
   */
  async __buildMultisignatures () {
    const data = await this.models.transaction.findAll({
      attributes: [
        'senderPublicKey',
        'serialized'
      ],
      order: [
        ['createdAt', 'DESC']
      ],
      where: {
        type: TRANSACTION_TYPES.MULTI_SIGNATURE
      }
    })

    data.forEach(row => {
      const wallet = this.walletManager.getWalletByPublicKey(row.senderPublicKey)
      wallet.multisignature = Transaction.deserialize(row.serialized.toString('hex')).asset.multisignature
    })
  }
}<|MERGE_RESOLUTION|>--- conflicted
+++ resolved
@@ -191,13 +191,9 @@
     const forgedBlocks = await this.models.block.findAll({
       attributes: [
         'generatorPublicKey',
-<<<<<<< HEAD
-        [Sequelize.fn('SUM', Sequelize.col('totalAmount')), 'totalForged'],
+        [Sequelize.fn('SUM', Sequelize.col('totalFee')), 'totalFees'],
+        [Sequelize.fn('SUM', Sequelize.col('reward')), 'totalRewards'],
         [Sequelize.fn('COUNT', Sequelize.col('totalAmount')), 'totalProduced']
-=======
-        [Sequelize.fn('SUM', Sequelize.col('totalFee')), 'totalFees'],
-        [Sequelize.fn('SUM', Sequelize.col('reward')), 'totalRewards']
->>>>>>> ebc27e35
       ],
       where: {
         generatorPublicKey: {
@@ -214,18 +210,14 @@
 
       const wallet = this.walletManager.getWalletByPublicKey(delegates[i].publicKey)
       wallet.rate = i + 1
-<<<<<<< HEAD
-      wallet.forged = forgedBlock ? forgedBlock.dataValues.totalForged : 0
       wallet.username = delegates[i].dataValues.username
       wallet.votebalance = delegates[i].dataValues.votebalance
-      wallet.producedBlocks = forgedBlock ? forgedBlock.dataValues.totalProduced : 0
-=======
 
       if (forgedBlock) {
-        wallet.forgedFees += forgedBlock.dataValues.totalFees
-        wallet.forgedRewards += forgedBlock.dataValues.totalRewards
-      }
->>>>>>> ebc27e35
+        wallet.forgedFees = forgedBlock.dataValues.totalFees
+        wallet.forgedRewards = forgedBlock.dataValues.totalRewards
+        wallet.producedBlocks = forgedBlock ? forgedBlock.dataValues.totalProduced : 0
+      }
 
       this.walletManager.reindex(wallet)
     }
