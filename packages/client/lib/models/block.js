--- conflicted
+++ resolved
@@ -109,24 +109,14 @@
 
   verifySignature () {
     // console.log(this.data)
-<<<<<<< HEAD
     const bytes = Block.serialize(this.data, false)
     const hash = crypto.createHash('sha256').update(bytes).digest()
     const blockSignatureBuffer = Buffer.from(this.data.blockSignature, 'hex')
     const generatorPublicKeyBuffer = Buffer.from(this.data.generatorPublicKey, 'hex')
-    const ecpair = arkjsv1.ECPair.fromPublicKeyBuffer(generatorPublicKeyBuffer)
-    const ecsignature = arkjsv1.ECSignature.fromDER(blockSignatureBuffer)
+    const ecpair = ECPair.fromPublicKeyBuffer(generatorPublicKeyBuffer)
+    const ecsignature = ECSignature.fromDER(blockSignatureBuffer)
     const res = ecpair.verify(hash, ecsignature)
-=======
-    let bytes = Block.serialize(this.data, false)
-    let hash = crypto.createHash('sha256').update(bytes).digest()
-    let blockSignatureBuffer = Buffer.from(this.data.blockSignature, 'hex')
-    let generatorPublicKeyBuffer = Buffer.from(this.data.generatorPublicKey, 'hex')
-    let ecpair = ECPair.fromPublicKeyBuffer(generatorPublicKeyBuffer)
-    let ecsignature = ECSignature.fromDER(blockSignatureBuffer)
-    let res = ecpair.verify(hash, ecsignature)
-
->>>>>>> c3768a8d
+
     return res
   }
 
