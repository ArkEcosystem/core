--- conflicted
+++ resolved
@@ -10,219 +10,6 @@
 const feeManager = require('../managers/fee')
 
 class CryptoBuilder {
-<<<<<<< HEAD
-=======
-  /**
-   * Get transaction as bytes.
-   * @param  {Transaction} transaction
-   * @return {Buffer}
-   */
-  getBytes (transaction) {
-    if (!transaction.version) {
-      transaction.version = 1
-      transaction.network = configManager.get('pubKeyHash')
-      transaction.expiration = 0
-    }
-    const bb = new ByteBuffer(512, true)
-    bb.writeByte(0xff) // fill, to disambiguate from v1
-    bb.writeByte(transaction.version) // version 2
-    bb.writeByte(transaction.network) // ark = 0x17, devnet = 0x30
-    bb.writeByte(transaction.type)
-    bb.writeInt(transaction.timestamp)
-    // FIXME: TypeError: Illegal buffer
-    bb.append(transaction.senderPublicKey, 'hex')
-    bb.writeLong(transaction.fee)
-    if (transaction.vendorFieldHex) {
-      bb.writeByte(transaction.vendorFieldHex.length / 2)
-      bb.append(transaction.vendorFieldHex, 'hex')
-    } else {
-      bb.writeByte(0x00)
-    }
-
-    const actions = {
-      [TRANSACTION_TYPES.TRANSFER]: () => {
-        bb.writeLong(transaction.amount)
-        bb.writeInt(transaction.expiration)
-        bb.append(bs58check.decode(transaction.recipientId))
-      },
-      [TRANSACTION_TYPES.SECOND_SIGNATURE]: () => {
-        bb.append(transaction.asset.signature.publicKey, 'hex')
-      },
-      [TRANSACTION_TYPES.DELEGATE]: () => {
-        const delegateBytes = Buffer.from(transaction.asset.delegate.username, 'utf8')
-        bb.writeByte(delegateBytes.length / 2)
-        bb.append(delegateBytes, 'hex')
-      },
-      [TRANSACTION_TYPES.VOTE]: () => {
-        const voteBytes = transaction.asset.votes.map(function (vote) {
-          return (vote[0] === '+' ? '01' : '00') + vote.slice(1)
-        }).join('')
-        bb.writeByte(transaction.asset.votes.length)
-        bb.append(voteBytes, 'hex')
-      },
-      [TRANSACTION_TYPES.MULTI_SIGNATURE]: () => {
-        const keysgroupBuffer = Buffer.from(transaction.asset.multisignature.keysgroup.join(''), 'hex')
-        bb.writeByte(transaction.asset.multisignature.min)
-        bb.writeByte(transaction.asset.multisignature.keysgroup.length)
-        bb.writeByte(transaction.asset.multisignature.lifetime)
-        bb.append(keysgroupBuffer, 'hex')
-      },
-      [TRANSACTION_TYPES.IPFS]: () => {
-        bb.writeByte(transaction.asset.ipfs.dag.length / 2)
-        bb.append(transaction.asset.ipfs.dag, 'hex')
-      },
-      [TRANSACTION_TYPES.TIMELOCK_TRANSFER]: () => {
-        bb.writeLong(transaction.amount)
-        bb.writeByte(transaction.timelocktype)
-        bb.writeInt(transaction.timelock)
-        bb.append(bs58check.decode(transaction.recipientId))
-      },
-      [TRANSACTION_TYPES.MULTI_PAYMENT]: () => {
-        bb.writeInt(transaction.asset.payments.length)
-        transaction.asset.payments.forEach(function (p) {
-          bb.writeLong(p.amount)
-          bb.append(bs58check.decode(p.recipientId))
-        })
-      },
-      [TRANSACTION_TYPES.DELEGATE_RESIGNATION]: () => {}
-    }
-
-    actions[transaction.type]()
-
-    bb.flip()
-    return bb.toBuffer()
-  }
-
-  /**
-   * Get transaction from bytes.
-   * @param  {String} hexString
-   * @return {Object}
-   */
-  fromBytes (hexString) {
-    let tx = {}
-    const buf = Buffer.from(hexString, 'hex')
-    tx.version = buf.readInt8(1) & 0xff
-    tx.network = buf.readInt8(2) & 0xff
-    tx.type = buf.readInt8(3) & 0xff
-    tx.timestamp = buf.readUInt32LE(4)
-    tx.senderPublicKey = hexString.substring(16, 16 + 33 * 2)
-    tx.fee = buf.readUInt32LE(41)
-    const vflength = buf.readInt8(41 + 8) & 0xff
-    if (vflength > 0) {
-      tx.vendorFieldHex = hexString.substring((41 + 8 + 1) * 2, (41 + 8 + 1) * 2 + vflength * 2)
-    }
-
-    const assetOffset = (41 + 8 + 1) * 2 + vflength * 2
-
-    const actions = {
-      [TRANSACTION_TYPES.TRANSFER]: () => {
-        tx.amount = buf.readUInt32LE(assetOffset / 2)
-        tx.expiration = buf.readUInt32LE(assetOffset / 2 + 8)
-        tx.recipientId = bs58check.encode(buf.slice(assetOffset / 2 + 12, assetOffset / 2 + 12 + 21))
-        this.parseSignatures(hexString, tx, assetOffset + (21 + 12) * 2)
-      },
-      [TRANSACTION_TYPES.SECOND_SIGNATURE]: () => {
-        tx.asset = {
-          signature: {
-            publicKey: hexString.substring(assetOffset, assetOffset + 66)
-          }
-        }
-        this.parseSignatures(hexString, tx, assetOffset + 66)
-      },
-      [TRANSACTION_TYPES.DELEGATE]: () => {
-        const usernamelength = buf.readInt8(assetOffset / 2) & 0xff
-
-        tx.asset = {
-          delegate: {
-            username: buf.slice(assetOffset / 2 + 1, assetOffset / 2 + 1 + usernamelength).toString('utf8')
-          }
-        }
-        this.parseSignatures(hexString, tx, assetOffset + (usernamelength + 1) * 2)
-      },
-      [TRANSACTION_TYPES.VOTE]: () => {
-        const votelength = buf.readInt8(assetOffset / 2) & 0xff
-        tx.asset = {
-          votes: []
-        }
-        let vote
-        for (let i = 0; i < votelength; i++) {
-          vote = hexString.substring(assetOffset + 2 + i * 2 * 34, assetOffset + 2 + (i + 1) * 2 * 34)
-          vote = (vote[1] === '1' ? '+' : '-') + vote.slice(2)
-          tx.asset.votes.push(vote)
-        }
-        this.parseSignatures(hexString, tx, assetOffset + 2 + votelength * 34 * 2)
-      },
-      [TRANSACTION_TYPES.MULTI_SIGNATURE]: () => {
-        tx.asset = {
-          multisignature: {}
-        }
-        tx.asset.multisignature.min = buf.readInt8(assetOffset / 2) & 0xff
-        const num = buf.readInt8(assetOffset / 2 + 1) & 0xff
-        tx.asset.multisignature.lifetime = buf.readInt8(assetOffset / 2 + 2) & 0xff
-        tx.asset.multisignature.keysgroup = []
-        for (let index = 0; index < num; index++) {
-          let key = hexString.slice(assetOffset + 6 + index * 66, assetOffset + 6 + (index + 1) * 66) // eslint-disable-line no-unused-vars
-        }
-        this.parseSignatures(hexString, tx, assetOffset + 6 + num * 66)
-      },
-      [TRANSACTION_TYPES.IPFS]: () => {
-        tx.asset = {}
-        const l = buf.readInt8(assetOffset / 2) & 0xff
-        tx.asset.dag = hexString.substring(assetOffset + 2, assetOffset + 2 + l * 2)
-        this.parseSignatures(hexString, tx, assetOffset + 2 + l * 2)
-      },
-      [TRANSACTION_TYPES.TIMELOCK_TRANSFER]: () => {
-        tx.amount = buf.readUInt32LE(assetOffset / 2)
-        tx.timelocktype = buf.readInt8(assetOffset / 2 + 8) & 0xff
-        tx.timelock = buf.readUInt32LE(assetOffset / 2 + 9)
-        tx.recipientId = bs58check.encode(buf.slice(assetOffset / 2 + 13, assetOffset / 2 + 13 + 21))
-        this.parseSignatures(hexString, tx, assetOffset + (21 + 13) * 2)
-      },
-      [TRANSACTION_TYPES.MULTI_PAYMENT]: () => {
-        tx.asset = {
-          payments: []
-        }
-        const total = buf.readInt8(assetOffset / 2) & 0xff
-        let offset = assetOffset / 2 + 1
-        for (let i = 0; i < total; i++) {
-          let payment = {}
-          payment.amount = buf.readUInt32LE(offset)
-          payment.recipientId = bs58check.encode(buf.slice(offset + 1, offset + 1 + 21))
-          tx.asset.payments.push(payment)
-          offset += 22
-        }
-        this.parseSignatures(hexString, tx, offset * 2)
-      },
-      [TRANSACTION_TYPES.DELEGATE_RESIGNATION]: () => {
-        this.parseSignatures(hexString, tx, assetOffset)
-      }
-    }
-
-    actions[tx.type]()
-
-    return tx
-  }
-
-  /**
-   * Parse signatures from transaction bytes.
-   * @param {String}      transactionBytes
-   * @param {Transaction} transaction
-   * @param {Number}      startOffset
-   */
-  parseSignatures (transactionBytes, transaction, startOffset) {
-    transaction.signature = transactionBytes.substring(startOffset)
-    if (transaction.signature.length === 0) {
-      delete transaction.signature
-    } else {
-      const length = parseInt('0x' + transaction.signature.substring(2, 4), 16) + 2
-      transaction.signature = transactionBytes.substring(startOffset, startOffset + length * 2)
-      transaction.secondSignature = transactionBytes.substring(startOffset + length * 2)
-      if (transaction.secondSignature.length === 0) {
-        delete transaction.secondSignature
-      }
-    }
-  }
->>>>>>> c7c3c193
 
   /**
    * Get transaction id.
@@ -294,15 +81,10 @@
    * @param  {(Number|undefined)} networkVersion
    * @return {Boolean}
    */
-<<<<<<< HEAD
   verify (transaction, network) {
     if (transaction.version === 1) return arkjsv1.crypto.verify(transaction, network)
     // TODO: enable AIP11 when ready here
     else return false
-=======
-  verify (transaction, networkVersion) {
-    return legacyCryptoBuilder.verify(transaction, networkVersion)
->>>>>>> c7c3c193
   }
 
   /**
@@ -312,17 +94,12 @@
    * @param  {(Number|undefined)} networkVersion
    * @return {Boolean}
    */
-<<<<<<< HEAD
   verifySecondSignature (transaction, publicKey, network) {
     const hash = this.getHash(transaction, false, true)
-=======
-  verifySecondSignature (transaction, publicKey, networkVersion) {
-    const hash = this.getHash(transaction)
->>>>>>> c7c3c193
 
     const secondSignatureBuffer = Buffer.from(transaction.secondSignature, 'hex')
     const publicKeyBuffer = Buffer.from(publicKey, 'hex')
-    const ecpair = ECPair.fromPublicKeyBuffer(publicKeyBuffer, networkVersion)
+    const ecpair = ECPair.fromPublicKeyBuffer(publicKeyBuffer, network)
     const ecsignature = ECSignature.fromDER(secondSignatureBuffer)
 
     return ecpair.verify(hash, ecsignature)
