--- conflicted
+++ resolved
@@ -19,70 +19,6 @@
             process: "process-es6",
             Buffer: ["buffer-es6", "Buffer"],
             global: require.resolve("rollup-plugin-node-polyfills/polyfills/global.js"),
-<<<<<<< HEAD
-        },
-        include: undefined,
-    }),
-    {
-        ...nodePolyfills(),
-        transform: null,
-    },
-];
-
-/** Compatible code for bundlers (webpack, rollup) */
-const moduleConfig = {
-    input: "src/index.ts",
-    output: {
-        file: pkg.module,
-        format: "esm",
-    },
-    plugins: [
-        json(),
-        commonjs({ include: /node_modules/ }),
-        ts({
-            transpileOnly: true,
-            tsconfig: {
-                target: "es2015",
-                module: "esnext",
-                allowSyntheticDefaultImports: true,
-                resolveJsonModule: true,
-            },
-        }),
-    ],
-    external: allModules,
-};
-
-/** Remove Node's builtin packages and optimize to run in modern browsers */
-const browserConfig = {
-    input: "src/index.ts",
-    output: [
-        {
-            file: pkg.browser,
-            format: "esm",
-        },
-    ],
-    plugins: [
-        json(),
-        resolve({ preferBuiltins: false, browser: true }),
-        commonjs({ include: /node_modules/ }),
-        ts({
-            transpiler: "babel",
-            transpileOnly: true,
-            tsconfig: {
-                declaration: false,
-            },
-            babelConfig: {
-                presets: [["@babel/preset-env", { loose: false, modules: false, targets: { esmodules: true } }]],
-            },
-        }),
-        ...polyfillsPlugins,
-    ],
-    external: dependencies,
-};
-
-/** Full version with all polyfills and dependencies attached to the file */
-const unpkgConfig = {
-=======
         },
         include: undefined,
     }),
@@ -117,7 +53,6 @@
 
 /** Full version with all polyfills and dependencies attached to the file */
 const browserConfig = {
->>>>>>> 0cad3f3e
     input: "src/index.ts",
     output: [
         {
@@ -128,11 +63,7 @@
             ]
         },
         {
-<<<<<<< HEAD
-            file: pkg.unpkg.replace(".min", ""),
-=======
             file: pkg.browser,
->>>>>>> 0cad3f3e
             format: "esm",
         },
     ],
@@ -186,8 +117,4 @@
     ],
 };
 
-<<<<<<< HEAD
-export default [moduleConfig, browserConfig, unpkgConfig, umdConfig];
-=======
-export default [moduleConfig, browserConfig, umdConfig];
->>>>>>> 0cad3f3e
+export default [moduleConfig, browserConfig, umdConfig];