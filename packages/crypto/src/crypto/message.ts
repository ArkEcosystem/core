import { Keys } from "../identities";
import { IKeyPair, IMessage } from "../interfaces";
import { INetwork } from "../interfaces/networks";
import { configManager } from "../managers";
import { Hash } from "./hash";
import { HashAlgorithms } from "./hash-algorithms";

export class Message {
    public static sign(message: string, passphrase: string): IMessage {
        const keys: IKeyPair = Keys.fromPassphrase(passphrase);

        return {
            publicKey: keys.publicKey,
<<<<<<< HEAD
            signature: crypto.signECDSA(this.createHash(message), keys),
=======
            signature: Hash.sign(this.createHash(message), keys),
>>>>>>> 43c4129b
            message,
        };
    }

    public static signWithWif(message: string, wif: string, network?: INetwork): IMessage {
        if (!network) {
            network = configManager.get("network");
        }

        const keys: IKeyPair = Keys.fromWIF(wif, network);

        return {
            publicKey: keys.publicKey,
<<<<<<< HEAD
            signature: crypto.signECDSA(this.createHash(message), keys),
=======
            signature: Hash.sign(this.createHash(message), keys),
>>>>>>> 43c4129b
            message,
        };
    }

    public static verify({ message, publicKey, signature }: IMessage): boolean {
<<<<<<< HEAD
        return crypto.verifyECDSA(this.createHash(message), signature, publicKey);
=======
        return Hash.verify(this.createHash(message), signature, publicKey);
>>>>>>> 43c4129b
    }

    private static createHash(message: string): Buffer {
        return HashAlgorithms.sha256(message);
    }
}<|MERGE_RESOLUTION|>--- conflicted
+++ resolved
@@ -11,11 +11,7 @@
 
         return {
             publicKey: keys.publicKey,
-<<<<<<< HEAD
-            signature: crypto.signECDSA(this.createHash(message), keys),
-=======
-            signature: Hash.sign(this.createHash(message), keys),
->>>>>>> 43c4129b
+            signature: Hash.signECDSA(this.createHash(message), keys),
             message,
         };
     }
@@ -29,21 +25,13 @@
 
         return {
             publicKey: keys.publicKey,
-<<<<<<< HEAD
-            signature: crypto.signECDSA(this.createHash(message), keys),
-=======
-            signature: Hash.sign(this.createHash(message), keys),
->>>>>>> 43c4129b
+            signature: Hash.signECDSA(this.createHash(message), keys),
             message,
         };
     }
 
     public static verify({ message, publicKey, signature }: IMessage): boolean {
-<<<<<<< HEAD
-        return crypto.verifyECDSA(this.createHash(message), signature, publicKey);
-=======
-        return Hash.verify(this.createHash(message), signature, publicKey);
->>>>>>> 43c4129b
+        return Hash.verifyECDSA(this.createHash(message), signature, publicKey);
     }
 
     private static createHash(message: string): Buffer {
