--- conflicted
+++ resolved
@@ -1,23 +1,15 @@
+import { GetBlockTimeStampLookup, SlotInfo } from "../interfaces";
 import { Libraries } from "../interfaces/libraries";
-import { MilestoneManager } from "../managers/milestone-manager";
-
-<<<<<<< HEAD
+import { HeightTracker } from "../managers";
+import { MilestoneManager, MilestoneSearchResult } from "../managers/milestone-manager";
+import { calculateBlockTime } from "../utils/block-time-calculator";
+
 export class Slots<T> {
-    public constructor(private libraries: Libraries, private milestoneManager: MilestoneManager<T>) {}
-=======
-import { configManager, MilestoneSearchResult } from "../managers/config";
-import { calculateBlockTime } from "../utils/block-time-calculator";
-
-export interface SlotInfo {
-    startTime: number;
-    endTime: number;
-    blockTime: number;
-    slotNumber: number;
-    forgingStatus: boolean;
-}
-
-export type GetBlockTimeStampLookup = (blockheight: number) => number;
->>>>>>> dafd569a
+    public constructor(
+        private libraries: Libraries,
+        private milestoneManager: MilestoneManager<T>,
+        private heightTracker: HeightTracker,
+    ) {}
 
     public getTime(time?: number): number {
         if (time === undefined) {
@@ -30,47 +22,14 @@
         return Math.floor((time - start) / 1000);
     }
 
-<<<<<<< HEAD
-    public getTimeInMsUntilNextSlot(): number {
-        const nextSlotTime: number = this.getSlotTime(this.getNextSlot());
-=======
-    public static getTimeInMsUntilNextSlot(getTimeStampForBlock: GetBlockTimeStampLookup): number {
+    public getTimeInMsUntilNextSlot(getTimeStampForBlock: GetBlockTimeStampLookup): number {
         const nextSlotTime: number = this.getSlotTime(getTimeStampForBlock, this.getNextSlot(getTimeStampForBlock));
->>>>>>> dafd569a
         const now: number = this.getTime();
 
         return (nextSlotTime - now) * 1000;
     }
 
-<<<<<<< HEAD
-    public getSlotNumber(epoch?: number): number {
-        if (epoch === undefined) {
-            epoch = this.getTime();
-        }
-
-        return Math.floor(epoch / this.milestoneManager.getMilestone(1).blocktime);
-    }
-
-    public getSlotTime(slot: number): number {
-        return slot * this.milestoneManager.getMilestone(1).blocktime;
-    }
-
-    public getNextSlot(): number {
-        return this.getSlotNumber() + 1;
-    }
-
-    public isForgingAllowed(epoch?: number): boolean {
-        if (epoch === undefined) {
-            epoch = this.getTime();
-        }
-
-        const blockTime: number = this.milestoneManager.getMilestone(1).blocktime;
-=======
-    public static getSlotNumber(
-        getTimeStampForBlock: GetBlockTimeStampLookup,
-        timestamp?: number,
-        height?: number,
-    ): number {
+    public getSlotNumber(getTimeStampForBlock: GetBlockTimeStampLookup, timestamp?: number, height?: number): number {
         if (timestamp === undefined) {
             timestamp = this.getTime();
         }
@@ -80,17 +39,17 @@
         return this.getSlotInfo(getTimeStampForBlock, timestamp, latestHeight).slotNumber;
     }
 
-    public static getSlotTime(getTimeStampForBlock: GetBlockTimeStampLookup, slot: number, height?: number): number {
+    public getSlotTime(getTimeStampForBlock: GetBlockTimeStampLookup, slot: number, height?: number): number {
         const latestHeight = this.getLatestHeight(height);
 
         return this.calculateSlotTime(slot, latestHeight, getTimeStampForBlock);
     }
 
-    public static getNextSlot(getTimeStampForBlock: GetBlockTimeStampLookup): number {
+    public getNextSlot(getTimeStampForBlock: GetBlockTimeStampLookup): number {
         return this.getSlotNumber(getTimeStampForBlock) + 1;
     }
 
-    public static isForgingAllowed(
+    public isForgingAllowed(
         getTimeStampForBlock: GetBlockTimeStampLookup,
         timestamp?: number,
         height?: number,
@@ -104,22 +63,18 @@
         return this.getSlotInfo(getTimeStampForBlock, timestamp, latestHeight).forgingStatus;
     }
 
-    public static getSlotInfo(
-        getTimeStampForBlock: GetBlockTimeStampLookup,
-        timestamp?: number,
-        height?: number,
-    ): SlotInfo {
+    public getSlotInfo(getTimeStampForBlock: GetBlockTimeStampLookup, timestamp?: number, height?: number): SlotInfo {
         if (timestamp === undefined) {
             timestamp = this.getTime();
         }
 
         height = this.getLatestHeight(height);
 
-        let blockTime = calculateBlockTime(1);
+        let blockTime = calculateBlockTime(1, this.milestoneManager.getMilestones());
         let totalSlotsFromLastSpan = 0;
         let lastSpanEndTime = 0;
         let previousMilestoneHeight = 1;
-        let nextMilestone = configManager.getNextMilestoneWithNewKey(1, "blocktime");
+        let nextMilestone = this.milestoneManager.getNextMilestoneWithNewKey(1, "blocktime");
 
         for (let i = 0; i < this.getMilestonesWhichAffectBlockTimes().length - 1; i++) {
             if (height < nextMilestone.height) {
@@ -144,7 +99,7 @@
                 lastSpanEndTime = getTimeStampForBlock(nextMilestone.height - 1) + blockTime;
                 totalSlotsFromLastSpan += Math.floor((lastSpanEndTime - spanStartTimestamp) / blockTime);
                 blockTime = nextMilestone.data;
-                nextMilestone = configManager.getNextMilestoneWithNewKey(nextMilestone.height, "blocktime");
+                nextMilestone = this.milestoneManager.getNextMilestoneWithNewKey(nextMilestone.height, "blocktime");
             }
         }
 
@@ -169,33 +124,33 @@
         return slotInfo;
     }
 
-    public static getMilestonesWhichAffectBlockTimes(): Array<MilestoneSearchResult> {
+    public getMilestonesWhichAffectBlockTimes(): Array<MilestoneSearchResult> {
         const milestones: Array<MilestoneSearchResult> = [
             {
                 found: true,
                 height: 1,
-                data: configManager.getMilestone(1).blocktime,
+                data: this.milestoneManager.getMilestone(1).blocktime,
             },
         ];
 
-        let nextMilestone = configManager.getNextMilestoneWithNewKey(1, "blocktime");
+        let nextMilestone = this.milestoneManager.getNextMilestoneWithNewKey(1, "blocktime");
 
         while (nextMilestone.found) {
             milestones.push(nextMilestone);
-            nextMilestone = configManager.getNextMilestoneWithNewKey(nextMilestone.height, "blocktime");
+            nextMilestone = this.milestoneManager.getNextMilestoneWithNewKey(nextMilestone.height, "blocktime");
         }
 
         return milestones;
     }
 
-    private static calculateSlotTime(
+    private calculateSlotTime(
         slotNumber: number,
         height: number,
         getTimeStampForBlock: GetBlockTimeStampLookup,
     ): number {
-        let blockTime = calculateBlockTime(1);
+        let blockTime = calculateBlockTime(1, this.milestoneManager.getMilestones());
         let totalSlotsFromLastSpan = 0;
-        let nextMilestone = configManager.getNextMilestoneWithNewKey(1, "blocktime");
+        let nextMilestone = this.milestoneManager.getNextMilestoneWithNewKey(1, "blocktime");
         let previousSpanEndTimestamp = 0;
         let previousMilestoneHeight = 1;
         let previousMilestoneBlockTime = blockTime;
@@ -218,7 +173,7 @@
                 blockTime = nextMilestone.data;
                 previousMilestoneHeight = nextMilestone.height - 1;
 
-                nextMilestone = configManager.getNextMilestoneWithNewKey(nextMilestone.height, "blocktime");
+                nextMilestone = this.milestoneManager.getNextMilestoneWithNewKey(nextMilestone.height, "blocktime");
             }
         }
 
@@ -229,18 +184,17 @@
         return previousSpanEndTimestamp + (slotNumber - totalSlotsFromLastSpan) * blockTime;
     }
 
-    private static getLatestHeight(height: number | undefined): number {
+    private getLatestHeight(height: number | undefined): number {
         if (!height) {
             // TODO: is the config manager the best way to retrieve most recent height?
             // Or should this class maintain its own cache?
-            const configConfiguredHeight = configManager.getHeight();
+            const configConfiguredHeight = this.heightTracker.getHeight();
             if (configConfiguredHeight) {
                 return configConfiguredHeight;
             } else {
                 return 1;
             }
         }
->>>>>>> dafd569a
 
         return height;
     }
