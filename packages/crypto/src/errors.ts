// tslint:disable:max-classes-per-file

export class CryptoError extends Error {
    constructor(message: string) {
        super(message);

        Object.defineProperty(this, "message", {
            enumerable: false,
            value: message,
        });

        Object.defineProperty(this, "name", {
            enumerable: false,
            value: this.constructor.name,
        });

        Error.captureStackTrace(this, this.constructor);
    }
}

export class Bip38CompressionError extends CryptoError {
    constructor(expected: string | number, given: string | number) {
        super(`Expected flag to be ${expected}, but got ${given}.`);
    }
}

export class Bip38LengthError extends CryptoError {
    constructor(expected: string | number, given: string | number) {
        super(`Expected length to be ${expected}, but got ${given}.`);
    }
}

export class Bip38PrefixError extends CryptoError {
    constructor(expected: string | number, given: string | number) {
        super(`Expected prefix to be ${expected}, but got ${given}.`);
    }
}

export class Bip38TypeError extends CryptoError {
    constructor(expected: string | number, given: string | number) {
        super(`Expected type to be ${expected}, but got ${given}.`);
    }
}

export class NetworkVersionError extends CryptoError {
    constructor(expected: string | number, given: string | number) {
        super(`Expected version to be ${expected}, but got ${given}.`);
    }
}

export class NotImplementedError extends CryptoError {
    constructor() {
        super(`Feature is not available.`);
    }
}

export class PrivateKeyLengthError extends CryptoError {
    constructor(expected: string | number, given: string | number) {
        super(`Expected length to be ${expected}, but got ${given}.`);
    }
}

export class PublicKeyError extends CryptoError {
    constructor(given: string) {
        super(`Expected ${given} to be a valid public key.`);
    }
}

export class TransactionTypeError extends CryptoError {
    constructor(given: string) {
        super(`Type ${given} not supported.`);
    }
}

export class MalformedTransactionBytesError extends CryptoError {
    constructor() {
        super(`Failed to deserialize transaction, because the bytes are malformed.`);
    }
}

export class TransactionSchemaError extends CryptoError {
    constructor(what: string) {
        super(what);
    }
}

export class TransactionVersionError extends CryptoError {
    constructor(given: number) {
        super(`Version ${given} not supported.`);
    }
}

export class UnkownTransactionError extends CryptoError {
    constructor(given: number) {
        super(`Transaction type ${given} is not registered.`);
    }
}

export class TransactionAlreadyRegisteredError extends CryptoError {
    constructor(name: string) {
        super(`Transaction type ${name} is already registered.`);
    }
}

<<<<<<< HEAD
export class TransactionSchemaAlreadyExistsError extends CryptoError {
    constructor(name: string) {
        super(`Schema ${name} is already registered.`);
=======
export class TransactionTypeInvalidRangeError extends CryptoError {
    constructor(given: number) {
        super(`Custom transaction type must be in the range 100-255 (${given}).`);
    }
}

export class MissingMilestoneFeeError extends CryptoError {
    constructor(name: string) {
        super(`Missing milestone fee for '${name}'.`);
>>>>>>> 66bd7628
    }
}

export class MaximumPaymentCountExceededError extends CryptoError {
    constructor(given: number) {
        super(`Expected a maximum of 2258 payments, but got ${given}.`);
    }
}

export class MissingTransactionSignatureError extends CryptoError {
    constructor() {
        super(`Expected the transaction to be signed.`);
    }
}

export class BlockSchemaError extends CryptoError {
    constructor(what: string) {
        super(what);
    }
<<<<<<< HEAD
=======
}

export class PreviousBlockIdFormatError extends CryptoError {
    constructor(thisBlockHeight: number, previousBlockId: string) {
        super(
            `The config denotes that the block at height ${thisBlockHeight - 1} ` +
                `must use full SHA256 block id, but the next block (at ${thisBlockHeight}) ` +
                `contains previous block id "${previousBlockId}"`,
        );
    }
>>>>>>> 66bd7628
}<|MERGE_RESOLUTION|>--- conflicted
+++ resolved
@@ -102,11 +102,6 @@
     }
 }
 
-<<<<<<< HEAD
-export class TransactionSchemaAlreadyExistsError extends CryptoError {
-    constructor(name: string) {
-        super(`Schema ${name} is already registered.`);
-=======
 export class TransactionTypeInvalidRangeError extends CryptoError {
     constructor(given: number) {
         super(`Custom transaction type must be in the range 100-255 (${given}).`);
@@ -116,7 +111,6 @@
 export class MissingMilestoneFeeError extends CryptoError {
     constructor(name: string) {
         super(`Missing milestone fee for '${name}'.`);
->>>>>>> 66bd7628
     }
 }
 
@@ -136,8 +130,6 @@
     constructor(what: string) {
         super(what);
     }
-<<<<<<< HEAD
-=======
 }
 
 export class PreviousBlockIdFormatError extends CryptoError {
@@ -148,5 +140,4 @@
                 `contains previous block id "${previousBlockId}"`,
         );
     }
->>>>>>> 66bd7628
 }