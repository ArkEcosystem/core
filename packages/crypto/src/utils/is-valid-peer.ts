--- conflicted
+++ resolved
@@ -1,13 +1,8 @@
 import { parse, process } from "ipaddr.js";
 import os from "os";
 
-<<<<<<< HEAD
 // todo: review the implementation of all methods
-
-export const isLocalHost = (ip: string): boolean => {
-=======
 export const isLocalHost = (ip: string, includeNetworkInterfaces: boolean = true): boolean => {
->>>>>>> 239f12e1
     try {
         const parsed = parse(ip);
         if (parsed.range() === "loopback" || ip.startsWith("0") || ["127.0.0.1", "::ffff:127.0.0.1"].includes(ip)) {
@@ -36,8 +31,7 @@
     }
 };
 
-<<<<<<< HEAD
-export const isValidPeer = (peer: { ip: string; status?: string | number }): boolean => {
+export const isValidPeer = (peer: { ip: string; status?: string | number }, includeNetworkInterfaces: boolean = true): boolean => {
     const sanitizedAddress: string | undefined = sanitizeRemoteAddress(peer.ip);
 
     if (!sanitizedAddress) {
@@ -46,16 +40,7 @@
 
     peer.ip = sanitizedAddress;
 
-    if (isLocalHost(peer.ip)) {
-=======
-export const isValidPeer = (peer: { ip: string }, includeNetworkInterfaces: boolean = true): boolean => {
-    peer.ip = sanitizeRemoteAddress(peer.ip);
-    if (!peer.ip) {
-        return false;
-    }
-
     if (isLocalHost(peer.ip, includeNetworkInterfaces)) {
->>>>>>> 239f12e1
         return false;
     }
 
