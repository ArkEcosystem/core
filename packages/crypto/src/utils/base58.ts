--- conflicted
+++ resolved
@@ -1,9 +1,5 @@
 import { base58 } from "bstring";
-<<<<<<< HEAD
-
-=======
 import moize from "fast-memoize";
->>>>>>> 38156bc8
 import { HashAlgorithms } from "../crypto";
 
 const encodeCheck = (buffer: Buffer): string => {
