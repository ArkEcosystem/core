--- conflicted
+++ resolved
@@ -1,31 +1,12 @@
-import memoize from "fast-memoize";
 import { SATOSHI } from "../constants";
 import { configManager } from "../managers/config";
 import { Base58 } from "./base58";
 import { BigNumber } from "./bignum";
 import { isLocalHost, isValidPeer } from "./is-valid-peer";
 
-const getExceptionIds = memoize(_ => {
-    const s = new Set<string>();
-    const blockIds = configManager.get("exceptions.blocks") || [];
-    const transactionIds = configManager.get("exceptions.transactions") || [];
-    for (const blockId of blockIds) {
-        s.add(blockId);
-    }
-    for (const transactionId of transactionIds) {
-        s.add(transactionId);
-    }
-    return s;
-});
-
-const getGenesisTransactionIds = memoize(_ => {
-    const s = new Set<string>();
-    const genesisTransactions = configManager.get("genesisBlock.transactions") || [];
-    for (const transaction of genesisTransactions) {
-        s.add(transaction.id);
-    }
-    return s;
-});
+let genesisTransactions: { [key: string]: boolean };
+let whitelistedBlockAndTransactionIds: { [key: string]: boolean };
+let currentNetwork: number;
 
 /**
  * Get human readable string from satoshis
@@ -42,7 +23,6 @@
 /**
  * Check if the given block or transaction id is an exception.
  */
-<<<<<<< HEAD
 export const isException = (id: number | string | undefined): boolean => {
     if (!id) {
         return false;
@@ -60,16 +40,20 @@
     }
 
     return !!whitelistedBlockAndTransactionIds[id];
-=======
-export const isException = (blockOrTransaction: { id?: string }): boolean => {
-    const network: number = configManager.get("network");
-    return getExceptionIds(network).has(blockOrTransaction.id);
->>>>>>> 239f12e1
 };
 
 export const isGenesisTransaction = (id: string): boolean => {
-    const network: number = configManager.get("network");
-    return getGenesisTransactionIds(network).has(id);
+    const network: number = configManager.get("network.pubKeyHash");
+
+    if (!genesisTransactions || currentNetwork !== network) {
+        currentNetwork = network;
+
+        genesisTransactions = configManager
+            .get("genesisBlock.transactions")
+            .reduce((acc, curr) => Object.assign(acc, { [curr.id]: true }), {});
+    }
+
+    return genesisTransactions[id];
 };
 
 export const numberToHex = (num: number, padding = 2): string => {
