export const schemas = {
    hex: {
        $id: "hex",
        type: "string",
        pattern: "^[0123456789A-Fa-f]+$",
    },

    base58: {
        $id: "base58",
        type: "string",
        pattern: "^[123456789ABCDEFGHJKLMNPQRSTUVWXYZabcdefghijkmnopqrstuvwxyz]+$",
    },

    alphanumeric: {
        $id: "alphanumeric",
        type: "string",
        pattern: "^[a-zA-Z0-9]+$",
    },

    transactionId: {
        $id: "transactionId",
        allOf: [{ minLength: 64, maxLength: 64 }, { $ref: "alphanumeric" }],
    },

    networkByte: {
        $id: "networkByte",
        network: true,
    },

    address: {
        $id: "address",
        allOf: [{ minLength: 34, maxLength: 34 }, { $ref: "base58" }],
    },

<<<<<<< HEAD
    blockId: {
        $id: "blockId",
        $ref: "hex",
    },

=======
>>>>>>> a986cb82
    publicKey: {
        $id: "publicKey",
        allOf: [{ minLength: 66, maxLength: 66 }, { $ref: "hex" }, { transform: ["toLowerCase"] }],
    },

    walletVote: {
        $id: "walletVote",
        allOf: [{ type: "string", pattern: "^[+|-][a-zA-Z0-9]{66}$" }, { transform: ["toLowerCase"] }],
    },

    username: {
        $id: "delegateUsername",
        allOf: [
            { type: "string", pattern: "^[a-z0-9!@$&_.]+$" },
            { minLength: 1, maxLength: 20 },
            { transform: ["toLowerCase"] },
        ],
    },

    block: {
        $id: "block",
        type: "object",
        required: [
            "id",
            "timestamp",
            "previousBlock",
            "height",
            "totalAmount",
            "totalFee",
            "reward",
            "generatorPublicKey",
            "blockSignature",
        ],
        additionalProperties: false,
        properties: {
            id: { blockId: {} },
            idHex: { blockId: {} },
            version: { type: "integer", minimum: 0 },
            timestamp: { type: "integer", minimum: 0 },
            previousBlock: { blockId: { allowNullWhenGenesis: true } },
            previousBlockHex: { blockId: { allowNullWhenGenesis: true } },
            height: { type: "integer", minimum: 1 },
            numberOfTransactions: { type: "integer" },
            totalAmount: { bignumber: { minimum: 0, bypassGenesis: true, block: true } },
            totalFee: { bignumber: { minimum: 0, bypassGenesis: true, block: true } },
            reward: { bignumber: { minimum: 0 } },
            payloadLength: { type: "integer", minimum: 0 },
            payloadHash: { $ref: "hex" },
            generatorPublicKey: { $ref: "publicKey" },
            blockSignature: { $ref: "hex" },
            transactions: {
                $ref: "transactions",
                minItems: { $data: "1/numberOfTransactions" },
                maxItems: { $data: "1/numberOfTransactions" },
            },
        },
    },
};<|MERGE_RESOLUTION|>--- conflicted
+++ resolved
@@ -32,14 +32,6 @@
         allOf: [{ minLength: 34, maxLength: 34 }, { $ref: "base58" }],
     },
 
-<<<<<<< HEAD
-    blockId: {
-        $id: "blockId",
-        $ref: "hex",
-    },
-
-=======
->>>>>>> a986cb82
     publicKey: {
         $id: "publicKey",
         allOf: [{ minLength: 66, maxLength: 66 }, { $ref: "hex" }, { transform: ["toLowerCase"] }],
