import { Ajv } from "ajv";
import ajvKeywords from "ajv-keywords";
<<<<<<< HEAD

import { Address } from "../identities/address";
=======
import { TransactionType } from "../enums";
import { ITransactionData } from "../interfaces";
>>>>>>> 38156bc8
import { configManager } from "../managers";
import { BigNumber, isGenesisTransaction } from "../utils";

const maxBytes = (ajv: Ajv) => {
    ajv.addKeyword("maxBytes", {
        type: "string",
        compile(schema, parentSchema) {
            return data => {
                if ((parentSchema as any).type !== "string") {
                    return false;
                }

                return Buffer.from(data, "utf8").byteLength <= schema;
            };
        },
        errors: false,
        metaSchema: {
            type: "integer",
            minimum: 0,
        },
    });
};

const transactionType = (ajv: Ajv) => {
    ajv.addKeyword("transactionType", {
        compile(schema) {
            return (data, dataPath, parentObject: ITransactionData) => {
                // Impose dynamic multipayment limit based on milestone
                if (
                    data === TransactionType.MultiPayment &&
                    parentObject &&
                    (!parentObject.typeGroup || parentObject.typeGroup === 1)
                ) {
                    if (parentObject.asset && parentObject.asset.payments) {
                        const limit: number = configManager.getMilestone().multiPaymentLimit || 500;
                        return parentObject.asset.payments.length <= limit;
                    }
                }

                return data === schema;
            };
        },
        errors: false,
        metaSchema: {
            type: "integer",
            minimum: 0,
        },
    });
};

const network = (ajv: Ajv) => {
    ajv.addKeyword("network", {
        compile(schema) {
            return data => {
                return schema && data === configManager.get("network.pubKeyHash");
            };
        },
        errors: false,
        metaSchema: {
            type: "boolean",
        },
    });
};

const bignumber = (ajv: Ajv) => {
    const instanceOf = ajvKeywords.get("instanceof").definition;
    instanceOf.CONSTRUCTORS.BigNumber = BigNumber;

    ajv.addKeyword("bignumber", {
        compile(schema) {
            return (data, dataPath, parentObject: any, property) => {
                const minimum = typeof schema.minimum !== "undefined" ? schema.minimum : 0;
                const maximum = typeof schema.maximum !== "undefined" ? schema.maximum : "9223372036854775807"; // 8 byte maximum

                if (data !== 0 && !data) {
                    return false;
                }

                let bignum: BigNumber;
                try {
                    bignum = BigNumber.make(data);
                } catch {
                    return false;
                }

<<<<<<< HEAD
                let bypassGenesis = false;
=======
                if (parentObject && property) {
                    parentObject[property] = bignum;
                }

                let bypassGenesis: boolean = false;
>>>>>>> 38156bc8
                if (schema.bypassGenesis) {
                    if (parentObject.id) {
                        if (schema.block) {
                            bypassGenesis = parentObject.height === 1;
                        } else {
                            bypassGenesis = isGenesisTransaction(parentObject.id);
                        }
                    }
                }

                if (bignum.isLessThan(minimum) && !(bignum.isZero() && bypassGenesis)) {
                    return false;
                }

                if (bignum.isGreaterThan(maximum) && !bypassGenesis) {
                    return false;
                }

                return true;
            };
        },
        errors: false,
        modifying: true,
        metaSchema: {
            type: "object",
            properties: {
                minimum: { type: "integer" },
                maximum: { type: "integer" },
                bypassGenesis: { type: "boolean" },
                block: { type: "boolean" },
            },
            additionalItems: false,
        },
    });
};

const blockId = (ajv: Ajv) => {
    ajv.addKeyword("blockId", {
        compile(schema) {
            return (data, dataPath, parentObject: any) => {
                if (parentObject && parentObject.height === 1 && schema.allowNullWhenGenesis) {
                    return !data || Number(data) === 0;
                }

                if (typeof data !== "string") {
                    return false;
                }

                // Partial SHA256 block id (old/legacy), before the switch to full SHA256.
                // 8 byte integer either decimal without leading zeros or hex with leading zeros.
                const isPartial = /^[0-9]{1,20}$/.test(data) || /^[0-9a-f]{16}$/i.test(data);
                const isFullSha256 = /^[0-9a-f]{64}$/i.test(data);

                if (parentObject && parentObject.height) {
                    const height = schema.isPreviousBlock ? parentObject.height - 1 : parentObject.height;
                    const constants = configManager.getMilestone(height);
                    return constants.block.idFullSha256 ? isFullSha256 : isPartial;
                }

                return isPartial || isFullSha256;
            };
        },
        errors: false,
        metaSchema: {
            type: "object",
            properties: {
                allowNullWhenGenesis: { type: "boolean" },
                isPreviousBlock: { type: "boolean" },
            },
            additionalItems: false,
        },
    });
};

export const keywords = [bignumber, blockId, maxBytes, network, transactionType];<|MERGE_RESOLUTION|>--- conflicted
+++ resolved
@@ -1,12 +1,7 @@
 import { Ajv } from "ajv";
 import ajvKeywords from "ajv-keywords";
-<<<<<<< HEAD
-
-import { Address } from "../identities/address";
-=======
 import { TransactionType } from "../enums";
 import { ITransactionData } from "../interfaces";
->>>>>>> 38156bc8
 import { configManager } from "../managers";
 import { BigNumber, isGenesisTransaction } from "../utils";
 
@@ -92,15 +87,11 @@
                     return false;
                 }
 
-<<<<<<< HEAD
-                let bypassGenesis = false;
-=======
                 if (parentObject && property) {
                     parentObject[property] = bignum;
                 }
 
                 let bypassGenesis: boolean = false;
->>>>>>> 38156bc8
                 if (schema.bypassGenesis) {
                     if (parentObject.id) {
                         if (schema.block) {
