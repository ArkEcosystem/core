--- conflicted
+++ resolved
@@ -116,11 +116,7 @@
         const bytes: Buffer = Block.serialize(this.data, false);
         const hash: Buffer = HashAlgorithms.sha256(bytes);
 
-<<<<<<< HEAD
-        return crypto.verifyECDSA(hash, this.data.blockSignature, this.data.generatorPublicKey);
-=======
-        return Hash.verify(hash, this.data.blockSignature, this.data.generatorPublicKey);
->>>>>>> 43c4129b
+        return Hash.verifyECDSA(hash, this.data.blockSignature, this.data.generatorPublicKey);
     }
 
     public toJson(): IBlockJson {
