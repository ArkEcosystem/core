import assert from "assert";
import ByteBuffer from "bytebuffer";
<<<<<<< HEAD
import Long from "long";

=======
>>>>>>> 239f12e1
import { PreviousBlockIdFormatError } from "../errors";
import { IBlock, IBlockData, ITransactionData } from "../interfaces";
import { configManager } from "../managers/config";
import { Utils } from "../transactions";
import { Block } from "./block";

export class Serializer {
    public static size(block: IBlock): number {
<<<<<<< HEAD
        let size = this.headerSize(block.data) + block.data.blockSignature!.length / 2;
=======
        let size = this.headerSize(block.data) + block.data.blockSignature.length / 2;
>>>>>>> 239f12e1

        for (const transaction of block.transactions) {
            size += 4 /* tx length */ + transaction.serialized.length;
        }

        return size;
    }

    public static serializeWithTransactions(block: IBlockData): Buffer {
        const transactions: ITransactionData[] = block.transactions || [];
        block.numberOfTransactions = block.numberOfTransactions || transactions.length;

        const serializedHeader: Buffer = this.serialize(block);

        const buffer: ByteBuffer = new ByteBuffer(serializedHeader.length + transactions.length * 4, true)
            .append(serializedHeader)
            .skip(transactions.length * 4);

        for (let i = 0; i < transactions.length; i++) {
            const serialized: Buffer = Utils.toBytes(transactions[i]);
            buffer.writeUint32(serialized.length, serializedHeader.length + i * 4);
            buffer.append(serialized);
        }

        return buffer.flip().toBuffer();
    }

    public static serialize(block: IBlockData, includeSignature = true): Buffer {
        const buffer: ByteBuffer = new ByteBuffer(512, true);

        this.serializeHeader(block, buffer);

        if (includeSignature) {
            this.serializeSignature(block, buffer);
        }

        return buffer.flip().toBuffer();
    }

    private static headerSize(block: IBlockData): number {
        const constants = configManager.getMilestone(block.height - 1 || 1);

<<<<<<< HEAD
        return (
            4 + // version
=======
        return 4 + // version
>>>>>>> 239f12e1
            4 + // timestamp
            4 + // height
            (constants.block.idFullSha256 ? 32 : 8) + // previousBlock
            4 + // numberOfTransactions
            8 + // totalAmount
            8 + // totalFee
            8 + // reward
            4 + // payloadLength
            block.payloadHash.length / 2 +
<<<<<<< HEAD
            block.generatorPublicKey.length / 2
        );
=======
            block.generatorPublicKey.length / 2;
>>>>>>> 239f12e1
    }

    private static serializeHeader(block: IBlockData, buffer: ByteBuffer): void {
        const constants = configManager.getMilestone(block.height - 1 || 1);

        if (constants.block.idFullSha256) {
            if (block.previousBlock.length !== 64) {
                throw new PreviousBlockIdFormatError(block.height, block.previousBlock);
            }

            block.previousBlockHex = block.previousBlock;
        } else {
            block.previousBlockHex = Block.toBytesHex(block.previousBlock);
        }

        buffer.writeUint32(block.version);
        buffer.writeUint32(block.timestamp);
        buffer.writeUint32(block.height);
        buffer.append(block.previousBlockHex, "hex");
        buffer.writeUint32(block.numberOfTransactions);
        // @ts-ignore - The ByteBuffer types say we can't use strings but the code actually handles them.
        buffer.writeUint64(block.totalAmount.toString());
        // @ts-ignore - The ByteBuffer types say we can't use strings but the code actually handles them.
        buffer.writeUint64(block.totalFee.toString());
        // @ts-ignore - The ByteBuffer types say we can't use strings but the code actually handles them.
        buffer.writeUint64(block.reward.toString());
        buffer.writeUint32(block.payloadLength);
        buffer.append(block.payloadHash, "hex");
        buffer.append(block.generatorPublicKey, "hex");

        assert.strictEqual(buffer.offset, this.headerSize(block));
    }

    private static serializeSignature(block: IBlockData, buffer: ByteBuffer): void {
        if (block.blockSignature) {
            buffer.append(block.blockSignature, "hex");
        }
    }
}<|MERGE_RESOLUTION|>--- conflicted
+++ resolved
@@ -1,10 +1,6 @@
 import assert from "assert";
 import ByteBuffer from "bytebuffer";
-<<<<<<< HEAD
-import Long from "long";
 
-=======
->>>>>>> 239f12e1
 import { PreviousBlockIdFormatError } from "../errors";
 import { IBlock, IBlockData, ITransactionData } from "../interfaces";
 import { configManager } from "../managers/config";
@@ -13,11 +9,7 @@
 
 export class Serializer {
     public static size(block: IBlock): number {
-<<<<<<< HEAD
         let size = this.headerSize(block.data) + block.data.blockSignature!.length / 2;
-=======
-        let size = this.headerSize(block.data) + block.data.blockSignature.length / 2;
->>>>>>> 239f12e1
 
         for (const transaction of block.transactions) {
             size += 4 /* tx length */ + transaction.serialized.length;
@@ -60,12 +52,8 @@
     private static headerSize(block: IBlockData): number {
         const constants = configManager.getMilestone(block.height - 1 || 1);
 
-<<<<<<< HEAD
         return (
             4 + // version
-=======
-        return 4 + // version
->>>>>>> 239f12e1
             4 + // timestamp
             4 + // height
             (constants.block.idFullSha256 ? 32 : 8) + // previousBlock
@@ -75,12 +63,8 @@
             8 + // reward
             4 + // payloadLength
             block.payloadHash.length / 2 +
-<<<<<<< HEAD
             block.generatorPublicKey.length / 2
         );
-=======
-            block.generatorPublicKey.length / 2;
->>>>>>> 239f12e1
     }
 
     private static serializeHeader(block: IBlockData, buffer: ByteBuffer): void {
