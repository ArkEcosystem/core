--- conflicted
+++ resolved
@@ -7,15 +7,11 @@
 import { Block } from "./block";
 
 class Deserializer {
-<<<<<<< HEAD
-    public deserialize(serializedHex: string, headerOnly = false): { data: IBlockData; transactions: ITransaction[] } {
-=======
     public deserialize(
         serializedHex: string,
         headerOnly: boolean = false,
         options: { deserializeTransactionsUnchecked?: boolean } = {},
     ): { data: IBlockData; transactions: ITransaction[] } {
->>>>>>> 38156bc8
         const block = {} as IBlockData;
         let transactions: ITransaction[] = [];
 
