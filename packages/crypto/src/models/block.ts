--- conflicted
+++ resolved
@@ -79,10 +79,6 @@
     public static getIdHex(data): string {
         const constants = configManager.getMilestone(data.height);
         const payloadHash: any = Block.serialize(data);
-<<<<<<< HEAD
-        const hash = HashAlgorithms.sha256(payloadHash);
-
-=======
 
         const hash = HashAlgorithms.sha256(payloadHash);
 
@@ -90,7 +86,6 @@
             return hash.toString("hex");
         }
 
->>>>>>> 66bd7628
         const temp = Buffer.alloc(8);
 
         for (let i = 0; i < 8; i++) {
@@ -104,18 +99,9 @@
         return "0".repeat(16 - temp.length) + temp;
     }
 
-<<<<<<< HEAD
-    /**
-     * Get block id from already serialized buffer
-     */
-    public static getIdFromSerialized(serializedBuffer: Buffer): string {
-        const hash = HashAlgorithms.sha256(serializedBuffer);
-        const temp = Buffer.alloc(8);
-=======
     public static getId(data): string {
         const constants = configManager.getMilestone(data.height);
         const idHex = Block.getIdHex(data);
->>>>>>> 66bd7628
 
         if (constants.block.idFullSha256) {
             return idHex;
@@ -135,7 +121,6 @@
             this.serialized = data;
         } else {
             this.serialized = Block.serializeFull(data).toString("hex");
-<<<<<<< HEAD
         }
 
         deserialized = BlockDeserializer.deserialize(this.serialized);
@@ -146,18 +131,6 @@
             throw new BlockSchemaError(error);
         }
 
-=======
-        }
-
-        deserialized = BlockDeserializer.deserialize(this.serialized);
-        this.data = deserialized.data;
-
-        const { value, error } = AjvWrapper.validate("block", deserialized.data);
-        if (error !== null) {
-            throw new BlockSchemaError(error);
-        }
-
->>>>>>> 66bd7628
         this.data = value;
 
         // TODO genesis block calculated id is wrong for some reason
