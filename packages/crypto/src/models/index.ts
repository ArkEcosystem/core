export * from "./block";
<<<<<<< HEAD
export * from "./delegate";
export * from "./wallet";
=======
export * from "./delegate";
>>>>>>> 66bd7628
<|MERGE_RESOLUTION|>--- conflicted
+++ resolved
@@ -1,7 +1,2 @@
 export * from "./block";
-<<<<<<< HEAD
-export * from "./delegate";
-export * from "./wallet";
-=======
-export * from "./delegate";
->>>>>>> 66bd7628
+export * from "./delegate";