--- conflicted
+++ resolved
@@ -49,14 +49,13 @@
         "ignoreInvalidSecondSignatureField": false
     },
     {
-<<<<<<< HEAD
-        "height": 1610000,
+        "height": 1750000,
+        "vendorFieldLength": 255
+    },
+    {
+        "height": 1750001,
         "block": {
             "idFullSha256": true
         }
-=======
-        "height": 1750000,
-        "vendorFieldLength": 255
->>>>>>> 358c312d
     }
 ]