--- conflicted
+++ resolved
@@ -18,14 +18,8 @@
                 "delegateRegistration": 2500000000,
                 "vote": 100000000,
                 "multiSignature": 500000000,
-<<<<<<< HEAD
-                "ipfs": 0,
-                "multiPayment": 0,
-=======
                 "ipfs": 500000000,
-                "timelockTransfer": 0,
                 "multiPayment": 10000000,
->>>>>>> aeff8b19
                 "delegateResignation": 2500000000
             }
         },
