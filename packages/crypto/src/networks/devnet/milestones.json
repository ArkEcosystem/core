[
    {
        "height": 1,
        "reward": 0,
        "activeDelegates": 42,
        "blocktime": 8,
        "block": {
            "version": 0,
<<<<<<< HEAD
            "maxTransactions": 150,
            "maxPayload": 6291456
=======
            "maxTransactions": 50,
            "maxPayload": 2097152,
            "acceptExpiredTransactionTimestamps": true
>>>>>>> 594b0b34
        },
        "epoch": "2019-05-15T12:16:01.019Z",
        "fees": {
            "staticFees": {
                "transfer": 1000000,
                "secondSignature": 500000000,
                "delegateRegistration": 5000000000,
                "vote": 100000000,
                "multiSignature": 500000000,
                "ipfs": 0,
                "timelockTransfer": 0,
                "multiPayment": 0,
                "delegateResignation": 2500000000
            }
        },
        "vendorFieldLength": 255
    },
    {
<<<<<<< HEAD
        "height": 10000,
        "reward": 100000000
=======
        "height": 1895000,
        "block": {
            "idFullSha256": true
        }
    },
    {
        "height": 2300000,
        "ignoreExpiredTransactions": false
    },
    {
        "height": 2850000,
        "block": {
            "acceptExpiredTransactionTimestamps": false
        }
>>>>>>> 594b0b34
    }
]<|MERGE_RESOLUTION|>--- conflicted
+++ resolved
@@ -6,14 +6,10 @@
         "blocktime": 8,
         "block": {
             "version": 0,
-<<<<<<< HEAD
             "maxTransactions": 150,
-            "maxPayload": 6291456
-=======
-            "maxTransactions": 50,
-            "maxPayload": 2097152,
-            "acceptExpiredTransactionTimestamps": true
->>>>>>> 594b0b34
+            "maxPayload": 6291456,
+            "acceptExpiredTransactionTimestamps": false,
+            "idFullSha256": true
         },
         "epoch": "2019-05-15T12:16:01.019Z",
         "fees": {
@@ -32,24 +28,7 @@
         "vendorFieldLength": 255
     },
     {
-<<<<<<< HEAD
         "height": 10000,
         "reward": 100000000
-=======
-        "height": 1895000,
-        "block": {
-            "idFullSha256": true
-        }
-    },
-    {
-        "height": 2300000,
-        "ignoreExpiredTransactions": false
-    },
-    {
-        "height": 2850000,
-        "block": {
-            "acceptExpiredTransactionTimestamps": false
-        }
->>>>>>> 594b0b34
     }
 ]