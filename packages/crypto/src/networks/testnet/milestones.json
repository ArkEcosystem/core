--- conflicted
+++ resolved
@@ -34,11 +34,7 @@
         "htlcEnabled": true
     },
     {
-<<<<<<< HEAD
-        "height": 50,
-=======
         "height": 60,
->>>>>>> b8afdb41
         "aip36": true
     },
     {
