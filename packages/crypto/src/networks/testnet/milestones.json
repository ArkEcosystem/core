--- conflicted
+++ resolved
@@ -23,18 +23,6 @@
                 "delegateResignation": 2500000000
             }
         },
-<<<<<<< HEAD
-=======
-        "vendorFieldLength": 64,
-        "aip11": true
-    },
-    {
-        "height": 75600,
-        "reward": 200000000
-    },
-    {
-        "height": 100000,
->>>>>>> c780f661
         "vendorFieldLength": 255
     },
     {
