[
    {
        "height": 1,
        "reward": 0,
        "activeDelegates": 51,
        "blocktime": 8,
        "block": {
            "version": 0,
            "maxTransactions": 150,
            "maxPayload": 2097152
        },
        "epoch": "2017-03-21T13:00:00.000Z",
        "fees": {
            "staticFees": {
                "transfer": 10000000,
                "secondSignature": 500000000,
                "delegateRegistration": 2500000000,
                "vote": 100000000,
                "multiSignature": 500000000,
                "ipfs": 500000000,
                "timelockTransfer": 0,
                "multiPayment": 0,
                "delegateResignation": 2500000000
            }
<<<<<<< HEAD
        }
=======
        },
        "vendorFieldLength": 64,
        "aip11": true
>>>>>>> c780f661
    },
    {
        "height": 75600,
        "reward": 200000000
    }
]<|MERGE_RESOLUTION|>--- conflicted
+++ resolved
@@ -22,13 +22,9 @@
                 "multiPayment": 0,
                 "delegateResignation": 2500000000
             }
-<<<<<<< HEAD
-        }
-=======
         },
         "vendorFieldLength": 64,
         "aip11": true
->>>>>>> c780f661
     },
     {
         "height": 75600,
