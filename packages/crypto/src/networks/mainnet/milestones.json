[
    {
        "height": 1,
        "reward": 0,
        "activeDelegates": 51,
        "blocktime": 8,
        "block": {
            "version": 0,
            "maxTransactions": 50,
            "maxPayload": 2097152
        },
        "epoch": "2017-03-21T13:00:00.000Z",
        "fees": {
            "staticFees": {
                "transfer": 10000000,
                "secondSignature": 500000000,
                "delegateRegistration": 2500000000,
                "vote": 100000000,
                "multiSignature": 500000000,
                "ipfs": 0,
                "timelockTransfer": 0,
                "multiPayment": 0,
                "delegateResignation": 0
            }
        },
        "vendorFieldLength": 64
    },
    {
        "height": 75600,
        "reward": 200000000
    },
    {
        "height": 6600000,
        "block": {
            "maxTransactions": 150,
            "maxPayload": 6300000
        }
    },
    {
        "height": 8000000,
        "vendorFieldLength": 255
<<<<<<< HEAD
=======
    },
    {
        "height": 8050000,
        "block": {
            "idFullSha256": true
        }
>>>>>>> 66bd7628
    }
]<|MERGE_RESOLUTION|>--- conflicted
+++ resolved
@@ -39,14 +39,11 @@
     {
         "height": 8000000,
         "vendorFieldLength": 255
-<<<<<<< HEAD
-=======
     },
     {
         "height": 8050000,
         "block": {
             "idFullSha256": true
         }
->>>>>>> 66bd7628
     }
 ]