[
    {
        "height": 1,
        "reward": 0,
        "activeDelegates": 51,
        "blocktime": 8,
        "block": {
            "version": 0,
            "maxTransactions": 50,
            "maxPayload": 2097152
        },
        "epoch": "2017-03-21T13:00:00.000Z",
        "fees": {
            "staticFees": {
                "transfer": 10000000,
                "secondSignature": 500000000,
                "delegateRegistration": 2500000000,
                "vote": 100000000,
                "multiSignature": 500000000,
                "ipfs": 0,
                "timelockTransfer": 0,
                "multiPayment": 0,
                "delegateResignation": 0
            }
        },
        "vendorFieldLength": 64
    },
    {
        "height": 75600,
        "reward": 200000000
    },
    {
        "height": 6600000,
        "block": {
            "maxTransactions": 150,
            "maxPayload": 6300000
        }
    },
    {
<<<<<<< HEAD
        "height": 7400000,
        "block": {
            "idFullSha256": true
        }
=======
        "height": 8000000,
        "vendorFieldLength": 255
>>>>>>> 358c312d
    }
]<|MERGE_RESOLUTION|>--- conflicted
+++ resolved
@@ -37,14 +37,13 @@
         }
     },
     {
-<<<<<<< HEAD
-        "height": 7400000,
+        "height": 8000000,
+        "vendorFieldLength": 255
+    },
+    {
+        "height": 8000001,
         "block": {
             "idFullSha256": true
         }
-=======
-        "height": 8000000,
-        "vendorFieldLength": 255
->>>>>>> 358c312d
     }
 ]