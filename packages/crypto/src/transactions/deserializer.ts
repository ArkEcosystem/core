--- conflicted
+++ resolved
@@ -1,14 +1,7 @@
 import ByteBuffer from "bytebuffer";
-<<<<<<< HEAD
-import { crypto } from "../crypto";
 import { TransactionTypes } from "../enums";
 import { MalformedTransactionBytesError, TransactionVersionError } from "../errors";
-=======
-import { TransactionRegistry } from ".";
-import { TransactionTypes } from "../enums";
-import { TransactionVersionError } from "../errors";
 import { Address } from "../identities";
->>>>>>> 43c4129b
 import { ITransaction, ITransactionData } from "../interfaces";
 import { configManager } from "../managers";
 import { BigNumber } from "../utils";
