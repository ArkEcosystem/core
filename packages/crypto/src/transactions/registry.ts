import {
    TransactionAlreadyRegisteredError,
    TransactionKeyAlreadyRegisteredError,
<<<<<<< HEAD
    TransactionVersionAlreadyRegisteredError,
    UnkownTransactionError,
} from "../errors";
import { validator } from "../validation";
import { One, Transaction, TransactionTypeFactory, Two } from "./types";
=======
    UnkownTransactionError,
} from "../errors";
import { validator } from "../validation";
import {
    DelegateRegistrationTransaction,
    DelegateResignationTransaction,
    HtlcClaimTransaction,
    HtlcLockTransaction,
    HtlcRefundTransaction,
    IpfsTransaction,
    MultiPaymentTransaction,
    MultiSignatureRegistrationTransaction,
    schemas,
    SecondSignatureRegistrationTransaction,
    Transaction,
    TransactionTypeFactory,
    TransferTransaction,
    VoteTransaction,
} from "./types";
>>>>>>> 239f12e1
import { InternalTransactionType } from "./types/internal-transaction-type";

export type TransactionConstructor = typeof Transaction;

class TransactionRegistry {
    private readonly transactionTypes: Map<InternalTransactionType, Map<number, TransactionConstructor>> = new Map();

    public constructor() {
        TransactionTypeFactory.initialize(this.transactionTypes);

<<<<<<< HEAD
        this.registerTransactionType(One.TransferTransaction);
        this.registerTransactionType(Two.TransferTransaction);

        this.registerTransactionType(One.SecondSignatureRegistrationTransaction);
        this.registerTransactionType(Two.SecondSignatureRegistrationTransaction);

        this.registerTransactionType(One.DelegateRegistrationTransaction);
        this.registerTransactionType(Two.DelegateRegistrationTransaction);

        this.registerTransactionType(One.VoteTransaction);
        this.registerTransactionType(Two.VoteTransaction);

        this.registerTransactionType(One.MultiSignatureRegistrationTransaction);
        this.registerTransactionType(Two.MultiSignatureRegistrationTransaction);

        this.registerTransactionType(Two.IpfsTransaction);

        this.registerTransactionType(Two.MultiPaymentTransaction);

        this.registerTransactionType(Two.DelegateResignationTransaction);

        this.registerTransactionType(Two.HtlcLockTransaction);
        this.registerTransactionType(Two.HtlcClaimTransaction);
        this.registerTransactionType(Two.HtlcRefundTransaction);
=======
        this.registerTransactionType(TransferTransaction);
        this.registerTransactionType(SecondSignatureRegistrationTransaction);
        this.registerTransactionType(DelegateRegistrationTransaction);
        this.registerTransactionType(VoteTransaction);
        this.registerTransactionType(MultiSignatureRegistrationTransaction);
        this.registerTransactionType(IpfsTransaction);
        this.registerTransactionType(MultiPaymentTransaction);
        this.registerTransactionType(DelegateResignationTransaction);
        this.registerTransactionType(HtlcLockTransaction);
        this.registerTransactionType(HtlcClaimTransaction);
        this.registerTransactionType(HtlcRefundTransaction);

        // registering multisignature legacy schema separate after splitting the main
        // multisignature schema into current implementation and legacy
        validator.extendTransaction(schemas.multiSignatureLegacy, false);
>>>>>>> 239f12e1
    }

    public registerTransactionType(constructor: TransactionConstructor): void {
        const { typeGroup, type } = constructor;

        if (typeof type === "undefined" || typeof typeGroup === "undefined") {
            throw new Error();
        }

        const internalType: InternalTransactionType = InternalTransactionType.from(type, typeGroup);
        for (const registeredConstructors of this.transactionTypes.values()) {
            if (registeredConstructors.size) {
                const first = [...registeredConstructors.values()][0];
                if (
                    first.key === constructor.key &&
                    InternalTransactionType.from(first.type!, first.typeGroup) !== internalType
                ) {
                    throw new TransactionKeyAlreadyRegisteredError(first.key!);
                }

                for (const registeredConstructor of registeredConstructors.values()) {
                    if (registeredConstructor === constructor) {
                        throw new TransactionAlreadyRegisteredError(constructor.name);
                    }
                }
            }
        }

<<<<<<< HEAD
        if (!this.transactionTypes.has(internalType)) {
            this.transactionTypes.set(internalType, new Map());
        } else if (this.transactionTypes.get(internalType)?.has(constructor.version)) {
            throw new TransactionVersionAlreadyRegisteredError(constructor.name, constructor.version);
        }

        this.transactionTypes.get(internalType)!.set(constructor.version, constructor);
=======
        if (Array.from(this.transactionTypes.values()).some(({ key }) => key === constructor.key)) {
            throw new TransactionKeyAlreadyRegisteredError(constructor.key);
        }

        this.transactionTypes.set(internalType, constructor);
>>>>>>> 239f12e1
        this.updateSchemas(constructor);
    }

    public deregisterTransactionType(constructor: TransactionConstructor): void {
        const { typeGroup, type, version } = constructor;

        if (typeof type === "undefined" || typeof typeGroup === "undefined") {
            throw new Error();
        }

        const internalType: InternalTransactionType = InternalTransactionType.from(type, typeGroup);
        if (!this.transactionTypes.has(internalType)) {
            throw new UnkownTransactionError(internalType.toString());
        }

        this.updateSchemas(constructor, true);

        const constructors = this.transactionTypes.get(internalType)!;
        if (!constructors.has(version)) {
            throw new UnkownTransactionError(internalType.toString());
        }

        constructors.delete(version);

        if (constructors.size === 0) {
            this.transactionTypes.delete(internalType);
        }
    }

    private updateSchemas(transaction: TransactionConstructor, remove?: boolean): void {
        validator.extendTransaction(transaction.getSchema(), remove);
    }
}

export const transactionRegistry = new TransactionRegistry();<|MERGE_RESOLUTION|>--- conflicted
+++ resolved
@@ -1,33 +1,11 @@
 import {
     TransactionAlreadyRegisteredError,
     TransactionKeyAlreadyRegisteredError,
-<<<<<<< HEAD
     TransactionVersionAlreadyRegisteredError,
     UnkownTransactionError,
 } from "../errors";
 import { validator } from "../validation";
-import { One, Transaction, TransactionTypeFactory, Two } from "./types";
-=======
-    UnkownTransactionError,
-} from "../errors";
-import { validator } from "../validation";
-import {
-    DelegateRegistrationTransaction,
-    DelegateResignationTransaction,
-    HtlcClaimTransaction,
-    HtlcLockTransaction,
-    HtlcRefundTransaction,
-    IpfsTransaction,
-    MultiPaymentTransaction,
-    MultiSignatureRegistrationTransaction,
-    schemas,
-    SecondSignatureRegistrationTransaction,
-    Transaction,
-    TransactionTypeFactory,
-    TransferTransaction,
-    VoteTransaction,
-} from "./types";
->>>>>>> 239f12e1
+import { One, Transaction, TransactionTypeFactory, Two, schemas } from "./types";
 import { InternalTransactionType } from "./types/internal-transaction-type";
 
 export type TransactionConstructor = typeof Transaction;
@@ -38,7 +16,6 @@
     public constructor() {
         TransactionTypeFactory.initialize(this.transactionTypes);
 
-<<<<<<< HEAD
         this.registerTransactionType(One.TransferTransaction);
         this.registerTransactionType(Two.TransferTransaction);
 
@@ -63,23 +40,6 @@
         this.registerTransactionType(Two.HtlcLockTransaction);
         this.registerTransactionType(Two.HtlcClaimTransaction);
         this.registerTransactionType(Two.HtlcRefundTransaction);
-=======
-        this.registerTransactionType(TransferTransaction);
-        this.registerTransactionType(SecondSignatureRegistrationTransaction);
-        this.registerTransactionType(DelegateRegistrationTransaction);
-        this.registerTransactionType(VoteTransaction);
-        this.registerTransactionType(MultiSignatureRegistrationTransaction);
-        this.registerTransactionType(IpfsTransaction);
-        this.registerTransactionType(MultiPaymentTransaction);
-        this.registerTransactionType(DelegateResignationTransaction);
-        this.registerTransactionType(HtlcLockTransaction);
-        this.registerTransactionType(HtlcClaimTransaction);
-        this.registerTransactionType(HtlcRefundTransaction);
-
-        // registering multisignature legacy schema separate after splitting the main
-        // multisignature schema into current implementation and legacy
-        validator.extendTransaction(schemas.multiSignatureLegacy, false);
->>>>>>> 239f12e1
     }
 
     public registerTransactionType(constructor: TransactionConstructor): void {
@@ -108,7 +68,6 @@
             }
         }
 
-<<<<<<< HEAD
         if (!this.transactionTypes.has(internalType)) {
             this.transactionTypes.set(internalType, new Map());
         } else if (this.transactionTypes.get(internalType)?.has(constructor.version)) {
@@ -116,13 +75,6 @@
         }
 
         this.transactionTypes.get(internalType)!.set(constructor.version, constructor);
-=======
-        if (Array.from(this.transactionTypes.values()).some(({ key }) => key === constructor.key)) {
-            throw new TransactionKeyAlreadyRegisteredError(constructor.key);
-        }
-
-        this.transactionTypes.set(internalType, constructor);
->>>>>>> 239f12e1
         this.updateSchemas(constructor);
     }
 
