import ByteBuffer from "bytebuffer";
<<<<<<< HEAD
import Long from "long";

=======
import { Utils } from "..";
>>>>>>> 239f12e1
import { TransactionType, TransactionTypeGroup } from "../enums";
import { TransactionVersionError } from "../errors";
import { Address } from "../identities";
import { ISerializeOptions } from "../interfaces";
import { ITransaction, ITransactionData } from "../interfaces";
import { configManager } from "../managers/config";
<<<<<<< HEAD
import { isException, isSupportedTansactionVersion } from "../utils";
import { TransactionTypeFactory } from "./types/factory";
=======
import { isSupportedTransactionVersion } from "../utils";
import { TransactionTypeFactory } from "./types";
>>>>>>> 239f12e1

// Reference: https://github.com/ArkEcosystem/AIPs/blob/master/AIPS/aip-11.md
export class Serializer {
    public static getBytes(transaction: ITransactionData, options: ISerializeOptions = {}): Buffer {
        const version: number = transaction.version || 1;

        if (options.acceptLegacyVersion || isSupportedTransactionVersion(version)) {
            if (version === 1) {
                return this.getBytesV1(transaction, options);
            }

            return this.serialize(TransactionTypeFactory.create(transaction), options);
        } else {
            throw new TransactionVersionError(version);
        }
    }

    /**
     * Serializes the given transaction according to AIP11.
     */
    public static serialize(transaction: ITransaction, options: ISerializeOptions = {}): Buffer {
        const buffer: ByteBuffer = new ByteBuffer(512, true);

        this.serializeCommon(transaction.data, buffer);
        this.serializeVendorField(transaction, buffer);

        const serialized: ByteBuffer | undefined = transaction.serialize(options);

        if (!serialized) {
            throw new Error();
        }

        const typeBuffer: ByteBuffer = serialized.flip();
        buffer.append(typeBuffer);

        this.serializeSignatures(transaction.data, buffer, options);

        const flippedBuffer: Buffer = buffer.flip().toBuffer();
        transaction.serialized = flippedBuffer;

        return flippedBuffer;
    }

    /**
     * Serializes the given transaction prior to AIP11 (legacy).
     */
    private static getBytesV1(transaction: ITransactionData, options: ISerializeOptions = {}): Buffer {
        let assetSize = 0;
        let assetBytes: Buffer | Uint8Array | undefined;

        if (transaction.type === TransactionType.SecondSignature && transaction.asset) {
            const { signature } = transaction.asset;
            const bb = new ByteBuffer(33, true);

            if (signature && signature.publicKey) {
                const publicKeyBuffer = Buffer.from(signature.publicKey, "hex");

                for (const byte of publicKeyBuffer) {
                    bb.writeByte(byte);
                }
            }

            bb.flip();

            assetBytes = new Uint8Array(bb.toArrayBuffer());
            assetSize = assetBytes.length;
        }

        if (
            transaction.type === TransactionType.DelegateRegistration &&
            transaction.asset &&
            transaction.asset.delegate
        ) {
            assetBytes = Buffer.from(transaction.asset.delegate.username, "utf8");
            assetSize = assetBytes.length;
        }

        if (transaction.type === TransactionType.Vote && transaction.asset && transaction.asset.votes) {
            assetBytes = Buffer.from(transaction.asset.votes.join(""), "utf8");
            assetSize = assetBytes.length;
        }

        if (
            transaction.type === TransactionType.MultiSignature &&
            transaction.asset &&
            transaction.asset.multiSignatureLegacy
        ) {
            const keysgroupBuffer: Buffer = Buffer.from(
                transaction.asset.multiSignatureLegacy.keysgroup.join(""),
                "utf8",
            );
            const bb: ByteBuffer = new ByteBuffer(1 + 1 + keysgroupBuffer.length, true);

            bb.writeByte(transaction.asset.multiSignatureLegacy.min);
            bb.writeByte(transaction.asset.multiSignatureLegacy.lifetime);

            for (const byte of keysgroupBuffer) {
                bb.writeByte(byte);
            }

            bb.flip();

            assetBytes = bb.toBuffer();
            assetSize = assetBytes.length;
        }

        const bb: ByteBuffer = new ByteBuffer(1 + 4 + 32 + 8 + 8 + 21 + 64 + 64 + 64 + assetSize, true);
        bb.writeByte(transaction.type);
        bb.writeInt(transaction.timestamp);

        if (transaction.senderPublicKey) {
            const senderPublicKeyBuffer: Buffer = Buffer.from(transaction.senderPublicKey, "hex");

            for (const byte of senderPublicKeyBuffer) {
                bb.writeByte(byte);
            }

            // Apply fix for broken type 1 and 4 transactions, which were
            // erroneously calculated with a recipient id.
            const { transactionIdFixTable } = configManager.get("exceptions");
            const isBrokenTransaction: boolean =
                transactionIdFixTable && Object.values(transactionIdFixTable).includes(transaction.id);

            if (isBrokenTransaction || (transaction.recipientId && transaction.type !== 1 && transaction.type !== 4)) {
                const recipientId =
                    transaction.recipientId || Address.fromPublicKey(transaction.senderPublicKey, transaction.network);
                const recipient = Address.toBuffer(recipientId).addressBuffer;
                for (const byte of recipient) {
                    bb.writeByte(byte);
                }
            } else {
                for (let i = 0; i < 21; i++) {
                    bb.writeByte(0);
                }
            }
        }

        if (transaction.vendorField) {
            const vf: Buffer = Buffer.from(transaction.vendorField);
            const fillstart: number = vf.length;
            for (let i = 0; i < fillstart; i++) {
                bb.writeByte(vf[i]);
            }
            for (let i = fillstart; i < 64; i++) {
                bb.writeByte(0);
            }
        } else {
            for (let i = 0; i < 64; i++) {
                bb.writeByte(0);
            }
        }

        // @ts-ignore - The ByteBuffer types say we can't use strings but the code actually handles them.
        bb.writeInt64(transaction.amount.toString());
        // @ts-ignore - The ByteBuffer types say we can't use strings but the code actually handles them.
        bb.writeInt64(transaction.fee.toString());

        if (assetSize > 0 && assetBytes) {
            for (let i = 0; i < assetSize; i++) {
                bb.writeByte(assetBytes[i]);
            }
        }

        if (!options.excludeSignature && transaction.signature) {
            const signatureBuffer = Buffer.from(transaction.signature, "hex");
            for (const byte of signatureBuffer) {
                bb.writeByte(byte);
            }
        }

        if (!options.excludeSecondSignature && transaction.secondSignature) {
            const signSignatureBuffer = Buffer.from(transaction.secondSignature, "hex");
            for (const byte of signSignatureBuffer) {
                bb.writeByte(byte);
            }
        }

        bb.flip();
        const arrayBuffer: Uint8Array = new Uint8Array(bb.toArrayBuffer());
        const buffer: number[] = [];

        for (let i = 0; i < arrayBuffer.length; i++) {
            buffer[i] = arrayBuffer[i];
        }

        return Buffer.from(buffer);
    }

    private static serializeCommon(transaction: ITransactionData, buffer: ByteBuffer): void {
        transaction.version = transaction.version || 0x01;
        if (transaction.typeGroup === undefined) {
            transaction.typeGroup = TransactionTypeGroup.Core;
        }

        buffer.writeByte(0xff);
        buffer.writeByte(transaction.version);
        buffer.writeByte(transaction.network || configManager.get("network.pubKeyHash"));

        if (transaction.version === 1) {
            buffer.writeByte(transaction.type);
            buffer.writeUint32(transaction.timestamp);
        } else {
            buffer.writeUint32(transaction.typeGroup);
            buffer.writeUint16(transaction.type);
<<<<<<< HEAD

            if (transaction.nonce) {
                buffer.writeUint64(Long.fromString(transaction.nonce.toString()));
            }
        }

        if (transaction.senderPublicKey) {
            buffer.append(transaction.senderPublicKey, "hex");
        }

        buffer.writeUint64(Long.fromString(transaction.fee.toString()));
=======
            // @ts-ignore - The ByteBuffer types say we can't use strings but the code actually handles them.
            buffer.writeUint64(transaction.nonce.toString());
        }

        buffer.append(transaction.senderPublicKey, "hex");
        // @ts-ignore - The ByteBuffer types say we can't use strings but the code actually handles them.
        buffer.writeUint64(transaction.fee.toString());
>>>>>>> 239f12e1
    }

    private static serializeVendorField(transaction: ITransaction, buffer: ByteBuffer): void {
        if (transaction.hasVendorField()) {
            const { data }: ITransaction = transaction;

            if (data.vendorField) {
                const vf: Buffer = Buffer.from(data.vendorField, "utf8");
                buffer.writeByte(vf.length);
                buffer.append(vf);
            } else {
                buffer.writeByte(0x00);
            }
        } else {
            buffer.writeByte(0x00);
        }
    }

    private static serializeSignatures(
        transaction: ITransactionData,
        buffer: ByteBuffer,
        options: ISerializeOptions = {},
    ): void {
        if (transaction.signature && !options.excludeSignature) {
            buffer.append(transaction.signature, "hex");
        }

        const secondSignature: string | undefined = transaction.secondSignature || transaction.signSignature;

        if (secondSignature && !options.excludeSecondSignature) {
            buffer.append(secondSignature, "hex");
        }

        if (transaction.signatures) {
            if (transaction.version === 1 && isException(transaction.id)) {
                buffer.append("ff", "hex"); // 0xff separator to signal start of multi-signature transactions
                buffer.append(transaction.signatures.join(""), "hex");
            } else if (!options.excludeMultiSignature) {
                buffer.append(transaction.signatures.join(""), "hex");
            }
        }
    }
}<|MERGE_RESOLUTION|>--- conflicted
+++ resolved
@@ -1,23 +1,15 @@
 import ByteBuffer from "bytebuffer";
-<<<<<<< HEAD
-import Long from "long";
-
-=======
-import { Utils } from "..";
->>>>>>> 239f12e1
+
 import { TransactionType, TransactionTypeGroup } from "../enums";
 import { TransactionVersionError } from "../errors";
 import { Address } from "../identities";
 import { ISerializeOptions } from "../interfaces";
 import { ITransaction, ITransactionData } from "../interfaces";
 import { configManager } from "../managers/config";
-<<<<<<< HEAD
-import { isException, isSupportedTansactionVersion } from "../utils";
+import { isException } from "../utils";
 import { TransactionTypeFactory } from "./types/factory";
-=======
 import { isSupportedTransactionVersion } from "../utils";
 import { TransactionTypeFactory } from "./types";
->>>>>>> 239f12e1
 
 // Reference: https://github.com/ArkEcosystem/AIPs/blob/master/AIPS/aip-11.md
 export class Serializer {
@@ -222,10 +214,10 @@
         } else {
             buffer.writeUint32(transaction.typeGroup);
             buffer.writeUint16(transaction.type);
-<<<<<<< HEAD
 
             if (transaction.nonce) {
-                buffer.writeUint64(Long.fromString(transaction.nonce.toString()));
+                // @ts-ignore - The ByteBuffer types say we can't use strings but the code actually handles them.
+                buffer.writeUint64(transaction.nonce.toString());
             }
         }
 
@@ -233,16 +225,8 @@
             buffer.append(transaction.senderPublicKey, "hex");
         }
 
-        buffer.writeUint64(Long.fromString(transaction.fee.toString()));
-=======
-            // @ts-ignore - The ByteBuffer types say we can't use strings but the code actually handles them.
-            buffer.writeUint64(transaction.nonce.toString());
-        }
-
-        buffer.append(transaction.senderPublicKey, "hex");
         // @ts-ignore - The ByteBuffer types say we can't use strings but the code actually handles them.
         buffer.writeUint64(transaction.fee.toString());
->>>>>>> 239f12e1
     }
 
     private static serializeVendorField(transaction: ITransaction, buffer: ByteBuffer): void {
