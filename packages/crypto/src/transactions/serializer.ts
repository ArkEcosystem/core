--- conflicted
+++ resolved
@@ -9,10 +9,7 @@
 import { ITransaction, ITransactionData } from "../interfaces";
 import { configManager } from "../managers/config";
 import { isSupportedTansactionVersion } from "../utils";
-<<<<<<< HEAD
-=======
 import { Base58 } from "../utils/base58";
->>>>>>> 575234e7
 import { TransactionTypeFactory } from "./types";
 
 // Reference: https://github.com/ArkEcosystem/AIPs/blob/master/AIPS/aip-11.md
