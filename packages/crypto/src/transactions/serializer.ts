import ByteBuffer from "bytebuffer";
<<<<<<< HEAD

=======
import Long from "long";
>>>>>>> 38156bc8
import { Utils } from "..";
import { TransactionType, TransactionTypeGroup } from "../enums";
import { TransactionVersionError } from "../errors";
import { Address } from "../identities";
import { ISerializeOptions } from "../interfaces";
import { ITransaction, ITransactionData } from "../interfaces";
import { configManager } from "../managers/config";
import { isSupportedTansactionVersion } from "../utils";
import { TransactionTypeFactory } from "./types";

// Reference: https://github.com/ArkEcosystem/AIPs/blob/master/AIPS/aip-11.md
export class Serializer {
    public static getBytes(transaction: ITransactionData, options: ISerializeOptions = {}): Buffer {
        const version: number = transaction.version || 1;

        if (options.acceptLegacyVersion || isSupportedTansactionVersion(version)) {
            if (version === 1) {
                return this.getBytesV1(transaction, options);
            } else {
                return this.serialize(TransactionTypeFactory.create(transaction), options);
            }
        } else {
            throw new TransactionVersionError(version);
        }
    }

    /**
     * Serializes the given transaction according to AIP11.
     */
    public static serialize(transaction: ITransaction, options: ISerializeOptions = {}): Buffer {
        const buffer: ByteBuffer = new ByteBuffer(512, true);

        this.serializeCommon(transaction.data, buffer);
        this.serializeVendorField(transaction, buffer);

        const typeBuffer: ByteBuffer = transaction.serialize(options).flip();
        buffer.append(typeBuffer);

        this.serializeSignatures(transaction.data, buffer, options);

        const flippedBuffer: Buffer = buffer.flip().toBuffer();
        transaction.serialized = flippedBuffer;

        return flippedBuffer;
    }

    /**
     * Serializes the given transaction prior to AIP11 (legacy).
     */
    private static getBytesV1(transaction: ITransactionData, options: ISerializeOptions = {}): Buffer {
        let assetSize = 0;
        let assetBytes: Buffer | Uint8Array;

        switch (transaction.type) {
            case TransactionType.SecondSignature: {
                const { signature } = transaction.asset;
                const bb = new ByteBuffer(33, true);
                const publicKeyBuffer = Buffer.from(signature.publicKey, "hex");

                for (const byte of publicKeyBuffer) {
                    bb.writeByte(byte);
                }

                bb.flip();

                assetBytes = new Uint8Array(bb.toArrayBuffer());
                assetSize = assetBytes.length;
                break;
            }

            case TransactionType.DelegateRegistration: {
                assetBytes = Buffer.from(transaction.asset.delegate.username, "utf8");
                assetSize = assetBytes.length;
                break;
            }

            case TransactionType.Vote: {
                if (transaction.asset.votes) {
                    assetBytes = Buffer.from(transaction.asset.votes.join(""), "utf8");
                    assetSize = assetBytes.length;
                }
                break;
            }

            case TransactionType.MultiSignature: {
                const keysgroupBuffer: Buffer = Buffer.from(
                    transaction.asset.multiSignatureLegacy.keysgroup.join(""),
                    "utf8",
                );
                const bb: ByteBuffer = new ByteBuffer(1 + 1 + keysgroupBuffer.length, true);

                bb.writeByte(transaction.asset.multiSignatureLegacy.min);
                bb.writeByte(transaction.asset.multiSignatureLegacy.lifetime);

                for (const byte of keysgroupBuffer) {
                    bb.writeByte(byte);
                }

                bb.flip();

                assetBytes = bb.toBuffer();
                assetSize = assetBytes.length;
                break;
            }
        }

        const bb: ByteBuffer = new ByteBuffer(1 + 4 + 32 + 8 + 8 + 21 + 64 + 64 + 64 + assetSize, true);
        bb.writeByte(transaction.type);
        bb.writeInt(transaction.timestamp);

        const senderPublicKeyBuffer: Buffer = Buffer.from(transaction.senderPublicKey, "hex");
        for (const byte of senderPublicKeyBuffer) {
            bb.writeByte(byte);
        }

        // Apply fix for broken type 1 and 4 transactions, which were
        // erroneously calculated with a recipient id.
        const { transactionIdFixTable } = configManager.get("exceptions");
        const isBrokenTransaction: boolean =
            transactionIdFixTable && Object.values(transactionIdFixTable).includes(transaction.id);
        if (isBrokenTransaction || (transaction.recipientId && transaction.type !== 1 && transaction.type !== 4)) {
            const recipientId =
                transaction.recipientId || Address.fromPublicKey(transaction.senderPublicKey, transaction.network);
            const recipient = Address.toBuffer(recipientId);
            for (const byte of recipient) {
                bb.writeByte(byte);
            }
        } else {
            for (let i = 0; i < 21; i++) {
                bb.writeByte(0);
            }
        }

        if (transaction.vendorField) {
            const vf: Buffer = Buffer.from(transaction.vendorField);
            const fillstart: number = vf.length;
            for (let i = 0; i < fillstart; i++) {
                bb.writeByte(vf[i]);
            }
            for (let i = fillstart; i < 64; i++) {
                bb.writeByte(0);
            }
        } else {
            for (let i = 0; i < 64; i++) {
                bb.writeByte(0);
            }
        }

        bb.writeInt64(Long.fromString(transaction.amount.toString()));
        bb.writeInt64(Long.fromString(transaction.fee.toString()));

        if (assetSize > 0) {
            for (let i = 0; i < assetSize; i++) {
                bb.writeByte(assetBytes[i]);
            }
        }

        if (!options.excludeSignature && transaction.signature) {
            const signatureBuffer = Buffer.from(transaction.signature, "hex");
            for (const byte of signatureBuffer) {
                bb.writeByte(byte);
            }
        }

        if (!options.excludeSecondSignature && transaction.secondSignature) {
            const signSignatureBuffer = Buffer.from(transaction.secondSignature, "hex");
            for (const byte of signSignatureBuffer) {
                bb.writeByte(byte);
            }
        }

        bb.flip();
        const arrayBuffer: Uint8Array = new Uint8Array(bb.toArrayBuffer());
        const buffer: number[] = [];

        for (let i = 0; i < arrayBuffer.length; i++) {
            buffer[i] = arrayBuffer[i];
        }

        return Buffer.from(buffer);
    }

    private static serializeCommon(transaction: ITransactionData, buffer: ByteBuffer): void {
        transaction.version = transaction.version || 0x01;
        if (transaction.typeGroup === undefined) {
            transaction.typeGroup = TransactionTypeGroup.Core;
        }

        buffer.writeByte(0xff);
        buffer.writeByte(transaction.version);
        buffer.writeByte(transaction.network || configManager.get("network.pubKeyHash"));

        if (transaction.version === 1) {
            buffer.writeByte(transaction.type);
            buffer.writeUint32(transaction.timestamp);
        } else {
            buffer.writeUint32(transaction.typeGroup);
            buffer.writeUint16(transaction.type);
            buffer.writeUint64(Long.fromString(transaction.nonce.toString()));
        }

        buffer.append(transaction.senderPublicKey, "hex");
        buffer.writeUint64(Long.fromString(transaction.fee.toString()));
    }

    private static serializeVendorField(transaction: ITransaction, buffer: ByteBuffer): void {
        if (transaction.hasVendorField()) {
            const { data }: ITransaction = transaction;

            if (data.vendorField) {
                const vf: Buffer = Buffer.from(data.vendorField, "utf8");
                buffer.writeByte(vf.length);
                buffer.append(vf);
            } else {
                buffer.writeByte(0x00);
            }
        } else {
            buffer.writeByte(0x00);
        }
    }

    private static serializeSignatures(
        transaction: ITransactionData,
        buffer: ByteBuffer,
        options: ISerializeOptions = {},
    ): void {
        if (transaction.signature && !options.excludeSignature) {
            buffer.append(transaction.signature, "hex");
        }

        const secondSignature: string = transaction.secondSignature || transaction.signSignature;

        if (secondSignature && !options.excludeSecondSignature) {
            buffer.append(secondSignature, "hex");
        }

        if (transaction.signatures) {
            if (transaction.version === 1 && Utils.isException(transaction)) {
                buffer.append("ff", "hex"); // 0xff separator to signal start of multi-signature transactions
                buffer.append(transaction.signatures.join(""), "hex");
            } else if (!options.excludeMultiSignature) {
                buffer.append(transaction.signatures.join(""), "hex");
            }
        }
    }
}<|MERGE_RESOLUTION|>--- conflicted
+++ resolved
@@ -1,9 +1,5 @@
 import ByteBuffer from "bytebuffer";
-<<<<<<< HEAD
-
-=======
 import Long from "long";
->>>>>>> 38156bc8
 import { Utils } from "..";
 import { TransactionType, TransactionTypeGroup } from "../enums";
 import { TransactionVersionError } from "../errors";
