/* tslint:disable:no-shadowed-variable */

import bs58check from "bs58check";
import ByteBuffer from "bytebuffer";
import { TransactionTypes } from "../enums";
import { TransactionVersionError } from "../errors";
import { Address } from "../identities";
import { ISerializeOptions } from "../interfaces";
import { ITransaction, ITransactionData } from "../interfaces";
import { configManager } from "../managers";
<<<<<<< HEAD
import { Transaction, TransactionTypeFactory } from "./types";
=======
>>>>>>> 0a53532b

// Reference: https://github.com/ArkEcosystem/AIPs/blob/master/AIPS/aip-11.md
export class Serializer {
    public static getBytes(transaction: ITransactionData, options?: ISerializeOptions): Buffer {
        const version: number = transaction.version || 1;

        if (version === 1) {
            return this.getBytesV1(transaction, options);
        } else if (version === 2 && configManager.getMilestone().aip11) {
            return this.getBytesV2(transaction, options);
        } else {
            throw new TransactionVersionError(version);
        }
    }

    /**
     * Serializes the given transaction according to AIP11.
     */
    public static serialize(transaction: ITransaction, options: ISerializeOptions = {}): Buffer {
        const buffer: ByteBuffer = new ByteBuffer(512, true);
        const { data } = transaction;

        this.serializeCommon(data, buffer);
        this.serializeVendorField(transaction, buffer);

        const typeBuffer: ByteBuffer = transaction.serialize(options).flip();
        buffer.append(typeBuffer);

        this.serializeSignatures(data, buffer, options);

        const flippedBuffer: Buffer = buffer.flip().toBuffer();
        transaction.serialized = flippedBuffer;

        return flippedBuffer;
    }

    /**
     * Serializes the given transaction prior to AIP11 (legacy).
     */
    private static getBytesV1(transaction: ITransactionData, options: ISerializeOptions = {}): Buffer {
        let assetSize: number = 0;
        let assetBytes: Buffer | Uint8Array = null;

        switch (transaction.type) {
            case TransactionTypes.SecondSignature: {
                const { signature } = transaction.asset;
                const bb = new ByteBuffer(33, true);
                const publicKeyBuffer = Buffer.from(signature.publicKey, "hex");

                for (const byte of publicKeyBuffer) {
                    bb.writeByte(byte);
                }

                bb.flip();

                assetBytes = new Uint8Array(bb.toArrayBuffer());
                assetSize = assetBytes.length;
                break;
            }

            case TransactionTypes.DelegateRegistration: {
                assetBytes = Buffer.from(transaction.asset.delegate.username, "utf8");
                assetSize = assetBytes.length;
                break;
            }

            case TransactionTypes.Vote: {
                if (transaction.asset.votes !== null) {
                    assetBytes = Buffer.from(transaction.asset.votes.join(""), "utf8");
                    assetSize = assetBytes.length;
                }
                break;
            }

            case TransactionTypes.MultiSignature: {
                const keysgroupBuffer = Buffer.from(transaction.asset.multiSignatureLegacy.keysgroup.join(""), "utf8");
                const bb = new ByteBuffer(1 + 1 + keysgroupBuffer.length, true);

                bb.writeByte(transaction.asset.multiSignatureLegacy.min);
                bb.writeByte(transaction.asset.multiSignatureLegacy.lifetime);

                for (const byte of keysgroupBuffer) {
                    bb.writeByte(byte);
                }

                bb.flip();

                assetBytes = bb.toBuffer();
                assetSize = assetBytes.length;
                break;
            }
        }

        const bb: ByteBuffer = new ByteBuffer(1 + 4 + 32 + 8 + 8 + 21 + 64 + 64 + 64 + assetSize, true);
        bb.writeByte(transaction.type);
        bb.writeInt(transaction.timestamp);

        const senderPublicKeyBuffer: Buffer = Buffer.from(transaction.senderPublicKey, "hex");
        for (const byte of senderPublicKeyBuffer) {
            bb.writeByte(byte);
        }

        // Apply fix for broken type 1 and 4 transactions, which were
        // erroneously calculated with a recipient id.
        const { transactionIdFixTable } = configManager.get("exceptions");
        const isBrokenTransaction: boolean =
            transactionIdFixTable && Object.values(transactionIdFixTable).includes(transaction.id);
        if (isBrokenTransaction || (transaction.recipientId && transaction.type !== 1 && transaction.type !== 4)) {
            const recipientId =
                transaction.recipientId || Address.fromPublicKey(transaction.senderPublicKey, transaction.network);
            const recipient = bs58check.decode(recipientId);
            for (const byte of recipient) {
                bb.writeByte(byte);
            }
        } else {
            for (let i = 0; i < 21; i++) {
                bb.writeByte(0);
            }
        }

        if (transaction.vendorFieldHex) {
            const vf: Buffer = Buffer.from(transaction.vendorFieldHex, "hex");
            const fillstart: number = vf.length;
            for (let i = 0; i < fillstart; i++) {
                bb.writeByte(vf[i]);
            }
            for (let i = fillstart; i < 64; i++) {
                bb.writeByte(0);
            }
        } else if (transaction.vendorField) {
            const vf: Buffer = Buffer.from(transaction.vendorField);
            const fillstart: number = vf.length;
            for (let i = 0; i < fillstart; i++) {
                bb.writeByte(vf[i]);
            }
            for (let i = fillstart; i < 64; i++) {
                bb.writeByte(0);
            }
        } else {
            for (let i = 0; i < 64; i++) {
                bb.writeByte(0);
            }
        }

        bb.writeInt64(+transaction.amount.toFixed());
        bb.writeInt64(+transaction.fee.toFixed());

        if (assetSize > 0) {
            for (let i = 0; i < assetSize; i++) {
                bb.writeByte(assetBytes[i]);
            }
        }

        if (!options.excludeSignature && transaction.signature) {
            const signatureBuffer = Buffer.from(transaction.signature, "hex");
            for (const byte of signatureBuffer) {
                bb.writeByte(byte);
            }
        }

        if (!options.excludeSecondSignature && transaction.secondSignature) {
            const signSignatureBuffer = Buffer.from(transaction.secondSignature, "hex");
            for (const byte of signSignatureBuffer) {
                bb.writeByte(byte);
            }
        }

        bb.flip();
        const arrayBuffer: Uint8Array = new Uint8Array(bb.toArrayBuffer());
        const buffer: number[] = [];

        for (let i = 0; i < arrayBuffer.length; i++) {
            buffer[i] = arrayBuffer[i];
        }

        return Buffer.from(buffer);
    }

    private static getBytesV2(transaction: ITransactionData, options: ISerializeOptions = {}): Buffer {
        return this.serialize(TransactionTypeFactory.create(transaction), options);
    }

    private static serializeCommon(transaction: ITransactionData, buffer: ByteBuffer): void {
        buffer.writeByte(0xff); // fill, to disambiguate from v1
        buffer.writeByte(transaction.version || 0x01); // version
        buffer.writeByte(transaction.network || configManager.get("network.pubKeyHash")); // ark = 0x17, devnet = 0x30
        buffer.writeByte(transaction.type);
        buffer.writeUint32(transaction.timestamp);
        buffer.append(transaction.senderPublicKey, "hex");
        buffer.writeUint64(+transaction.fee);
    }

    private static serializeVendorField(transaction: ITransaction, buffer: ByteBuffer): void {
        if (transaction.hasVendorField()) {
            const { data } = transaction;
            if (data.vendorField) {
                const vf: Buffer = Buffer.from(data.vendorField, "utf8");
                buffer.writeByte(vf.length);
                buffer.append(vf);
            } else if (data.vendorFieldHex) {
                buffer.writeByte(data.vendorFieldHex.length / 2);
                buffer.append(data.vendorFieldHex, "hex");
            } else {
                buffer.writeByte(0x00);
            }
        } else {
            buffer.writeByte(0x00);
        }
    }

    private static serializeSignatures(
        transaction: ITransactionData,
        buffer: ByteBuffer,
        options: ISerializeOptions = {},
    ): void {
        if (transaction.signature && !options.excludeSignature) {
            buffer.append(transaction.signature, "hex");
        }

        const secondSignature = transaction.secondSignature || transaction.signSignature;
        if (secondSignature && !options.excludeSecondSignature) {
            buffer.append(secondSignature, "hex");
        }

        if (transaction.signatures) {
            // TODO: check if still relevant
            if (transaction.version === 1) {
                buffer.append("ff", "hex"); // 0xff separator to signal start of multi-signature transactions
                buffer.append(transaction.signatures.join(""), "hex");
            } else if (!options.excludeMultiSignature) {
                buffer.append(transaction.signatures.join(""), "hex");
            }
        }
    }
}<|MERGE_RESOLUTION|>--- conflicted
+++ resolved
@@ -8,10 +8,7 @@
 import { ISerializeOptions } from "../interfaces";
 import { ITransaction, ITransactionData } from "../interfaces";
 import { configManager } from "../managers";
-<<<<<<< HEAD
-import { Transaction, TransactionTypeFactory } from "./types";
-=======
->>>>>>> 0a53532b
+import { TransactionTypeFactory } from "./types";
 
 // Reference: https://github.com/ArkEcosystem/AIPs/blob/master/AIPS/aip-11.md
 export class Serializer {
