import deepmerge = require("deepmerge");
import { TransactionTypes } from "../../enums";

const signedTransaction = {
    anyOf: [
        { required: ["id", "signature"] },
        { required: ["id", "signature", "signatures"] },
        { required: ["id", "signatures"] },
    ],
};

const strictTransaction = {
    additionalProperties: false,
};

export const transactionBaseSchema = {
    $id: undefined,
    type: "object",
<<<<<<< HEAD
    if: { properties: { version: { anyOf: [{ type: "null" }, { const: 1 }] } } },
    then: { required: ["type", "senderPublicKey", "fee", "timestamp"] },
    else: { required: ["type", "senderPublicKey", "fee", "nonce"] },
=======
    required: ["type", "senderPublicKey", "fee", "amount", "timestamp"],
>>>>>>> e6c8406d
    properties: {
        id: { anyOf: [{ $ref: "transactionId" }, { type: "null" }] },
        version: { enum: [1, 2] },
        network: { $ref: "networkByte" },
        timestamp: { type: "integer", minimum: 0 },
        nonce: { bignumber: { minimum: 0 } },
        amount: { bignumber: { minimum: 1, bypassGenesis: true } },
        fee: { bignumber: { minimum: 1, bypassGenesis: true } },
        senderPublicKey: { $ref: "publicKey" },
        signature: { $ref: "alphanumeric" },
        secondSignature: { $ref: "alphanumeric" },
        signSignature: { $ref: "alphanumeric" },
        signatures: {
            type: "array",
            minItems: 1,
            maxItems: 16,
            additionalItems: false,
            uniqueItems: true,
            items: { allOf: [{ minLength: 130, maxLength: 130 }, { $ref: "alphanumeric" }] },
        },
    },
};

export const extend = (parent, properties): TransactionSchema => {
    return deepmerge(parent, properties);
};

export const signedSchema = (schema: TransactionSchema): TransactionSchema => {
    const signed = extend(schema, signedTransaction);
    signed.$id = `${schema.$id}Signed`;
    return signed;
};

export const strictSchema = (schema: TransactionSchema): TransactionSchema => {
    const signed = signedSchema(schema);
    const strict = extend(signed, strictTransaction);
    strict.$id = `${schema.$id}Strict`;
    return strict;
};

export const transfer = extend(transactionBaseSchema, {
    $id: "transfer",
    required: ["recipientId"],
    properties: {
        type: { transactionType: TransactionTypes.Transfer },
        vendorField: { anyOf: [{ type: "null" }, { type: "string", format: "vendorField" }] },
        vendorFieldHex: { anyOf: [{ type: "null" }, { type: "string", format: "vendorFieldHex" }] },
        recipientId: { $ref: "address" },
        expiration: { type: "integer", minimum: 0 },
    },
});

export const secondSignature = extend(transactionBaseSchema, {
    $id: "secondSignature",
    required: ["asset"],
    properties: {
        type: { transactionType: TransactionTypes.SecondSignature },
        amount: { bignumber: { minimum: 0, maximum: 0 } },
        secondSignature: { type: "null" },
        asset: {
            type: "object",
            required: ["signature"],
            properties: {
                signature: {
                    type: "object",
                    required: ["publicKey"],
                    properties: {
                        publicKey: {
                            $ref: "publicKey",
                        },
                    },
                },
            },
        },
    },
});

export const delegateRegistration = extend(transactionBaseSchema, {
    $id: "delegateRegistration",
    required: ["asset"],
    properties: {
        type: { transactionType: TransactionTypes.DelegateRegistration },
        amount: { bignumber: { minimum: 0, maximum: 0 } },
        asset: {
            type: "object",
            required: ["delegate"],
            properties: {
                delegate: {
                    type: "object",
                    required: ["username"],
                    properties: {
                        username: { $ref: "delegateUsername" },
                    },
                },
            },
        },
    },
});

export const vote = extend(transactionBaseSchema, {
    $id: "vote",
    required: ["asset"],
    properties: {
        type: { transactionType: TransactionTypes.Vote },
        amount: { bignumber: { minimum: 0, maximum: 0 } },
        recipientId: { $ref: "address" },
        asset: {
            type: "object",
            required: ["votes"],
            properties: {
                votes: {
                    type: "array",
                    minItems: 1,
                    maxItems: 1,
                    additionalItems: false,
                    items: { $ref: "walletVote" },
                },
            },
        },
    },
});

export const multiSignature = extend(transactionBaseSchema, {
    $id: "multiSignature",
    required: ["asset", "signatures"],
    properties: {
        type: { transactionType: TransactionTypes.MultiSignature },
        amount: { bignumber: { minimum: 0, maximum: 0 } },
        asset: {
            type: "object",
            required: ["multiSignature"],
            properties: {
                multiSignature: {
                    type: "object",
                    required: ["min", "publicKeys"],
                    properties: {
                        min: {
                            type: "integer",
                            minimum: 1,
                            maximum: { $data: "1/publicKeys/length" },
                        },
                        publicKeys: {
                            type: "array",
                            minItems: 1,
                            maxItems: 16,
                            additionalItems: false,
                            items: { $ref: "publicKey" },
                        },
                    },
                },
            },
        },
        signatures: {
            type: "array",
            minItems: { $data: "1/asset/multiSignature/min" },
            maxItems: { $data: "1/asset/multiSignature/publicKeys/length" },
            additionalItems: false,
            uniqueItems: true,
            items: { allOf: [{ minLength: 130, maxLength: 130 }, { $ref: "alphanumeric" }] },
        },
    },
});

export const ipfs = extend(transactionBaseSchema, {
    $id: "ipfs",
    properties: {
        type: { transactionType: TransactionTypes.Ipfs },
        amount: { bignumber: { minimum: 0, maximum: 0 } },
        asset: {
            type: "object",
            required: ["ipfs"],
            properties: {
                ipfs: {
                    allOf: [{ minLength: 2, maxLength: 90 }, { $ref: "base58" }],
                    // ipfs hash has varying length but we set max limit to twice the length of base58 ipfs sha-256 hash
                },
            },
        },
    },
});

export const timelockTransfer = extend(transactionBaseSchema, {
    $id: "timelockTransfer",
    properties: {
        type: { transactionType: TransactionTypes.TimelockTransfer },
        amount: { bignumber: { minimum: 0, maximum: 0 } },
    },
});

export const multiPayment = extend(transactionBaseSchema, {
    $id: "multiPayment",
    properties: {
        type: { transactionType: TransactionTypes.MultiPayment },
        amount: { bignumber: { minimum: 0, maximum: 0 } },
    },
});

export const delegateResignation = extend(transactionBaseSchema, {
    $id: "delegateResignation",
    properties: {
        type: { transactionType: TransactionTypes.DelegateResignation },
        amount: { bignumber: { minimum: 0, maximum: 0 } },
    },
});

export type TransactionSchema = typeof transactionBaseSchema;<|MERGE_RESOLUTION|>--- conflicted
+++ resolved
@@ -16,13 +16,9 @@
 export const transactionBaseSchema = {
     $id: undefined,
     type: "object",
-<<<<<<< HEAD
     if: { properties: { version: { anyOf: [{ type: "null" }, { const: 1 }] } } },
-    then: { required: ["type", "senderPublicKey", "fee", "timestamp"] },
-    else: { required: ["type", "senderPublicKey", "fee", "nonce"] },
-=======
-    required: ["type", "senderPublicKey", "fee", "amount", "timestamp"],
->>>>>>> e6c8406d
+    then: { required: ["type", "senderPublicKey", "fee", "amount", "timestamp"] },
+    else: { required: ["type", "senderPublicKey", "fee", "amount", "nonce"] },
     properties: {
         id: { anyOf: [{ $ref: "transactionId" }, { type: "null" }] },
         version: { enum: [1, 2] },
