--- conflicted
+++ resolved
@@ -2,7 +2,11 @@
 import { TransactionTypes } from "../../enums";
 
 const signedTransaction = {
-    required: ["id", "signature"],
+    anyOf: [
+        { required: ["id", "signature"] },
+        { required: ["id", "signature", "signatures"] },
+        { required: ["id", "signatures"] },
+    ],
 };
 
 const strictTransaction = {
@@ -35,32 +39,22 @@
     },
 };
 
-<<<<<<< HEAD
-const signedTransaction = {
-    anyOf: [
-        { required: ["id", "signature"] },
-        { required: ["id", "signature", "signatures"] },
-        { required: ["id", "signatures"] },
-    ],
-};
-=======
-export function extend(parent, properties): TransactionSchema {
+export const extend = (parent, properties): TransactionSchema => {
     return deepmerge(parent, properties);
-}
->>>>>>> 0a53532b
-
-export function signedSchema(schema: TransactionSchema): TransactionSchema {
+};
+
+export const signedSchema = (schema: TransactionSchema): TransactionSchema => {
     const signed = extend(schema, signedTransaction);
     signed.$id = `${schema.$id}Signed`;
     return signed;
-}
-
-export function strictSchema(schema: TransactionSchema): TransactionSchema {
+};
+
+export const strictSchema = (schema: TransactionSchema): TransactionSchema => {
     const signed = signedSchema(schema);
     const strict = extend(signed, strictTransaction);
     strict.$id = `${schema.$id}Strict`;
     return strict;
-}
+};
 
 export const transfer = extend(transactionBaseSchema, {
     $id: "transfer",
