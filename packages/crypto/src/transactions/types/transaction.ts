// tslint:disable:member-ordering
import { TransactionRegistry } from "..";
import { crypto } from "../../crypto";
import { TransactionTypes } from "../../enums";
<<<<<<< HEAD
import {
    MalformedTransactionBytesError,
    NotImplementedError,
    TransactionSchemaError,
    TransactionVersionError,
} from "../../errors";
import { ISchemaValidationResult, ITransaction, ITransactionData, ITransactionJson } from "../../interfaces";
import { isException } from "../../utils";
import { validator } from "../../validation";
import { deserializer } from "../deserializer";
=======
import { NotImplementedError } from "../../errors";
import { ITransaction, ITransactionData, ITransactionJson } from "../../interfaces";
import { isException } from "../../utils";
>>>>>>> f77ed695
import { Serializer } from "../serializer";
import { TransactionSchema } from "./schemas";

export abstract class Transaction implements ITransaction {
    public static type: TransactionTypes = null;

    public static toBytes(data: ITransactionData): Buffer {
        const transaction = TransactionRegistry.create(data);
        return Serializer.serialize(transaction);
    }

    public get id(): string {
        return this.data.id;
    }

    public get type(): TransactionTypes {
        return this.data.type;
    }

    public isVerified: boolean;
    public get verified(): boolean {
        return this.isVerified;
    }

    public data: ITransactionData;
    public serialized: Buffer;
    public timestamp: number;

    public abstract serialize(): ByteBuffer;
    public abstract deserialize(buf: ByteBuffer): void;

    public verify(): boolean {
        const { data } = this;

        if (isException(data)) {
            return true;
        }

        if (data.type >= 4 && data.type <= 99) {
            return false;
        }

        return crypto.verify(data);
    }

    public toJson(): ITransactionJson {
        const data: ITransactionJson = JSON.parse(JSON.stringify(this.data));
        data.amount = this.data.amount.toFixed();
        data.fee = this.data.fee.toFixed();

        if (data.vendorFieldHex === null) {
            delete data.vendorFieldHex;
        }

        return data;
    }

    public hasVendorField(): boolean {
        return false;
    }

    public static getSchema(): TransactionSchema {
        throw new NotImplementedError();
    }
<<<<<<< HEAD

    private static validateSchema(data: ITransactionData, strict: boolean): ISchemaValidationResult {
        // FIXME: legacy type 4 need special treatment
        if (data.type === TransactionTypes.MultiSignature) {
            return { value: data, error: null };
        }

        const { $id } = TransactionRegistry.get(data.type).getSchema();

        return validator.validate(strict ? `${$id}Strict` : `${$id}`, data);
    }
=======
>>>>>>> f77ed695
}<|MERGE_RESOLUTION|>--- conflicted
+++ resolved
@@ -2,22 +2,11 @@
 import { TransactionRegistry } from "..";
 import { crypto } from "../../crypto";
 import { TransactionTypes } from "../../enums";
-<<<<<<< HEAD
-import {
-    MalformedTransactionBytesError,
-    NotImplementedError,
-    TransactionSchemaError,
-    TransactionVersionError,
-} from "../../errors";
+import { NotImplementedError } from "../../errors";
 import { ISchemaValidationResult, ITransaction, ITransactionData, ITransactionJson } from "../../interfaces";
 import { isException } from "../../utils";
 import { validator } from "../../validation";
 import { deserializer } from "../deserializer";
-=======
-import { NotImplementedError } from "../../errors";
-import { ITransaction, ITransactionData, ITransactionJson } from "../../interfaces";
-import { isException } from "../../utils";
->>>>>>> f77ed695
 import { Serializer } from "../serializer";
 import { TransactionSchema } from "./schemas";
 
@@ -82,18 +71,4 @@
     public static getSchema(): TransactionSchema {
         throw new NotImplementedError();
     }
-<<<<<<< HEAD
-
-    private static validateSchema(data: ITransactionData, strict: boolean): ISchemaValidationResult {
-        // FIXME: legacy type 4 need special treatment
-        if (data.type === TransactionTypes.MultiSignature) {
-            return { value: data, error: null };
-        }
-
-        const { $id } = TransactionRegistry.get(data.type).getSchema();
-
-        return validator.validate(strict ? `${$id}Strict` : `${$id}`, data);
-    }
-=======
->>>>>>> f77ed695
 }