--- conflicted
+++ resolved
@@ -1,7 +1,3 @@
-<<<<<<< HEAD
-import { MalformedTransactionBytesError, TransactionSchemaError, TransactionVersionError } from "../errors";
-import { ITransaction, ITransactionData, ITransactionJson } from "../interfaces";
-=======
 // tslint:disable:member-ordering
 import {
     DuplicateParticipantInMultiSignatureError,
@@ -16,7 +12,6 @@
     ITransactionData,
     ITransactionJson,
 } from "../interfaces";
->>>>>>> 38156bc8
 import { BigNumber, isException } from "../utils";
 import { deserializer } from "./deserializer";
 import { Serializer } from "./serializer";
