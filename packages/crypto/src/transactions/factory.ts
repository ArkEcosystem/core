// tslint:disable:member-ordering
<<<<<<< HEAD
import { crypto } from "../crypto";
=======
import { TransactionTypes } from "../enums";
>>>>>>> 43c4129b
import { MalformedTransactionBytesError, TransactionSchemaError, TransactionVersionError } from "../errors";
import { ISchemaValidationResult, ITransaction, ITransactionData, ITransactionJson } from "../interfaces";
import { BigNumber, isException } from "../utils";
import { validator } from "../validation";
import { deserializer } from "./deserializer";
import { Serializer } from "./serializer";
<<<<<<< HEAD
import { TransactionTypeFactory } from "./types";
=======
import { Transaction } from "./types/transaction";
>>>>>>> 43c4129b

export class TransactionFactory {
    public static fromHex(hex: string): ITransaction {
        return this.fromSerialized(hex);
    }

    public static fromBytes(buffer: Buffer): ITransaction {
        return this.fromSerialized(buffer ? buffer.toString("hex") : null);
    }

    /**
     * Deserializes a transaction from `buffer` with the given `id`. It is faster
     * than `fromBytes` at the cost of vital safety checks (validation, verification and id calculation).
     *
     * NOTE: Only use this internally when it is safe to assume the buffer has already been
     * verified.
     */
    public static fromBytesUnsafe(buffer: Buffer, id?: string): ITransaction {
        try {
            const transaction = deserializer.deserialize(buffer);
            transaction.data.id = id || Transaction.getId(transaction.data);
            transaction.isVerified = true;

            return transaction;
        } catch (error) {
            throw new MalformedTransactionBytesError();
        }
    }

    public static fromJson(json: ITransactionJson): ITransaction {
        // @ts-ignore
        const data: ITransactionData = { ...json };
        data.amount = BigNumber.make(data.amount);
        data.fee = BigNumber.make(data.fee);

        return this.fromData(data);
    }

    public static fromData(data: ITransactionData, strict: boolean = true): ITransaction {
        const { value, error } = this.validateSchema(data, strict);

        if (error !== null && !isException(value)) {
            throw new TransactionSchemaError(error);
        }

        const transaction: ITransaction = TransactionTypeFactory.create(value);

        if (transaction.data.version === 1) {
            deserializer.applyV1Compatibility(transaction.data);
        }

        Serializer.serialize(transaction);

        data.id = Transaction.getId(data);
        transaction.isVerified = transaction.verify();

        return transaction;
    }

    private static fromSerialized(serialized: string): ITransaction {
        try {
            const transaction = deserializer.deserialize(serialized);
            transaction.data.id = Transaction.getId(transaction.data);

            const { value, error } = this.validateSchema(transaction.data, true);

            if (error !== null && !isException(value)) {
                throw new TransactionSchemaError(error);
            }

            transaction.isVerified = transaction.verify();

            return transaction;
        } catch (error) {
            if (error instanceof TransactionVersionError || error instanceof TransactionSchemaError) {
                throw error;
            }

            throw new MalformedTransactionBytesError();
        }
    }

    private static validateSchema(data: ITransactionData, strict: boolean): ISchemaValidationResult {
        const { $id } = TransactionTypeFactory.get(data.type).getSchema();
        return validator.validate(strict ? `${$id}Strict` : `${$id}`, data);
    }
}<|MERGE_RESOLUTION|>--- conflicted
+++ resolved
@@ -1,20 +1,12 @@
 // tslint:disable:member-ordering
-<<<<<<< HEAD
-import { crypto } from "../crypto";
-=======
-import { TransactionTypes } from "../enums";
->>>>>>> 43c4129b
 import { MalformedTransactionBytesError, TransactionSchemaError, TransactionVersionError } from "../errors";
 import { ISchemaValidationResult, ITransaction, ITransactionData, ITransactionJson } from "../interfaces";
 import { BigNumber, isException } from "../utils";
 import { validator } from "../validation";
 import { deserializer } from "./deserializer";
 import { Serializer } from "./serializer";
-<<<<<<< HEAD
 import { TransactionTypeFactory } from "./types";
-=======
 import { Transaction } from "./types/transaction";
->>>>>>> 43c4129b
 
 export class TransactionFactory {
     public static fromHex(hex: string): ITransaction {
