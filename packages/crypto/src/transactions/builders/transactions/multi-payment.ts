--- conflicted
+++ resolved
@@ -20,7 +20,6 @@
     }
 
     public addPayment(recipientId: string, amount: string): MultiPaymentBuilder {
-<<<<<<< HEAD
         if (this.data.asset && this.data.asset.payments) {
             const limit: number = configManager.getMilestone().multiPaymentLimit || 256;
             if (this.data.asset.payments.length >= limit) {
@@ -31,12 +30,6 @@
                 amount: BigNumber.make(amount),
                 recipientId,
             });
-=======
-        const limit: number = configManager.getMilestone().multiPaymentLimit || 500;
-
-        if (this.data.asset.payments.length >= limit) {
-            throw new MaximumPaymentCountExceededError(limit);
->>>>>>> 239f12e1
         }
 
         return this;
