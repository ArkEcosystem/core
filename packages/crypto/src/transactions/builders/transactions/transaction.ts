import { Transaction, TransactionFactory } from "../..";
<<<<<<< HEAD
import { Utils } from "../../..";
import { crypto, slots } from "../../../crypto";
=======
import { slots } from "../../../crypto";
>>>>>>> 43c4129b
import { MissingTransactionSignatureError } from "../../../errors";
import { Address, Keys } from "../../../identities";
import { IKeyPair, ITransactionData } from "../../../interfaces";
import { configManager } from "../../../managers";
import { NetworkType } from "../../../types";
import { BigNumber, maxVendorFieldLength } from "../../../utils";

export abstract class TransactionBuilder<TBuilder extends TransactionBuilder<TBuilder>> {
    public data: ITransactionData;

    protected signWithSenderAsRecipient: boolean = false;

    constructor() {
        this.data = {
            id: null,
            timestamp: slots.getTime(),
            version: 0x01,
        } as ITransactionData;
    }

    public build(data: Partial<ITransactionData> = {}): Transaction {
        return TransactionFactory.fromData({ ...this.data, ...data }, false);
    }

    public version(version: number): TBuilder {
        this.data.version = version;

        return this.instance();
    }

    public network(network: number): TBuilder {
        this.data.network = network;

        return this.instance();
    }

    public fee(fee: string): TBuilder {
        if (fee !== null) {
            this.data.fee = BigNumber.make(fee);
        }

        return this.instance();
    }

    public amount(amount: string): TBuilder {
        this.data.amount = BigNumber.make(amount);

        return this.instance();
    }

    public recipientId(recipientId: string): TBuilder {
        this.data.recipientId = recipientId;

        return this.instance();
    }

    public senderPublicKey(publicKey: string): TBuilder {
        this.data.senderPublicKey = publicKey;

        return this.instance();
    }

    public vendorField(vendorField: string): TBuilder {
        if (vendorField && Buffer.from(vendorField).length <= maxVendorFieldLength()) {
            this.data.vendorField = vendorField;
        }

        return this.instance();
    }

    public sign(passphrase: string): TBuilder {
        const keys: IKeyPair = Keys.fromPassphrase(passphrase);
        this.data.senderPublicKey = keys.publicKey;

        if (this.signWithSenderAsRecipient) {
            const pubKeyHash = this.data.network || configManager.get("network.pubKeyHash");
            this.data.recipientId = Address.fromPublicKey(Keys.fromPassphrase(passphrase).publicKey, pubKeyHash);
        }

        this.data.signature = Transaction.sign(this.getSigningObject(), keys);

        return this.instance();
    }

    public signWithWif(wif: string, networkWif?: number): TBuilder {
        const keys: IKeyPair = Keys.fromWIF(wif, {
            wif: networkWif || configManager.get("network.wif"),
        } as NetworkType);

        this.data.senderPublicKey = keys.publicKey;

        if (this.signWithSenderAsRecipient) {
            const pubKeyHash = this.data.network || configManager.get("network.pubKeyHash");

            this.data.recipientId = Address.fromPublicKey(keys.publicKey, pubKeyHash);
        }

        this.data.signature = Transaction.sign(this.getSigningObject(), keys);

        return this.instance();
    }

    public secondSign(secondPassphrase: string): TBuilder {
        this.data.secondSignature = Transaction.secondSign(
            this.getSigningObject(),
            Keys.fromPassphrase(secondPassphrase),
        );

        return this.instance();
    }

    public secondSignWithWif(wif: string, networkWif?: number): TBuilder {
        const keys = Keys.fromWIF(wif, {
            wif: networkWif || configManager.get("network.wif"),
        } as NetworkType);

        this.data.secondSignature = Transaction.secondSign(this.getSigningObject(), keys);

        return this.instance();
    }

<<<<<<< HEAD
    public multiSign(passphrase: string, index: number): TBuilder {
=======
    public multiSignatureSign(passphrase: string): TBuilder {
        const keys: IKeyPair = Keys.fromPassphrase(passphrase);

>>>>>>> 43c4129b
        if (!this.data.signatures) {
            this.data.signatures = [];
        }

<<<<<<< HEAD
        // TOOD: move to crypto?
        // TOOD: sanity checks (index < 16, etc.)

        const keys: IKeyPair = crypto.getKeys(passphrase);
        const signature = crypto.sign(this.getSigningObject(), keys);
        const indexHex = Utils.numberToHex(index);
        this.data.signatures.push(`${indexHex}${signature}`);
=======
        this.data.signatures.push(Transaction.sign(this.getSigningObject(), keys));
>>>>>>> 43c4129b

        return this.instance();
    }

    public verify(): boolean {
        return Transaction.verifyData(this.data);
    }

    public getStruct(): ITransactionData {
        if (!this.data.senderPublicKey || !this.data.signature) {
            throw new MissingTransactionSignatureError();
        }

        const struct: ITransactionData = {
            id: Transaction.getId(this.data).toString(),
            signature: this.data.signature,
            secondSignature: this.data.secondSignature,
            timestamp: this.data.timestamp,
            version: this.data.version,
            type: this.data.type,
            fee: this.data.fee,
            senderPublicKey: this.data.senderPublicKey,
            network: this.data.network,
        } as ITransactionData;

        if (Array.isArray(this.data.signatures)) {
            struct.signatures = this.data.signatures;
        }

        return struct;
    }

    protected abstract instance(): TBuilder;

    private getSigningObject(): ITransactionData {
        const data: ITransactionData = { ...this.data };

        Object.keys(data).forEach(key => {
            if (["model", "network", "id"].includes(key)) {
                delete data[key];
            }
        });

        return data;
    }
}<|MERGE_RESOLUTION|>--- conflicted
+++ resolved
@@ -1,16 +1,11 @@
 import { Transaction, TransactionFactory } from "../..";
-<<<<<<< HEAD
-import { Utils } from "../../..";
-import { crypto, slots } from "../../../crypto";
-=======
 import { slots } from "../../../crypto";
->>>>>>> 43c4129b
 import { MissingTransactionSignatureError } from "../../../errors";
 import { Address, Keys } from "../../../identities";
 import { IKeyPair, ITransactionData } from "../../../interfaces";
 import { configManager } from "../../../managers";
 import { NetworkType } from "../../../types";
-import { BigNumber, maxVendorFieldLength } from "../../../utils";
+import { BigNumber, maxVendorFieldLength, numberToHex } from "../../../utils";
 
 export abstract class TransactionBuilder<TBuilder extends TransactionBuilder<TBuilder>> {
     public data: ITransactionData;
@@ -126,28 +121,18 @@
         return this.instance();
     }
 
-<<<<<<< HEAD
     public multiSign(passphrase: string, index: number): TBuilder {
-=======
-    public multiSignatureSign(passphrase: string): TBuilder {
-        const keys: IKeyPair = Keys.fromPassphrase(passphrase);
-
->>>>>>> 43c4129b
         if (!this.data.signatures) {
             this.data.signatures = [];
         }
 
-<<<<<<< HEAD
         // TOOD: move to crypto?
         // TOOD: sanity checks (index < 16, etc.)
 
-        const keys: IKeyPair = crypto.getKeys(passphrase);
-        const signature = crypto.sign(this.getSigningObject(), keys);
-        const indexHex = Utils.numberToHex(index);
+        const keys: IKeyPair = Keys.fromPassphrase(passphrase);
+        const signature = Transaction.sign(this.getSigningObject(), keys);
+        const indexHex = numberToHex(index);
         this.data.signatures.push(`${indexHex}${signature}`);
-=======
-        this.data.signatures.push(Transaction.sign(this.getSigningObject(), keys));
->>>>>>> 43c4129b
 
         return this.instance();
     }
