--- conflicted
+++ resolved
@@ -1,9 +1,5 @@
-<<<<<<< HEAD
-import { Transaction } from "../..";
+import { Transaction, TransactionFactory } from "../..";
 import { Utils } from "../../..";
-=======
-import { Transaction, TransactionFactory } from "../..";
->>>>>>> 83ac1e8d
 import { crypto, slots } from "../../../crypto";
 import { MissingTransactionSignatureError } from "../../../errors";
 import { IKeyPair, ITransactionData } from "../../../interfaces";
