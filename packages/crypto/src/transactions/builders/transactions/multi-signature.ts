--- conflicted
+++ resolved
@@ -12,9 +12,8 @@
         this.data.version = 2;
         this.data.fee = BigNumber.ZERO;
         this.data.amount = BigNumber.ZERO;
-<<<<<<< HEAD
-        this.data.recipientId = null;
-        this.data.senderPublicKey = null;
+        this.data.recipientId = undefined;
+        this.data.senderPublicKey = undefined;
         this.data.asset = { multiSignature: { min: 0, publicKeys: [] } };
     }
 
@@ -28,11 +27,6 @@
 
         return this;
     }
-=======
-        this.data.recipientId = undefined;
-        this.data.senderPublicKey = undefined;
-        this.data.asset = { multisignature: {} } as ITransactionAsset;
->>>>>>> f119e9d5
 
     public min(min: number): MultiSignatureBuilder {
         this.data.asset.multiSignature.min = min;
