--- conflicted
+++ resolved
@@ -36,16 +36,8 @@
         const minKey: string = this.fromPassphrase(this.numberToHex(min));
         const keys: string[] = [minKey, ...publicKeys];
 
-<<<<<<< HEAD
-        return keys.reduce((previousValue: string, currentValue: string) =>
-            this.secp256k1
-                .publicKeyAdd(Buffer.from(previousValue, "hex"), Buffer.from(currentValue, "hex"), true)
-                .toString("hex"),
-        );
-=======
-        return secp256k1
+        return this.secp256k1
             .publicKeyCombine(keys.map((publicKey: string) => Buffer.from(publicKey, "hex")))
             .toString("hex");
->>>>>>> c74e4ca7
     }
 }