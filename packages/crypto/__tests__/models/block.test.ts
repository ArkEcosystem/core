import "jest-extended";

import ByteBuffer from "bytebuffer";
import { configManager } from "../../src";
import { Block } from "../../src/models/block";
import { Bignum } from "../../src/utils/bignum";
import { dummyBlock, dummyBlock2 } from "./fixtures/block";

const { outlookTable } = configManager.getPreset("mainnet").exceptions;

describe("Models - Block", () => {
    const data = {
        id: "187940162505562345",
        blockSignature:
            "3045022100a6605198e0f590c88798405bc76748d84e280d179bcefed2c993e70cded2a5dd022008c7f915b89fc4f3250fc4b481abb753c68f30ac351871c50bd6cfaf151370e8",
        generatorPublicKey: "024c8247388a02ecd1de2a3e3fd5b7c61ecc2797fa3776599d558333ef1802d231",
        height: 10,
        numberOfTransactions: 0,
        payloadHash: "578e820911f24e039733b45e4882b73e301f813a0d2c31330dafda84534ffa23",
        payloadLength: 1,
        previousBlock: "12123",
        reward: 1,
        timestamp: 111150,
        totalAmount: 10,
        totalFee: 1,
        transactions: [],
        version: 6,
    };

    describe("constructor", () => {
        it("should store the data", () => {
            const block = new Block(dummyBlock);

            expect(block.data.blockSignature).toBe(dummyBlock.blockSignature);
            expect(block.data.generatorPublicKey).toBe(dummyBlock.generatorPublicKey);
            expect(block.data.height).toBe(dummyBlock.height);
            expect(block.data.numberOfTransactions).toBe(dummyBlock.numberOfTransactions);
            expect(block.data.payloadLength).toBe(dummyBlock.payloadLength);
            expect((block.data.reward as Bignum).toFixed()).toBe(dummyBlock.reward);
            expect(block.data.timestamp).toBe(dummyBlock.timestamp);
            expect((block.data.totalFee as Bignum).toFixed()).toBe(dummyBlock.totalFee);
            expect(block.data.version).toBe(dummyBlock.version);
        });

        it("should verify the block", () => {
            const block = new Block(dummyBlock);

            expect(block.verification.verified).toBeTrue();
        });

        it("should fail to verify the block ", () => {
            const block = new Block(data);

            expect(block.verification.verified).toBeFalse();
        });

        it("should construct the block (header only)", () => {
            const block = new Block(dummyBlock2.serialized);
            const actual = block.toJson();

            expect(actual.version).toBe(dummyBlock2.data.version);
            expect(actual.timestamp).toBe(dummyBlock2.data.timestamp);
            expect(actual.height).toBe(dummyBlock2.data.height);
            expect(actual.previousBlock).toBe(dummyBlock2.data.previousBlock);
            expect(actual.numberOfTransactions).toBe(dummyBlock2.data.numberOfTransactions);
            expect(actual.totalAmount).toBe(+dummyBlock2.data.totalAmount);
            expect(actual.totalFee).toBe(+dummyBlock2.data.totalFee);
            expect(actual.reward).toBe(+dummyBlock2.data.reward);
            expect(actual.payloadLength).toBe(dummyBlock2.data.payloadLength);
            expect(actual.payloadHash).toBe(dummyBlock2.data.payloadHash);
            expect(actual.generatorPublicKey).toBe(dummyBlock2.data.generatorPublicKey);
            expect(actual.blockSignature).toBe(dummyBlock2.data.blockSignature);
            expect(actual.transactions).toBeEmpty();
        });

        it("should construct the block (full)", () => {
            const block = new Block(dummyBlock2.serializedFull);
            const actual = block.toJson();

            expect(actual.version).toBe(dummyBlock2.data.version);
            expect(actual.timestamp).toBe(dummyBlock2.data.timestamp);
            expect(actual.height).toBe(dummyBlock2.data.height);
            expect(actual.previousBlock).toBe(dummyBlock2.data.previousBlock);
            expect(actual.numberOfTransactions).toBe(dummyBlock2.data.numberOfTransactions);
            expect(actual.totalAmount).toBe(+dummyBlock2.data.totalAmount);
            expect(actual.totalFee).toBe(+dummyBlock2.data.totalFee);
            expect(actual.reward).toBe(+dummyBlock2.data.reward);
            expect(actual.payloadLength).toBe(dummyBlock2.data.payloadLength);
            expect(actual.payloadHash).toBe(dummyBlock2.data.payloadHash);
            expect(actual.generatorPublicKey).toBe(dummyBlock2.data.generatorPublicKey);
            expect(actual.blockSignature).toBe(dummyBlock2.data.blockSignature);
            expect(actual.transactions).toHaveLength(7);
        });
    });

    describe("getHeader", () => {
        it("returns the block data without the transactions", () => {
            // Ignore the verification for testing purposes
            jest.spyOn(Block.prototype as any, "verify").mockImplementation(() => ({ verified: true }));

            const data2 = { ...data };
            const header = new Block(data2).getHeader();
            const bignumProperties = ["reward", "totalAmount", "totalFee"];

            Object.keys(data).forEach(key => {
                if (key !== "transactions") {
                    if (bignumProperties.includes(key)) {
                        expect(header[key]).toEqual(new Bignum(data2[key]));
                    } else {
                        expect(header[key]).toEqual(data2[key]);
                    }
                }
            });

            expect(header).not.toHaveProperty("transactions");
        });
    });

    describe("serialize", () => {
        const serialize = (object, includeSignature?: any) => {
            const serialized = Block.serialize(object, includeSignature);
            const buffer = new ByteBuffer(1024, true);
            buffer.append(serialized);
            buffer.flip();
            return buffer;
        };

        it("version is serialized as a TODO", () => {
            expect(serialize(data).readUint32(0)).toEqual(data.version);
        });

        it("timestamp is serialized as a UInt32", () => {
            expect(serialize(data).readUint32(4)).toEqual(data.timestamp);
        });

        it("height is serialized as a UInt32", () => {
            expect(serialize(data).readUint32(8)).toEqual(data.height);
        });

        describe("if `previousBlock` exists", () => {
            it("is serialized as hexadecimal", () => {
                const dataWithPreviousBlock: any = Object.assign({}, data, {
                    previousBlock: "1234",
                });
                expect(
                    serialize(dataWithPreviousBlock)
                        .slice(12, 20)
                        .toString("hex"),
                ).toEqual(dataWithPreviousBlock.previousBlockHex);
            });
        });

        describe("if `previousBlock` does not exist", () => {
            it("8 bytes are added, as padding", () => {
                const dataWithoutPreviousBlock = Object.assign({}, data);
                delete dataWithoutPreviousBlock.previousBlock;
                expect(
                    serialize(dataWithoutPreviousBlock)
                        .slice(12, 20)
                        .toString("hex"),
                ).toEqual("0000000000000000");
            });
        });

        it("number of transactions is serialized as a UInt32", () => {
            expect(serialize(data).readUint32(20)).toEqual(data.numberOfTransactions);
        });

        it("`totalAmount` of transactions is serialized as a UInt64", () => {
            expect(
                serialize(data)
                    .readUint64(24)
                    .toNumber(),
            ).toEqual(+data.totalAmount);
        });

        it("`totalFee` of transactions is serialized as a UInt64", () => {
            expect(
                serialize(data)
                    .readUint64(32)
                    .toNumber(),
            ).toEqual(+data.totalFee);
        });

        it("`reward` of transactions is serialized as a UInt64", () => {
            expect(
                serialize(data)
                    .readUint64(40)
                    .toNumber(),
            ).toEqual(+data.reward);
        });

        it("`payloadLength` of transactions is serialized as a UInt32", () => {
            expect(serialize(data).readUint32(48)).toEqual(data.payloadLength);
        });

        it("`payloadHash` of transactions is appended, using 32 bytes, as hexadecimal", () => {
            expect(
                serialize(data)
                    .slice(52, 52 + 32)
                    .toString("hex"),
            ).toEqual(data.payloadHash);
        });

        it("`generatorPublicKey` of transactions is appended, using 33 bytes, as hexadecimal", () => {
            expect(
                serialize(data)
                    .slice(84, 84 + 33)
                    .toString("hex"),
            ).toEqual(data.generatorPublicKey);
        });

        describe("if the `blockSignature` is not included", () => {
            it("is not serialized", () => {
                const data2 = { ...data };
                delete data2.blockSignature;
                expect(serialize(data2).limit).toEqual(117);
            });

            it("is not serialized, even when the `includeSignature` parameter is true", () => {
                const data2 = { ...data };
                delete data2.blockSignature;
                expect(serialize(data2, true).limit).toEqual(117);
            });
        });

        describe("if the `blockSignature` is included", () => {
            it("is serialized", () => {
                expect(
                    serialize(data)
                        .slice(117, 188)
                        .toString("hex"),
                ).toEqual(data.blockSignature);
            });

            it("is serialized unless the `includeSignature` parameter is false", () => {
                expect(serialize(data, false).limit).toEqual(117);
            });
        });
    });

    describe("serializeFull", () => {
        describe("genesis block", () => {
            describe.each([["mainnet", 468048], ["devnet", 14492], ["testnet", 46488]])("%s", (network, length) => {
<<<<<<< HEAD
                const genesis = require(`@arkecosystem/core/bin/config/${network}/genesisBlock.json`);
                // @ts-ignore
=======
                const genesis = require(`@arkecosystem/core/src/config/${network}/genesisBlock.json`);
>>>>>>> ea4f7759
                const serialized = Block.serializeFull(genesis).toString("hex");
                const genesisBlock = new Block(Block.deserialize(serialized));
                expect(serialized).toHaveLength(length);
                expect(genesisBlock.verifySignature()).toBeTrue();
            });
        });

        describe("should validate hash", () => {
            // @ts-ignore
            const s = Block.serializeFull(dummyBlock).toString("hex");
            const serialized =
                "0000000078d07901593a22002b324b8b33a85802070000007c5c3b0000000000801d2c040000000000c2eb0b00000000e00000003784b953afcf936bdffd43fdf005b5732b49c1fc6b11e195c364c20b2eb06282020f5df4d2bc736d12ce43af5b1663885a893fade7ee5e62b3cc59315a63e6a3253045022100eee6c37b5e592e99811d588532726353592923f347c701d52912e6d583443e400220277ffe38ad31e216ba0907c4738fed19b2071246b150c72c0a52bae4477ebe29ff000000fe00000000010000ff000000ff000000ff000000ff000000ff011e0062d079010265c1f6b8c1966a90f3fed7bc32fd4f42238ab4938fdb2a4e7ddd01ae8b58b4c080969800000000001f476f6f736520566f746572202d205472756520426c6f636b20576569676874f07a080000000000000000001e40fad23d21da7a4fd4decb5c49726ea22f5e6bf6304402204f12469157b19edd06ba25fcad3d4a5ef5b057c23f9e02de4641e6f8eef0553e022010121ab282f83efe1043de9c16bbf2c6845a03684229a0d7c965ffb9abdfb97830450221008327862f0b9178d6665f7d6674978c5caf749649558d814244b1c66cdf945c40022015918134ef01fed3fe2a2efde3327917731344332724522c75c2799a14f78717ff011e0060d079010265c1f6b8c1966a90f3fed7bc32fd4f42238ab4938fdb2a4e7ddd01ae8b58b4c080969800000000001f476f6f736520566f746572202d205472756520426c6f636b20576569676874e67a080000000000000000001e79c579fb08f448879c22fe965906b4e3b88d02ed304402205f82feb8c5d1d79c565c2ff7badb93e4c9827b132d135dda11cb25427d4ef8ac02205ff136f970533c4ec4c7d0cd1ea7e02d7b62629b66c6c93265f608d7f2389727304402207e912031fcc700d8a55fbc415993302a0d8e6aea128397141b640b6dba52331702201fd1ad3984e42af44f548907add6cb7ad72ca0070c8cc1d8dc9bbda208c56bd9ff011e0064d079010265c1f6b8c1966a90f3fed7bc32fd4f42238ab4938fdb2a4e7ddd01ae8b58b4c080969800000000001f476f6f736520566f746572202d205472756520426c6f636b20576569676874fa7a080000000000000000001e84fee45dde2b11525afe192a2e991d014ff93a36304502210083216e6969e068770e6d2fe5c244881002309df84d20290ddf3f858967ed010202202a479b3da5080ea475d310ff13494654b42db75886a8808bd211b4bdb9146a7a3045022100e1dcab3406bbeb968146a4a391909ce41df9b71592a753b001e7c2ee1d382c5102202a74aeafd4a152ec61854636fbae829c41f1416c1e0637a0809408394973099fff011e0061d079010265c1f6b8c1966a90f3fed7bc32fd4f42238ab4938fdb2a4e7ddd01ae8b58b4c080969800000000001f476f6f736520566f746572202d205472756520426c6f636b20576569676874e67a080000000000000000001e1d69583ede5ee82d220e74bffb36bae2ce762dfb3045022100cd4fa9855227be11e17201419dacfbbd5d9946df8d6792a9488160025693821402207fb83969bad6a26959f437b5bb88e255b0a48eb04964d0c0d29f7ee94bd15e11304402205f50c2991a17743d17ffbb09159cadc35a3f848044261842879ccf5be9d81c5e022023bf21c32fb6e94494104f15f8d3a942ab120d0abd6fb4c93790b68e1b307a79ff011e0062d079010265c1f6b8c1966a90f3fed7bc32fd4f42238ab4938fdb2a4e7ddd01ae8b58b4c080969800000000001f476f6f736520566f746572202d205472756520426c6f636b20576569676874f07a080000000000000000001e56f9a37a859f4f84e93ce7593e809b15a524db2930450221009c792062e13399ac6756b2e9f137194d06e106360ac0f3e24e55c7249cee0b3602205dc1d9c76d0451d1cb5a2396783a13e6d2d790ccfd49291e3d0a78349f7ea0e830440220083ba8a9af49b8be6e93794d71ec43ffc96a158375810e5d9f2478e71655315b0220278402ecaa1d224dab9f0f3b28295bbaea339c85c7400edafdc49df87439fc64ff011e0063d079010265c1f6b8c1966a90f3fed7bc32fd4f42238ab4938fdb2a4e7ddd01ae8b58b4c080969800000000001f476f6f736520566f746572202d205472756520426c6f636b20576569676874f07a080000000000000000001e0232a083c16aba4362dddec1b3050ffdd6d43f2e3044022063c65263e42be02bd9831b375c1d76a88332f00ed0557ecc1e7d2375ca40070902206797b5932c0bad68444beb5a38daa7cadf536ee2144e0d9777b812284d14374e3045022100b04da6692f75d43229ffd8486c1517e8952d38b4c03dfac38b6b360190a5c33e0220776622e5f09f92a1258b4a011f22181c977b622b8d1bbb2f83b42f4126d00739ff011e0060d079010265c1f6b8c1966a90f3fed7bc32fd4f42238ab4938fdb2a4e7ddd01ae8b58b4c080969800000000001f476f6f736520566f746572202d205472756520426c6f636b20576569676874e67a080000000000000000001eccc4fce0dc95f9951ee40c09a7ae807746cf51403045022100d4513c3608c2072e38e7a0e3bb8daf2cd5f7cc6fec9a5570dccd1eda696c591902202ecbbf3c9d0757be7b23c8b1cc6481c51600d158756c47fcb6f4a7f4893e31c4304402201fed4858d0806dd32220960900a871dd2f60e1f623af75feef9b1034a9a0a46402205a29b27c63fcc3e1ee1e77ecbbf4dd6e7db09901e7a09b9fd490cd68d62392cb";
            const block1 = new Block(dummyBlock);
            const block2 = new Block(Block.deserialize(serialized));

            expect(s).toEqual(serialized);
            expect(block1.verification.verified).toEqual(true);
            expect(block2.verification.verified).toEqual(true);
        });
    });

    describe("should reorder correctly transactions in deserialization", () => {
        const issue = {
            version: 0,
            timestamp: 25029544,
            height: 3084276,
            previousBlockHex: "63b315f3663e4299",
            previousBlock: "7184109965722665625",
            numberOfTransactions: 2,
            totalAmount: 0,
            totalFee: 600000000,
            reward: 200000000,
            payloadLength: 64,
            payloadHash: "c2fa2d400b4c823873d476f6e0c9e423cf925e9b48f1b5706c7e2771d4095538",
            generatorPublicKey: "02fa6902e91e127d6d3410f6abc271a79ae24029079caa0db5819757e3c1c1c5a4",
            blockSignature:
                "30440220543f71d6f6445b703459b4f91d2c6f2446cbe6669e9c9008b1c77cc57073af2402206036fee3b434ffd5a31a579dd5b514a1c6384962291fda27b2463de903422834",
            id: "11773170219525190460",
            transactions: [
                {
                    type: 3,
                    network: 0x17,
                    timestamp: 25028325,
                    senderPublicKey: "02aadc3e0993c1d3447db27741745eb9c2c6522cccf02fc8efe3bf2d49708243dd",
                    fee: 100000000,
                    amount: 0,
                    asset: {
                        votes: ["+020431436cf94f3c6a6ba566fe9e42678db8486590c732ca6c3803a10a86f50b92"],
                    },
                    signature:
                        "3045022100be28bdd7dc7117de903eccf97e3afbe87e1a32ee25b0b9bf814b35c6773ed51802202c8d62e708aa7afc08dbfcfd4640d105fe97337fb6145a8d916f2ce11c920255",
                    recipientId: "ANYiQJSPSoDT8U9Quh5vU8timD2RM7RS38",
                    id: "bace38ea544678f951cdd4abc269be24b4f5bab925ff6d5b480657952eb5aa65",
                },
                {
                    id: "7a1a43098cd253db395514220f69e3b99afaabb2bfcf5ecfa3b99727b367344b",
                    network: 0x17,
                    type: 1,
                    timestamp: 25028279,
                    fee: 500000000,
                    amount: 0,
                    senderPublicKey: "02aadc3e0993c1d3447db27741745eb9c2c6522cccf02fc8efe3bf2d49708243dd",
                    signature:
                        "3044022071f4f5281ba7be76e43df4ea9e74f820da761e1f9f3b168b3a6e42c55ccf343a02203629d94845709e31be20943e2cd26637f0d8ccfb4a59764d45c161a942def069",
                    asset: {
                        signature: {
                            publicKey: "02135e2ebd97d1f1ab5141b4269defc6e5650848062c40baaf869d72571526e6c6",
                        },
                    },
                },
            ],
        };

        const block = new Block(issue);
        expect(block.data.id).toBe(issue.id);
        expect(block.transactions[0].id).toBe(issue.transactions[1].id);
    });

    describe("v1 fix", () => {
        const table = {
            "5139199631254983076": "1000099631254983076",
            "4683900276587456793": "1000000276587456793",
            "4719273207090574361": "1000073207090574361",
            "10008425497949974873": "10000425497949974873",
            "3011426208694781338": "1000026208694781338",
            "122506651077645039": "100006651077645039",
            "5720847785115142568": "1000047785115142568",
            "7018402152859193732": "1000002152859193732",
            "12530635932931954947": "10000635932931954947",
            "7061061305098280027": "1000061305098280027",
            "3983271186026110297": "1000071186026110297",
            "3546732630357730082": "1000032630357730082",
            "14024378732446299587": "10000378732446299587",
            "5160516564770509401": "1000016564770509401",
            "241883250703033792": "100003250703033792",
            "18238049267092652511": "10000049267092652511",
            "3824223895435898486": "1000023895435898486",
            "4888561739037785996": "1000061739037785996",
            "1256478353465481084": "1000078353465481084",
            "12598210368652133913": "10000210368652133913",
            "17559226088420912749": "10000226088420912749",
            "13894975866600060289": "10000975866600060289",
            "11710672157782824154": "10000672157782824154",
            "5509880884401609373": "1000080884401609373",
            "11486353335769396593": "10000353335769396593",
            "10147280738049458646": "10000280738049458646",
            "5684621525438367021": "1000021525438367021",
            "719490120693255848": "100000120693255848",
            "7154018532147250826": "1000018532147250826",
            "38016207884795383": "10000207884795383",
            "8324387831264270399": "1000087831264270399",
            "10123661368384267251": "10000661368384267251",
            "2222163236406460530": "1000063236406460530",
            "5059382813585250340": "1000082813585250340",
            "7091362542116598855": "1000062542116598855",
            "8225244493039935740": "1000044493039935740",
        };

        describe("outlook table", () => {
            it("should have expected values in the outlook table", () => {
                expect(outlookTable).toEqual(table);
            });
        });
        describe("apply v1 fix", () => {
            it("should not process a common block", () => {
                const mock = {
                    id: "187940162505562345",
                    blockSignature:
                        "3045022100a6605198e0f590c88798405bc76748d84e280d179bcefed2c993e70cded2a5dd022008c7f915b89fc4f3250fc4b481abb753c68f30ac351871c50bd6cfaf151370e8",
                    generatorPublicKey: "024c8247388a02ecd1de2a3e3fd5b7c61ecc2797fa3776599d558333ef1802d231",
                    height: 10,
                    numberOfTransactions: 0,
                    payloadHash: "578e820911f24e039733b45e4882b73e301f813a0d2c31330dafda84534ffa23",
                    payloadLength: 1,
                    previousBlock: "12123",
                    reward: 1,
                    timestamp: 111150,
                    totalAmount: 10,
                    totalFee: 1,
                    transactions: [],
                    version: 6,
                };
                const blk = new Block(mock);
                expect(blk.data.id).toBe(mock.id);
            });
            it("should process a matching id", () => {
                const mock2 = {
                    id: "8225244493039935740",
                    blockSignature:
                        "3045022100a6605198e0f590c88798405bc76748d84e280d179bcefed2c993e70cded2a5dd022008c7f915b89fc4f3250fc4b481abb753c68f30ac351871c50bd6cfaf151370e8",
                    generatorPublicKey: "024c8247388a02ecd1de2a3e3fd5b7c61ecc2797fa3776599d558333ef1802d231",
                    height: 10,
                    numberOfTransactions: 0,
                    payloadHash: "578e820911f24e039733b45e4882b73e301f813a0d2c31330dafda84534ffa23",
                    payloadLength: 1,
                    previousBlock: "12123",
                    reward: 1,
                    timestamp: 111150,
                    totalAmount: 10,
                    totalFee: 1,
                    transactions: [],
                    version: 6,
                };
                const blk2 = new Block(mock2);
                expect(blk2.data.id).not.toBe(mock2.id);
            });
        });
    });
});<|MERGE_RESOLUTION|>--- conflicted
+++ resolved
@@ -242,12 +242,8 @@
     describe("serializeFull", () => {
         describe("genesis block", () => {
             describe.each([["mainnet", 468048], ["devnet", 14492], ["testnet", 46488]])("%s", (network, length) => {
-<<<<<<< HEAD
                 const genesis = require(`@arkecosystem/core/bin/config/${network}/genesisBlock.json`);
                 // @ts-ignore
-=======
-                const genesis = require(`@arkecosystem/core/src/config/${network}/genesisBlock.json`);
->>>>>>> ea4f7759
                 const serialized = Block.serializeFull(genesis).toString("hex");
                 const genesisBlock = new Block(Block.deserialize(serialized));
                 expect(serialized).toHaveLength(length);
