--- conflicted
+++ resolved
@@ -1,23 +1,12 @@
 import "jest-extended";
-<<<<<<< HEAD
-import { DelegateRegistrationBuilder } from "../../../dist/builder";
-import { client } from "../../../dist/client";
-import { TransactionTypes } from "../../../dist/constants";
-import { crypto } from "../../../dist/crypto/crypto";
-import { feeManager } from "../../../dist/managers/fee";
-import { transactionBuilder } from "./__shared__/transaction-builder";
-
-let builder: DelegateRegistrationBuilder;
-=======
 import { DelegateRegistrationBuilder } from "../../../src/builder/transactions/delegate-registration";
-import { client as ark } from "../../../src/client";
+import { client } from "../../../src/client";
 import { TransactionTypes } from "../../../src/constants";
 import { crypto } from "../../../src/crypto/crypto";
 import { feeManager } from "../../../src/managers/fee";
 import { transactionBuilder } from "./__shared__/transaction-builder";
 
-let builder: DelegateRegistrationBuilder
->>>>>>> 5aa27310
+let builder: DelegateRegistrationBuilder;
 
 beforeEach(() => {
     builder = client.getBuilder().delegateRegistration();
