--- conflicted
+++ resolved
@@ -1,17 +1,9 @@
 import "jest-extended";
-<<<<<<< HEAD
-import { VoteBuilder } from "../../../dist/builder";
-import { client } from "../../../dist/client";
-import { TransactionTypes } from "../../../dist/constants";
-import { crypto } from "../../../dist/crypto";
-import { feeManager } from "../../../dist/managers/fee";
-=======
 import { VoteBuilder } from "../../../src/builder/transactions/vote";
-import { client as ark } from "../../../src/client";
+import { client } from "../../../src/client";
 import { TransactionTypes } from "../../../src/constants";
 import { crypto } from "../../../src/crypto";
 import { feeManager } from "../../../src/managers/fee";
->>>>>>> 5aa27310
 import { transactionBuilder } from "./__shared__/transaction-builder";
 
 let builder: VoteBuilder;
