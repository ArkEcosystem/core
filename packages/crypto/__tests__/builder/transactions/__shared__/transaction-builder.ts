--- conflicted
+++ resolved
@@ -3,15 +3,8 @@
 import { Transaction } from "../../../../src/models/transaction";
 import { Bignum } from "../../../../src/utils/bignum";
 
-<<<<<<< HEAD
-export const transactionBuilder = (provider: () => TransactionBuilder) => {
+export const transactionBuilder = <T extends TransactionBuilder<T>>(provider: () => TransactionBuilder<T>) => {
     describe("TransactionBuilder", () => {
-=======
-export const transactionBuilder = <T extends TransactionBuilder<T>>(provider: () => TransactionBuilder<T>) => {
-
-    describe('TransactionBuilder', () => {
-
->>>>>>> 5aa27310
         describe("inherits = require(TransactionBuilder", () => {
             it("should have the essential properties", () => {
                 const builder = provider();
