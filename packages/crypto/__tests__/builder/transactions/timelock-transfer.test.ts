--- conflicted
+++ resolved
@@ -1,15 +1,8 @@
 import "jest-extended";
-<<<<<<< HEAD
-import { TimelockTransferBuilder } from "../../../dist/builder";
-import { client } from "../../../dist/client";
-import { TransactionTypes } from "../../../dist/constants";
-import { feeManager } from "../../../dist/managers/fee";
-=======
 import { TimelockTransferBuilder } from "../../../src/builder/transactions/timelock-transfer";
-import { client as ark } from "../../../src/client";
+import { client } from "../../../src/client";
 import { TransactionTypes } from "../../../src/constants";
 import { feeManager } from "../../../src/managers/fee";
->>>>>>> 5aa27310
 import { transactionBuilder } from "./__shared__/transaction-builder";
 
 let builder: TimelockTransferBuilder;
