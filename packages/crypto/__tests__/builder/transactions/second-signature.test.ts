import "jest-extended";
<<<<<<< HEAD
import { SecondSignatureBuilder } from "../../../dist/builder";
import { client } from "../../../dist/client";
import { TransactionTypes } from "../../../dist/constants";
import { crypto } from "../../../dist/crypto/crypto";
import { feeManager } from "../../../dist/managers/fee";
import { transactionBuilder } from "./__shared__/transaction-builder";

let builder: SecondSignatureBuilder;
=======
import { SecondSignatureBuilder } from "../../../src/builder/transactions/second-signature";
import { client as ark } from "../../../src/client";
import { TransactionTypes } from "../../../src/constants";
import { crypto } from "../../../src/crypto/crypto";
import { feeManager } from "../../../src/managers/fee";
import { transactionBuilder } from "./__shared__/transaction-builder";

let builder: SecondSignatureBuilder
>>>>>>> 5aa27310

beforeEach(() => {
    builder = client.getBuilder().secondSignature();
});

describe("Second Signature Transaction", () => {
    describe("verify", () => {
        it("should be valid with a signature", () => {
            const actual = builder.signatureAsset("signature").sign("dummy passphrase");

            expect(actual.build().verify()).toBeTrue();
        });
    });

    transactionBuilder(() => builder);

    it("should have its specific properties", () => {
        expect(builder).toHaveProperty("data.type", TransactionTypes.SecondSignature);
        expect(builder).toHaveProperty("data.fee", feeManager.get(TransactionTypes.SecondSignature));
        expect(builder).toHaveProperty("data.amount", 0);
        expect(builder).toHaveProperty("data.recipientId", null);
        expect(builder).toHaveProperty("data.senderPublicKey", null);
        expect(builder).toHaveProperty("data.asset");
        expect(builder).toHaveProperty("data.asset.signature", {});
    });

    describe("signatureAsset", () => {
        it("establishes the signature on the asset", () => {
            crypto.getKeys = jest.fn(pass => ({ publicKey: `${pass} public key` }));
            crypto.sign = jest.fn();

            builder.signatureAsset("bad pass");

            expect(builder.data.asset.signature.publicKey).toBe("bad pass public key");
        });
    });
});<|MERGE_RESOLUTION|>--- conflicted
+++ resolved
@@ -1,23 +1,12 @@
 import "jest-extended";
-<<<<<<< HEAD
-import { SecondSignatureBuilder } from "../../../dist/builder";
-import { client } from "../../../dist/client";
-import { TransactionTypes } from "../../../dist/constants";
-import { crypto } from "../../../dist/crypto/crypto";
-import { feeManager } from "../../../dist/managers/fee";
-import { transactionBuilder } from "./__shared__/transaction-builder";
-
-let builder: SecondSignatureBuilder;
-=======
 import { SecondSignatureBuilder } from "../../../src/builder/transactions/second-signature";
-import { client as ark } from "../../../src/client";
+import { client } from "../../../src/client";
 import { TransactionTypes } from "../../../src/constants";
 import { crypto } from "../../../src/crypto/crypto";
 import { feeManager } from "../../../src/managers/fee";
 import { transactionBuilder } from "./__shared__/transaction-builder";
 
-let builder: SecondSignatureBuilder
->>>>>>> 5aa27310
+let builder: SecondSignatureBuilder;
 
 beforeEach(() => {
     builder = client.getBuilder().secondSignature();
