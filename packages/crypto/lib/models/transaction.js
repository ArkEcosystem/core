const bs58check = require('bs58check')
const ByteBuffer = require('bytebuffer')
const { createHash } = require('crypto')
const crypto = require('../crypto/crypto')
const configManager = require('../managers/config')
const { TRANSACTION_TYPES } = require('../constants')

/**
 * TODO copy some parts to ArkDocs
 * @classdesc This model holds the transaction data and its serialization
 *
 * A Transaction stores on the db:
 *   - id
 *   - version (version of the transaction generation process, ie: serialization)
 *   - blockId (id of the block that contains the transaction)
 *   - timestamp (related to the genesis block)
 *   - senderPublicKey (public key of the sender)
 *   - recipientId (address of the recipient)
 *   - type
 *   - vendorFieldHex (hexadecimal version of the vendorField)
 *   - amount (in arktoshi)
 *   - fee (in arktoshi)
 *   - serialized
 *
 * Apart, the Model includes other fields:
 *   - signature
 *   - secondSignature
 *   - vendorField
 *
 *   - assets
 *   - network
 */
module.exports = class Transaction {
  constructor (data) {
    this.serialized = Transaction.serialize(data)
    this.data = Transaction.deserialize(this.serialized.toString('hex'))

    if (this.data.version === 1) {
      this.verified = crypto.verify(this.data)

      if (!this.verified) {
        // fix on issue of non homogeneus transaction type 1 payload
        if (this.data.type === TRANSACTION_TYPES.SECOND_SIGNATURE || this.data.type === TRANSACTION_TYPES.MULTI_SIGNATURE) {
          if (this.data.recipientId) {
            delete this.data.recipientId
          } else {
            this.data.recipientId = crypto.getAddress(this.data.senderPublicKey, this.data.network)
          }

          this.verified = crypto.verify(this.data)
          this.data.id = crypto.getId(this.data)
        }
      }
    } else {
      // TODO: enable AIP11 when network ready
      this.verified = false
    }

    // if (this.data.amount !== data.amount) console.error('bang', data, this.data);
<<<<<<< HEAD
    ['id', 'version', 'timestamp', 'senderPublicKey', 'recipientId', 'type', 'vendorFieldHex', 'amount', 'fee', 'blockId', 'signature', 'secondSignature', 'asset', 'expiration', 'timelock', 'timelocktype'].forEach((key) => { // eslint-disable-line max-len
=======
    ['id', 'version', 'timestamp', 'senderPublicKey', 'recipientId', 'type', 'vendorFieldHex', 'amount', 'fee', 'blockId', 'signature', 'secondSignature', 'signSignature', 'asset', 'expiration', 'timelock', 'timelocktype'].forEach((key) => { // eslint-disable-line max-len
>>>>>>> acba2879
      this[key] = this.data[key]
    }, this)
  }

  static fromBytes (hexString) {
    return new Transaction(Transaction.deserialize(hexString))
  }

  verify () {
    return this.verified
  }

  /*
   * Return transaction data for v1.
   * @return {Object}
   */
  toBroadcastV1 () {
    if (this.type === TRANSACTION_TYPES.DELEGATE_REGISTRATION) {
      return {
        id: this.id,
        type: this.type,
        amount: 0,
        fee: this.fee,
        recipientId: null,
        senderPublicKey: this.senderPublicKey,
        timestamp: this.timestamp,
        asset: {
          delegate: {
            username: this.asset.delegate.username,
            publicKey: this.senderPublicKey
          }
        },
        signature: this.signature
      }
    }

    return this.data
  }

  // AIP11 serialization
  static serialize (transaction) {
    const bb = new ByteBuffer(512, true)
    bb.writeByte(0xff) // fill, to disambiguate from v1
    bb.writeByte(transaction.version || 0x01) // version
    bb.writeByte(transaction.network || configManager.get('pubKeyHash')) // ark = 0x17, devnet = 0x30
    bb.writeByte(transaction.type)
    bb.writeUInt32(transaction.timestamp)
    bb.append(transaction.senderPublicKey, 'hex')
    bb.writeUInt64(transaction.fee)

    if (transaction.vendorField) {
      let vf = Buffer.from(transaction.vendorField, 'utf8')
      bb.writeByte(vf.length)
      bb.append(vf)
    } else if (transaction.vendorFieldHex) {
      bb.writeByte(transaction.vendorFieldHex.length / 2)
      bb.append(transaction.vendorFieldHex, 'hex')
    } else {
      bb.writeByte(0x00)
    }

    // TODO use else if

    if (transaction.type === TRANSACTION_TYPES.TRANSFER) {
      bb.writeUInt64(transaction.amount)
      bb.writeUInt32(transaction.expiration || 0)
      bb.append(bs58check.decode(transaction.recipientId))
    }

    if (transaction.type === TRANSACTION_TYPES.VOTE) {
      const voteBytes = transaction.asset.votes.map(vote => (vote[0] === '+' ? '01' : '00') + vote.slice(1)).join('')
      bb.writeByte(transaction.asset.votes.length)
      bb.append(voteBytes, 'hex')
    }

    if (transaction.type === TRANSACTION_TYPES.SECOND_SIGNATURE) {
      bb.append(transaction.asset.signature.publicKey, 'hex')
    }

    if (transaction.type === TRANSACTION_TYPES.DELEGATE_REGISTRATION) {
      const delegateBytes = Buffer.from(transaction.asset.delegate.username, 'utf8')
      bb.writeByte(delegateBytes.length)
      bb.append(delegateBytes, 'hex')
    }

    if (transaction.type === TRANSACTION_TYPES.MULTI_SIGNATURE) {
      let joined = null

      if (!transaction.version || transaction.version === 1) {
        joined = transaction.asset.multisignature.keysgroup.map(k => k.slice(1)).join('') // eslint-disable-line max-len
      } else {
        joined = transaction.asset.multisignature.keysgroup.join('')
      }

      const keysgroupBuffer = Buffer.from(joined, 'hex')
      bb.writeByte(transaction.asset.multisignature.min)
      bb.writeByte(transaction.asset.multisignature.keysgroup.length)
      bb.writeByte(transaction.asset.multisignature.lifetime)
      bb.append(keysgroupBuffer, 'hex')
    }

    if (transaction.type === TRANSACTION_TYPES.IPFS) {
      bb.writeByte(transaction.asset.ipfs.dag.length / 2)
      bb.append(transaction.asset.ipfs.dag, 'hex')
    }

    if (transaction.type === TRANSACTION_TYPES.TIMELOCK_TRANSFER) {
      bb.writeUInt64(transaction.amount)
      bb.writeByte(transaction.timelocktype)
      bb.writeUInt32(transaction.timelock)
      bb.append(bs58check.decode(transaction.recipientId))
    }

    if (transaction.type === TRANSACTION_TYPES.MULTI_PAYMENT) {
      bb.writeUInt32(transaction.asset.payments.length)
      transaction.asset.payments.forEach(p => {
        bb.writeUInt64(p.amount)
        bb.append(bs58check.decode(p.recipientId))
      })
    }

    if (transaction.type === TRANSACTION_TYPES.DELEGATE_RESIGNATION) {
      // delegate resignation - empty payload
    }

    if (transaction.signature) {
      bb.append(transaction.signature, 'hex')
    }

    if (transaction.secondSignature) {
      bb.append(transaction.secondSignature, 'hex')
    } else if (transaction.signSignature) {
      bb.append(transaction.signSignature, 'hex')
    }

    if (transaction.signatures) {
      bb.append('ff', 'hex') // 0xff separator to signal start of multi-signature transactions
      bb.append(transaction.signatures.join(''), 'hex')
    }

    bb.flip()

    return bb.toBuffer()
  }

  static deserialize (hexString) {
    const transaction = {}
    const buf = ByteBuffer.fromHex(hexString, true)
    transaction.version = buf.readInt8(1)
    transaction.network = buf.readInt8(2)
    transaction.type = buf.readInt8(3)
    transaction.timestamp = buf.readUInt32(4)
    transaction.senderPublicKey = hexString.substring(16, 16 + 33 * 2)
    transaction.fee = buf.readUInt64(41).toNumber()

    const vflength = buf.readInt8(41 + 8)
    if (vflength > 0) {
      transaction.vendorFieldHex = hexString.substring((41 + 8 + 1) * 2, (41 + 8 + 1) * 2 + vflength * 2)
    }

    const assetOffset = (41 + 8 + 1) * 2 + vflength * 2

    if (transaction.type === TRANSACTION_TYPES.TRANSFER) {
      transaction.amount = buf.readUInt64(assetOffset / 2).toNumber()
      transaction.expiration = buf.readUInt32(assetOffset / 2 + 8)
      transaction.recipientId = bs58check.encode(buf.buffer.slice(assetOffset / 2 + 12, assetOffset / 2 + 12 + 21))

      Transaction.parseSignatures(hexString, transaction, assetOffset + (21 + 12) * 2)
    }

    if (transaction.type === TRANSACTION_TYPES.VOTE) {
      const votelength = buf.readInt8(assetOffset / 2) & 0xff
      transaction.asset = { votes: [] }

      let vote
      for (let i = 0; i < votelength; i++) {
        vote = hexString.substring(assetOffset + 2 + i * 2 * 34, assetOffset + 2 + (i + 1) * 2 * 34)
        vote = (vote[1] === '1' ? '+' : '-') + vote.slice(2)
        transaction.asset.votes.push(vote)
      }

      Transaction.parseSignatures(hexString, transaction, assetOffset + 2 + votelength * 34 * 2)
    }

    if (transaction.type === TRANSACTION_TYPES.SECOND_SIGNATURE) {
      transaction.asset = {
        signature: {
          publicKey: hexString.substring(assetOffset, assetOffset + 66)
        }
      }

      Transaction.parseSignatures(hexString, transaction, assetOffset + 66)
    }

    if (transaction.type === TRANSACTION_TYPES.DELEGATE_REGISTRATION) {
      const usernamelength = buf.readInt8(assetOffset / 2) & 0xff

      transaction.asset = {
        delegate: {
          username: buf.slice(assetOffset / 2 + 1, assetOffset / 2 + 1 + usernamelength).toString('utf8')
        }
      }

      Transaction.parseSignatures(hexString, transaction, assetOffset + (usernamelength + 1) * 2)
    }

    if (transaction.type === TRANSACTION_TYPES.MULTI_SIGNATURE) {
      transaction.asset = { multisignature: { keysgroup: [] } }
      transaction.asset.multisignature.min = buf.readInt8(assetOffset / 2) & 0xff

      const num = buf.readInt8(assetOffset / 2 + 1) & 0xff
      transaction.asset.multisignature.lifetime = buf.readInt8(assetOffset / 2 + 2) & 0xff

      for (let index = 0; index < num; index++) {
        const key = hexString.slice(assetOffset + 6 + index * 66, assetOffset + 6 + (index + 1) * 66)
        transaction.asset.multisignature.keysgroup.push(key)
      }
      Transaction.parseSignatures(hexString, transaction, assetOffset + 6 + num * 66)
    }

    if (transaction.type === TRANSACTION_TYPES.IPFS) {
      transaction.asset = {}

      const l = buf.readInt8(assetOffset / 2) & 0xff
      transaction.asset.dag = hexString.substring(assetOffset + 2, assetOffset + 2 + l * 2)
      Transaction.parseSignatures(hexString, transaction, assetOffset + 2 + l * 2)
    }

    if (transaction.type === TRANSACTION_TYPES.TIMELOCK_TRANSFER) {
      transaction.amount = buf.readUInt64(assetOffset / 2).toNumber()
      transaction.timelocktype = buf.readInt8(assetOffset / 2 + 8) & 0xff
      transaction.timelock = buf.readUInt64(assetOffset / 2 + 9).toNumber()
      transaction.recipientId = bs58check.encode(buf.buffer.slice(assetOffset / 2 + 13, assetOffset / 2 + 13 + 21))

      Transaction.parseSignatures(hexString, transaction, assetOffset + (21 + 13) * 2)
    }

    if (transaction.type === TRANSACTION_TYPES.MULTI_PAYMENT) {
      transaction.asset = { payments: [] }

      const total = buf.readInt8(assetOffset / 2) & 0xff
      let offset = assetOffset / 2 + 1

      for (let j = 0; j < total; j++) {
        const payment = {}
        payment.amount = buf.readUInt64(offset).toNumber()
        payment.recipientId = bs58check.encode(buf.buffer.slice(offset + 1, offset + 1 + 21))
        transaction.asset.payments.push(payment)
        offset += 22
      }

      transaction.amount = transaction.asset.payments.reduce((a, p) => (a += p.amount), 0)

      Transaction.parseSignatures(hexString, transaction, offset * 2)
    }

    if (transaction.type === TRANSACTION_TYPES.DELEGATE_RESIGNATION) {
      Transaction.parseSignatures(hexString, transaction, assetOffset)
    }

    if (!transaction.amount) { // this is needed for computation over the blockchain
      transaction.amount = 0
    }

    if (!transaction.version || transaction.version === 1) {
      if (transaction.secondSignature) {
        transaction.signSignature = transaction.secondSignature
      }

      if (transaction.type === TRANSACTION_TYPES.VOTE) {
        transaction.recipientId = crypto.getAddress(transaction.senderPublicKey, transaction.network)
      }

      if (transaction.type === TRANSACTION_TYPES.SECOND_SIGNATURE) {
        transaction.recipientId = crypto.getAddress(transaction.senderPublicKey, transaction.network)
      }

      if (transaction.vendorFieldHex) {
        transaction.vendorField = Buffer.from(transaction.vendorFieldHex, 'hex').toString('utf8')
      }

      if (transaction.type === TRANSACTION_TYPES.MULTI_SIGNATURE) {
        transaction.recipientId = crypto.getAddress(transaction.senderPublicKey, transaction.network)
        transaction.asset.multisignature.keysgroup = transaction.asset.multisignature.keysgroup.map(k => '+' + k)
      }

      if (!transaction.id) {
        transaction.id = crypto.getId(transaction)
      }
    }

    if (transaction.version === 2) {
      transaction.id = createHash('sha256').update(Buffer.from(hexString, 'hex')).digest().toString('hex')
    }

    return transaction
  }

  static parseSignatures (hexString, transaction, startOffset) {
    transaction.signature = hexString.substring(startOffset)

    let multioffset = 0

    if (transaction.signature.length === 0) {
      delete transaction.signature
    } else {
      const length1 = parseInt('0x' + transaction.signature.substring(2, 4), 16) + 2
      transaction.signature = hexString.substring(startOffset, startOffset + length1 * 2)
      multioffset += length1 * 2
      transaction.secondSignature = hexString.substring(startOffset + length1 * 2)

      if (transaction.secondSignature.length === 0) {
        delete transaction.secondSignature
      } else {
        if (transaction.secondSignature.slice(0, 2) === 'ff') { // start of multisign
          delete transaction.secondSignature
        } else {
          const length2 = parseInt('0x' + transaction.secondSignature.substring(2, 4), 16) + 2
          transaction.secondSignature = transaction.secondSignature.substring(0, length2 * 2)
          multioffset += length2 * 2
        }
      }

      let signatures = hexString.substring(startOffset + multioffset)
      if (!signatures.length) {
        return
      }

      if (signatures.slice(0, 2) !== 'ff') {
        return
      }

      signatures = signatures.slice(2)
      transaction.signatures = []

      let moreSignatures = true
      while (moreSignatures) {
        const mlength = parseInt('0x' + signatures.substring(2, 4), 16) + 2

        if (mlength > 0) {
          transaction.signatures.push(signatures.substring(0, mlength * 2))
        } else {
          moreSignatures = false
        }

        signatures = signatures.substring(mlength * 2)
      }
    }
  }
}<|MERGE_RESOLUTION|>--- conflicted
+++ resolved
@@ -57,11 +57,7 @@
     }
 
     // if (this.data.amount !== data.amount) console.error('bang', data, this.data);
-<<<<<<< HEAD
-    ['id', 'version', 'timestamp', 'senderPublicKey', 'recipientId', 'type', 'vendorFieldHex', 'amount', 'fee', 'blockId', 'signature', 'secondSignature', 'asset', 'expiration', 'timelock', 'timelocktype'].forEach((key) => { // eslint-disable-line max-len
-=======
     ['id', 'version', 'timestamp', 'senderPublicKey', 'recipientId', 'type', 'vendorFieldHex', 'amount', 'fee', 'blockId', 'signature', 'secondSignature', 'signSignature', 'asset', 'expiration', 'timelock', 'timelocktype'].forEach((key) => { // eslint-disable-line max-len
->>>>>>> acba2879
       this[key] = this.data[key]
     }, this)
   }
