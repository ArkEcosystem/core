const bs58check = require('bs58check')
const ByteBuffer = require('bytebuffer')
const { createHash } = require('crypto')
const crypto = require('../crypto/crypto')
const configManager = require('../managers/config')
const { TRANSACTION_TYPES } = require('../constants')

/**
 * TODO copy some parts to ArkDocs
 * @classdesc This model holds the transaction data and its serialization
 *
 * A Transaction stores on the db:
 *   - id
 *   - version (version of the transaction generation process, ie: serialization)
 *   - blockId (id of the block that contains the transaction)
 *   - timestamp (related to the genesis block)
 *   - senderPublicKey (public key of the sender)
 *   - recipientId (address of the recipient)
 *   - type
 *   - vendorFieldHex (hexadecimal version of the vendorField)
 *   - amount (in arktoshi)
 *   - fee (in arktoshi)
 *   - serialized
 *
 * Apart, the Model includes other fields:
 *   - signature
 *   - secondSignature
 *   - vendorField
 *
 *   - assets
 *   - network
 */
module.exports = class Transaction {
  constructor (data) {
    this.serialized = Transaction.serialize(data)
    this.data = Transaction.deserialize(this.serialized.toString('hex'))

    if (this.data.version === 1) {
      this.verified = crypto.verify(this.data)

      if (!this.verified) {
        // fix on issue of non homogeneus transaction type 1 payload
        if (this.data.type === TRANSACTION_TYPES.SECOND_SIGNATURE || this.data.type === TRANSACTION_TYPES.MULTI_SIGNATURE) {
          if (this.data.recipientId) {
            delete this.data.recipientId
          } else {
            this.data.recipientId = crypto.getAddress(this.data.senderPublicKey, this.data.network)
          }

          this.verified = crypto.verify(this.data)
          this.data.id = crypto.getId(this.data)
        }
      }
    } else {
      // TODO: enable AIP11 when network ready
      this.verified = false
    }

<<<<<<< HEAD
    // if (this.data.amount !== data.amount) console.error('bang', data, this.data);
    ['id', 'version', 'timestamp', 'senderPublicKey', 'recipientId', 'type', 'vendorFieldHex', 'amount', 'fee', 'blockId', 'signature', 'secondSignature', 'asset', 'expiration', 'timelock', 'timelocktype'].forEach((key) => { // eslint-disable-line max-len
=======
    // if (this.data.amount !== transaction.amount) console.error('bang', transaction, this.data);
    ['id', 'version', 'timestamp', 'senderPublicKey', 'recipientId', 'type', 'vendorFieldHex', 'amount', 'fee', 'blockId', 'signature', 'secondSignature', 'signSignature', 'asset', 'expiration', 'timelock', 'timelocktype'].forEach((key) => { // eslint-disable-line max-len
>>>>>>> ec26bc87
      this[key] = this.data[key]
    }, this)
  }

  static fromBytes (hexString) {
    return new Transaction(Transaction.deserialize(hexString))
  }

  verify () {
    return this.verified
  }

  /*
   * Return transaction data for v1.
   * @return {Object}
   */
  toBroadcastV1 () {
    if (this.type === TRANSACTION_TYPES.DELEGATE_REGISTRATION) {
      return {
        id: this.id,
        type: this.type,
        amount: 0,
        fee: this.fee,
        recipientId: null,
        senderPublicKey: this.senderPublicKey,
        timestamp: this.timestamp,
        asset: {
          delegate: {
            username: this.asset.delegate.username,
            publicKey: this.senderPublicKey
          }
        },
        signature: this.signature
      }
    }

    return this.data
  }

  // AIP11 serialization
  static serialize (transaction) {
    const bb = new ByteBuffer(512, true)
    bb.writeByte(0xff) // fill, to disambiguate from v1
    bb.writeByte(transaction.version || 0x01) // version
    bb.writeByte(transaction.network || configManager.get('pubKeyHash')) // ark = 0x17, devnet = 0x30
    bb.writeByte(transaction.type)
    bb.writeUInt32(transaction.timestamp)
    bb.append(transaction.senderPublicKey, 'hex')
    bb.writeUInt64(transaction.fee)

    if (transaction.vendorField) {
      let vf = Buffer.from(transaction.vendorField, 'utf8')
      bb.writeByte(vf.length)
      bb.append(vf)
    } else if (transaction.vendorFieldHex) {
      bb.writeByte(transaction.vendorFieldHex.length / 2)
      bb.append(transaction.vendorFieldHex, 'hex')
    } else {
      bb.writeByte(0x00)
    }

    // TODO use else if

    if (transaction.type === TRANSACTION_TYPES.TRANSFER) {
      bb.writeUInt64(transaction.amount)
      bb.writeUInt32(transaction.expiration || 0)
      bb.append(bs58check.decode(transaction.recipientId))
    }

    if (transaction.type === TRANSACTION_TYPES.VOTE) {
      const voteBytes = transaction.asset.votes.map(vote => (vote[0] === '+' ? '01' : '00') + vote.slice(1)).join('')
      bb.writeByte(transaction.asset.votes.length)
      bb.append(voteBytes, 'hex')
    }

    if (transaction.type === TRANSACTION_TYPES.SECOND_SIGNATURE) {
      bb.append(transaction.asset.signature.publicKey, 'hex')
    }

    if (transaction.type === TRANSACTION_TYPES.DELEGATE_REGISTRATION) {
      const delegateBytes = Buffer.from(transaction.asset.delegate.username, 'utf8')
      bb.writeByte(delegateBytes.length)
      bb.append(delegateBytes, 'hex')
    }

    if (transaction.type === TRANSACTION_TYPES.MULTI_SIGNATURE) {
      let joined = null

      if (!transaction.version || transaction.version === 1) {
        joined = transaction.asset.multisignature.keysgroup.map(k => k.slice(1)).join('') // eslint-disable-line max-len
      } else {
        joined = transaction.asset.multisignature.keysgroup.join('')
      }

      const keysgroupBuffer = Buffer.from(joined, 'hex')
      bb.writeByte(transaction.asset.multisignature.min)
      bb.writeByte(transaction.asset.multisignature.keysgroup.length)
      bb.writeByte(transaction.asset.multisignature.lifetime)
      bb.append(keysgroupBuffer, 'hex')
    }

    if (transaction.type === TRANSACTION_TYPES.IPFS) {
      bb.writeByte(transaction.asset.ipfs.dag.length / 2)
      bb.append(transaction.asset.ipfs.dag, 'hex')
    }

    if (transaction.type === TRANSACTION_TYPES.TIMELOCK_TRANSFER) {
      bb.writeUInt64(transaction.amount)
      bb.writeByte(transaction.timelocktype)
      bb.writeUInt32(transaction.timelock)
      bb.append(bs58check.decode(transaction.recipientId))
    }

    if (transaction.type === TRANSACTION_TYPES.MULTI_PAYMENT) {
      bb.writeUInt32(transaction.asset.payments.length)
      transaction.asset.payments.forEach(p => {
        bb.writeUInt64(p.amount)
        bb.append(bs58check.decode(p.recipientId))
      })
    }

    if (transaction.type === TRANSACTION_TYPES.DELEGATE_RESIGNATION) {
      // delegate resignation - empty payload
    }

    if (transaction.signature) {
      bb.append(transaction.signature, 'hex')
    }

    if (transaction.secondSignature) {
      bb.append(transaction.secondSignature, 'hex')
    }

    if (transaction.signSignature) {
      bb.append(transaction.signSignature, 'hex')
    }

    if (transaction.signatures) {
      bb.append('ff', 'hex') // 0xff separator to signal start of multi-signature transactions
      bb.append(transaction.signatures.join(''), 'hex')
    }

    bb.flip()

    return bb.toBuffer()
  }

  static deserialize (hexString) {
    const transaction = {}
    const buf = ByteBuffer.fromHex(hexString, true)
    transaction.version = buf.readInt8(1)
    transaction.network = buf.readInt8(2)
    transaction.type = buf.readInt8(3)
    transaction.timestamp = buf.readUInt32(4)
    transaction.senderPublicKey = hexString.substring(16, 16 + 33 * 2)
    transaction.fee = buf.readUInt64(41).toNumber()

    const vflength = buf.readInt8(41 + 8)
    if (vflength > 0) {
      transaction.vendorFieldHex = hexString.substring((41 + 8 + 1) * 2, (41 + 8 + 1) * 2 + vflength * 2)
    }

    const assetOffset = (41 + 8 + 1) * 2 + vflength * 2

    if (transaction.type === TRANSACTION_TYPES.TRANSFER) {
      transaction.amount = buf.readUInt64(assetOffset / 2).toNumber()
      transaction.expiration = buf.readUInt32(assetOffset / 2 + 8)
      transaction.recipientId = bs58check.encode(buf.buffer.slice(assetOffset / 2 + 12, assetOffset / 2 + 12 + 21))

      Transaction.parseSignatures(hexString, transaction, assetOffset + (21 + 12) * 2)
    }

    if (transaction.type === TRANSACTION_TYPES.VOTE) {
      const votelength = buf.readInt8(assetOffset / 2) & 0xff
      transaction.asset = { votes: [] }

      let vote
      for (let i = 0; i < votelength; i++) {
        vote = hexString.substring(assetOffset + 2 + i * 2 * 34, assetOffset + 2 + (i + 1) * 2 * 34)
        vote = (vote[1] === '1' ? '+' : '-') + vote.slice(2)
        transaction.asset.votes.push(vote)
      }

      Transaction.parseSignatures(hexString, transaction, assetOffset + 2 + votelength * 34 * 2)
    }

    if (transaction.type === TRANSACTION_TYPES.SECOND_SIGNATURE) {
      transaction.asset = {
        signature: {
          publicKey: hexString.substring(assetOffset, assetOffset + 66)
        }
      }

      Transaction.parseSignatures(hexString, transaction, assetOffset + 66)
    }

    if (transaction.type === TRANSACTION_TYPES.DELEGATE_REGISTRATION) {
      const usernamelength = buf.readInt8(assetOffset / 2) & 0xff

      transaction.asset = {
        delegate: {
          username: buf.slice(assetOffset / 2 + 1, assetOffset / 2 + 1 + usernamelength).toString('utf8')
        }
      }

      Transaction.parseSignatures(hexString, transaction, assetOffset + (usernamelength + 1) * 2)
    }

    if (transaction.type === TRANSACTION_TYPES.MULTI_SIGNATURE) {
      transaction.asset = { multisignature: { keysgroup: [] } }
      transaction.asset.multisignature.min = buf.readInt8(assetOffset / 2) & 0xff

      const num = buf.readInt8(assetOffset / 2 + 1) & 0xff
      transaction.asset.multisignature.lifetime = buf.readInt8(assetOffset / 2 + 2) & 0xff

      for (let index = 0; index < num; index++) {
        const key = hexString.slice(assetOffset + 6 + index * 66, assetOffset + 6 + (index + 1) * 66)
        transaction.asset.multisignature.keysgroup.push(key)
      }
      Transaction.parseSignatures(hexString, transaction, assetOffset + 6 + num * 66)
    }

    if (transaction.type === TRANSACTION_TYPES.IPFS) {
      transaction.asset = {}

      const l = buf.readInt8(assetOffset / 2) & 0xff
      transaction.asset.dag = hexString.substring(assetOffset + 2, assetOffset + 2 + l * 2)
      Transaction.parseSignatures(hexString, transaction, assetOffset + 2 + l * 2)
    }

    if (transaction.type === TRANSACTION_TYPES.TIMELOCK_TRANSFER) {
      transaction.amount = buf.readUInt64(assetOffset / 2).toNumber()
      transaction.timelocktype = buf.readInt8(assetOffset / 2 + 8) & 0xff
      transaction.timelock = buf.readUInt64(assetOffset / 2 + 9).toNumber()
      transaction.recipientId = bs58check.encode(buf.buffer.slice(assetOffset / 2 + 13, assetOffset / 2 + 13 + 21))

      Transaction.parseSignatures(hexString, transaction, assetOffset + (21 + 13) * 2)
    }

    if (transaction.type === TRANSACTION_TYPES.MULTI_PAYMENT) {
      transaction.asset = { payments: [] }

      const total = buf.readInt8(assetOffset / 2) & 0xff
      let offset = assetOffset / 2 + 1

      for (let j = 0; j < total; j++) {
        const payment = {}
        payment.amount = buf.readUInt64(offset).toNumber()
        payment.recipientId = bs58check.encode(buf.buffer.slice(offset + 1, offset + 1 + 21))
        transaction.asset.payments.push(payment)
        offset += 22
      }

      transaction.amount = transaction.asset.payments.reduce((a, p) => (a += p.amount), 0)

      Transaction.parseSignatures(hexString, transaction, offset * 2)
    }

    if (transaction.type === TRANSACTION_TYPES.DELEGATE_RESIGNATION) {
      Transaction.parseSignatures(hexString, transaction, assetOffset)
    }

    if (!transaction.amount) { // this is needed for computation over the blockchain
      transaction.amount = 0
    }

    if (!transaction.version || transaction.version === 1) {
      if (transaction.secondSignature) {
        transaction.signSignature = transaction.secondSignature
      }

      if (transaction.type === TRANSACTION_TYPES.VOTE) {
        transaction.recipientId = crypto.getAddress(transaction.senderPublicKey, transaction.network)
      }

      if (transaction.type === TRANSACTION_TYPES.SECOND_SIGNATURE) {
        transaction.recipientId = crypto.getAddress(transaction.senderPublicKey, transaction.network)
      }

      if (transaction.vendorFieldHex) {
        transaction.vendorField = Buffer.from(transaction.vendorFieldHex, 'hex').toString('utf8')
      }

      if (transaction.type === TRANSACTION_TYPES.MULTI_SIGNATURE) {
        transaction.recipientId = crypto.getAddress(transaction.senderPublicKey, transaction.network)
        transaction.asset.multisignature.keysgroup = transaction.asset.multisignature.keysgroup.map(k => '+' + k)
      }

      if (!transaction.id) {
        transaction.id = crypto.getId(transaction)
      }
    }

    if (transaction.version === 2) {
      transaction.id = createHash('sha256').update(Buffer.from(hexString, 'hex')).digest().toString('hex')
    }

    return transaction
  }

  static parseSignatures (hexString, transaction, startOffset) {
    transaction.signature = hexString.substring(startOffset)

    let multioffset = 0

    if (transaction.signature.length === 0) {
      delete transaction.signature
    } else {
      const length1 = parseInt('0x' + transaction.signature.substring(2, 4), 16) + 2
      transaction.signature = hexString.substring(startOffset, startOffset + length1 * 2)
      multioffset += length1 * 2
      transaction.secondSignature = hexString.substring(startOffset + length1 * 2)

      if (transaction.secondSignature.length === 0) {
        delete transaction.secondSignature
      } else {
        if (transaction.secondSignature.slice(0, 2) === 'ff') { // start of multisign
          delete transaction.secondSignature
        } else {
          const length2 = parseInt('0x' + transaction.secondSignature.substring(2, 4), 16) + 2
          transaction.secondSignature = transaction.secondSignature.substring(0, length2 * 2)
          multioffset += length2 * 2
        }
      }

      let signatures = hexString.substring(startOffset + multioffset)
      if (!signatures.length) {
        return
      }

      if (signatures.slice(0, 2) !== 'ff') {
        return
      }

      signatures = signatures.slice(2)
      transaction.signatures = []

      let moreSignatures = true
      while (moreSignatures) {
        const mlength = parseInt('0x' + signatures.substring(2, 4), 16) + 2

        if (mlength > 0) {
          transaction.signatures.push(signatures.substring(0, mlength * 2))
        } else {
          moreSignatures = false
        }

        signatures = signatures.substring(mlength * 2)
      }
    }
  }
}<|MERGE_RESOLUTION|>--- conflicted
+++ resolved
@@ -56,13 +56,8 @@
       this.verified = false
     }
 
-<<<<<<< HEAD
     // if (this.data.amount !== data.amount) console.error('bang', data, this.data);
-    ['id', 'version', 'timestamp', 'senderPublicKey', 'recipientId', 'type', 'vendorFieldHex', 'amount', 'fee', 'blockId', 'signature', 'secondSignature', 'asset', 'expiration', 'timelock', 'timelocktype'].forEach((key) => { // eslint-disable-line max-len
-=======
-    // if (this.data.amount !== transaction.amount) console.error('bang', transaction, this.data);
     ['id', 'version', 'timestamp', 'senderPublicKey', 'recipientId', 'type', 'vendorFieldHex', 'amount', 'fee', 'blockId', 'signature', 'secondSignature', 'signSignature', 'asset', 'expiration', 'timelock', 'timelocktype'].forEach((key) => { // eslint-disable-line max-len
->>>>>>> ec26bc87
       this[key] = this.data[key]
     }, this)
   }
