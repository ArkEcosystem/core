--- conflicted
+++ resolved
@@ -143,11 +143,7 @@
    * @return {Boolean}
    */
   verify (transaction, signature, publicKey) {
-<<<<<<< HEAD
-    const hash = cryptoBuilder.getHash(transaction, true, true)
-=======
-    const hash = crypto.getHash(transaction)
->>>>>>> cc790bd9
+    const hash = crypto.getHash(transaction, true, true)
     const signSignatureBuffer = Buffer.from(signature, 'hex')
     const publicKeyBuffer = Buffer.from(publicKey, 'hex')
     const ecpair = ECPair.fromPublicKeyBuffer(publicKeyBuffer, configManager.config)
