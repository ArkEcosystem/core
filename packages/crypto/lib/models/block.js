<<<<<<< HEAD
const crypto = require('crypto')
const { cloneDeepWith } = require('lodash')
const Bignum = require('../utils/bignum')
=======
const { createHash } = require('crypto')
const Bignum = require('bigi')
>>>>>>> 4e2af66f
const ByteBuffer = require('bytebuffer')
const Transaction = require('./transaction')
const configManager = require('../managers/config')
const { crypto, slots } = require('../crypto')
const { outlookTable } = require('../constants').CONFIGURATIONS.ARK.MAINNET

const toBytesHex = (buffer) => {
  let temp = buffer.toString('hex')
  return '0'.repeat(16 - temp.length) + temp
}

/**
  * Fix to allow blocks to be backwards-compatible.
  * @param {Object} data
  */
const applyV1Fix = (data) => {
  // START Fix for v1 api
  data.previousBlockHex = data.previousBlock ? toBytesHex(new Bignum(data.previousBlock).toBuffer()) : '0000000000000000'
  data.idHex = toBytesHex(new Bignum(data.id).toBuffer())
  // END Fix for v1 api

  // order of transactions messed up in mainnet V1
  // if (block.data.transactions.length === 2 && (block.data.height === 3084276 || block.data.height === 34420)) {
  //   const temp = block.data.transactions[0]
  //   block.data.transactions[0] = block.data.transactions[1]
  //   block.data.transactions[1] = temp
  // }
}

/**
 * TODO copy some parts to ArkDocs
 * @classdesc This model holds the block data, its verification and serialization
 *
 * A Block model stores on the db:
 *   - id
 *   - version (version of the block: could be used for changing how they are forged)
 *   - timestamp (related to the genesis block)
 *   - previousBlock (id of the previous block)
 *   - height
 *   - numberOfTransactions
 *   - totalAmount (in arktoshi)
 *   - totalFee (in arktoshi)
 *   - reward (in arktoshi)
 *   - payloadHash (hash of the transactions)
 *   - payloadLength (total length in bytes of the IDs of the transactions)
 *   - generatorPublicKey (public key of the delegate that forged this block)
 *   - blockSignature
 *
 * The `transactions` are stored too, but in a different table.
 *
 * These data is exposed through the `data` attributed as a plain object and
 * serialized through the `serialized` attribute.
 *
 * In the future the IDs could be changed to use the hexadecimal version of them,
 * which would be more efficient for performance, disk usage and bandwidth reasons.
 * That is why there are some attributes, such as `idHex` and `previousBlockHex`.
 */
module.exports = class Block {
  /**
   * @constructor
   * @param {Object} data - The data of the block
   */
  constructor (data) {
    if (!data.transactions) {
      data.transactions = []
    }
    if (data.numberOfTransactions > 0 && data.transactions.length === data.numberOfTransactions) {
      delete data.transactionIds
    }

    this.headerOnly = data.numberOfTransactions > 0 && data.transactionIds && data.transactionIds.length === data.numberOfTransactions
    if (this.headerOnly) {
      this.serialized = Block.serialize(data).toString('hex')
    } else {
      this.serialized = Block.serializeFull(data).toString('hex')
    }
    this.data = Block.deserialize(this.serialized)

    this.data.idHex = Block.getIdHex(this.data)
    this.data.id = Block.getId(this.data)

    if (outlookTable[this.data.id]) {
      this.data.id = outlookTable[this.data.id]
      this.data.idHex = toBytesHex(new Bignum(this.data.id).toBuffer())
    }
    if (data.id !== this.data.id) {
      console.log(`'${this.data.id}': '${data.id}',`)
    }

    // if (data.height === 1622706) {
    //   console.log(data)
    //   console.log(this.data)
    // }

    if (data.height === 1) {
      this.genesis = true
      // TODO genesis block calculated id is wrong for some reason
      this.data.id = data.id
      this.data.idHex = toBytesHex(new Bignum(this.data.id).toBuffer())
      delete this.data.previousBlock
    }

    // fix on real timestamp, this is overloading transaction timestamp with block timestamp for storage only
    // also add sequence to keep database sequence
    let sequence = 0
    this.transactions = data.transactions.map(transaction => {
      const stampedTransaction = new Transaction(transaction)
      stampedTransaction.blockId = this.data.id
      stampedTransaction.timestamp = this.data.timestamp
      stampedTransaction.sequence = sequence++
      return stampedTransaction
    })

    delete this.data.transactions
    if (data.transactionIds && data.transactionIds.length > 0) {
      this.transactionIds = data.transactionIds
    }

    this.verification = this.verify()

    if (!this.verification.verified && this.data.height !== 1) {
      // console.log(JSON.stringify(data, null, 2))
      console.log(this.serialized)
      console.log(this.verification)
    }
  }

  /*
   * Create block from data.
   * @param  {Object} data
   * @param  {Object} keys
   * @return {Block}
   * @static
   */
  static create (data, keys) {
    data.generatorPublicKey = keys.publicKey

    const payloadHash = Block.serialize(data, false)
    const hash = createHash('sha256').update(payloadHash).digest()

    data.blockSignature = crypto.signHash(hash, keys)
    data.id = Block.getId(data)

    return new Block(data)
  }

  /*
   * Return block as string.
   * @return {String}
   */
  toString () {
    return `${this.data.id}, height: ${this.data.height}, ${this.data.numberOfTransactions} transactions, verified: ${this.verification.verified}, errors:${this.verification.errors}` // eslint-disable-line max-len
  }

  /*
   * Return block data for v1.
   * @return {Object}
   */
  toBroadcastV1 () {
    return this.toRawJson()
  }

  /*
   * Get block id
   * TODO rename to getIdHex ?
   * @param  {Object} data
   * @return {String}
   * @static
   */
  static getIdHex (data) {
    const hash = createHash('sha256').update(Block.serialize(data, true)).digest()
    const temp = Buffer.alloc(8)

    for (let i = 0; i < 8; i++) {
      temp[i] = hash[7 - i]
    }
    return temp.toString('hex')
  }

  static getId (data) {
    const hash = createHash('sha256').update(Block.serialize(data, true)).digest()
    const temp = Buffer.alloc(8)

    for (let i = 0; i < 8; i++) {
      temp[i] = hash[7 - i]
    }
    return Bignum.fromBuffer(temp).toString()
  }

  /*
   * Get header from block.
   * @return {Object} The block data, without the transactions
   */
  getHeader () {
    const header = this.data
    delete header.transactions
    return header
  }

  /*
   * Verify signature associated with this block.
   * @return {Boolean}
   */
  verifySignature () {
    const bytes = Block.serialize(this.data, false)
    const hash = createHash('sha256').update(bytes).digest()

    return crypto.verifyHash(hash, this.data.blockSignature, this.data.generatorPublicKey)
  }

  /*
   * Verify this block.
   * @return {Object}
   */
  verify () {
    const block = this.data
    const result = {
      verified: false,
      errors: []
    }

    try {
      const constants = configManager.getConstants(block.height)

      // let previousBlock = null

      if (block.height !== 1) {
        if (!block.previousBlock) {
          result.errors.push('Invalid previous block')
        }
      }

      const reward = Bignum.from(constants.reward)
      if (!reward.equals(block.reward)) {
        result.errors.push(['Invalid block reward:', block.reward, 'expected:', constants.reward].join(' '))
      }

      let valid = this.verifySignature(block)

      if (!valid) {
        result.errors.push('Failed to verify block signature')
      }

      if (block.version !== constants.block.version) {
        result.errors.push('Invalid block version')
      }

      if (slots.getSlotNumber(block.timestamp) > slots.getSlotNumber()) {
        result.errors.push('Invalid block timestamp')
      }

      // Disabling to allow orphanedBlocks?
      // if(previousBlock){
      //   const lastBlockSlotNumber = slots.getSlotNumber(previousBlock.timestamp)
      //   if(blockSlotNumber < lastBlockSlotNumber) {
      //      result.errors.push('block timestamp is smaller than previous block timestamp')
      //   }
      // }

      if (block.payloadLength > constants.maxPayloadLength) {
        result.errors.push('Payload length is too high')
      }

      let size = 0
      let payloadHash = createHash('sha256')

      if (this.headerOnly) {
        if (this.transactionIds.length !== block.numberOfTransactions) {
          result.errors.push('Invalid number of transactions')
        }

        if (this.transactionIds.length > constants.block.maxTransactions) {
          if (block.height > 1) result.errors.push('Transactions length is too high')
        }

        // Checking if transactions of the block adds up to block values.
        let appliedTransactions = {}
        this.transactionIds.forEach(id => {
          const bytes = Buffer.from(id, 'hex')

          if (appliedTransactions[id]) {
            result.errors.push('Encountered duplicate transaction: ' + id)
          }

          appliedTransactions[id] = id
          size += bytes.length

          payloadHash.update(bytes)
        })
      } else {
        if (!this.transactions.reduce((wallet, transaction) => wallet && transaction.verified, true)) {
          result.errors.push('One or more transactions are not verified')
        }

        if (this.transactions.length !== block.numberOfTransactions) {
          result.errors.push('Invalid number of transactions')
        }

        if (this.transactions.length > constants.block.maxTransactions) {
          if (block.height > 1) result.errors.push('Transactions length is too high')
        }

        // Checking if transactions of the block adds up to block values.
        let appliedTransactions = {}
        let totalAmount = Bignum.ZERO
        let totalFee = Bignum.ZERO
        this.transactions.forEach(transaction => {
          const bytes = Buffer.from(transaction.data.id, 'hex')

          if (appliedTransactions[transaction.data.id]) {
            result.errors.push('Encountered duplicate transaction: ' + transaction.data.id)
          }

          appliedTransactions[transaction.data.id] = transaction.data

          totalAmount = totalAmount.add(transaction.data.amount)
          totalFee = totalFee.add(transaction.data.fee)
          size += bytes.length

          payloadHash.update(bytes)
        })

        if (!totalAmount.equals(block.totalAmount)) {
          result.errors.push('Invalid total amount')
        }

        if (!totalFee.equals(block.totalFee)) {
          result.errors.push('Invalid total fee')
        }
      }

      if (size > constants.block.maxPayload) {
        result.errors.push('Payload is too large')
      }

      if (!this.genesis && payloadHash.digest().toString('hex') !== block.payloadHash) {
        result.errors.push('Invalid payload hash')
      }
    } catch (error) {
      result.errors.push(error)
    }

    result.verified = result.errors.length === 0

    return result
  }

  /*
   * Deserialize block from hex string.
   * @param  {String} hexString
   * @return {Object}
   * @static
   */
  static deserialize (hexString) {
    const block = {}
    const buf = ByteBuffer.fromHex(hexString, true)
    block.version = buf.readUInt32(0)
    block.timestamp = buf.readUInt32(4)
    block.height = buf.readUInt32(8)
    block.previousBlockHex = buf.slice(12, 20).toString('hex')
    block.previousBlock = Bignum(block.previousBlockHex, 16).toString()
    block.numberOfTransactions = buf.readUInt32(20)
    block.totalAmount = Bignum.from(buf.readUInt64(24))
    block.totalFee = Bignum.from(buf.readUInt64(32))
    block.reward = Bignum.from(buf.readUInt64(40))
    block.payloadLength = buf.readUInt32(48)
    block.payloadHash = hexString.substring(104, 104 + 64)
    block.generatorPublicKey = hexString.substring(104 + 64, 104 + 64 + 33 * 2)

    const length = parseInt('0x' + hexString.substring(104 + 64 + 33 * 2 + 2, 104 + 64 + 33 * 2 + 4), 16) + 2
    block.blockSignature = hexString.substring(104 + 64 + 33 * 2, 104 + 64 + 33 * 2 + length * 2)

    let transactionOffset = (104 + 64 + 33 * 2 + length * 2) / 2
    block.transactions = []
    if (hexString.length === transactionOffset * 2) return block

    for (let i = 0; i < block.numberOfTransactions; i++) {
      block.transactions.push(buf.readUint32(transactionOffset))
      transactionOffset += 4
    }

    for (let i = 0; i < block.numberOfTransactions; i++) {
      const transactionsLength = block.transactions[i]
      block.transactions[i] = Transaction.deserialize(buf.slice(transactionOffset, transactionOffset + transactionsLength).toString('hex'))
      transactionOffset += transactionsLength
    }

    return block
  }

  /*
   * Serialize block.
   * @param  {Object} data
   * @return {Buffer}
   * @static
   */
  static serializeFull (block) {
    const buf = new ByteBuffer(1024, true)
    buf.append(Block.serialize(block, true))

    const serializedTransactions = block.transactions.map(transaction => Transaction.serialize(transaction))
    serializedTransactions.forEach(transaction => buf.writeUInt32(transaction.length))
    serializedTransactions.forEach(transaction => buf.append(transaction))
    buf.flip()

    return buf.toBuffer()
  }

  /*
   * Serialize block
   * TODO split this method between bufferize (as a buffer) and serialize (as hex)
   * @param  {Object} block
   * @param  {(Boolean|undefined)} includeSignature
   * @return {Buffer}
   * @static
   */
  static serialize (block, includeSignature = true) {
    applyV1Fix(block)

    block.totalAmount = Bignum.from(block.totalAmount)
    block.totalFee = Bignum.from(block.totalFee)
    block.reward = Bignum.from(block.reward)

    const bb = new ByteBuffer(256, true)
    bb.writeUInt32(block.version)
    bb.writeUInt32(block.timestamp)
    bb.writeUInt32(block.height)

    // TODO: previousBlock can stay as 8byte hex, it will be simple to process
    if (block.previousBlockHex) {
      bb.append(block.previousBlockHex, 'hex')
    } else {
      bb.append('0000000000000000', 'hex')
    }

    bb.writeUInt32(block.numberOfTransactions)
    bb.writeUInt64(block.totalAmount.toNumber())
    bb.writeUInt64(block.totalFee.toNumber())
    bb.writeUInt64(block.reward.toNumber())
    bb.writeUInt32(block.payloadLength)
    bb.append(block.payloadHash, 'hex')
    bb.append(block.generatorPublicKey, 'hex')

    if (includeSignature && block.blockSignature) {
      bb.append(block.blockSignature, 'hex')
    }

    bb.flip()
    return bb.toBuffer()
  }

  static getBytesV1 (block, includeSignature) {
    if (includeSignature === undefined) {
      includeSignature = block.blockSignature !== undefined
    }

    let size = 4 + 4 + 4 + 8 + 4 + 4 + 8 + 8 + 4 + 4 + 4 + 32 + 33
    let blockSignatureBuffer = null

    if (includeSignature) {
      blockSignatureBuffer = Buffer.from(block.blockSignature, 'hex')
      size += blockSignatureBuffer.length
    }

    let b

    try {
      const bb = new ByteBuffer(size, true)
      bb.writeInt(block.version)
      bb.writeInt(block.timestamp)
      bb.writeInt(block.height)

      let i

      if (block.previousBlock) {
        const pb = Bignum(block.previousBlock).toBuffer({size: '8'})

        for (i = 0; i < 8; i++) {
          bb.writeByte(pb[i])
        }
      } else {
        for (i = 0; i < 8; i++) {
          bb.writeByte(0)
        }
      }

      bb.writeInt(block.numberOfTransactions)
      bb.writeLong(block.totalAmount.toNumber())
      bb.writeLong(block.totalFee.toNumber())
      bb.writeLong(block.reward.toNumber())

      bb.writeInt(block.payloadLength)

      const payloadHashBuffer = Buffer.from(block.payloadHash, 'hex')
      for (i = 0; i < payloadHashBuffer.length; i++) {
        bb.writeByte(payloadHashBuffer[i])
      }

      const generatorPublicKeyBuffer = Buffer.from(block.generatorPublicKey, 'hex')
      for (i = 0; i < generatorPublicKeyBuffer.length; i++) {
        bb.writeByte(generatorPublicKeyBuffer[i])
      }

      if (includeSignature) {
        for (i = 0; i < blockSignatureBuffer.length; i++) {
          bb.writeByte(blockSignatureBuffer[i])
        }
      }

      bb.flip()
      b = bb.toBuffer()
    } catch (e) {
      throw e
    }

    return b
  }

  toRawJson () {
    // Convert Bignums
    let blockData = cloneDeepWith(this.data, (value, key) => {
      if (['reward', 'totalAmount', 'totalFee'].indexOf(key) !== -1) {
        return value.toNumber()
      }
    })

    // TODO: seems sensible, is it ok to call toBroadcastV1?
    return Object.assign(blockData, {
      transactions: this.transactions.map(transaction => transaction.toBroadcastV1())
    })
  }
}<|MERGE_RESOLUTION|>--- conflicted
+++ resolved
@@ -1,12 +1,7 @@
-<<<<<<< HEAD
-const crypto = require('crypto')
 const { cloneDeepWith } = require('lodash')
+const { createHash } = require('crypto')
+const ByteBuffer = require('bytebuffer')
 const Bignum = require('../utils/bignum')
-=======
-const { createHash } = require('crypto')
-const Bignum = require('bigi')
->>>>>>> 4e2af66f
-const ByteBuffer = require('bytebuffer')
 const Transaction = require('./transaction')
 const configManager = require('../managers/config')
 const { crypto, slots } = require('../crypto')
