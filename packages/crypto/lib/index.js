--- conflicted
+++ resolved
@@ -27,11 +27,8 @@
 
   // Utils...
   sortTransactions: require('./utils/sort-transactions'),
-<<<<<<< HEAD
-  Bignum: require('./utils/bignum')
-=======
+  Bignum: require('./utils/bignum'),
 
   // Validations
   ...require('./validation')
->>>>>>> ffe27042
 }