--- conflicted
+++ resolved
@@ -30,11 +30,7 @@
         "@faustbrian/dato": "^0.3.0",
         "ajv": "^6.10.0",
         "ajv-keywords": "^3.4.0",
-<<<<<<< HEAD
-        "bcrypto": "^3.1.4",
-=======
         "bcrypto": "^3.1.5",
->>>>>>> a58148fa
         "bignumber.js": "^8.1.1",
         "bip32": "^1.0.4",
         "bip39": "^3.0.1",
