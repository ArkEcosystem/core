--- conflicted
+++ resolved
@@ -1,10 +1,6 @@
 {
     "name": "@arkecosystem/crypto",
-<<<<<<< HEAD
     "version": "3.0.0-next.0",
-=======
-    "version": "2.6.10",
->>>>>>> 239f12e1
     "description": "Crypto utilities for the ARK Blockchain",
     "license": "MIT",
     "contributors": [
@@ -32,12 +28,7 @@
         "prepublishOnly": "yarn build"
     },
     "dependencies": {
-<<<<<<< HEAD
         "@arkecosystem/utils": "^1.1.7",
-=======
-        "@arkecosystem/utils": "0.8.3",
-        "@types/bytebuffer": "^5.0.40",
->>>>>>> 239f12e1
         "ajv": "^6.10.2",
         "ajv-keywords": "^3.4.1",
         "bcrypto": "^4.2.9",
@@ -53,12 +44,7 @@
         "ipaddr.js": "^1.9.1",
         "lodash.get": "^4.4.2",
         "lodash.set": "^4.3.2",
-<<<<<<< HEAD
         "long": "~3",
-=======
-        "lodash.sumby": "^4.6.0",
-        "tiny-glob": "^0.2.6",
->>>>>>> 239f12e1
         "wif": "^2.0.6"
     },
     "devDependencies": {
