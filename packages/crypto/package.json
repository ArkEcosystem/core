{
    "name": "@arkecosystem/crypto",
<<<<<<< HEAD
    "version": "2.3.21",
    "description": "Crypto utilities for the ARK Blockchain",
    "license": "MIT",
=======
    "description": "Crypto utilities for the ARK Blockchain",
    "version": "2.3.22",
>>>>>>> 302000cc
    "contributors": [
        "François-Xavier Thoorens <fx.thoorens@ark.io>",
        "Brian Faust <brian@ark.io>",
        "Alex Barnsley <alex@ark.io>",
        "Lúcio Rubens <lucio@ark.io>",
        "Juan A. Martín <juan@ark.io>",
        "Joshua Noack <joshua@ark.io>"
    ],
    "files": [
        "dist"
    ],
    "main": "dist/index",
    "module": "dist/index.cjs.js",
    "browser": "dist/index.umd.js",
    "types": "dist/index",
    "scripts": {
        "build": "yarn clean && tsc",
        "build:watch": "yarn clean && yarn compile -w",
        "bundle": "rimraf dist && cross-env NODE_ENV=production webpack --config build/webpack.config.js",
        "clean": "del dist",
        "compile": "../../node_modules/typescript/bin/tsc",
        "prepublishOnly": "yarn build"
    },
    "dependencies": {
        "@faustbrian/dato": "^0.3.0",
        "@hapi/joi": "^15.0.1",
        "ajv": "^6.10.0",
        "ajv-keywords": "^3.4.0",
        "bcrypto": "^3.1.6",
        "bignumber.js": "^8.1.1",
        "bip32": "^1.0.4",
        "bip39": "^3.0.1",
        "browserify-aes": "^1.2.0",
        "bs58check": "^2.1.2",
        "buffer-xor": "^2.0.2",
        "bytebuffer": "^5.0.1",
        "deepmerge": "^3.2.0",
        "lodash.camelcase": "^4.3.0",
        "lodash.get": "^4.4.2",
        "lodash.set": "^4.3.2",
        "lodash.sumby": "^4.6.0",
        "node-forge": "^0.8.2",
        "otplib": "^11.0.0",
        "pluralize": "^7.0.0",
        "tiny-glob": "^0.2.6",
        "wif": "^2.0.6"
    },
    "devDependencies": {
        "@types/bip32": "^1.0.2",
        "@types/bip39": "^2.4.2",
        "@types/buffer-xor": "^2.0.0",
        "@types/bytebuffer": "^5.0.40",
        "@types/hapi__joi": "^15.0.1",
        "@types/lodash.camelcase": "^4.3.6",
        "@types/lodash.get": "^4.4.6",
        "@types/lodash.set": "^4.3.6",
        "@types/lodash.sumby": "^4.6.6",
        "@types/node-forge": "^0.8.2",
        "@types/otplib": "^7.0.0",
        "@types/pluralize": "^0.0.29",
        "@types/webpack-merge": "^4.1.5",
        "@types/webpack-node-externals": "^1.6.3",
        "@types/wif": "^2.0.1",
        "ts-loader": "^5.4.5",
        "webpack-merge": "^4.2.1",
        "webpack-node-externals": "^1.7.2"
    },
    "publishConfig": {
        "access": "public"
    }
}<|MERGE_RESOLUTION|>--- conflicted
+++ resolved
@@ -1,13 +1,8 @@
 {
     "name": "@arkecosystem/crypto",
-<<<<<<< HEAD
-    "version": "2.3.21",
+    "version": "2.3.22",
     "description": "Crypto utilities for the ARK Blockchain",
     "license": "MIT",
-=======
-    "description": "Crypto utilities for the ARK Blockchain",
-    "version": "2.3.22",
->>>>>>> 302000cc
     "contributors": [
         "François-Xavier Thoorens <fx.thoorens@ark.io>",
         "Brian Faust <brian@ark.io>",
