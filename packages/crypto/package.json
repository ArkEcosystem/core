{
    "name": "@arkecosystem/crypto",
<<<<<<< HEAD
    "version": "4.0.0-next-1",
=======
    "version": "3.1.0",
>>>>>>> b54c5a64
    "description": "Crypto utilities for the ARK Blockchain",
    "license": "MIT",
    "contributors": [
        "François-Xavier Thoorens <fx.thoorens@ark.io>",
        "Brian Faust <brian@ark.io>",
        "Alex Barnsley <alex@ark.io>",
        "Lúcio Rubens <lucio@ark.io>",
        "Juan A. Martín <juan@ark.io>",
        "Joshua Noack <joshua@ark.io>"
    ],
    "files": [
        "dist"
    ],
    "main": "dist/index.js",
    "umd:main": "dist/index.umd.js",
    "browser": "dist/index.bundled.js",
    "module": "dist/index.esm.js",
    "unpkg": "dist/index.bundled.min.js",
    "jsdelivr": "dist/index.bundled.min.js",
    "types": "dist/index.d.ts",
    "scripts": {
        "build": "pnpm clean && tsc",
        "build:rollup": "pnpm clean && tsc && rollup -c",
        "build:watch": "pnpm clean && pnpm compile -w",
        "build:docs": "../../node_modules/typedoc/bin/typedoc --out docs src",
        "clean": "rimraf dist",
        "compile": "node ../../node_modules/typescript/bin/tsc",
        "prepublishOnly": "pnpm build:rollup",
        "publish:develop": "pnpm publish --access public --tag next"
    },
    "dependencies": {
        "@arkecosystem/crypto-identities": "1.2.0",
        "@arkecosystem/crypto-networks": "1.2.0",
        "@arkecosystem/utils": "1.3.1",
        "ajv": "6.12.6",
        "ajv-keywords": "3.4.1",
        "bcrypto": "5.4.0",
        "bip32": "2.0.6",
        "bip39": "3.0.4",
        "browserify-aes": "1.2.0",
        "bstring": "0.3.9",
        "buffer-xor": "2.0.2",
        "builtin-modules": "3.2.0",
        "bytebuffer": "5.0.1",
        "dayjs": "1.10.7",
        "deepmerge": "4.2.2",
        "fast-memoize": "2.5.2",
        "ipaddr.js": "2.0.1",
        "lodash.get": "4.4.2",
        "lodash.set": "4.3.2"
    },
    "devDependencies": {
        "@rollup/plugin-babel": "5.3.0",
        "@rollup/plugin-commonjs": "13.0.2",
        "@rollup/plugin-inject": "4.0.2",
        "@rollup/plugin-json": "4.1.0",
        "@rollup/plugin-node-resolve": "8.4.0",
        "@types/bip32": "2.0.0",
        "@types/bip39": "2.4.2",
        "@types/buffer-xor": "2.0.0",
        "@types/lodash.get": "4.4.6",
        "@types/lodash.set": "4.3.6",
        "@types/wif": "2.0.2",
        "@wessberg/rollup-plugin-ts": "1.3.14",
        "buffer": "6.0.3",
        "process-es6": "0.11.6",
        "rollup": "2.18.0",
        "rollup-plugin-node-polyfills": "0.2.1",
        "rollup-plugin-terser": "7.0.0",
        "util": "0.12.4"
    },
    "publishConfig": {
        "access": "public"
    }
}<|MERGE_RESOLUTION|>--- conflicted
+++ resolved
@@ -1,10 +1,6 @@
 {
     "name": "@arkecosystem/crypto",
-<<<<<<< HEAD
     "version": "4.0.0-next-1",
-=======
-    "version": "3.1.0",
->>>>>>> b54c5a64
     "description": "Crypto utilities for the ARK Blockchain",
     "license": "MIT",
     "contributors": [
