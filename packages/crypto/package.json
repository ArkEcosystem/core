{
    "name": "@arkecosystem/crypto",
    "version": "2.5.0-next.10",
    "description": "Crypto utilities for the ARK Blockchain",
    "license": "MIT",
    "contributors": [
        "François-Xavier Thoorens <fx.thoorens@ark.io>",
        "Brian Faust <brian@ark.io>",
        "Alex Barnsley <alex@ark.io>",
        "Lúcio Rubens <lucio@ark.io>",
        "Juan A. Martín <juan@ark.io>",
        "Joshua Noack <joshua@ark.io>"
    ],
    "files": [
        "dist"
    ],
    "main": "dist/index",
    "module": "dist/index",
    "browser": "dist/index-browser",
    "types": "dist/index",
    "scripts": {
        "build": "yarn clean && tsc",
        "build:rollup": "yarn clean && tsc && rollup -c",
        "build:watch": "yarn clean && yarn compile -w",
        "clean": "del dist",
        "compile": "../../node_modules/typescript/bin/tsc",
        "prepublishOnly": "yarn build"
    },
    "dependencies": {
        "@arkecosystem/utils": "0.8.3",
        "ajv": "^6.10.2",
        "ajv-keywords": "^3.4.1",
        "bcrypto": "^4.1.0",
        "bip32": "^2.0.3",
        "bip39": "^3.0.2",
        "browserify-aes": "^1.2.0",
        "bstring": "^0.3.9",
        "buffer-xor": "^2.0.2",
        "bytebuffer": "^5.0.1",
        "dayjs": "^1.8.15",
        "deepmerge": "^4.0.0",
        "fast-memoize": "^2.5.1",
        "ipaddr.js": "^1.9.0",
        "lodash.get": "^4.4.2",
        "lodash.set": "^4.3.2",
        "lodash.sumby": "^4.6.0",
<<<<<<< HEAD
        "long": "^4.0.0",
=======
        "long": "~3",
        "node-forge": "^0.9.0",
        "otplib": "^11.0.1",
        "pluralize": "^8.0.0",
>>>>>>> 516a5861
        "tiny-glob": "^0.2.6",
        "wif": "^2.0.6"
    },
    "devDependencies": {
        "@types/bip32": "^1.0.2",
        "@types/bip39": "^2.4.2",
        "@types/buffer-xor": "^2.0.0",
        "@types/bytebuffer": "^5.0.40",
        "@types/lodash.get": "^4.4.6",
        "@types/lodash.set": "^4.3.6",
        "@types/lodash.sumby": "^4.6.6",
        "@types/wif": "^2.0.1",
        "rollup": "^1.17.0",
        "rollup-plugin-commonjs": "^10.0.1",
        "rollup-plugin-json": "^4.0.0",
        "rollup-plugin-node-resolve": "^5.2.0",
        "rollup-plugin-terser": "^5.1.1"
    },
    "publishConfig": {
        "access": "public"
    }
}<|MERGE_RESOLUTION|>--- conflicted
+++ resolved
@@ -44,14 +44,7 @@
         "lodash.get": "^4.4.2",
         "lodash.set": "^4.3.2",
         "lodash.sumby": "^4.6.0",
-<<<<<<< HEAD
-        "long": "^4.0.0",
-=======
         "long": "~3",
-        "node-forge": "^0.9.0",
-        "otplib": "^11.0.1",
-        "pluralize": "^8.0.0",
->>>>>>> 516a5861
         "tiny-glob": "^0.2.6",
         "wif": "^2.0.6"
     },
