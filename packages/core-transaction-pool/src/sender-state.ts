<<<<<<< HEAD
import { CryptoSuite } from "@arkecosystem/core-crypto";
import { Container, Contracts, Providers, Services } from "@arkecosystem/core-kernel";
=======
import { Container, Contracts, Enums, Providers, Services } from "@arkecosystem/core-kernel";
>>>>>>> 8a2033ac
import { Handlers } from "@arkecosystem/core-transactions";
import { Interfaces } from "@arkecosystem/crypto";

import {
    RetryTransactionError,
    TransactionExceedsMaximumByteSizeError,
    TransactionFailedToApplyError,
    TransactionFailedToVerifyError,
    TransactionFromFutureError,
    TransactionFromWrongNetworkError,
    TransactionHasExpiredError,
} from "./errors";

@Container.injectable()
export class SenderState implements Contracts.TransactionPool.SenderState {
    @Container.inject(Container.Identifiers.Application)
    private readonly app!: Contracts.Kernel.Application;

    @Container.inject(Container.Identifiers.CryptoManager)
    private readonly cryptoManager!: CryptoSuite.CryptoManager;

    @Container.inject(Container.Identifiers.PluginConfiguration)
    @Container.tagged("plugin", "@arkecosystem/core-transaction-pool")
    private readonly configuration!: Providers.PluginConfiguration;

    @Container.inject(Container.Identifiers.TransactionHandlerRegistry)
    @Container.tagged("state", "copy-on-write")
    private readonly handlerRegistry!: Handlers.Registry;

    @Container.inject(Container.Identifiers.TransactionPoolExpirationService)
    private readonly expirationService!: Contracts.TransactionPool.ExpirationService;

    private corrupt = false;

    public async apply(transaction: Interfaces.ITransaction): Promise<void> {
        const maxTransactionBytes: number = this.configuration.getRequired<number>("maxTransactionBytes");
        if (JSON.stringify(transaction.data).length > maxTransactionBytes) {
            throw new TransactionExceedsMaximumByteSizeError(transaction, maxTransactionBytes);
        }

        const currentNetwork: number = this.cryptoManager.NetworkConfigManager.get<number>("network.pubKeyHash");
        if (transaction.data.network && transaction.data.network !== currentNetwork) {
            throw new TransactionFromWrongNetworkError(transaction, currentNetwork);
        }

        const now: number = this.cryptoManager.LibraryManager.Crypto.Slots.getTime();
        if (transaction.timestamp > now + 3600) {
            const secondsInFuture: number = transaction.timestamp - now;
            throw new TransactionFromFutureError(transaction, secondsInFuture);
        }

        if (await this.expirationService.isExpired(transaction)) {
            this.app.events.dispatch(Enums.TransactionEvent.Expired, transaction.data);

            const expirationHeight: number = await this.expirationService.getExpirationHeight(transaction);
            throw new TransactionHasExpiredError(transaction, expirationHeight);
        }

        const handler: Handlers.TransactionHandler = await this.handlerRegistry.getActivatedHandlerForData(
            transaction.data,
        );

        if (
            await this.app
                .get<Services.Triggers.Triggers>(Container.Identifiers.TriggerService)
                .call("verifyTransaction", { handler, transaction })
        ) {
            if (this.corrupt) {
                throw new RetryTransactionError(transaction);
            }

            try {
                await this.app
                    .get<Services.Triggers.Triggers>(Container.Identifiers.TriggerService)
                    .call("throwIfCannotEnterPool", { handler, transaction });

                await this.app
                    .get<Services.Triggers.Triggers>(Container.Identifiers.TriggerService)
                    .call("applyTransaction", { handler, transaction });
            } catch (error) {
                throw new TransactionFailedToApplyError(transaction, error);
            }
        } else {
            throw new TransactionFailedToVerifyError(transaction);
        }
    }

    public async revert(transaction: Interfaces.ITransaction): Promise<void> {
        try {
            const handler: Handlers.TransactionHandler = await this.handlerRegistry.getActivatedHandlerForData(
                transaction.data,
            );

            await this.app
                .get<Services.Triggers.Triggers>(Container.Identifiers.TriggerService)
                .call("revertTransaction", { handler, transaction });
        } catch (error) {
            this.corrupt = true;
            throw error;
        }
    }
}<|MERGE_RESOLUTION|>--- conflicted
+++ resolved
@@ -1,9 +1,5 @@
-<<<<<<< HEAD
 import { CryptoSuite } from "@arkecosystem/core-crypto";
-import { Container, Contracts, Providers, Services } from "@arkecosystem/core-kernel";
-=======
 import { Container, Contracts, Enums, Providers, Services } from "@arkecosystem/core-kernel";
->>>>>>> 8a2033ac
 import { Handlers } from "@arkecosystem/core-transactions";
 import { Interfaces } from "@arkecosystem/crypto";
 
