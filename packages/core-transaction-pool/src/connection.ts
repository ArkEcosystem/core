import { app } from "@arkecosystem/core-container";
import {
    Blockchain,
    Database,
    EventEmitter,
    Logger,
    TransactionPool as transactionPool,
} from "@arkecosystem/core-interfaces";
import { TransactionServiceRegistry } from "@arkecosystem/core-transactions";

import { dato, Dato } from "@faustbrian/dato";
import assert from "assert";
import { PoolWalletManager } from "./pool-wallet-manager";

import { Bignum, constants, ITransactionData, models, Transaction } from "@arkecosystem/crypto";
import { Mem } from "./mem";
import { MemPoolTransaction } from "./mem-pool-transaction";
import { Storage } from "./storage";

/**
 * Transaction pool. It uses a hybrid storage - caching the data
 * in memory and occasionally saving it to a persistent, on-disk storage (SQLite),
 * every N modifications, and also during shutdown. The operations that only read
 * data (everything other than add or remove transaction) are served from the
 * in-memory storage.
 */
export class TransactionPool implements transactionPool.ITransactionPool {
    public walletManager: PoolWalletManager;
    public mem: Mem;
    public storage: Storage;
    public loggedAllowedSenders: string[];
    private blockedByPublicKey: { [key: string]: Dato };

    private readonly databaseService = app.resolvePlugin<Database.IDatabaseService>("database");
    private readonly emitter = app.resolvePlugin<EventEmitter.EventEmitter>("event-emitter");
    private readonly logger = app.resolvePlugin<Logger.ILogger>("logger");

    /**
     * Create a new transaction pool instance.
     * @param  {Object} options
     */
    constructor(public options) {
        this.walletManager = new PoolWalletManager();
        this.blockedByPublicKey = {};
    }
    /**
     * Make the transaction pool instance. Load all transactions in the pool from
     * the on-disk database, saved there from a previous run.
     * @return {TransactionPool}
     */
    public async make(): Promise<this> {
        this.mem = new Mem();
        this.storage = new Storage(this.options.storage);
        this.loggedAllowedSenders = [];

        const all = this.storage.loadAll();
        all.forEach(t => this.mem.add(t, this.options.maxTransactionAge, true));

        this.__purgeExpired();

        // Remove transactions that were forged while we were offline.
        const allIds = all.map(memPoolTransaction => memPoolTransaction.transaction.id);

        const forgedIds = await this.databaseService.getForgedTransactionsIds(allIds);

        forgedIds.forEach(id => this.removeTransactionById(id));

        return this;
    }

    /**
     * Get a driver instance.
     * @return {TransactionPoolInterface}
     */
    public driver() {
        return this.driver;
    }

    /**
     * Disconnect from transaction pool.
     */
    public disconnect() {
        this.__syncToPersistentStorage();
        this.storage.close();
    }

    /**
     * Get all transactions of a given type from the pool.
     * @param {Number} type of transaction
     * @return {Set of MemPoolTransaction} all transactions of the given type, could be empty Set
     */
    public getTransactionsByType(type) {
        this.__purgeExpired();

        return this.mem.getByType(type);
    }

    /**
     * Get the number of transactions in the pool.
     */
    public getPoolSize(): number {
        this.__purgeExpired();

        return this.mem.getSize();
    }

    /**
     * Get the number of transactions in the pool from a specific sender
     */
    public getSenderSize(senderPublicKey: string): number {
        this.__purgeExpired();

        return this.mem.getBySender(senderPublicKey).size;
    }

    /**
     * Add many transactions to the pool.
     * @param {Array}   transactions, already transformed and verified
     * by transaction guard - must have serialized field
     * @return {Object} like
     * {
     *   added: [ ... successfully added transactions ... ],
     *   notAdded: [ { transaction: Transaction, type: String, message: String }, ... ]
     * }
     */
    public addTransactions(transactions: Transaction[]) {
        const added = [];
        const notAdded = [];

        for (const transaction of transactions) {
            const result = this.addTransaction(transaction);

            if (result.success) {
                added.push(transaction);
            } else {
                notAdded.push(result);
            }
        }

        return { added, notAdded };
    }

    /**
     * Add a transaction to the pool.
     * @param {Transaction} transaction
     * @return {Object} The success property indicates wether the transaction was successfully added
     * and applied to the pool or not. In case it was not successful, the type and message
     * property yield information about the error.
     */
    public addTransaction(transaction: Transaction): transactionPool.IAddTransactionResponse {
        if (this.transactionExists(transaction.id)) {
            this.logger.debug(
                "Transaction pool: ignoring attempt to add a transaction that is already " +
                    `in the pool, id: ${transaction.id}`,
            );

            return this.__createError(transaction, "ERR_ALREADY_IN_POOL", "Already in pool");
        }

        const poolSize = this.mem.getSize();

        if (this.options.maxTransactionsInPool <= poolSize) {
            // The pool can't accommodate more transactions. Either decline the newcomer or remove
            // an existing transaction from the pool in order to free up space.
            const all = this.mem.getTransactionsOrderedByFee();
            const lowest = all[all.length - 1].transaction;

            const fee = transaction.data.fee as Bignum;
            const lowestFee = lowest.data.fee as Bignum;

            if (lowestFee.isLessThan(fee)) {
                this.walletManager.revertTransactionForSender(lowest);
                this.mem.remove(lowest.id, lowest.data.senderPublicKey);
            } else {
                return this.__createError(
                    transaction,
                    "ERR_POOL_FULL",
                    `Pool is full (has ${poolSize} transactions) and this transaction's fee ` +
                        `${fee.toFixed()} is not higher than the lowest fee already in pool ` +
                        `${lowestFee.toFixed()}`,
                );
            }
        }

        this.mem.add(new MemPoolTransaction(transaction), this.options.maxTransactionAge);

        // Apply transaction to pool wallet manager.
        const senderWallet = this.walletManager.findByPublicKey(transaction.data.senderPublicKey);

        // TODO: rework error handling
        const errors = [];
<<<<<<< HEAD
        if (this.walletManager.canApply(transaction, errors)) {
            const transactionService = TransactionServiceRegistry.get(transaction.type);
            transactionService.applyToSender(transaction, senderWallet);
=======
        if (this.walletManager.canApply(transaction.data, errors)) {
            senderWallet.applyTransactionToSender(transaction);
>>>>>>> ac778f88
        } else {
            // Remove tx again from the pool
            this.mem.remove(transaction.id);
            return this.__createError(transaction, "ERR_APPLY", JSON.stringify(errors));
        }

        this.__syncToPersistentStorageIfNecessary();
        return { success: true };
    }

    /**
     * Remove a transaction from the pool by transaction.
     */
    public removeTransaction(transaction: Transaction) {
        this.removeTransactionById(transaction.id, transaction.data.senderPublicKey);
    }

    /**
     * Remove a transaction from the pool by id.
     */
    public removeTransactionById(id: string, senderPublicKey?: string) {
        this.mem.remove(id, senderPublicKey);

        this.__syncToPersistentStorageIfNecessary();
    }

    /**
     * Get all transactions that are ready to be forged.
     */
    public getTransactionsForForging(blockSize: number): string[] {
        return this.getTransactions(0, blockSize, this.options.maxTransactionBytes).map(tx => tx.toString("hex"));
    }

    /**
     * Get a transaction by transaction id.
     */
    public getTransaction(id: string): Transaction {
        this.__purgeExpired();

        return this.mem.getTransactionById(id);
    }

    /**
     * Get all transactions within the specified range [start, start + size), ordered by fee.
     */
    public getTransactions(start: number, size: number, maxBytes?: number): Buffer[] {
        return this.getTransactionsData(start, size, "serialized", maxBytes) as Buffer[];
    }

    /**
     * Get all transactions within the specified range [start, start + size).
     */
    public getTransactionIdsForForging(start: number, size: number): string[] {
        return this.getTransactionsData(start, size, "id", this.options.maxTransactionBytes) as string[];
    }

    /**
     * Get data from all transactions within the specified range [start, start + size).
     * Transactions are ordered by fee (highest fee first) or by
     * insertion time, if fees equal (earliest transaction first).
     */
    public getTransactionsData(start: number, size: number, property: string, maxBytes = 0): string[] | Buffer[] {
        this.__purgeExpired();

        const data = [];

        let transactionBytes = 0;

        let i = 0;
        for (const memPoolTransaction of this.mem.getTransactionsOrderedByFee()) {
            if (i >= start + size) {
                break;
            }

            if (i >= start) {
                let pushTransaction = false;
                assert.notStrictEqual(memPoolTransaction.transaction[property], undefined);
                if (maxBytes > 0) {
                    // Only add the transaction if it will not make the total payload size exceed the maximum
                    const transactionSize = JSON.stringify(memPoolTransaction.transaction.data).length;
                    if (transactionBytes + transactionSize <= maxBytes) {
                        transactionBytes += transactionSize;
                        pushTransaction = true;
                    }
                } else {
                    pushTransaction = true;
                }
                if (pushTransaction) {
                    data.push(memPoolTransaction.transaction[property]);
                    i++;
                }
            } else {
                i++;
            }
        }

        return data;
    }

    /**
     * Remove all transactions from the transaction pool belonging to specific sender.
     */
    public removeTransactionsForSender(senderPublicKey: string) {
        this.mem.getBySender(senderPublicKey).forEach(e => this.removeTransactionById(e.transaction.id));
    }

    /**
     * Check whether sender of transaction has exceeded max transactions in queue.
     */
    public hasExceededMaxTransactions(transaction: ITransactionData): boolean {
        this.__purgeExpired();

        if (this.options.allowedSenders.includes(transaction.senderPublicKey)) {
            if (!this.loggedAllowedSenders.includes(transaction.senderPublicKey)) {
                this.logger.debug(
                    `Transaction pool: allowing sender public key: ${
                        transaction.senderPublicKey
                    } (listed in options.allowedSenders), thus skipping throttling.`,
                );
                this.loggedAllowedSenders.push(transaction.senderPublicKey);
            }

            return false;
        }

        const count = this.mem.getBySender(transaction.senderPublicKey).size;

        return !(count <= this.options.maxTransactionsPerSender);
    }

    /**
     * Flush the pool (delete all transactions from it).
     */
    public flush() {
        this.mem.flush();

        this.storage.deleteAll();
    }

    /**
     * Checks if a transaction exists in the pool.
     */
    public transactionExists(transactionId: string): boolean {
        if (!this.mem.transactionExists(transactionId)) {
            // If it does not exist then no need to purge expired transactions because
            // we know it will not exist after purge too.
            return false;
        }

        this.__purgeExpired();

        return this.mem.transactionExists(transactionId);
    }

    /**
     * Check if transaction sender is blocked
     */
    public isSenderBlocked(senderPublicKey: string): boolean {
        if (!this.blockedByPublicKey[senderPublicKey]) {
            return false;
        }

        if (dato().isAfter(this.blockedByPublicKey[senderPublicKey])) {
            delete this.blockedByPublicKey[senderPublicKey];
            return false;
        }

        return true;
    }

    /**
     * Blocks sender for a specified time
     */
    public blockSender(senderPublicKey: string): Dato {
        const blockReleaseTime = dato().addHours(1);

        this.blockedByPublicKey[senderPublicKey] = blockReleaseTime;

        this.logger.warn(`Sender ${senderPublicKey} blocked until ${this.blockedByPublicKey[senderPublicKey].toUTC()}`);

        return blockReleaseTime;
    }

    /**
     * Processes recently accepted block by the blockchain.
     * It removes block transaction from the pool and adjusts
     * pool wallets for non existing transactions.
     */
    public acceptChainedBlock(block: models.Block) {
        for (const transaction of block.transactions) {
            const { data } = transaction;
            const exists = this.transactionExists(data.id);
            const senderPublicKey = data.senderPublicKey;
            const transactionService = TransactionServiceRegistry.get(transaction.type);

            const senderWallet = this.walletManager.exists(senderPublicKey)
                ? this.walletManager.findByPublicKey(senderPublicKey)
                : false;

            const recipientWallet = this.walletManager.exists(data.recipientId)
                ? this.walletManager.findByAddress(data.recipientId)
                : false;

            if (recipientWallet) {
                transactionService.applyToRecipient(transaction, recipientWallet);
            }

            if (exists) {
                this.removeTransaction(transaction);
            } else if (senderWallet) {
                // TODO: rework error handling
                try {
                    transactionService.canBeApplied(transaction, senderWallet);
                } catch (error) {
                    this.purgeByPublicKey(data.senderPublicKey);
                    this.blockSender(data.senderPublicKey);

                    this.logger.error(
                        `CanApply transaction test failed on acceptChainedBlock() in transaction pool for transaction id:${
                            data.id
                        } due to ${error.message}. Possible double spending attack`,
                    );
                    return;
                }

                transactionService.applyToSender(transaction, senderWallet);
            }

            if (
                senderWallet &&
                this.walletManager.canBePurged(senderWallet) &&
                this.getSenderSize(senderPublicKey) === 0
            ) {
                this.walletManager.deleteWallet(senderPublicKey);
            }
        }

        // if delegate in poll wallet manager - apply rewards and fees
        if (this.walletManager.exists(block.data.generatorPublicKey)) {
            const delegateWallet = this.walletManager.findByPublicKey(block.data.generatorPublicKey);
            const increase = (block.data.reward as Bignum).plus(block.data.totalFee);
            delegateWallet.balance = delegateWallet.balance.plus(increase);
        }

        app.resolve("state").removeCachedTransactionIds(block.transactions.map(tx => tx.id));
    }

    /**
     * Rebuild pool manager wallets
     * Removes all the wallets from pool manager and applies transaction from pool - if any
     * It waits for the node to sync, and then check the transactions in pool
     * and validates them and apply to the pool manager.
     */
    public async buildWallets() {
        this.walletManager.reset();
        const poolTransactionIds = await this.getTransactionIdsForForging(0, this.getPoolSize());

        app.resolve<Blockchain.IStateStorage>("state").removeCachedTransactionIds(poolTransactionIds);

        poolTransactionIds.forEach(transactionId => {
            const transaction = this.getTransaction(transactionId);
            if (!transaction) {
                return;
            }

<<<<<<< HEAD
            const transactionService = TransactionServiceRegistry.get(transaction.type);
            const senderWallet = this.walletManager.findByPublicKey(transaction.data.senderPublicKey);

            // TODO: rework error handling
            try {
                transactionService.canBeApplied(transaction, senderWallet);
                transactionService.applyToSender(transaction, senderWallet);
            } catch (error) {
                this.logger.error(`BuildWallets from pool: ${error.message}`);
                this.purgeByPublicKey(transaction.data.senderPublicKey);
=======
            const senderWallet = this.walletManager.findByPublicKey(transaction.senderPublicKey);
            const errors = [];
            if (senderWallet && senderWallet.canApply(transaction.data, errors)) {
                senderWallet.applyTransactionToSender(transaction);
            } else {
                logger.error(`BuildWallets from pool: ${JSON.stringify(errors)}`);
                this.purgeByPublicKey(transaction.senderPublicKey);
>>>>>>> ac778f88
            }
        });
        this.logger.info("Transaction Pool Manager build wallets complete");
    }

    public purgeByPublicKey(senderPublicKey: string) {
        this.logger.debug(`Purging sender: ${senderPublicKey} from pool wallet manager`);

        this.removeTransactionsForSender(senderPublicKey);

        this.walletManager.deleteWallet(senderPublicKey);
    }

    /**
     * Purges all transactions from senders with at least one
     * invalid transaction.
     */
    public purgeSendersWithInvalidTransactions(block: models.Block) {
        const publicKeys = new Set(block.transactions.filter(tx => !tx.verified).map(tx => tx.data.senderPublicKey));

        publicKeys.forEach(publicKey => this.purgeByPublicKey(publicKey));
    }

    /**
     * Purges all transactions from the block.
     * Purges if transaction exists. It assumes that if trx exists that also wallet exists in pool
     */
    public purgeBlock(block: models.Block) {
        block.transactions.forEach(tx => {
            if (this.transactionExists(tx.id)) {
                this.removeTransaction(tx);
                this.walletManager.revertTransactionForSender(tx);
            }
        });
    }

    /**
     * Check whether a given sender has any transactions of the specified type
     * in the pool.
     */
    public senderHasTransactionsOfType(senderPublicKey: string, transactionType: constants.TransactionTypes): boolean {
        this.__purgeExpired();

        for (const memPoolTransaction of this.mem.getBySender(senderPublicKey)) {
            if (memPoolTransaction.transaction.type === transactionType) {
                return true;
            }
        }

        return false;
    }

    /**
     * Sync the in-memory storage to the persistent (on-disk) storage if too
     * many changes have been accumulated in-memory.
     */
    public __syncToPersistentStorageIfNecessary() {
        if (this.options.syncInterval <= this.mem.getNumberOfDirty()) {
            this.__syncToPersistentStorage();
        }
    }

    /**
     * Sync the in-memory storage to the persistent (on-disk) storage.
     */
    public __syncToPersistentStorage() {
        const added = this.mem.getDirtyAddedAndForget();
        this.storage.bulkAdd(added);

        const removed = this.mem.getDirtyRemovedAndForget();
        this.storage.bulkRemoveById(removed);
    }

    /**
     * Create an error object which the TransactionGuard understands.
     */
    public __createError(
        transaction: Transaction,
        type: string,
        message: string,
    ): transactionPool.IAddTransactionErrorResponse {
        return {
            transaction,
            type,
            message,
            success: false,
        };
    }

    /**
     * Remove all transactions from the pool that have expired.
     */
    private __purgeExpired() {
        for (const transaction of this.mem.getExpired(this.options.maxTransactionAge)) {
            this.emitter.emit("transaction.expired", transaction.data);

            this.walletManager.revertTransactionForSender(transaction);
            this.mem.remove(transaction.id, transaction.data.senderPublicKey);
            this.__syncToPersistentStorageIfNecessary();
        }
    }
}<|MERGE_RESOLUTION|>--- conflicted
+++ resolved
@@ -151,7 +151,7 @@
         if (this.transactionExists(transaction.id)) {
             this.logger.debug(
                 "Transaction pool: ignoring attempt to add a transaction that is already " +
-                    `in the pool, id: ${transaction.id}`,
+                `in the pool, id: ${transaction.id}`,
             );
 
             return this.__createError(transaction, "ERR_ALREADY_IN_POOL", "Already in pool");
@@ -176,8 +176,8 @@
                     transaction,
                     "ERR_POOL_FULL",
                     `Pool is full (has ${poolSize} transactions) and this transaction's fee ` +
-                        `${fee.toFixed()} is not higher than the lowest fee already in pool ` +
-                        `${lowestFee.toFixed()}`,
+                    `${fee.toFixed()} is not higher than the lowest fee already in pool ` +
+                    `${lowestFee.toFixed()}`,
                 );
             }
         }
@@ -189,14 +189,9 @@
 
         // TODO: rework error handling
         const errors = [];
-<<<<<<< HEAD
         if (this.walletManager.canApply(transaction, errors)) {
             const transactionService = TransactionServiceRegistry.get(transaction.type);
             transactionService.applyToSender(transaction, senderWallet);
-=======
-        if (this.walletManager.canApply(transaction.data, errors)) {
-            senderWallet.applyTransactionToSender(transaction);
->>>>>>> ac778f88
         } else {
             // Remove tx again from the pool
             this.mem.remove(transaction.id);
@@ -313,7 +308,7 @@
             if (!this.loggedAllowedSenders.includes(transaction.senderPublicKey)) {
                 this.logger.debug(
                     `Transaction pool: allowing sender public key: ${
-                        transaction.senderPublicKey
+                    transaction.senderPublicKey
                     } (listed in options.allowedSenders), thus skipping throttling.`,
                 );
                 this.loggedAllowedSenders.push(transaction.senderPublicKey);
@@ -416,7 +411,7 @@
 
                     this.logger.error(
                         `CanApply transaction test failed on acceptChainedBlock() in transaction pool for transaction id:${
-                            data.id
+                        data.id
                         } due to ${error.message}. Possible double spending attack`,
                     );
                     return;
@@ -462,7 +457,6 @@
                 return;
             }
 
-<<<<<<< HEAD
             const transactionService = TransactionServiceRegistry.get(transaction.type);
             const senderWallet = this.walletManager.findByPublicKey(transaction.data.senderPublicKey);
 
@@ -473,15 +467,6 @@
             } catch (error) {
                 this.logger.error(`BuildWallets from pool: ${error.message}`);
                 this.purgeByPublicKey(transaction.data.senderPublicKey);
-=======
-            const senderWallet = this.walletManager.findByPublicKey(transaction.senderPublicKey);
-            const errors = [];
-            if (senderWallet && senderWallet.canApply(transaction.data, errors)) {
-                senderWallet.applyTransactionToSender(transaction);
-            } else {
-                logger.error(`BuildWallets from pool: ${JSON.stringify(errors)}`);
-                this.purgeByPublicKey(transaction.senderPublicKey);
->>>>>>> ac778f88
             }
         });
         this.logger.info("Transaction Pool Manager build wallets complete");
