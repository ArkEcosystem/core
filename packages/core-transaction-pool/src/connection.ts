import { app } from "@arkecosystem/core-container";
<<<<<<< HEAD
import {
    Blockchain,
    Database,
    EventEmitter,
    Logger,
    TransactionPool as transactionPool,
} from "@arkecosystem/core-interfaces";
=======
import { Database, EventEmitter, Logger, TransactionPool as transactionPool } from "@arkecosystem/core-interfaces";
>>>>>>> e4d0658f

import assert from "assert";
import dayjs from "dayjs-ext";
import { PoolWalletManager } from "./pool-wallet-manager";

import { Bignum, constants, models, Transaction } from "@arkecosystem/crypto";
import { Mem } from "./mem";
import { MemPoolTransaction } from "./mem-pool-transaction";
import { Storage } from "./storage";

const databaseService = app.resolvePlugin<Database.IDatabaseService>("database");
const emitter = app.resolvePlugin<EventEmitter.EventEmitter>("event-emitter");
const logger = app.resolvePlugin<Logger.ILogger>("logger");

/**
 * Transaction pool. It uses a hybrid storage - caching the data
 * in memory and occasionally saving it to a persistent, on-disk storage (SQLite),
 * every N modifications, and also during shutdown. The operations that only read
 * data (everything other than add or remove transaction) are served from the
 * in-memory storage.
 */
export class TransactionPool implements transactionPool.ITransactionPool {
    public walletManager: PoolWalletManager;
    public mem: Mem;
    public storage: Storage;
    public loggedAllowedSenders: string[];
    private blockedByPublicKey: { [key: string]: dayjs.Dayjs };

    /**
     * Create a new transaction pool instance.
     * @param  {Object} options
     */
    constructor(public options) {
        this.walletManager = new PoolWalletManager();
        this.blockedByPublicKey = {};
    }
    /**
     * Make the transaction pool instance. Load all transactions in the pool from
     * the on-disk database, saved there from a previous run.
     * @return {TransactionPool}
     */
    public async make(): Promise<this> {
        this.mem = new Mem();
        this.storage = new Storage(this.options.storage);
        this.loggedAllowedSenders = [];

        const all = this.storage.loadAll();
        all.forEach(t => this.mem.add(t, this.options.maxTransactionAge, true));

        this.__purgeExpired();

        // Remove transactions that were forged while we were offline.
        const allIds = all.map(memPoolTransaction => memPoolTransaction.transaction.id);

        const forgedIds = await databaseService.getForgedTransactionsIds(allIds);

        forgedIds.forEach(id => this.removeTransactionById(id));

        return this;
    }

    /**
     * Get a driver instance.
     * @return {TransactionPoolInterface}
     */
    public driver() {
        return this.driver;
    }

    /**
     * Disconnect from transaction pool.
     */
    public disconnect() {
        this.__syncToPersistentStorage();
        this.storage.close();
    }

    /**
     * Get all transactions of a given type from the pool.
     * @param {Number} type of transaction
     * @return {Set of MemPoolTransaction} all transactions of the given type, could be empty Set
     */
    public getTransactionsByType(type) {
        this.__purgeExpired();

        return this.mem.getByType(type);
    }

    /**
     * Get the number of transactions in the pool.
     */
    public getPoolSize(): number {
        this.__purgeExpired();

        return this.mem.getSize();
    }

    /**
     * Get the number of transactions in the pool from a specific sender
     */
    public getSenderSize(senderPublicKey: string): number {
        this.__purgeExpired();

        return this.mem.getBySender(senderPublicKey).size;
    }

    /**
     * Add many transactions to the pool.
     * @param {Array}   transactions, already transformed and verified
     * by transaction guard - must have serialized field
     * @return {Object} like
     * {
     *   added: [ ... successfully added transactions ... ],
     *   notAdded: [ { transaction: Transaction, type: String, message: String }, ... ]
     * }
     */
    public addTransactions(transactions: Transaction[]) {
        const added = [];
        const notAdded = [];

        for (const transaction of transactions) {
            const result = this.addTransaction(transaction);

            if (result.success) {
                added.push(transaction);
            } else {
                notAdded.push(result);
            }
        }

        return { added, notAdded };
    }

    /**
     * Add a transaction to the pool.
     * @param {Transaction} transaction
     * @return {Object} The success property indicates wether the transaction was successfully added
     * and applied to the pool or not. In case it was not successful, the type and message
     * property yield information about the error.
     */
    public addTransaction(transaction: Transaction): transactionPool.IAddTransactionResponse {
        if (this.transactionExists(transaction.id)) {
            logger.debug(
                "Transaction pool: ignoring attempt to add a transaction that is already " +
                    `in the pool, id: ${transaction.id}`,
            );

            return this.__createError(transaction, "ERR_ALREADY_IN_POOL", "Already in pool");
        }

        const poolSize = this.mem.getSize();

        if (this.options.maxTransactionsInPool <= poolSize) {
            // The pool can't accommodate more transactions. Either decline the newcomer or remove
            // an existing transaction from the pool in order to free up space.
            const all = this.mem.getTransactionsOrderedByFee();
            const lowest = all[all.length - 1].transaction;

            const fee = transaction.data.fee as Bignum;
            const lowestFee = lowest.data.fee as Bignum;

            if (lowestFee.isLessThan(fee)) {
                this.walletManager.revertTransactionForSender(lowest);
                this.mem.remove(lowest.id, lowest.data.senderPublicKey);
            } else {
                return this.__createError(
                    transaction,
                    "ERR_POOL_FULL",
                    `Pool is full (has ${poolSize} transactions) and this transaction's fee ` +
                        `${fee.toFixed()} is not higher than the lowest fee already in pool ` +
                        `${lowestFee.toFixed()}`,
                );
            }
        }

        this.mem.add(new MemPoolTransaction(transaction), this.options.maxTransactionAge);

        // Apply transaction to pool wallet manager.
        const senderWallet = this.walletManager.findByPublicKey(transaction.data.senderPublicKey);

        // TODO: rework error handling
        const errors = [];
        if (this.walletManager.canApply(transaction, errors)) {
            senderWallet.applyTransactionToSender(transaction);
        } else {
            // Remove tx again from the pool
            this.mem.remove(transaction.id);
            return this.__createError(transaction, "ERR_APPLY", JSON.stringify(errors));
        }

        this.__syncToPersistentStorageIfNecessary();
        return { success: true };
    }

    /**
     * Remove a transaction from the pool by transaction.
     */
    public removeTransaction(transaction: models.Transaction) {
        this.removeTransactionById(transaction.id, transaction.data.senderPublicKey);
    }

    /**
     * Remove a transaction from the pool by id.
     */
    public removeTransactionById(id: string, senderPublicKey?: string) {
        this.mem.remove(id, senderPublicKey);

        this.__syncToPersistentStorageIfNecessary();
    }

    /**
     * Get all transactions that are ready to be forged.
     */
<<<<<<< HEAD
    public getTransactionsForForging(blockSize: number): string[] {
        return this.getTransactions(0, blockSize).map(tx => tx.toString("hex"));
=======
    public getTransactionsForForging(blockSize) {
        return this.getTransactions(0, blockSize, this.options.maxTransactionBytes);
>>>>>>> e4d0658f
    }

    /**
     * Get a transaction by transaction id.
     */
    public getTransaction(id: string): models.Transaction {
        this.__purgeExpired();

        return this.mem.getTransactionById(id);
    }

    /**
     * Get all transactions within the specified range [start, start + size), ordered by fee.
<<<<<<< HEAD
     */
    public getTransactions(start: number, size: number): Buffer[] {
        return this.getTransactionsData(start, size, "serialized") as Buffer[];
=======
     * @param  {Number} start
     * @param  {Number} size
     * @param  {Number} maxBytes for the total transaction array or 0 for no limit
     * @return {(Array|void)} array of serialized transaction hex strings
     */
    public getTransactions(start, size, maxBytes?: number) {
        return this.getTransactionsData(start, size, "serialized", maxBytes);
>>>>>>> e4d0658f
    }

    /**
     * Get all transactions within the specified range [start, start + size).
     */
<<<<<<< HEAD
    public getTransactionIdsForForging(start: number, size: number): string[] {
        return this.getTransactionsData(start, size, "id") as string[];
=======
    public getTransactionIdsForForging(start, size) {
        return this.getTransactionsData(start, size, "id", this.options.maxTransactionBytes);
>>>>>>> e4d0658f
    }

    /**
     * Get data from all transactions within the specified range [start, start + size).
     * Transactions are ordered by fee (highest fee first) or by
     * insertion time, if fees equal (earliest transaction first).
<<<<<<< HEAD
     */
    public getTransactionsData(start: number, size: number, property: string): string[] | Buffer[] {
=======
     * @param  {Number} start
     * @param  {Number} size
     * @param  {Number} maxBytes for the total transaction array or 0 for no limit
     * @param  {String} property
     * @return {Array} array of transaction[property]
     */
    public getTransactionsData(start, size, property, maxBytes = 0) {
>>>>>>> e4d0658f
        this.__purgeExpired();

        const data = [];

        let transactionBytes = 0;

        let i = 0;
        for (const memPoolTransaction of this.mem.getTransactionsOrderedByFee()) {
            if (i >= start + size) {
                break;
            }

            if (i >= start) {
                let pushTransaction = false;
                assert.notStrictEqual(memPoolTransaction.transaction[property], undefined);
                if (maxBytes > 0) {
                    // Only add the transaction if it will not make the total payload size exceed the maximum
                    const transactionSize = JSON.stringify(memPoolTransaction.transaction.data).length;
                    if (transactionBytes + transactionSize <= maxBytes) {
                        transactionBytes += transactionSize;
                        pushTransaction = true;
                    }
                } else {
                    pushTransaction = true;
                }
                if (pushTransaction) {
                    data.push(memPoolTransaction.transaction[property]);
                    i++;
                }
            } else {
                i++;
            }
        }

        return data;
    }

    /**
     * Remove all transactions from the transaction pool belonging to specific sender.
     */
    public removeTransactionsForSender(senderPublicKey: string) {
        this.mem.getBySender(senderPublicKey).forEach(e => this.removeTransactionById(e.transaction.id));
    }

    /**
     * Check whether sender of transaction has exceeded max transactions in queue.
     */
    public hasExceededMaxTransactions(transaction: models.ITransactionData): boolean {
        this.__purgeExpired();

        if (this.options.allowedSenders.includes(transaction.senderPublicKey)) {
            if (!this.loggedAllowedSenders.includes(transaction.senderPublicKey)) {
                logger.debug(
                    `Transaction pool: allowing sender public key: ${
                        transaction.senderPublicKey
                    } (listed in options.allowedSenders), thus skipping throttling.`,
                );
                this.loggedAllowedSenders.push(transaction.senderPublicKey);
            }

            return false;
        }

        const count = this.mem.getBySender(transaction.senderPublicKey).size;

        return !(count <= this.options.maxTransactionsPerSender);
    }

    /**
     * Flush the pool (delete all transactions from it).
     */
    public flush() {
        this.mem.flush();

        this.storage.deleteAll();
    }

    /**
     * Checks if a transaction exists in the pool.
     */
    public transactionExists(transactionId: string): boolean {
        if (!this.mem.transactionExists(transactionId)) {
            // If it does not exist then no need to purge expired transactions because
            // we know it will not exist after purge too.
            return false;
        }

        this.__purgeExpired();

        return this.mem.transactionExists(transactionId);
    }

    /**
     * Check if transaction sender is blocked
     */
    public isSenderBlocked(senderPublicKey: string): boolean {
        if (!this.blockedByPublicKey[senderPublicKey]) {
            return false;
        }

        if (this.blockedByPublicKey[senderPublicKey] < dayjs()) {
            delete this.blockedByPublicKey[senderPublicKey];
            return false;
        }

        return true;
    }

    /**
     * Blocks sender for a specified time
     */
    public blockSender(senderPublicKey: string): dayjs.Dayjs {
        const blockReleaseTime = dayjs().add(1, "hour");

        this.blockedByPublicKey[senderPublicKey] = blockReleaseTime;

        logger.warn(`Sender ${senderPublicKey} blocked until ${this.blockedByPublicKey[senderPublicKey]} :stopwatch:`);

        return blockReleaseTime;
    }

    /**
     * Processes recently accepted block by the blockchain.
     * It removes block transaction from the pool and adjusts
     * pool wallets for non existing transactions.
     */
    public acceptChainedBlock(block: models.Block) {
        for (const transaction of block.transactions) {
            const { data } = transaction;
            const exists = this.transactionExists(data.id);
            const senderPublicKey = data.senderPublicKey;

            const senderWallet = this.walletManager.exists(senderPublicKey)
                ? this.walletManager.findByPublicKey(senderPublicKey)
                : false;

            const recipientWallet = this.walletManager.exists(data.recipientId)
                ? this.walletManager.findByAddress(data.recipientId)
                : false;

            if (recipientWallet) {
                recipientWallet.applyTransactionToRecipient(transaction);
            }

            if (exists) {
                this.removeTransaction(transaction);
            } else if (senderWallet) {
                // TODO: rework error handling
                try {
                    senderWallet.canApply(transaction);
                } catch (error) {
                    this.purgeByPublicKey(data.senderPublicKey);
                    this.blockSender(data.senderPublicKey);

                    logger.error(
                        `CanApply transaction test failed on acceptChainedBlock() in transaction pool for transaction id:${
                            data.id
                        } due to ${error.message}. Possible double spending attack :bomb:`,
                    );
                    return;
                }

                senderWallet.applyTransactionToSender(transaction);
            }

            if (
                senderWallet &&
                this.walletManager.canBePurged(senderWallet) &&
                this.getSenderSize(senderPublicKey) === 0
            ) {
                this.walletManager.deleteWallet(senderPublicKey);
            }
        }

        // if delegate in poll wallet manager - apply rewards and fees
        if (this.walletManager.exists(block.data.generatorPublicKey)) {
            const delegateWallet = this.walletManager.findByPublicKey(block.data.generatorPublicKey);
            const increase = (block.data.reward as Bignum).plus(block.data.totalFee);
            delegateWallet.balance = delegateWallet.balance.plus(increase);
        }

        app.resolve("state").removeCachedTransactionIds(block.transactions.map(tx => tx.id));
    }

    /**
     * Rebuild pool manager wallets
     * Removes all the wallets from pool manager and applies transaction from pool - if any
     * It waits for the node to sync, and then check the transactions in pool
     * and validates them and apply to the pool manager.
     */
    public async buildWallets() {
        this.walletManager.reset();
        const poolTransactionIds = await this.getTransactionIdsForForging(0, this.getPoolSize());

        app.resolve<Blockchain.IStateStorage>("state").removeCachedTransactionIds(poolTransactionIds);

        poolTransactionIds.forEach(transactionId => {
            const transaction = this.getTransaction(transactionId);
            if (!transaction) {
                return;
            }

            const senderWallet = this.walletManager.findByPublicKey(transaction.data.senderPublicKey);

            // TODO: rework error handling
            try {
                senderWallet.canApply(transaction);
                senderWallet.applyTransactionToSender(transaction);
            } catch (error) {
                logger.error(`BuildWallets from pool: ${error.message}`);
                this.purgeByPublicKey(transaction.data.senderPublicKey);
            }
        });
        logger.info("Transaction Pool Manager build wallets complete");
    }

    public purgeByPublicKey(senderPublicKey: string) {
        logger.debug(`Purging sender: ${senderPublicKey} from pool wallet manager`);

        this.removeTransactionsForSender(senderPublicKey);

        this.walletManager.deleteWallet(senderPublicKey);
    }

    /**
     * Purges all transactions from senders with at least one
     * invalid transaction.
     */
    public purgeSendersWithInvalidTransactions(block: models.Block) {
        const publicKeys = new Set(block.transactions.filter(tx => !tx.verified).map(tx => tx.data.senderPublicKey));

        publicKeys.forEach(publicKey => this.purgeByPublicKey(publicKey));
    }

    /**
     * Purges all transactions from the block.
     * Purges if transaction exists. It assumes that if trx exists that also wallet exists in pool
     */
    public purgeBlock(block: models.Block) {
        block.transactions.forEach(tx => {
            if (this.transactionExists(tx.id)) {
                this.removeTransaction(tx);
                this.walletManager.findByPublicKey(tx.data.senderPublicKey).revertTransactionForSender(tx);
            }
        });
    }

    /**
     * Check whether a given sender has any transactions of the specified type
     * in the pool.
     */
    public senderHasTransactionsOfType(senderPublicKey: string, transactionType: constants.TransactionTypes): boolean {
        this.__purgeExpired();

        for (const memPoolTransaction of this.mem.getBySender(senderPublicKey)) {
            if (memPoolTransaction.transaction.type === transactionType) {
                return true;
            }
        }

        return false;
    }

    /**
     * Sync the in-memory storage to the persistent (on-disk) storage if too
     * many changes have been accumulated in-memory.
     */
    public __syncToPersistentStorageIfNecessary() {
        if (this.options.syncInterval <= this.mem.getNumberOfDirty()) {
            this.__syncToPersistentStorage();
        }
    }

    /**
     * Sync the in-memory storage to the persistent (on-disk) storage.
     */
    public __syncToPersistentStorage() {
        const added = this.mem.getDirtyAddedAndForget();
        this.storage.bulkAdd(added);

        const removed = this.mem.getDirtyRemovedAndForget();
        this.storage.bulkRemoveById(removed);
    }

    /**
     * Create an error object which the TransactionGuard understands.
     */
    public __createError(
        transaction: models.Transaction,
        type: string,
        message: string,
    ): transactionPool.IAddTransactionErrorResponse {
        return {
            transaction,
            type,
            message,
            success: false,
        };
    }

    /**
     * Remove all transactions from the pool that have expired.
     */
    private __purgeExpired() {
        for (const transaction of this.mem.getExpired(this.options.maxTransactionAge)) {
            emitter.emit("transaction.expired", transaction.data);

            this.walletManager.revertTransactionForSender(transaction);
            this.mem.remove(transaction.id, transaction.data.senderPublicKey);
            this.__syncToPersistentStorageIfNecessary();
        }
    }
}<|MERGE_RESOLUTION|>--- conflicted
+++ resolved
@@ -1,5 +1,4 @@
 import { app } from "@arkecosystem/core-container";
-<<<<<<< HEAD
 import {
     Blockchain,
     Database,
@@ -7,9 +6,6 @@
     Logger,
     TransactionPool as transactionPool,
 } from "@arkecosystem/core-interfaces";
-=======
-import { Database, EventEmitter, Logger, TransactionPool as transactionPool } from "@arkecosystem/core-interfaces";
->>>>>>> e4d0658f
 
 import assert from "assert";
 import dayjs from "dayjs-ext";
@@ -223,13 +219,8 @@
     /**
      * Get all transactions that are ready to be forged.
      */
-<<<<<<< HEAD
     public getTransactionsForForging(blockSize: number): string[] {
-        return this.getTransactions(0, blockSize).map(tx => tx.toString("hex"));
-=======
-    public getTransactionsForForging(blockSize) {
-        return this.getTransactions(0, blockSize, this.options.maxTransactionBytes);
->>>>>>> e4d0658f
+        return this.getTransactions(0, blockSize, this.options.maxTransactionBytes).map(tx => tx.toString("hex"));
     }
 
     /**
@@ -243,49 +234,24 @@
 
     /**
      * Get all transactions within the specified range [start, start + size), ordered by fee.
-<<<<<<< HEAD
-     */
-    public getTransactions(start: number, size: number): Buffer[] {
-        return this.getTransactionsData(start, size, "serialized") as Buffer[];
-=======
-     * @param  {Number} start
-     * @param  {Number} size
-     * @param  {Number} maxBytes for the total transaction array or 0 for no limit
-     * @return {(Array|void)} array of serialized transaction hex strings
-     */
-    public getTransactions(start, size, maxBytes?: number) {
-        return this.getTransactionsData(start, size, "serialized", maxBytes);
->>>>>>> e4d0658f
+     */
+    public getTransactions(start: number, size: number, maxBytes?: number): Buffer[] {
+        return this.getTransactionsData(start, size, "serialized", maxBytes) as Buffer[];
     }
 
     /**
      * Get all transactions within the specified range [start, start + size).
      */
-<<<<<<< HEAD
     public getTransactionIdsForForging(start: number, size: number): string[] {
-        return this.getTransactionsData(start, size, "id") as string[];
-=======
-    public getTransactionIdsForForging(start, size) {
-        return this.getTransactionsData(start, size, "id", this.options.maxTransactionBytes);
->>>>>>> e4d0658f
+        return this.getTransactionsData(start, size, "id", this.options.maxTransactionBytes) as string[];
     }
 
     /**
      * Get data from all transactions within the specified range [start, start + size).
      * Transactions are ordered by fee (highest fee first) or by
      * insertion time, if fees equal (earliest transaction first).
-<<<<<<< HEAD
-     */
-    public getTransactionsData(start: number, size: number, property: string): string[] | Buffer[] {
-=======
-     * @param  {Number} start
-     * @param  {Number} size
-     * @param  {Number} maxBytes for the total transaction array or 0 for no limit
-     * @param  {String} property
-     * @return {Array} array of transaction[property]
-     */
-    public getTransactionsData(start, size, property, maxBytes = 0) {
->>>>>>> e4d0658f
+     */
+    public getTransactionsData(start: number, size: number, property: string, maxBytes = 0): string[] | Buffer[] {
         this.__purgeExpired();
 
         const data = [];
