--- conflicted
+++ resolved
@@ -242,11 +242,7 @@
      * @param  {Number} maxBytes for the total transaction array or 0 for no limit
      * @return {(Array|void)} array of serialized transaction hex strings
      */
-<<<<<<< HEAD
-    public getTransactions(start, size, maxBytes?: number) {
-=======
     public getTransactions(start, size, maxBytes) {
->>>>>>> 64f22770
         return this.getTransactionsData(start, size, "serialized", maxBytes);
     }
 
@@ -270,11 +266,7 @@
      * @param  {String} property
      * @return {Array} array of transaction[property]
      */
-<<<<<<< HEAD
-    public getTransactionsData(start, size, property, maxBytes = 0) {
-=======
     public getTransactionsData(start, size, property, maxBytes) {
->>>>>>> 64f22770
         this.__purgeExpired();
 
         const data = [];
