import { app } from "@arkecosystem/core-container";
import { ApplicationEvents } from "@arkecosystem/core-event-emitter";
import { Database, EventEmitter, Logger, State, TransactionPool } from "@arkecosystem/core-interfaces";
import { Handlers } from "@arkecosystem/core-transactions";
import { Enums, Interfaces, Utils } from "@arkecosystem/crypto";
import assert from "assert";
import dayjs, { Dayjs } from "dayjs";
import { ITransactionsProcessed } from "./interfaces";
import { Memory } from "./memory";
import { Processor } from "./processor";
import { Storage } from "./storage";
import { WalletManager } from "./wallet-manager";

export class Connection implements TransactionPool.IConnection {
    // @TODO: make this private, requires some bigger changes to tests
    public options: Record<string, any>;
    // @TODO: make this private, requires some bigger changes to tests
    public walletManager: WalletManager;
    private readonly memory: Memory;
    private readonly storage: Storage;
    private readonly loggedAllowedSenders: string[] = [];
    private readonly blockedByPublicKey: { [key: string]: Dayjs } = {};
    private readonly databaseService: Database.IDatabaseService = app.resolvePlugin<Database.IDatabaseService>(
        "database",
    );
    private readonly emitter: EventEmitter.EventEmitter = app.resolvePlugin<EventEmitter.EventEmitter>("event-emitter");
    private readonly logger: Logger.ILogger = app.resolvePlugin<Logger.ILogger>("logger");

    constructor({
        options,
        walletManager,
        memory,
        storage,
    }: {
        options: Record<string, any>;
        walletManager: WalletManager;
        memory: Memory;
        storage: Storage;
    }) {
        this.options = options;
        this.walletManager = walletManager;
        this.memory = memory;
        this.storage = storage;
    }

    public async make(): Promise<this> {
        this.memory.flush();
        this.storage.connect(this.options.storage);

        const all: Interfaces.ITransaction[] = this.storage.loadAll();

        for (const transaction of all) {
            this.memory.remember(transaction, this.options.maxTransactionAge, true);
        }

        this.purgeExpired();

        const forgedIds: string[] = await this.databaseService.getForgedTransactionsIds(all.map(t => t.id));

        this.removeTransactionsById(forgedIds);

        this.purgeInvalidTransactions();

        this.emitter.on("internal.milestone.changed", () => this.purgeInvalidTransactions());

        return this;
    }

    public disconnect(): void {
        this.syncToPersistentStorage();
        this.storage.disconnect();
    }

    public makeProcessor(): TransactionPool.IProcessor {
        return new Processor(this, this.walletManager);
    }

    public getTransactionsByType(type: number): Set<Interfaces.ITransaction> {
        this.purgeExpired();

        return this.memory.getByType(type);
    }

    public getPoolSize(): number {
        this.purgeExpired();

        return this.memory.count();
    }

    public getSenderSize(senderPublicKey: string): number {
        this.purgeExpired();

        return this.memory.getBySender(senderPublicKey).size;
    }

    public addTransactions(transactions: Interfaces.ITransaction[]): ITransactionsProcessed {
        const added: Interfaces.ITransaction[] = [];
        const notAdded: TransactionPool.IAddTransactionResponse[] = [];

        for (const transaction of transactions) {
            const result: TransactionPool.IAddTransactionResponse = this.addTransaction(transaction);

            result.message ? notAdded.push(result) : added.push(transaction);
        }

        if (added.length > 0) {
            this.emitter.emit(ApplicationEvents.TransactionPoolAdded, added);
        }

        if (notAdded.length > 0) {
            this.emitter.emit(ApplicationEvents.TransactionPoolRejected, notAdded);
        }

        return { added, notAdded };
    }

    public removeTransaction(transaction: Interfaces.ITransaction): void {
        this.removeTransactionById(transaction.id, transaction.data.senderPublicKey);
    }

    public removeTransactionById(id: string, senderPublicKey?: string): void {
        this.memory.forget(id, senderPublicKey);

        this.syncToPersistentStorageIfNecessary();

        this.emitter.emit(ApplicationEvents.TransactionPoolRemoved, id);
    }

    public removeTransactionsById(ids: string[]): void {
        for (const id of ids) {
            this.removeTransactionById(id);
        }
    }

    public getTransaction(id: string): Interfaces.ITransaction {
        this.purgeExpired();

        return this.memory.getById(id);
    }

    public getTransactions(start: number, size: number, maxBytes?: number): Buffer[] {
        return this.getTransactionsData<Buffer>(start, size, "serialized", maxBytes);
    }

    public getTransactionsForForging(blockSize: number): string[] {
        return this.getTransactions(0, blockSize, this.options.maxTransactionBytes).map(tx => tx.toString("hex"));
    }

    public getTransactionIdsForForging(start: number, size: number): string[] {
        return this.getTransactionsData<string>(start, size, "id", this.options.maxTransactionBytes);
    }

    public getTransactionsData<T>(start: number, size: number, property: string, maxBytes: number = 0): T[] {
        this.purgeExpired();

        const data: T[] = [];

        let transactionBytes: number = 0;

        let i = 0;
        for (const transaction of this.memory.allSortedByFee()) {
            if (i >= start + size) {
                break;
            }

            if (i >= start) {
                let pushTransaction: boolean = false;

                assert.notStrictEqual(transaction[property], undefined);

                if (maxBytes > 0) {
                    const transactionSize: number = JSON.stringify(transaction.data).length;

                    if (transactionBytes + transactionSize <= maxBytes) {
                        transactionBytes += transactionSize;
                        pushTransaction = true;
                    }
                } else {
                    pushTransaction = true;
                }

                if (pushTransaction) {
                    data.push(transaction[property]);
                    i++;
                }
            } else {
                i++;
            }
        }

        return data;
    }

    public removeTransactionsForSender(senderPublicKey: string): void {
        for (const transaction of this.memory.getBySender(senderPublicKey)) {
            this.removeTransactionById(transaction.id);
        }
    }

    // @TODO: move this to a more appropriate place
    public hasExceededMaxTransactions(senderPublicKey: string): boolean {
        this.purgeExpired();

        if (this.options.allowedSenders.includes(senderPublicKey)) {
            if (!this.loggedAllowedSenders.includes(senderPublicKey)) {
                this.logger.debug(
<<<<<<< HEAD
                    `Transaction pool: allowing sender public key: ${
                    senderPublicKey
                    } (listed in options.allowedSenders), thus skipping throttling.`,
=======
                    `Transaction pool: allowing sender public key: ${senderPublicKey} (listed in options.allowedSenders), thus skipping throttling.`,
>>>>>>> ee375d2b
                );

                this.loggedAllowedSenders.push(senderPublicKey);
            }

            return false;
        }

        return this.memory.getBySender(senderPublicKey).size >= this.options.maxTransactionsPerSender;
    }

    public flush(): void {
        this.memory.flush();

        this.storage.deleteAll();
    }

    public has(transactionId: string): boolean {
        if (!this.memory.has(transactionId)) {
            return false;
        }

        this.purgeExpired();

        return this.memory.has(transactionId);
    }

    // @TODO: move this to a more appropriate place
    public isSenderBlocked(senderPublicKey: string): boolean {
        if (!this.blockedByPublicKey[senderPublicKey]) {
            return false;
        }

        if (dayjs().isAfter(this.blockedByPublicKey[senderPublicKey])) {
            delete this.blockedByPublicKey[senderPublicKey];

            return false;
        }

        return true;
    }

    public blockSender(senderPublicKey: string): Dayjs {
        const blockReleaseTime: Dayjs = dayjs().add(1, "hour");

        this.blockedByPublicKey[senderPublicKey] = blockReleaseTime;

        this.logger.warn(
            `Sender ${senderPublicKey} blocked until ${this.blockedByPublicKey[senderPublicKey].toString()}`,
        );

        return blockReleaseTime;
    }

    public acceptChainedBlock(block: Interfaces.IBlock): void {
        for (const transaction of block.transactions) {
            const { data }: Interfaces.ITransaction = transaction;
            const exists: boolean = this.has(data.id);
            const senderPublicKey: string = data.senderPublicKey;
            const transactionHandler: Handlers.TransactionHandler = Handlers.Registry.get(transaction.type);

            const senderWallet: State.IWallet = this.walletManager.has(senderPublicKey)
                ? this.walletManager.findByPublicKey(senderPublicKey)
                : undefined;

            const recipientWallet: State.IWallet = this.walletManager.has(data.recipientId)
                ? this.walletManager.findByAddress(data.recipientId)
                : undefined;

            if (recipientWallet) {
                transactionHandler.applyToRecipientInPool(transaction, this.walletManager);
            }

            if (exists) {
                this.removeTransaction(transaction);
            } else if (senderWallet) {
                // TODO: rework error handling
                try {
                    transactionHandler.canBeApplied(transaction, senderWallet, this.databaseService.walletManager);
                } catch (error) {
                    this.purgeByPublicKey(data.senderPublicKey);
                    this.blockSender(data.senderPublicKey);

                    this.logger.error(
                        `CanApply transaction test failed on acceptChainedBlock() in transaction pool for transaction id:${
                        data.id
                        } due to ${error.message}. Possible double spending attack`,
                    );

                    return;
                }

                transactionHandler.applyToSenderInPool(transaction, this.walletManager);
            }

            if (
                senderWallet &&
                this.walletManager.canBePurged(senderWallet) &&
                this.getSenderSize(senderPublicKey) === 0
            ) {
                this.walletManager.forget(senderPublicKey);
            }
        }

        // if delegate in poll wallet manager - apply rewards and fees
        if (this.walletManager.has(block.data.generatorPublicKey)) {
            const delegateWallet: State.IWallet = this.walletManager.findByPublicKey(block.data.generatorPublicKey);

            delegateWallet.balance = delegateWallet.balance.plus(block.data.reward.plus(block.data.totalFee));
        }

        app.resolvePlugin<State.IStateService>("state")
            .getStore()
            .removeCachedTransactionIds(block.transactions.map(tx => tx.id));
    }

    public async buildWallets(): Promise<void> {
        this.walletManager.reset();

        const transactionIds: string[] = await this.getTransactionIdsForForging(0, this.getPoolSize());

        app.resolvePlugin<State.IStateService>("state")
            .getStore()
            .removeCachedTransactionIds(transactionIds);

        for (const transactionId of transactionIds) {
            const transaction: Interfaces.ITransaction = this.getTransaction(transactionId);

            if (!transaction) {
                return;
            }

            const senderWallet: State.IWallet = this.walletManager.findByPublicKey(transaction.data.senderPublicKey);

            // TODO: rework error handling
            try {
                const transactionHandler: Handlers.TransactionHandler = Handlers.Registry.get(transaction.type);
                transactionHandler.canBeApplied(transaction, senderWallet, this.databaseService.walletManager);
                transactionHandler.applyToSenderInPool(transaction, this.walletManager);
            } catch (error) {
                this.logger.error(`BuildWallets from pool: ${error.message}`);

                this.purgeByPublicKey(transaction.data.senderPublicKey);
            }
        }

        this.logger.info("Transaction Pool Manager build wallets complete");
    }

    public purgeByBlock(block: Interfaces.IBlock): void {
        for (const transaction of block.transactions) {
            if (this.has(transaction.id)) {
                this.removeTransaction(transaction);

                this.walletManager.revertTransactionForSender(transaction);
            }
        }
    }

    public purgeByPublicKey(senderPublicKey: string): void {
        this.logger.debug(`Purging sender: ${senderPublicKey} from pool wallet manager`);

        this.removeTransactionsForSender(senderPublicKey);

        this.walletManager.forget(senderPublicKey);
    }

    public purgeSendersWithInvalidTransactions(block: Interfaces.IBlock): void {
        const publicKeys: Set<string> = new Set(
            block.transactions
                .filter(transaction => !transaction.verified)
                .map(transaction => transaction.data.senderPublicKey),
        );

        for (const publicKey of publicKeys) {
            this.purgeByPublicKey(publicKey);
        }
    }

    public purgeInvalidTransactions(): void {
        this.purgeTransactions(ApplicationEvents.TransactionPoolRemoved, this.memory.getInvalid());
    }

    public senderHasTransactionsOfType(senderPublicKey: string, transactionType: Enums.TransactionTypes): boolean {
        this.purgeExpired();

        for (const transaction of this.memory.getBySender(senderPublicKey)) {
            if (transaction.type === transactionType) {
                return true;
            }
        }

        return false;
    }

    private addTransaction(transaction: Interfaces.ITransaction): TransactionPool.IAddTransactionResponse {
        if (this.has(transaction.id)) {
            this.logger.debug(
                "Transaction pool: ignoring attempt to add a transaction that is already " +
                `in the pool, id: ${transaction.id}`,
            );

            return { transaction, type: "ERR_ALREADY_IN_POOL", message: "Already in pool" };
        }

        const poolSize: number = this.memory.count();

        if (this.options.maxTransactionsInPool <= poolSize) {
            // The pool can't accommodate more transactions. Either decline the newcomer or remove
            // an existing transaction from the pool in order to free up space.
            const all: Interfaces.ITransaction[] = this.memory.allSortedByFee();
            const lowest: Interfaces.ITransaction = all[all.length - 1];

            const fee: Utils.BigNumber = transaction.data.fee;
            const lowestFee: Utils.BigNumber = lowest.data.fee;

            if (lowestFee.isLessThan(fee)) {
                this.walletManager.revertTransactionForSender(lowest);
                this.memory.forget(lowest.id, lowest.data.senderPublicKey);
            } else {
                return {
                    transaction,
                    type: "ERR_POOL_FULL",
                    message:
                        `Pool is full (has ${poolSize} transactions) and this transaction's fee ` +
                        `${fee.toFixed()} is not higher than the lowest fee already in pool ` +
                        `${lowestFee.toFixed()}`,
                };
            }
        }

        this.memory.remember(transaction, this.options.maxTransactionAge);

        try {
            this.walletManager.throwIfApplyingFails(transaction);
            Handlers.Registry.get(transaction.type).applyToSenderInPool(transaction, this.walletManager);
        } catch (error) {
            this.logger.error(error.message);

            this.memory.forget(transaction.id);

            return { transaction, type: "ERR_APPLY", message: error.message };
        }

        this.syncToPersistentStorageIfNecessary();

        return {};
    }

    private syncToPersistentStorageIfNecessary(): void {
        if (this.options.syncInterval <= this.memory.countDirty()) {
            this.syncToPersistentStorage();
        }
    }

    private syncToPersistentStorage(): void {
        this.storage.bulkAdd(this.memory.pullDirtyAdded());
        this.storage.bulkRemoveById(this.memory.pullDirtyRemoved());
    }

    private purgeExpired(): void {
        this.purgeTransactions(
            ApplicationEvents.TransactionExpired,
            this.memory.getExpired(this.options.maxTransactionAge),
        );
    }

    private purgeTransactions(event: string, transactions: Interfaces.ITransaction[]): void {
        for (const transaction of transactions) {
            this.emitter.emit(event, transaction.data);

            this.walletManager.revertTransactionForSender(transaction);

            this.memory.forget(transaction.id, transaction.data.senderPublicKey);

            this.syncToPersistentStorageIfNecessary();
        }
    }
}<|MERGE_RESOLUTION|>--- conflicted
+++ resolved
@@ -204,13 +204,7 @@
         if (this.options.allowedSenders.includes(senderPublicKey)) {
             if (!this.loggedAllowedSenders.includes(senderPublicKey)) {
                 this.logger.debug(
-<<<<<<< HEAD
-                    `Transaction pool: allowing sender public key: ${
-                    senderPublicKey
-                    } (listed in options.allowedSenders), thus skipping throttling.`,
-=======
                     `Transaction pool: allowing sender public key: ${senderPublicKey} (listed in options.allowedSenders), thus skipping throttling.`,
->>>>>>> ee375d2b
                 );
 
                 this.loggedAllowedSenders.push(senderPublicKey);
