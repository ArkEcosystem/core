--- conflicted
+++ resolved
@@ -172,7 +172,7 @@
             if (!this.loggedAllowedSenders.includes(senderPublicKey)) {
                 this.logger.debug(
                     `Transaction pool: allowing sender public key ${senderPublicKey} ` +
-                        `(listed in options.allowedSenders), thus skipping throttling.`,
+                    `(listed in options.allowedSenders), thus skipping throttling.`,
                 );
 
                 this.loggedAllowedSenders.push(senderPublicKey);
@@ -240,7 +240,7 @@
 
                     this.logger.error(
                         `Cannot apply transaction ${transaction.id} when trying to accept ` +
-                            `block ${block.data.id}: ${error.message}`,
+                        `block ${block.data.id}: ${error.message}`,
                     );
 
                     continue;
@@ -305,13 +305,6 @@
         this.logger.info("Transaction Pool Manager build wallets complete");
     }
 
-<<<<<<< HEAD
-    public purgeByBlock(block: Interfaces.IBlock): void {
-        this.purgeTransactions(ApplicationEvents.TransactionPoolRemoved, block.transactions);
-    }
-
-=======
->>>>>>> 9b1e64f5
     public purgeByPublicKey(senderPublicKey: string): void {
         this.logger.debug(`Purging sender: ${senderPublicKey} from pool wallet manager`);
 
@@ -384,7 +377,7 @@
         if (this.has(transaction.id)) {
             this.logger.debug(
                 "Transaction pool: ignoring attempt to add a transaction that is already " +
-                    `in the pool, id: ${transaction.id}`,
+                `in the pool, id: ${transaction.id}`,
             );
 
             return { transaction, type: "ERR_ALREADY_IN_POOL", message: "Already in pool" };
@@ -539,8 +532,20 @@
      * Remove all provided transactions plus any transactions from the same senders with higher nonces.
      */
     private purgeTransactions(event: string, transactions: Interfaces.ITransaction[]): void {
+        const purge = (transaction: Interfaces.ITransaction) => {
+            this.emitter.emit(event, transaction.data);
+            this.walletManager.revertTransactionForSender(transaction);
+            this.memory.forget(transaction.id, transaction.data.senderPublicKey);
+            this.syncToPersistentStorageIfNecessary();
+        }
+
         const lowestNonceBySender = {};
         for (const transaction of transactions) {
+            if (transaction.data.version === 1) {
+                purge(transaction);
+                continue;
+            }
+
             const senderPublicKey: string = transaction.data.senderPublicKey;
             if (lowestNonceBySender[senderPublicKey] === undefined) {
                 lowestNonceBySender[senderPublicKey] = transaction.data.nonce;
@@ -567,13 +572,7 @@
             });
 
             for (const transaction of allTxFromSender) {
-                this.emitter.emit(event, transaction.data);
-
-                this.walletManager.revertTransactionForSender(transaction);
-
-                this.memory.forget(transaction.id, transaction.data.senderPublicKey);
-
-                this.syncToPersistentStorageIfNecessary();
+                purge(transaction);
 
                 if (transaction.data.nonce.isEqualTo(lowestNonceBySender[transaction.data.senderPublicKey])) {
                     break;
@@ -581,4 +580,6 @@
             }
         }
     }
+
+
 }