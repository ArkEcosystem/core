import { CryptoSuite } from "@arkecosystem/core-crypto";
import { Container, Contracts, Utils as AppUtils } from "@arkecosystem/core-kernel";
import { Interfaces } from "@arkecosystem/crypto";

@Container.injectable()
export class Processor implements Contracts.TransactionPool.Processor {
    public accept: string[] = [];
    public broadcast: string[] = [];
    public invalid: string[] = [];
    public excess: string[] = [];
    public errors?: { [id: string]: Contracts.TransactionPool.ProcessorError };

    @Container.inject(Container.Identifiers.TransactionManager)
    private readonly transactionsManager!: CryptoSuite.TransactionManager;

    @Container.inject(Container.Identifiers.LogService)
    private readonly logger!: Contracts.Kernel.Logger;

    @Container.inject(Container.Identifiers.TransactionPoolService)
    private readonly pool!: Contracts.TransactionPool.Service;

    @Container.inject(Container.Identifiers.TransactionPoolDynamicFeeMatcher)
    private readonly dynamicFeeMatcher!: Contracts.TransactionPool.DynamicFeeMatcher;

    @Container.inject(Container.Identifiers.TransactionPoolWorkerPool)
    private readonly workerPool!: Contracts.TransactionPool.WorkerPool;

    @Container.inject(Container.Identifiers.PeerTransactionBroadcaster)
    @Container.optional()
    private readonly transactionBroadcaster!: Contracts.P2P.TransactionBroadcaster | undefined;

    public async process(data: Interfaces.ITransactionData[]): Promise<void> {
        const broadcastableTransactions: Interfaces.ITransaction[] = [];
<<<<<<< HEAD
        const transactions = data.map((d) => this.transactionsManager.TransactionFactory.fromData(d));
=======
        const promises = data.map((d) => this.getTransactionFromData(d));
        const transactions = await Promise.all(promises);
>>>>>>> 666ba678

        try {
            for (const transaction of transactions) {
                AppUtils.assert.defined<string>(transaction.id);

                try {
                    await this.dynamicFeeMatcher.throwIfCannotEnterPool(transaction);
                    await this.pool.addTransaction(transaction);
                    this.accept.push(transaction.id);

                    try {
                        await this.dynamicFeeMatcher.throwIfCannotBroadcast(transaction);
                        broadcastableTransactions.push(transaction);
                    } catch {}
                } catch (error) {
                    this.invalid.push(transaction.id);

                    if (error instanceof Contracts.TransactionPool.PoolError) {
                        if (error.type === "ERR_EXCEEDS_MAX_COUNT") {
                            this.excess.push(transaction.id);
                        }

                        if (!this.errors) this.errors = {};
                        this.errors[transaction.id] = {
                            type: error.type,
                            message: error.message,
                        };

                        this.logger.warning(`${transaction} failed to enter pool: ${error.message}`);
                    } else {
                        this.logger.error(`${transaction} caused error entering pool: ${error.stack}`);
                        throw error;
                    }
                }
            }
        } finally {
            if (this.transactionBroadcaster && broadcastableTransactions.length !== 0) {
                await this.transactionBroadcaster.broadcastTransactions(broadcastableTransactions);
                for (const transaction of broadcastableTransactions) {
                    AppUtils.assert.defined<string>(transaction.id);
                    this.broadcast.push(transaction.id);
                }
            }
        }
    }

    private async getTransactionFromData(
        transactionData: Interfaces.ITransactionData,
    ): Promise<Interfaces.ITransaction> {
        if (this.workerPool.isTypeGroupSupported(transactionData.typeGroup!)) {
            return this.workerPool.getTransactionFromData(transactionData);
        } else {
            return Transactions.TransactionFactory.fromData(transactionData);
        }
    }
}<|MERGE_RESOLUTION|>--- conflicted
+++ resolved
@@ -31,12 +31,8 @@
 
     public async process(data: Interfaces.ITransactionData[]): Promise<void> {
         const broadcastableTransactions: Interfaces.ITransaction[] = [];
-<<<<<<< HEAD
-        const transactions = data.map((d) => this.transactionsManager.TransactionFactory.fromData(d));
-=======
         const promises = data.map((d) => this.getTransactionFromData(d));
         const transactions = await Promise.all(promises);
->>>>>>> 666ba678
 
         try {
             for (const transaction of transactions) {
@@ -89,7 +85,7 @@
         if (this.workerPool.isTypeGroupSupported(transactionData.typeGroup!)) {
             return this.workerPool.getTransactionFromData(transactionData);
         } else {
-            return Transactions.TransactionFactory.fromData(transactionData);
+            return this.transactionsManager.TransactionFactory.fromData(transactionData);
         }
     }
 }