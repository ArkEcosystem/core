--- conflicted
+++ resolved
@@ -1,72 +1,18 @@
 import { Container, Contracts, Utils as AppUtils } from "@arkecosystem/core-kernel";
-<<<<<<< HEAD
-import { Interfaces } from "@arkecosystem/crypto";
-
-import { DynamicFeeMatcher } from "./dynamic-fee-matcher";
-import { LowFeeError } from "./errors";
-=======
 import { Interfaces, Transactions } from "@arkecosystem/crypto";
 
 import { TransactionFeeToLowError } from "./errors";
->>>>>>> acf34236
 
 @Container.injectable()
 export class Processor implements Contracts.TransactionPool.Processor {
     public accept: string[] = [];
     public broadcast: string[] = [];
-<<<<<<< HEAD
-    public excess: string[] = [];
-    public invalid: string[] = [];
-    public errors: string[] | undefined = undefined;
-
-    @Container.inject(Container.Identifiers.TransactionPoolService)
-    private readonly pool!: Contracts.TransactionPool.Service;
-
-    @Container.inject(DynamicFeeMatcher)
-    private readonly dynamicFeeMatcher!: DynamicFeeMatcher;
-
-    @Container.inject(Container.Identifiers.PeerNetworkMonitor)
-    private readonly networkMonitor!: Contracts.P2P.NetworkMonitor;
-
-    public async process(transactions: Interfaces.ITransaction[]): Promise<void> {
-        const broadcastable: Interfaces.ITransaction[] = [];
-
-        for (const transaction of transactions) {
-            AppUtils.assert.defined<string>(transaction.id);
-
-            try {
-                const dynamicFee = await this.dynamicFeeMatcher.match(transaction);
-                if (!dynamicFee.enterPool) {
-                    throw new LowFeeError(transaction);
-                }
-                await this.pool.add(transaction);
-                this.accept.push(transaction.id);
-                if (dynamicFee.broadcast) {
-                    broadcastable.push(transaction);
-                    this.broadcast.push(transaction.id);
-                }
-            } catch (error) {
-                if (!this.errors) {
-                    this.errors = [];
-                }
-                this.errors.push(error.message);
-
-                if (error.type === "ERR_EXCEEDS_MAX_COUNT") {
-                    this.excess.push(transaction.id);
-                } else {
-                    this.invalid.push(transaction.id);
-                }
-            }
-        }
-
-        await this.networkMonitor.broadcastTransactions(broadcastable);
-=======
     public invalid: string[] = [];
     public excess: string[] = [];
     public errors?: { [id: string]: Contracts.TransactionPool.ProcessorError };
 
     @Container.inject(Container.Identifiers.TransactionPoolService)
-    private readonly pool!: Contracts.TransactionPool.Connection;
+    private readonly pool!: Contracts.TransactionPool.Service;
 
     @Container.inject(Container.Identifiers.PeerNetworkMonitor)
     private readonly networkMonitor!: Contracts.P2P.NetworkMonitor;
@@ -124,6 +70,5 @@
                 }
             }
         }
->>>>>>> acf34236
     }
 }