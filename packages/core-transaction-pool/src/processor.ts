--- conflicted
+++ resolved
@@ -190,14 +190,10 @@
                 .get<number>("maxTransactionAge"),
         };
 
-<<<<<<< HEAD
         const expiration: number = Utils.expirationCalculator.calculateTransactionExpiration(
             transaction,
             expirationContext,
         );
-=======
-        const expiration: number = expirationCalculator.calculateTransactionExpiration(transaction, expirationContext);
->>>>>>> 0e3e1a37
 
         if (expiration !== null && expiration <= lastHeight + 1) {
             this.pushError(
@@ -261,13 +257,9 @@
             .map(prop => `${prop}: ${this[prop] instanceof Array ? this[prop].length : this[prop].size}`)
             .join(" ");
 
-<<<<<<< HEAD
-        app.log.debug(JSON.stringify(this.errors));
-=======
         if (Object.keys(this.errors).length > 0) {
-            app.resolvePlugin<Logger.ILogger>("logger").debug(JSON.stringify(this.errors));
-        }
->>>>>>> 0e3e1a37
+            app.log.debug(JSON.stringify(this.errors));
+        }
 
         app.log.info(`Received ${Utils.pluralize("transaction", this.transactions.length, true)} (${stats}).`);
     }
