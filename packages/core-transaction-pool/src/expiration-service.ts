--- conflicted
+++ resolved
@@ -1,20 +1,14 @@
 import { CryptoSuite } from "@arkecosystem/core-crypto";
 import { Container, Contracts, Providers, Utils as AppUtils } from "@arkecosystem/core-kernel";
-<<<<<<< HEAD
 import { Interfaces } from "@arkecosystem/crypto";
-
-@Container.injectable()
-export class ExpirationService {
-    @Container.inject(Container.Identifiers.CryptoManager)
-    private readonly cryptoManager!: CryptoSuite.CryptoManager;
-=======
-import { Crypto, Interfaces } from "@arkecosystem/crypto";
 
 @Container.injectable()
 export class ExpirationService {
     @Container.inject(Container.Identifiers.Application)
     public readonly app!: Contracts.Kernel.Application;
->>>>>>> dafd569a
+
+    @Container.inject(Container.Identifiers.CryptoManager)
+    private readonly cryptoManager!: CryptoSuite.CryptoManager;
 
     @Container.inject(Container.Identifiers.PluginConfiguration)
     @Container.tagged("plugin", "@arkecosystem/core-transaction-pool")
@@ -45,17 +39,14 @@
             return transaction.data.expiration;
         } else {
             const currentHeight: number = this.stateStore.getLastHeight();
-<<<<<<< HEAD
-            const blockTime: number = this.cryptoManager.MilestoneManager.getMilestone(currentHeight).blocktime;
+            const blockTimeLookup = await AppUtils.forgingInfoCalculator.getBlockTimeLookup(this.app, currentHeight);
+
             const createdSecondsAgo: number =
                 this.cryptoManager.LibraryManager.Crypto.Slots.getTime() - transaction.data.timestamp;
-            const createdBlocksAgo: number = Math.floor(createdSecondsAgo / blockTime); // ! varying block times
-=======
-            const blockTimeLookup = await AppUtils.forgingInfoCalculator.getBlockTimeLookup(this.app, currentHeight);
-
-            const createdSecondsAgo: number = Crypto.Slots.getTime() - transaction.data.timestamp;
-            const createdBlocksAgo: number = Crypto.Slots.getSlotNumber(blockTimeLookup, createdSecondsAgo);
->>>>>>> dafd569a
+            const createdBlocksAgo: number = this.cryptoManager.LibraryManager.Crypto.Slots.getSlotNumber(
+                blockTimeLookup,
+                createdSecondsAgo,
+            );
             const maxTransactionAge: number = this.configuration.getRequired<number>("maxTransactionAge");
 
             return Math.floor(currentHeight - createdBlocksAgo + maxTransactionAge);
