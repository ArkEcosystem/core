import { Container, Contracts, Enums, Providers, Utils as AppUtils } from "@arkecosystem/core-kernel";
import { Interfaces, Transactions } from "@arkecosystem/crypto";

import { TransactionAlreadyInPoolError, TransactionPoolFullError } from "./errors";

@Container.injectable()
export class Service implements Contracts.TransactionPool.Service {
    @Container.inject(Container.Identifiers.LogService)
    private readonly logger!: Contracts.Kernel.Logger;

    @Container.inject(Container.Identifiers.EventDispatcherService)
    private readonly emitter!: Contracts.Kernel.EventDispatcher;

    @Container.inject(Container.Identifiers.PluginConfiguration)
    @Container.tagged("plugin", "@arkecosystem/core-transaction-pool")
    private readonly configuration!: Providers.PluginConfiguration;

    @Container.inject(Container.Identifiers.TransactionPoolStorage)
    private readonly storage!: Contracts.TransactionPool.Storage;

    @Container.inject(Container.Identifiers.TransactionPoolMempool)
    private readonly mempool!: Contracts.TransactionPool.Mempool;

    @Container.inject(Container.Identifiers.TransactionPoolQuery)
    private readonly poolQuery!: Contracts.TransactionPool.Query;

    @Container.inject(Container.Identifiers.TransactionPoolExpirationService)
    private readonly expirationService!: Contracts.TransactionPool.ExpirationService;

    public async boot(): Promise<void> {
<<<<<<< HEAD
        this.emitter.listen(Enums.CryptoEvent.MilestoneChanged, {
            handle: () => this.readdTransactions(),
        });

        if (process.env.CORE_RESET_DATABASE) {
=======
        if (process.env.CORE_RESET_DATABASE || process.env.CORE_RESET_POOL) {
>>>>>>> ba49d879
            this.flush();
        } else {
            await this.readdTransactions();
        }
    }

    public getPoolSize(): number {
        return this.mempool.getSize();
    }

    public async addTransaction(transaction: Interfaces.ITransaction): Promise<void> {
        AppUtils.assert.defined<string>(transaction.id);
        if (this.storage.hasTransaction(transaction.id)) {
            throw new TransactionAlreadyInPoolError(transaction);
        }

        this.storage.addTransaction(transaction.id, transaction.serialized);
        try {
            await this.addTransactionToMempool(transaction);
            this.logger.debug(`${transaction} added to pool`);
            this.emitter.dispatch(Enums.TransactionEvent.AddedToPool, transaction.data);
        } catch (error) {
            this.storage.removeTransaction(transaction.id);
            this.emitter.dispatch(Enums.TransactionEvent.RejectedByPool, transaction.data);
            throw error;
        }
    }

    public async removeTransaction(transaction: Interfaces.ITransaction): Promise<void> {
        AppUtils.assert.defined<string>(transaction.id);
        if (this.storage.hasTransaction(transaction.id) === false) {
            this.logger.error(`${transaction} not found`);
            return;
        }

        const removedTransactions = await this.mempool.removeTransaction(transaction);
        for (const removedTransaction of removedTransactions) {
            AppUtils.assert.defined<string>(removedTransaction.id);
            this.storage.removeTransaction(removedTransaction.id);
            this.logger.debug(`${removedTransaction} removed from pool`);
        }

        if (!removedTransactions.find((t) => t.id === transaction.id)) {
            this.storage.removeTransaction(transaction.id);
            this.logger.error(`${transaction} removed from pool (wasn't in mempool)`);
        }

        this.emitter.dispatch(Enums.TransactionEvent.RemovedFromPool, transaction.data);
    }

    public async acceptForgedTransaction(transaction: Interfaces.ITransaction): Promise<void> {
        AppUtils.assert.defined<string>(transaction.id);
        if (this.storage.hasTransaction(transaction.id) === false) {
            return;
        }

        const removedTransactions = await this.mempool.acceptForgedTransaction(transaction);
        for (const removedTransaction of removedTransactions) {
            AppUtils.assert.defined<string>(removedTransaction.id);
            this.storage.removeTransaction(removedTransaction.id);
            this.logger.debug(`${removedTransaction} removed from pool`);
        }

        if (removedTransactions.find((t) => t.id === transaction.id)) {
            this.logger.debug(`${transaction} forged and accepted by pool`);
        } else {
            this.storage.removeTransaction(transaction.id);
            this.logger.error(`${transaction} forged and accepted by pool (wasn't in mempool)`);
        }
    }

    public async readdTransactions(prevTransactions?: Interfaces.ITransaction[]): Promise<void> {
        this.mempool.flush();

        let prevCount = 0;
        let count = 0;

        if (prevTransactions) {
            for (const transaction of prevTransactions) {
                try {
                    await this.addTransactionToMempool(transaction);
                    AppUtils.assert.defined<string>(transaction.id);
                    this.storage.addTransaction(transaction.id, transaction.serialized);
                    prevCount++;
                    count++;
                } catch (error) {}
            }
        }

        for (const { id, serialized } of this.storage.getAllTransactions()) {
            try {
                const transaction = Transactions.TransactionFactory.fromBytes(serialized);
                await this.addTransactionToMempool(transaction);
                count++;
            } catch (error) {
                this.storage.removeTransaction(id);
            }
        }

        this.logger.debug(`${AppUtils.pluralize("transaction", count, true)} re-added to pool (${prevCount} previous)`);
    }

    public async cleanUp(): Promise<void> {
        await this.cleanExpired();
        await this.cleanLowestPriority();
    }

    public flush(): void {
        this.mempool.flush();
        this.storage.flush();
    }

    private async addTransactionToMempool(transaction: Interfaces.ITransaction): Promise<void> {
        AppUtils.assert.defined<string>(transaction.data.senderPublicKey);

        const maxTransactionsInPool: number = this.configuration.getRequired<number>("maxTransactionsInPool");

        if (this.getPoolSize() >= maxTransactionsInPool) {
            await this.cleanExpired();
        }

        if (this.getPoolSize() >= maxTransactionsInPool) {
            await this.cleanLowestPriority();

            const lowest = this.poolQuery.getFromLowestPriority().first();
            if (transaction.data.fee.isLessThanEqual(lowest.data.fee)) {
                throw new TransactionPoolFullError(transaction, lowest.data.fee);
            }
            await this.removeTransaction(lowest);
        }

        await this.mempool.addTransaction(transaction);
    }

    private async cleanExpired(): Promise<void> {
        for (const transaction of this.poolQuery.getAll()) {
            if (await this.expirationService.isExpired(transaction)) {
                this.logger.warning(`${transaction} expired`);
                await this.removeTransaction(transaction);

                this.emitter.dispatch(Enums.TransactionEvent.Expired, transaction.data);
            }
        }
    }

    private async cleanLowestPriority(): Promise<void> {
        const maxTransactionsInPool = this.configuration.getRequired<number>("maxTransactionsInPool");
        while (this.getPoolSize() > maxTransactionsInPool) {
            const lowest = this.poolQuery.getFromLowestPriority().first();
            await this.removeTransaction(lowest);
        }
    }
}<|MERGE_RESOLUTION|>--- conflicted
+++ resolved
@@ -28,15 +28,11 @@
     private readonly expirationService!: Contracts.TransactionPool.ExpirationService;
 
     public async boot(): Promise<void> {
-<<<<<<< HEAD
         this.emitter.listen(Enums.CryptoEvent.MilestoneChanged, {
             handle: () => this.readdTransactions(),
         });
 
-        if (process.env.CORE_RESET_DATABASE) {
-=======
         if (process.env.CORE_RESET_DATABASE || process.env.CORE_RESET_POOL) {
->>>>>>> ba49d879
             this.flush();
         } else {
             await this.readdTransactions();
