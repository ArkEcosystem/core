<<<<<<< HEAD
import { Container, Contracts, Enums as AppEnums, Providers, Utils as AppUtils } from "@arkecosystem/core-kernel";
=======
import { Container, Contracts, Enums, Providers, Utils as AppUtils } from "@arkecosystem/core-kernel";
>>>>>>> 6f9887f9
import { Interfaces } from "@arkecosystem/crypto";

import { TransactionAlreadyInPoolError, TransactionPoolFullError } from "./errors";

@Container.injectable()
export class Service implements Contracts.TransactionPool.Service {
    @Container.inject(Container.Identifiers.Application)
    public readonly app!: Contracts.Kernel.Application;

    @Container.inject(Container.Identifiers.LogService)
    private readonly logger!: Contracts.Kernel.Logger;

    @Container.inject(Container.Identifiers.EventDispatcherService)
    private readonly emitter!: Contracts.Kernel.EventDispatcher;

    @Container.inject(Container.Identifiers.PluginConfiguration)
    @Container.tagged("plugin", "@arkecosystem/core-transaction-pool")
    private readonly configuration!: Providers.PluginConfiguration;

    @Container.inject(Container.Identifiers.TransactionPoolStorage)
    private readonly storage!: Contracts.TransactionPool.Storage;

    @Container.inject(Container.Identifiers.TransactionPoolMempool)
    private readonly mempool!: Contracts.TransactionPool.Mempool;

    @Container.inject(Container.Identifiers.TransactionPoolQuery)
    private readonly poolQuery!: Contracts.TransactionPool.Query;

    @Container.inject(Container.Identifiers.TransactionPoolExpirationService)
    private readonly expirationService!: Contracts.TransactionPool.ExpirationService;

    public async boot(): Promise<void> {
        this.emitter.listen(AppEnums.CryptoEvent.MilestoneChanged, {
            handle: () => this.readdTransactions(),
        });

        if (process.env.CORE_RESET_DATABASE) {
            this.flush();
        } else {
            await this.readdTransactions();
        }
    }

    public getPoolSize(): number {
        return this.mempool.getSize();
    }

    public async addTransaction(transaction: Interfaces.ITransaction): Promise<void> {
        AppUtils.assert.defined<string>(transaction.id);
        if (this.storage.hasTransaction(transaction.id)) {
            throw new TransactionAlreadyInPoolError(transaction);
        }

        this.storage.addTransaction(transaction);
        try {
            await this.addTransactionToMempool(transaction);
            this.logger.debug(`${transaction} added to pool`);

            this.app.events.dispatch(Enums.TransactionEvent.AddedToPool, transaction.data);
        } catch (error) {
            this.storage.removeTransaction(transaction.id);

            this.app.events.dispatch(Enums.TransactionEvent.RejectedByPool, transaction.data);
            throw error;
        }
    }

    public async removeTransaction(transaction: Interfaces.ITransaction): Promise<void> {
        AppUtils.assert.defined<string>(transaction.id);
        if (this.storage.hasTransaction(transaction.id) === false) {
            this.logger.error(`${transaction} not found`);
            return;
        }

        const removedTransactions = await this.mempool.removeTransaction(transaction);
        for (const removedTransaction of removedTransactions) {
            AppUtils.assert.defined<string>(removedTransaction.id);
            this.storage.removeTransaction(removedTransaction.id);
            this.logger.debug(`${removedTransaction} removed from pool`);
        }

        if (!removedTransactions.find((t) => t.id === transaction.id)) {
            this.storage.removeTransaction(transaction.id);
            this.logger.error(`${transaction} removed from pool (wasn't in mempool)`);
        }

        this.app.events.dispatch(Enums.TransactionEvent.RemovedFromPool, transaction.data);
    }

    public async acceptForgedTransaction(transaction: Interfaces.ITransaction): Promise<void> {
        AppUtils.assert.defined<string>(transaction.id);
        if (this.storage.hasTransaction(transaction.id) === false) {
            return;
        }

        const removedTransactions = await this.mempool.acceptForgedTransaction(transaction);
        for (const removedTransaction of removedTransactions) {
            AppUtils.assert.defined<string>(removedTransaction.id);
            this.storage.removeTransaction(removedTransaction.id);
            this.logger.debug(`${removedTransaction} removed from pool`);
        }

        if (removedTransactions.find((t) => t.id === transaction.id)) {
            this.logger.debug(`${transaction} forged and accepted by pool`);
        } else {
            this.storage.removeTransaction(transaction.id);
            this.logger.error(`${transaction} forged and accepted by pool (wasn't in mempool)`);
        }
    }

    public async readdTransactions(prevTransactions?: Interfaces.ITransaction[]): Promise<void> {
        this.mempool.flush();

        let prevCount = 0;
        let count = 0;

        if (prevTransactions) {
            for (const transaction of prevTransactions) {
                try {
                    await this.addTransactionToMempool(transaction);
                    this.storage.addTransaction(transaction);
                    prevCount++;
                    count++;
                } catch (error) {}
            }
        }

        for (const transaction of this.storage.getAllTransactions()) {
            try {
                await this.addTransactionToMempool(transaction);
                count++;
            } catch (error) {
                AppUtils.assert.defined<string>(transaction.id);
                this.storage.removeTransaction(transaction.id);
            }
        }

        this.logger.debug(`${AppUtils.pluralize("transaction", count, true)} re-added to pool (${prevCount} previous)`);
    }

    public async cleanUp(): Promise<void> {
        await this.cleanExpired();
        await this.cleanLowestPriority();
    }

    public flush(): void {
        this.mempool.flush();
        this.storage.flush();
    }

    private async addTransactionToMempool(transaction: Interfaces.ITransaction): Promise<void> {
        AppUtils.assert.defined<string>(transaction.data.senderPublicKey);

        const maxTransactionsInPool: number = this.configuration.getRequired<number>("maxTransactionsInPool");

        if (this.getPoolSize() >= maxTransactionsInPool) {
            await this.cleanExpired();
        }

        if (this.getPoolSize() >= maxTransactionsInPool) {
            await this.cleanLowestPriority();

            const lowest = this.poolQuery.getFromLowestPriority().first();
            if (transaction.data.fee.isLessThanEqual(lowest.data.fee)) {
                throw new TransactionPoolFullError(transaction, lowest.data.fee);
            }
            await this.removeTransaction(lowest);
        }

        await this.mempool.addTransaction(transaction);
    }

    private async cleanExpired(): Promise<void> {
        for (const transaction of this.poolQuery.getAll()) {
            if (await this.expirationService.isExpired(transaction)) {
                this.logger.warning(`${transaction} expired`);
                await this.removeTransaction(transaction);

                this.app.events.dispatch(Enums.TransactionEvent.Expired, transaction.data);
            }
        }
    }

    private async cleanLowestPriority(): Promise<void> {
        const maxTransactionsInPool = this.configuration.getRequired<number>("maxTransactionsInPool");
        while (this.getPoolSize() > maxTransactionsInPool) {
            const lowest = this.poolQuery.getFromLowestPriority().first();
            await this.removeTransaction(lowest);
        }
    }
}<|MERGE_RESOLUTION|>--- conflicted
+++ resolved
@@ -1,8 +1,4 @@
-<<<<<<< HEAD
-import { Container, Contracts, Enums as AppEnums, Providers, Utils as AppUtils } from "@arkecosystem/core-kernel";
-=======
 import { Container, Contracts, Enums, Providers, Utils as AppUtils } from "@arkecosystem/core-kernel";
->>>>>>> 6f9887f9
 import { Interfaces } from "@arkecosystem/crypto";
 
 import { TransactionAlreadyInPoolError, TransactionPoolFullError } from "./errors";
@@ -35,7 +31,7 @@
     private readonly expirationService!: Contracts.TransactionPool.ExpirationService;
 
     public async boot(): Promise<void> {
-        this.emitter.listen(AppEnums.CryptoEvent.MilestoneChanged, {
+        this.emitter.listen(Enums.CryptoEvent.MilestoneChanged, {
             handle: () => this.readdTransactions(),
         });
 
