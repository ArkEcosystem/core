import { Container, Contracts, Providers } from "@arkecosystem/core-kernel";
import { Interfaces, Transactions } from "@arkecosystem/crypto";
import BetterSqlite3 from "better-sqlite3";
import { ensureFileSync } from "fs-extra";

@Container.injectable()
<<<<<<< HEAD
export class Storage {
=======
export class Storage implements Contracts.TransactionPool.Storage {
>>>>>>> b87899a5
    @Container.inject(Container.Identifiers.PluginConfiguration)
    @Container.tagged("plugin", "@arkecosystem/core-transaction-pool")
    private readonly configuration!: Providers.PluginConfiguration;

    private database!: BetterSqlite3.Database;

    public boot(): void {
        const filename = this.configuration.getRequired<string>("storage");
        ensureFileSync(filename);

        this.database = new BetterSqlite3(filename);
        this.database.exec(`
            PRAGMA journal_mode = WAL;
            CREATE TABLE IF NOT EXISTS pool (id VARCHAR(64) PRIMARY KEY, serialized BLOB NOT NULL);
        `);
    }

    public dispose(): void {
        this.database.close();
    }

    public add(transaction: Interfaces.ITransaction): void {
        this.database.prepare("INSERT INTO pool (id, serialized) VALUES (:id, :serialized)").run({
            id: transaction.id,
            serialized: transaction.serialized,
        });
    }

<<<<<<< HEAD
    public delete(transaction: Interfaces.ITransaction): void {
        this.database.prepare("DELETE FROM pool WHERE id = ?").run(transaction.id);
    }

    public has(transaction: Interfaces.ITransaction): boolean {
        return this.database
            .prepare("SELECT COUNT(*) FROM pool WHERE id = ?")
            .pluck(true)
            .get(transaction.id) as boolean;
=======
    public delete(id: string): void {
        this.database.prepare("DELETE FROM pool WHERE id = ?").run(id);
    }

    public has(id: string): boolean {
        return this.database
            .prepare("SELECT COUNT(*) FROM pool WHERE id = ?")
            .pluck(true)
            .get(id) as boolean;
>>>>>>> b87899a5
    }

    public clear(): void {
        this.database.prepare("DELETE FROM pool").run();
    }

    public all(): Interfaces.ITransaction[] {
        return this.database
            .prepare("SELECT LOWER(HEX(serialized)) FROM pool")
            .pluck(true)
            .all()
            .map(Transactions.TransactionFactory.fromHex);
    }
}<|MERGE_RESOLUTION|>--- conflicted
+++ resolved
@@ -4,11 +4,7 @@
 import { ensureFileSync } from "fs-extra";
 
 @Container.injectable()
-<<<<<<< HEAD
-export class Storage {
-=======
 export class Storage implements Contracts.TransactionPool.Storage {
->>>>>>> b87899a5
     @Container.inject(Container.Identifiers.PluginConfiguration)
     @Container.tagged("plugin", "@arkecosystem/core-transaction-pool")
     private readonly configuration!: Providers.PluginConfiguration;
@@ -37,17 +33,6 @@
         });
     }
 
-<<<<<<< HEAD
-    public delete(transaction: Interfaces.ITransaction): void {
-        this.database.prepare("DELETE FROM pool WHERE id = ?").run(transaction.id);
-    }
-
-    public has(transaction: Interfaces.ITransaction): boolean {
-        return this.database
-            .prepare("SELECT COUNT(*) FROM pool WHERE id = ?")
-            .pluck(true)
-            .get(transaction.id) as boolean;
-=======
     public delete(id: string): void {
         this.database.prepare("DELETE FROM pool WHERE id = ?").run(id);
     }
@@ -57,7 +42,6 @@
             .prepare("SELECT COUNT(*) FROM pool WHERE id = ?")
             .pluck(true)
             .get(id) as boolean;
->>>>>>> b87899a5
     }
 
     public clear(): void {
