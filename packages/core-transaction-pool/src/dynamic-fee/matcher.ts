import { app } from "@arkecosystem/core-container";
import { Logger } from "@arkecosystem/core-interfaces";
<<<<<<< HEAD
import { Bignum, constants, feeManager, formatArktoshi, Transaction } from "@arkecosystem/crypto";
=======
import { constants, feeManager, formatSatoshi } from "@arkecosystem/crypto";
>>>>>>> e4d0658f
import camelCase from "lodash/camelCase";
import { config as localConfig } from "../config";

/**
 * Calculate minimum fee of a transaction for entering the pool.
<<<<<<< HEAD
 */
export function calculateFee(arktoshiPerByte: number, transaction: Transaction): number {
    if (arktoshiPerByte <= 0) {
        arktoshiPerByte = 1;
=======
 * @param {Number} Minimum fee SATOSHI/byte
 * @param {Transaction} Transaction for which we calculate the fee
 * @returns {Number} Calculated minimum acceptable fee in SATOSHI
 */
export function calculateFee(satoshiPerByte, transaction) {
    if (satoshiPerByte <= 0) {
        satoshiPerByte = 1;
>>>>>>> e4d0658f
    }

    const addonBytes = localConfig.get("dynamicFees.addonBytes")[
        camelCase(constants.TransactionTypes[transaction.type])
    ];

    // serialized is in hex
    const transactionSizeInBytes = transaction.serialized.length / 2;

    return (addonBytes + transactionSizeInBytes) * satoshiPerByte;
}

/**
 * Determine if a transaction's fee meets the minimum requirements for broadcasting
 * and for entering the transaction pool.
 * @param {Transaction} Transaction - transaction to check
 * @return {Object} { broadcast: Boolean, enterPool: Boolean }
 */
export function dynamicFeeMatcher(transaction: Transaction): { broadcast: boolean; enterPool: boolean } {
    const logger = app.resolvePlugin<Logger.ILogger>("logger");

    const fee = +(transaction.data.fee as Bignum).toFixed();
    const id = transaction.id;

    const dynamicFees = localConfig.get("dynamicFees");

    let broadcast;
    let enterPool;

    if (dynamicFees.enabled) {
        const minFeeBroadcast = calculateFee(dynamicFees.minFeeBroadcast, transaction);

        if (fee >= minFeeBroadcast) {
            broadcast = true;
            logger.debug(
                `Transaction ${id} eligible for broadcast - fee of ${formatSatoshi(fee)} is ${
                    fee === minFeeBroadcast ? "equal to" : "greater than"
                } minimum fee (${formatSatoshi(minFeeBroadcast)})`,
            );
        } else {
            broadcast = false;
            logger.debug(
                `Transaction ${id} not eligible for broadcast - fee of ${formatSatoshi(
                    fee,
                )} is smaller than minimum fee (${formatSatoshi(minFeeBroadcast)})`,
            );
        }

        const minFeePool = calculateFee(dynamicFees.minFeePool, transaction);
        if (fee >= minFeePool) {
            enterPool = true;
            logger.debug(
                `Transaction ${id} eligible to enter pool - fee of ${formatSatoshi(fee)} is ${
                    fee === minFeePool ? "equal to" : "greater than"
                } minimum fee (${formatSatoshi(minFeePool)})`,
            );
        } else {
            enterPool = false;
            logger.debug(
                `Transaction ${id} not eligible to enter pool - fee of ${formatSatoshi(
                    fee,
                )} is smaller than minimum fee (${formatSatoshi(minFeePool)})`,
            );
        }
    } else {
        // Static fees
        const staticFee = feeManager.getForTransaction(transaction.data);

        if (fee === staticFee) {
            broadcast = true;
            enterPool = true;
            logger.debug(
                `Transaction ${id} eligible for broadcast and to enter pool - fee of ${formatSatoshi(
                    fee,
                )} is equal to static fee (${formatSatoshi(staticFee)})`,
            );
        } else {
            broadcast = false;
            enterPool = false;
            logger.debug(
                `Transaction ${id} not eligible for broadcast and not eligible to enter pool - fee of ${formatSatoshi(
                    fee,
                )} does not match static fee (${formatSatoshi(staticFee)})`,
            );
        }
    }

    return { broadcast, enterPool };
}<|MERGE_RESOLUTION|>--- conflicted
+++ resolved
@@ -1,29 +1,15 @@
 import { app } from "@arkecosystem/core-container";
 import { Logger } from "@arkecosystem/core-interfaces";
-<<<<<<< HEAD
-import { Bignum, constants, feeManager, formatArktoshi, Transaction } from "@arkecosystem/crypto";
-=======
-import { constants, feeManager, formatSatoshi } from "@arkecosystem/crypto";
->>>>>>> e4d0658f
+import { Bignum, constants, feeManager, formatSatoshi, Transaction } from "@arkecosystem/crypto";
 import camelCase from "lodash/camelCase";
 import { config as localConfig } from "../config";
 
 /**
  * Calculate minimum fee of a transaction for entering the pool.
-<<<<<<< HEAD
  */
-export function calculateFee(arktoshiPerByte: number, transaction: Transaction): number {
-    if (arktoshiPerByte <= 0) {
-        arktoshiPerByte = 1;
-=======
- * @param {Number} Minimum fee SATOSHI/byte
- * @param {Transaction} Transaction for which we calculate the fee
- * @returns {Number} Calculated minimum acceptable fee in SATOSHI
- */
-export function calculateFee(satoshiPerByte, transaction) {
+export function calculateFee(satoshiPerByte: number, transaction: Transaction): number {
     if (satoshiPerByte <= 0) {
         satoshiPerByte = 1;
->>>>>>> e4d0658f
     }
 
     const addonBytes = localConfig.get("dynamicFees.addonBytes")[
