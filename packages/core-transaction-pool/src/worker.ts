--- conflicted
+++ resolved
@@ -34,11 +34,7 @@
 
         const { id, serialized, isVerified } = await this.ipcSubprocess.sendRequest(
             "getTransactionFromData",
-<<<<<<< HEAD
-            transactionData,
-=======
             transactionData instanceof Buffer ? transactionData.toString("hex") : transactionData,
->>>>>>> cba52ff4
         );
         const transaction = Transactions.TransactionFactory.fromBytesUnsafe(Buffer.from(serialized, "hex"), id);
         transaction.isVerified = isVerified;
