import { Container, Logger } from "@arkecosystem/core-interfaces";
import { config } from "./config";
import { Connection } from "./connection";
import { defaults } from "./defaults";
import { ConnectionManager } from "./manager";

export const plugin: Container.PluginDescriptor = {
    pkg: require("../package.json"),
    defaults,
    alias: "transaction-pool",
    async register(container: Container.IContainer, options) {
        config.init(options);

        container.resolvePlugin<Logger.ILogger>("logger").info("Connecting to transaction pool");

<<<<<<< HEAD
        const connectionManager: ConnectionManager = new ConnectionManager();
=======
        await transactionPoolManager.makeConnection(new Connection(options));
>>>>>>> 5966c30d

        return connectionManager.createConnection(new TransactionPool(options));
    },
    async deregister(container: Container.IContainer, options) {
        container.resolvePlugin<Logger.ILogger>("logger").info("Disconnecting from transaction pool");

        return container.resolvePlugin<TransactionPool>("transaction-pool").disconnect();
    },
};<|MERGE_RESOLUTION|>--- conflicted
+++ resolved
@@ -13,11 +13,7 @@
 
         container.resolvePlugin<Logger.ILogger>("logger").info("Connecting to transaction pool");
 
-<<<<<<< HEAD
         const connectionManager: ConnectionManager = new ConnectionManager();
-=======
-        await transactionPoolManager.makeConnection(new Connection(options));
->>>>>>> 5966c30d
 
         return connectionManager.createConnection(new TransactionPool(options));
     },
