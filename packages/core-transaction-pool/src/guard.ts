import { app } from "@arkecosystem/core-container";
<<<<<<< HEAD
import { Blockchain, Database, Logger, TransactionPool as transanctionPool } from "@arkecosystem/core-interfaces";
import { configManager, constants, errors, ITransactionData, slots, Transaction } from "@arkecosystem/crypto";
=======
import { Database, Logger, TransactionPool as transactionPool } from "@arkecosystem/core-interfaces";
import { configManager, constants, models, slots } from "@arkecosystem/crypto";
>>>>>>> e4d0658f
import pluralize from "pluralize";
import { TransactionPool } from "./connection";
import { dynamicFeeMatcher } from "./dynamic-fee";
import { MemPoolTransaction } from "./mem-pool-transaction";
<<<<<<< HEAD
import { isRecipientOnActiveNetwork } from "./utils/is-on-active-network";
=======
import { isRecipientOnActiveNetwork } from "./utils";
>>>>>>> e4d0658f

const { TransactionTypes } = constants;

<<<<<<< HEAD
export class TransactionGuard implements transanctionPool.ITransactionGuard {
    public transactions: ITransactionData[] = [];
    public excess: string[] = [];
    public accept: Map<string, Transaction> = new Map();
    public broadcast: Map<string, Transaction> = new Map();
    public invalid: Map<string, ITransactionData> = new Map();
    public errors: { [key: string]: transanctionPool.ITransactionErrorResponse[] } = {};
=======
export class TransactionGuard implements transactionPool.ITransactionGuard {
    public transactions: models.Transaction[] = [];
    public excess: string[] = [];
    public accept: Map<string, models.Transaction> = new Map();
    public broadcast: Map<string, models.Transaction> = new Map();
    public invalid: Map<string, models.Transaction> = new Map();
    public errors: { [key: string]: transactionPool.TransactionErrorDTO[] } = {};
>>>>>>> e4d0658f

    constructor(private pool: TransactionPool) {}

<<<<<<< HEAD
    public async validate(transactions: ITransactionData[]): Promise<transanctionPool.IValidationResult> {
=======
    /**
     * Validate the specified transactions and accepted transactions to the pool.
     * @param  {Array} transactions
     * @return Object {
     *   accept: array of transaction ids that qualify for entering the pool
     *   broadcast: array of of transaction ids that qualify for broadcasting
     *   invalid: array of invalid transaction ids
     *   excess: array of transaction ids that exceed sender's quota in the pool
     *   errors: Object with
     *     keys=transaction id (for each element in invalid[]),
     *     value=[ { type, message }, ... ]
     * }
     */
    public async validate(transactions: models.Transaction[]): Promise<transactionPool.ValidationResultDTO> {
>>>>>>> e4d0658f
        this.pool.loggedAllowedSenders = [];

        // Cache transactions
        this.transactions = this.__cacheTransactions(transactions);

        if (this.transactions.length > 0) {
            // Filter transactions and create Transaction instances from accepted ones
            this.__filterAndTransformTransactions(this.transactions);

            // Remove already forged tx... Not optimal here
            await this.__removeForgedTransactions();

            // Add transactions to the pool
            this.__addTransactionsToPool();

            this.__printStats();
        }

        return {
            accept: Array.from(this.accept.keys()),
            broadcast: Array.from(this.broadcast.keys()),
            invalid: Array.from(this.invalid.keys()),
            excess: this.excess,
            errors: Object.keys(this.errors).length > 0 ? this.errors : null,
        };
    }

    /**
     * Cache the given transactions and return which got added. Already cached
     * transactions are not returned.
     */
    public __cacheTransactions(transactions: ITransactionData[]) {
        const { added, notAdded } = app.resolve<Blockchain.IStateStorage>("state").cacheTransactions(transactions);

        notAdded.forEach(transaction => {
            if (!this.errors[transaction.id]) {
                this.__pushError(transaction, "ERR_DUPLICATE", "Already in cache.");
            }
        });

        return added;
    }

    /**
     * Get broadcast transactions.
     */
    public getBroadcastTransactions(): Transaction[] {
        return Array.from(this.broadcast.values());
    }

    /**
     * Transforms and filters incoming transactions.
     * It skips:
     * - transactions already in the pool
     * - transactions from blocked senders
     * - transactions that are too large
     * - transactions from the future
     * - dynamic fee mismatch
     * - transactions based on type specific restrictions
     * - not valid crypto transactions
     */
    public __filterAndTransformTransactions(transactions: ITransactionData[]): void {
        transactions.forEach(transaction => {
            const exists = this.pool.transactionExists(transaction.id);

            if (exists) {
                this.__pushError(transaction, "ERR_DUPLICATE", `Duplicate transaction ${transaction.id}`);
            } else if (this.pool.isSenderBlocked(transaction.senderPublicKey)) {
                this.__pushError(
                    transaction,
                    "ERR_SENDER_BLOCKED",
                    `Transaction ${transaction.id} rejected. Sender ${transaction.senderPublicKey} is blocked.`,
                );
            } else if (JSON.stringify(transaction).length > this.pool.options.maxTransactionBytes) {
                this.__pushError(
                    transaction,
                    "ERR_TOO_LARGE",
                    `Transaction ${transaction.id} is larger than ${this.pool.options.maxTransactionBytes} bytes.`,
                );
            } else if (this.pool.hasExceededMaxTransactions(transaction)) {
                this.excess.push(transaction.id);
            } else if (this.__validateTransaction(transaction)) {
                try {
                    const trx = Transaction.fromData(transaction);
                    if (trx.verified) {
                        const applyErrors = [];
                        if (this.pool.walletManager.canApply(trx, applyErrors)) {
                            const dynamicFee = dynamicFeeMatcher(trx);
                            if (!dynamicFee.enterPool && !dynamicFee.broadcast) {
                                this.__pushError(
                                    transaction,
                                    "ERR_LOW_FEE",
                                    "The fee is too low to broadcast and accept the transaction",
                                );
                            } else {
                                if (dynamicFee.enterPool) {
                                    this.accept.set(trx.data.id, trx);
                                }

                                if (dynamicFee.broadcast) {
                                    this.broadcast.set(trx.data.id, trx);
                                }
                            }
                        } else {
                            this.__pushError(transaction, "ERR_APPLY", JSON.stringify(applyErrors));
                        }
                    } else {
                        this.__pushError(
                            transaction,
                            "ERR_BAD_DATA",
                            "Transaction didn't pass the verification process.",
                        );
                    }
                } catch (error) {
                    if (error instanceof errors.TransactionSchemaError) {
                        this.__pushError(transaction, "ERR_TRANSACTION_SCHEMA", error.message);
                    } else {
                        this.__pushError(transaction, "ERR_UNKNOWN", error.message);
                    }
                }
            }
        });
    }

    /**
     * Determines valid transactions by checking rules, according to:
     * - transaction timestamp
     * - wallet balance
     * - network if set
     * - transaction type specifics:
     *    - if recipient is on the same network
     *    - if sender already has another transaction of the same type, for types that
     *    - only allow one transaction at a time in the pool (e.g. vote)
     */
    public __validateTransaction(transaction: ITransactionData): boolean {
        const now = slots.getTime();
        if (transaction.timestamp > now + 3600) {
            const secondsInFuture = transaction.timestamp - now;
            this.__pushError(
                transaction,
                "ERR_FROM_FUTURE",
                `Transaction ${transaction.id} is ${secondsInFuture} seconds in the future`,
            );
            return false;
        }

<<<<<<< HEAD
=======
        const errors = [];

>>>>>>> e4d0658f
        // This check must come before canApply otherwise a wallet may be incorrectly assigned a username when multiple
        // conflicting delegate registrations for the same username exist in the same transaction payload
        if (transaction.type === TransactionTypes.DelegateRegistration) {
            const username = transaction.asset.delegate.username;
            const delegateRegistrationsInPayload = this.transactions.filter(
                tx => tx.type === TransactionTypes.DelegateRegistration && tx.asset.delegate.username === username,
            );
            if (delegateRegistrationsInPayload.length > 1) {
                this.__pushError(
                    transaction,
                    "ERR_CONFLICT",
                    `Multiple delegate registrations for "${username}" in transaction payload`,
                );
                return false;
            }

            const delegateRegistrationsInPool: MemPoolTransaction[] = Array.from(
                this.pool.getTransactionsByType(TransactionTypes.DelegateRegistration),
            );
<<<<<<< HEAD
            if (
                delegateRegistrationsInPool.some(memTx => memTx.transaction.data.asset.delegate.username === username)
            ) {
=======
            if (delegateRegistrationsInPool.some(memTx => memTx.transaction.asset.delegate.username === username)) {
>>>>>>> e4d0658f
                this.__pushError(
                    transaction,
                    "ERR_PENDING",
                    `Delegate registration for "${username}" already in the pool`,
                );
                return false;
            }
<<<<<<< HEAD
=======
        }

        if (!this.pool.walletManager.canApply(transaction, errors)) {
            this.__pushError(transaction, "ERR_APPLY", JSON.stringify(errors));
            return false;
>>>>>>> e4d0658f
        }

        if (transaction.network && transaction.network !== configManager.get("pubKeyHash")) {
            this.__pushError(
                transaction,
                "ERR_WRONG_NETWORK",
                `Transaction network '${transaction.network}' does not match '${configManager.get("pubKeyHash")}'`,
            );
            return false;
        }

        switch (transaction.type) {
            case TransactionTypes.Transfer:
                if (!isRecipientOnActiveNetwork(transaction)) {
                    this.__pushError(
                        transaction,
                        "ERR_INVALID_RECIPIENT",
                        `Recipient ${transaction.recipientId} is not on the same network: ${configManager.get(
                            "pubKeyHash",
                        )}`,
                    );
                    return false;
                }
                break;
            case TransactionTypes.SecondSignature:
            case TransactionTypes.DelegateRegistration:
            case TransactionTypes.Vote:
                if (this.pool.senderHasTransactionsOfType(transaction.senderPublicKey, transaction.type)) {
                    this.__pushError(
                        transaction,
                        "ERR_PENDING",
                        `Sender ${transaction.senderPublicKey} already has a transaction of type ` +
                            `'${TransactionTypes[transaction.type]}' in the pool`,
                    );
                    return false;
                }
                break;
            case TransactionTypes.MultiSignature:
            case TransactionTypes.Ipfs:
            case TransactionTypes.TimelockTransfer:
            case TransactionTypes.MultiPayment:
            case TransactionTypes.DelegateResignation:
            default:
                this.__pushError(
                    transaction,
                    "ERR_UNSUPPORTED",
                    "Invalidating transaction of unsupported type " + `'${TransactionTypes[transaction.type]}'`,
                );
                return false;
        }

        return true;
    }

    /**
     * Remove already forged transactions.
     */
    public async __removeForgedTransactions() {
        const databaseService = app.resolvePlugin<Database.IDatabaseService>("database");

        const forgedIdsSet = await databaseService.getForgedTransactionsIds([
            ...new Set([...this.accept.keys(), ...this.broadcast.keys()]),
        ]);

        app.resolve("state").removeCachedTransactionIds(forgedIdsSet);

        forgedIdsSet.forEach(id => {
            this.__pushError(this.accept.get(id).data, "ERR_FORGED", "Already forged.");

            this.accept.delete(id);
            this.broadcast.delete(id);
        });
    }

    /**
     * Add accepted transactions to the pool and filter rejected ones.
     */
    public __addTransactionsToPool() {
        // Add transactions to the transaction pool
        const { added, notAdded } = this.pool.addTransactions(Array.from(this.accept.values()));

        // Exclude transactions which were refused from the pool
        notAdded.forEach(item => {
            this.accept.delete(item.transaction.id);

            // The transaction should still be broadcasted if the pool is full
            if (item.type !== "ERR_POOL_FULL") {
                this.broadcast.delete(item.transaction.id);
            }

            this.__pushError(item.transaction, item.type, item.message);
        });
    }

    /**
     * Adds a transaction to the errors object. The transaction id is mapped to an
     * array of errors. There may be multiple errors associated with a transaction in
     * which case __pushError is called multiple times.
     */
    public __pushError(transaction: ITransactionData, type: string, message: string) {
        if (!this.errors[transaction.id]) {
            this.errors[transaction.id] = [];
        }

        this.errors[transaction.id].push({ type, message });

        this.invalid.set(transaction.id, transaction);
    }

    /**
     * Print compact transaction stats.
     */
    public __printStats() {
        const properties = ["accept", "broadcast", "excess", "invalid"];
        const stats = properties
            .map(prop => `${prop}: ${this[prop] instanceof Array ? this[prop].length : this[prop].size}`)
            .join(" ");

        app.resolvePlugin<Logger.ILogger>("logger").info(
            `Received ${pluralize("transaction", this.transactions.length, true)} (${stats}).`,
        );
    }
}<|MERGE_RESOLUTION|>--- conflicted
+++ resolved
@@ -1,24 +1,14 @@
 import { app } from "@arkecosystem/core-container";
-<<<<<<< HEAD
 import { Blockchain, Database, Logger, TransactionPool as transanctionPool } from "@arkecosystem/core-interfaces";
 import { configManager, constants, errors, ITransactionData, slots, Transaction } from "@arkecosystem/crypto";
-=======
-import { Database, Logger, TransactionPool as transactionPool } from "@arkecosystem/core-interfaces";
-import { configManager, constants, models, slots } from "@arkecosystem/crypto";
->>>>>>> e4d0658f
 import pluralize from "pluralize";
 import { TransactionPool } from "./connection";
 import { dynamicFeeMatcher } from "./dynamic-fee";
 import { MemPoolTransaction } from "./mem-pool-transaction";
-<<<<<<< HEAD
-import { isRecipientOnActiveNetwork } from "./utils/is-on-active-network";
-=======
 import { isRecipientOnActiveNetwork } from "./utils";
->>>>>>> e4d0658f
 
 const { TransactionTypes } = constants;
 
-<<<<<<< HEAD
 export class TransactionGuard implements transanctionPool.ITransactionGuard {
     public transactions: ITransactionData[] = [];
     public excess: string[] = [];
@@ -26,36 +16,10 @@
     public broadcast: Map<string, Transaction> = new Map();
     public invalid: Map<string, ITransactionData> = new Map();
     public errors: { [key: string]: transanctionPool.ITransactionErrorResponse[] } = {};
-=======
-export class TransactionGuard implements transactionPool.ITransactionGuard {
-    public transactions: models.Transaction[] = [];
-    public excess: string[] = [];
-    public accept: Map<string, models.Transaction> = new Map();
-    public broadcast: Map<string, models.Transaction> = new Map();
-    public invalid: Map<string, models.Transaction> = new Map();
-    public errors: { [key: string]: transactionPool.TransactionErrorDTO[] } = {};
->>>>>>> e4d0658f
 
     constructor(private pool: TransactionPool) {}
 
-<<<<<<< HEAD
     public async validate(transactions: ITransactionData[]): Promise<transanctionPool.IValidationResult> {
-=======
-    /**
-     * Validate the specified transactions and accepted transactions to the pool.
-     * @param  {Array} transactions
-     * @return Object {
-     *   accept: array of transaction ids that qualify for entering the pool
-     *   broadcast: array of of transaction ids that qualify for broadcasting
-     *   invalid: array of invalid transaction ids
-     *   excess: array of transaction ids that exceed sender's quota in the pool
-     *   errors: Object with
-     *     keys=transaction id (for each element in invalid[]),
-     *     value=[ { type, message }, ... ]
-     * }
-     */
-    public async validate(transactions: models.Transaction[]): Promise<transactionPool.ValidationResultDTO> {
->>>>>>> e4d0658f
         this.pool.loggedAllowedSenders = [];
 
         // Cache transactions
@@ -202,11 +166,6 @@
             return false;
         }
 
-<<<<<<< HEAD
-=======
-        const errors = [];
-
->>>>>>> e4d0658f
         // This check must come before canApply otherwise a wallet may be incorrectly assigned a username when multiple
         // conflicting delegate registrations for the same username exist in the same transaction payload
         if (transaction.type === TransactionTypes.DelegateRegistration) {
@@ -226,13 +185,9 @@
             const delegateRegistrationsInPool: MemPoolTransaction[] = Array.from(
                 this.pool.getTransactionsByType(TransactionTypes.DelegateRegistration),
             );
-<<<<<<< HEAD
             if (
                 delegateRegistrationsInPool.some(memTx => memTx.transaction.data.asset.delegate.username === username)
             ) {
-=======
-            if (delegateRegistrationsInPool.some(memTx => memTx.transaction.asset.delegate.username === username)) {
->>>>>>> e4d0658f
                 this.__pushError(
                     transaction,
                     "ERR_PENDING",
@@ -240,14 +195,6 @@
                 );
                 return false;
             }
-<<<<<<< HEAD
-=======
-        }
-
-        if (!this.pool.walletManager.canApply(transaction, errors)) {
-            this.__pushError(transaction, "ERR_APPLY", JSON.stringify(errors));
-            return false;
->>>>>>> e4d0658f
         }
 
         if (transaction.network && transaction.network !== configManager.get("pubKeyHash")) {
