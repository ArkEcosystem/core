import { Container, Contracts, Providers } from "@arkecosystem/core-kernel";

import { Collator } from "./collator";
import { DynamicFeeMatcher } from "./dynamic-fee-matcher";
import { ExpirationService } from "./expiration-service";
import { Memory } from "./memory";
import { Processor } from "./processor";
import { Query } from "./query";
import { SenderState } from "./sender-state";
import { Service } from "./service";
import { Storage } from "./storage";

/**
 * @export
 * @class ServiceProvider
 * @extends {Providers.ServiceProvider}
 */
export class ServiceProvider extends Providers.ServiceProvider {
    /**
     * @returns {Promise<void>}
     * @memberof ServiceProvider
     */
    public async register(): Promise<void> {
        this.app.bind(Container.Identifiers.TransactionPoolCollator).to(Collator);
        this.app.bind(DynamicFeeMatcher).toSelf();
        this.app.bind(ExpirationService).toSelf();
        this.app
            .bind(Container.Identifiers.TransactionPoolMemory)
            .to(Memory)
            .inSingletonScope();
        this.app.bind(Container.Identifiers.TransactionPoolProcessor).to(Processor);
        this.app
            .bind(Container.Identifiers.TransactionPoolProcessorFactory)
            .toAutoFactory(Container.Identifiers.TransactionPoolProcessor);
        this.app.bind(Container.Identifiers.TransactionPoolQuery).to(Query);
        this.app.bind(Container.Identifiers.TransactionPoolSenderState).to(SenderState);
        this.app
<<<<<<< HEAD
            .bind(Container.Identifiers.TransactionPoolSenderStateFactory)
            .toAutoFactory(Container.Identifiers.TransactionPoolSenderState);
        this.app
            .bind(Container.Identifiers.TransactionPoolService)
            .to(Service)
=======
            .bind(Container.Identifiers.TransactionPoolCleaner)
            .to(Cleaner)
>>>>>>> b87899a5
            .inSingletonScope();
        this.app
            .bind(Container.Identifiers.TransactionPoolStorage)
            .to(Storage)
            .inSingletonScope();
    }

    /**
     * @returns {Promise<void>}
     * @memberof ServiceProvider
     */
    public async boot(): Promise<void> {
<<<<<<< HEAD
        this.app.get<Storage>(Container.Identifiers.TransactionPoolStorage).boot();
        await this.app.get<Contracts.TransactionPool.Service>(Container.Identifiers.TransactionPoolService).boot();
=======
        await this.app.get<Storage>(Container.Identifiers.TransactionPoolStorage).boot();
        await this.app.get<Connection>(Container.Identifiers.TransactionPoolService).boot();
>>>>>>> b87899a5
    }

    /**
     * @returns {Promise<void>}
     * @memberof ServiceProvider
     */
    public async dispose(): Promise<void> {
        this.app.get<Storage>(Container.Identifiers.TransactionPoolStorage).dispose();
    }

    /**
     * @returns {Promise<boolean>}
     * @memberof ServiceProvider
     */
    public async required(): Promise<boolean> {
        return true;
    }
}<|MERGE_RESOLUTION|>--- conflicted
+++ resolved
@@ -1,4 +1,4 @@
-import { Container, Contracts, Providers } from "@arkecosystem/core-kernel";
+import { Container, Providers } from "@arkecosystem/core-kernel";
 
 import { Collator } from "./collator";
 import { DynamicFeeMatcher } from "./dynamic-fee-matcher";
@@ -35,16 +35,11 @@
         this.app.bind(Container.Identifiers.TransactionPoolQuery).to(Query);
         this.app.bind(Container.Identifiers.TransactionPoolSenderState).to(SenderState);
         this.app
-<<<<<<< HEAD
             .bind(Container.Identifiers.TransactionPoolSenderStateFactory)
             .toAutoFactory(Container.Identifiers.TransactionPoolSenderState);
         this.app
             .bind(Container.Identifiers.TransactionPoolService)
             .to(Service)
-=======
-            .bind(Container.Identifiers.TransactionPoolCleaner)
-            .to(Cleaner)
->>>>>>> b87899a5
             .inSingletonScope();
         this.app
             .bind(Container.Identifiers.TransactionPoolStorage)
@@ -57,13 +52,8 @@
      * @memberof ServiceProvider
      */
     public async boot(): Promise<void> {
-<<<<<<< HEAD
         this.app.get<Storage>(Container.Identifiers.TransactionPoolStorage).boot();
-        await this.app.get<Contracts.TransactionPool.Service>(Container.Identifiers.TransactionPoolService).boot();
-=======
-        await this.app.get<Storage>(Container.Identifiers.TransactionPoolStorage).boot();
-        await this.app.get<Connection>(Container.Identifiers.TransactionPoolService).boot();
->>>>>>> b87899a5
+        await this.app.get<Service>(Container.Identifiers.TransactionPoolService).boot();
     }
 
     /**
