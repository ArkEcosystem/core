import { Container, Providers } from "@arkecosystem/core-kernel";

import { Collator } from "./collator";
<<<<<<< HEAD
import { DynamicFeeMatcher } from "./dynamic-fee-matcher";
import { ExpirationService } from "./expiration-service";
import { Memory } from "./memory";
import { Processor } from "./processor";
import { Query } from "./query";
import { SenderState } from "./sender-state";
import { Service } from "./service";
=======
import { Connection } from "./connection";
import { DynamicFeeMatcher } from "./dynamic-fee-matcher";
import { Memory } from "./memory";
import { PoolWalletRepository } from "./pool-wallet-repository";
import { Processor } from "./processor";
import { Query } from "./query";
>>>>>>> acf34236
import { Storage } from "./storage";

/**
 * @export
 * @class ServiceProvider
 * @extends {Providers.ServiceProvider}
 */
export class ServiceProvider extends Providers.ServiceProvider {
    /**
     * @returns {Promise<void>}
     * @memberof ServiceProvider
     */
    public async register(): Promise<void> {
        this.app.bind(Container.Identifiers.TransactionPoolCollator).to(Collator);
        this.app.bind(DynamicFeeMatcher).toSelf();
        this.app.bind(ExpirationService).toSelf();
        this.app
            .bind(Container.Identifiers.TransactionPoolMemory)
            .to(Memory)
            .inSingletonScope();
        this.app.bind(Container.Identifiers.TransactionPoolProcessor).to(Processor);
        this.app
            .bind(Container.Identifiers.TransactionPoolProcessorFactory)
            .toAutoFactory(Container.Identifiers.TransactionPoolProcessor);
        this.app.bind(Container.Identifiers.TransactionPoolQuery).to(Query);
        this.app.bind(Container.Identifiers.TransactionPoolSenderState).to(SenderState);
        this.app
            .bind(Container.Identifiers.TransactionPoolSenderStateFactory)
            .toAutoFactory(Container.Identifiers.TransactionPoolSenderState);
        this.app
            .bind(Container.Identifiers.TransactionPoolService)
            .to(Service)
            .inSingletonScope();
        this.app
            .bind(Container.Identifiers.TransactionPoolStorage)
            .to(Storage)
            .inSingletonScope();
<<<<<<< HEAD
=======

        this.app.bind(Container.Identifiers.TransactionPoolProcessor).to(Processor);
        this.app
            .bind(Container.Identifiers.TransactionPoolProcessorFactory)
            .toAutoFactory(Container.Identifiers.TransactionPoolProcessor);

        this.app.bind(Container.Identifiers.TransactionPoolQuery).to(Query);
        this.app.bind(Container.Identifiers.TransactionPoolDynamicFeeMatcher).to(DynamicFeeMatcher);

        this.app.bind(Container.Identifiers.TransactionPoolCollator).to(Collator);
>>>>>>> acf34236
    }

    /**
     * @returns {Promise<void>}
     * @memberof ServiceProvider
     */
    public async boot(): Promise<void> {
        this.app.get<Storage>(Container.Identifiers.TransactionPoolStorage).boot();
        await this.app.get<Service>(Container.Identifiers.TransactionPoolService).boot();
    }

    /**
     * @returns {Promise<void>}
     * @memberof ServiceProvider
     */
    public async dispose(): Promise<void> {
        this.app.get<Storage>(Container.Identifiers.TransactionPoolStorage).dispose();
    }

    /**
     * @returns {Promise<boolean>}
     * @memberof ServiceProvider
     */
    public async required(): Promise<boolean> {
        return true;
    }
}<|MERGE_RESOLUTION|>--- conflicted
+++ resolved
@@ -1,7 +1,6 @@
 import { Container, Providers } from "@arkecosystem/core-kernel";
 
 import { Collator } from "./collator";
-<<<<<<< HEAD
 import { DynamicFeeMatcher } from "./dynamic-fee-matcher";
 import { ExpirationService } from "./expiration-service";
 import { Memory } from "./memory";
@@ -9,14 +8,6 @@
 import { Query } from "./query";
 import { SenderState } from "./sender-state";
 import { Service } from "./service";
-=======
-import { Connection } from "./connection";
-import { DynamicFeeMatcher } from "./dynamic-fee-matcher";
-import { Memory } from "./memory";
-import { PoolWalletRepository } from "./pool-wallet-repository";
-import { Processor } from "./processor";
-import { Query } from "./query";
->>>>>>> acf34236
 import { Storage } from "./storage";
 
 /**
@@ -31,7 +22,7 @@
      */
     public async register(): Promise<void> {
         this.app.bind(Container.Identifiers.TransactionPoolCollator).to(Collator);
-        this.app.bind(DynamicFeeMatcher).toSelf();
+        this.app.bind(Container.Identifiers.TransactionPoolDynamicFeeMatcher).to(DynamicFeeMatcher);
         this.app.bind(ExpirationService).toSelf();
         this.app
             .bind(Container.Identifiers.TransactionPoolMemory)
@@ -54,19 +45,6 @@
             .bind(Container.Identifiers.TransactionPoolStorage)
             .to(Storage)
             .inSingletonScope();
-<<<<<<< HEAD
-=======
-
-        this.app.bind(Container.Identifiers.TransactionPoolProcessor).to(Processor);
-        this.app
-            .bind(Container.Identifiers.TransactionPoolProcessorFactory)
-            .toAutoFactory(Container.Identifiers.TransactionPoolProcessor);
-
-        this.app.bind(Container.Identifiers.TransactionPoolQuery).to(Query);
-        this.app.bind(Container.Identifiers.TransactionPoolDynamicFeeMatcher).to(DynamicFeeMatcher);
-
-        this.app.bind(Container.Identifiers.TransactionPoolCollator).to(Collator);
->>>>>>> acf34236
     }
 
     /**
