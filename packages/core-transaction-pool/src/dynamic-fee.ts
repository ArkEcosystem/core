--- conflicted
+++ resolved
@@ -2,15 +2,10 @@
 import { Handlers } from "@arkecosystem/core-transactions";
 import { Interfaces, Utils } from "@arkecosystem/crypto";
 
-<<<<<<< HEAD
 import { DynamicFeeMatch } from "./interfaces";
 
 // todo: review implementation and better method name that indicates what it does
 export const dynamicFeeMatcher = (transaction: Interfaces.ITransaction): DynamicFeeMatch => {
-=======
-// @TODO: better name
-export const dynamicFeeMatcher = async (transaction: Interfaces.ITransaction): Promise<IDynamicFeeMatch> => {
->>>>>>> 38156bc8
     const fee: Utils.BigNumber = transaction.data.fee;
     const id: string = transaction.id;
 
@@ -20,18 +15,11 @@
     let enterPool: boolean;
 
     if (dynamicFees.enabled) {
-<<<<<<< HEAD
-        const handler: Handlers.TransactionHandler = app
-            .get<any>("transactionHandlerRegistry")
-            .get(transaction.type, transaction.typeGroup);
-        const addonBytes: number = app.get<any>("transactionPool.options").dynamicFees.addonBytes[transaction.key];
-=======
         const handler: Handlers.TransactionHandler = await Handlers.Registry.get(
             transaction.type,
             transaction.typeGroup,
         );
         const addonBytes: number = app.resolveOptions("transaction-pool").dynamicFees.addonBytes[transaction.key];
->>>>>>> 38156bc8
         const minFeeBroadcast: Utils.BigNumber = handler.dynamicFee(
             transaction,
             addonBytes,
