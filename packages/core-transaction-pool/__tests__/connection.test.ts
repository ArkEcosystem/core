/* tslint:disable:max-line-length */
import { app } from "@arkecosystem/core-container";
import { Database } from "@arkecosystem/core-interfaces";
import { bignumify } from "@arkecosystem/core-utils";
import { Bignum, constants, models, slots, Transaction } from "@arkecosystem/crypto";
import dayjs from "dayjs-ext";
import delay from "delay";
import randomSeed from "random-seed";
import { generators } from "../../core-test-utils";
import { block2, delegates } from "../../core-test-utils/src/fixtures/unitnet";
import { TransactionPool } from "../dist";
import { transactions as mockData } from "./__fixtures__/transactions";
import { setUpFull, tearDownFull } from "./__support__/setup";

<<<<<<< HEAD
const { ARKTOSHI, TransactionTypes } = constants;
const { Block } = models;
=======
const { SATOSHI, TransactionTypes } = constants;
const { Block, Transaction } = models;
>>>>>>> e4d0658f
const { generateTransfers } = generators;
const delegatesSecrets = delegates.map(d => d.secret);

let config;
let databaseService: Database.IDatabaseService;
let connection: TransactionPool;

beforeAll(async () => {
    await setUpFull();

    config = app.getConfig();
    databaseService = app.resolvePlugin<Database.IDatabaseService>("database");
    connection = app.resolvePlugin<TransactionPool>("transactionPool");

    // Ensure no cold wallet and enough funds
    databaseService.walletManager.findByPublicKey("000000000000000000000000000000000000000420000000000000000000000000");
    databaseService.walletManager.findByPublicKey(
        "0310c283aac7b35b4ae6fab201d36e8322c3408331149982e16013a5bcb917081c",
    ).balance = bignumify(200 * 1e8);

    // 100+ years in the future to avoid our hardcoded transactions used in these
    // tests to expire
    connection.options.maxTransactionAge = 4036608000;
});

afterAll(async () => {
    await tearDownFull();
});

beforeEach(() => {
    connection.flush();
});

describe("Connection", () => {
    describe("getPoolSize", () => {
        it("should return 0 if no transactions were added", () => {
            expect(connection.getPoolSize()).toBe(0);
        });

        it("should return 2 if transactions were added", () => {
            expect(connection.getPoolSize()).toBe(0);

            expect(connection.addTransaction(mockData.dummy1)).toEqual({ success: true });

            expect(connection.getPoolSize()).toBe(1);

            expect(connection.addTransaction(mockData.dummy2)).toEqual({ success: true });

            expect(connection.getPoolSize()).toBe(2);
        });
    });

    describe("getSenderSize", () => {
        it("should return 0 if no transactions were added", () => {
            expect(connection.getSenderSize("undefined")).toBe(0);
        });

        it("should return 2 if transactions were added", () => {
            const senderPublicKey = mockData.dummy1.data.senderPublicKey;

            expect(connection.getSenderSize(senderPublicKey)).toBe(0);

            expect(connection.addTransaction(mockData.dummy1)).toEqual({ success: true });

            expect(connection.getSenderSize(senderPublicKey)).toBe(1);

            expect(connection.addTransaction(mockData.dummy3)).toEqual({ success: true });

            expect(connection.getSenderSize(senderPublicKey)).toBe(2);
        });
    });

    describe("addTransaction", () => {
        it("should add the transaction to the pool", () => {
            expect(connection.getPoolSize()).toBe(0);

            connection.addTransaction(mockData.dummy1);

            // Test adding already existent transaction
            connection.addTransaction(mockData.dummy1);

            expect(connection.getPoolSize()).toBe(1);
        });

        it("should return error when adding 1 more transaction than maxTransactionsInPool", () => {
            expect(connection.getPoolSize()).toBe(0);

            connection.addTransactions([mockData.dummy1, mockData.dummy2, mockData.dummy3, mockData.dummy4]);

            expect(connection.getPoolSize()).toBe(4);

            const maxTransactionsInPoolOrig = connection.options.maxTransactionsInPool;
            connection.options.maxTransactionsInPool = 4;

            expect(connection.addTransaction(mockData.dummy5)).toEqual({
                transaction: mockData.dummy5,
                type: "ERR_POOL_FULL",
                message:
                    `Pool is full (has 4 transactions) and this transaction's fee ` +
                    `${mockData.dummy5.data.fee.toFixed()} is not higher than the lowest fee already in pool 10000000`,
                success: false,
            });

            connection.options.maxTransactionsInPool = maxTransactionsInPoolOrig;
        });

        it("should replace lowest fee transaction when adding 1 more transaction than maxTransactionsInPool", () => {
            expect(connection.getPoolSize()).toBe(0);

            connection.addTransactions([
                mockData.dummy1,
                mockData.dummy2,
                mockData.dummy3,
                mockData.dynamicFeeNormalDummy1,
            ]);

            expect(connection.getPoolSize()).toBe(4);

            const maxTransactionsInPoolOrig = connection.options.maxTransactionsInPool;
            connection.options.maxTransactionsInPool = 4;

            expect(connection.addTransaction(mockData.dummy5)).toEqual({
                success: true,
            });
            expect(connection.getTransactionIdsForForging(0, 10)).toEqual([
                mockData.dummy1.id,
                mockData.dummy2.id,
                mockData.dummy3.id,
                mockData.dummy5.id,
            ]);

            connection.options.maxTransactionsInPool = maxTransactionsInPoolOrig;
        });
    });

    describe("addTransactions", () => {
        it("should add the transactions to the pool", () => {
            expect(connection.getPoolSize()).toBe(0);

            connection.addTransactions([mockData.dummy1, mockData.dummy2]);

            expect(connection.getPoolSize()).toBe(2);
        });

        it("should not add not-appliable transactions", () => {
            // This should be skipped due to insufficient funds
<<<<<<< HEAD
            const highFeeTransaction = Transaction.fromData(mockData.dummy3.data);
            highFeeTransaction.data.fee = bignumify(1e9 * ARKTOSHI);
=======
            const highFeeTransaction = new Transaction(mockData.dummy3);
            highFeeTransaction.fee = bignumify(1e9 * SATOSHI);
>>>>>>> e4d0658f
            // changing public key as fixture transactions have the same one
            highFeeTransaction.data.senderPublicKey =
                "000000000000000000000000000000000000000420000000000000000000000000";

            const transactions = [
                mockData.dummy1,
                mockData.dummy2,
                highFeeTransaction,
                mockData.dummy4,
                mockData.dummy5,
                mockData.dummy6,
            ];

            const { added, notAdded } = connection.addTransactions(transactions);
            expect(notAdded[0].message).toEqual(
                `["[PoolWalletManager] Can't apply transaction id:${
                    mockData.dummy3.id
                } from sender:AHkZLLjUdjjjJzNe1zCXqHh27bUhzg8GZw","Insufficient balance in the wallet."]`,
            );
            expect(connection.getPoolSize()).toBe(5);
        });
    });

    describe("addTransactions with expiration", () => {
        it("should add the transactions to the pool and they should expire", async () => {
            expect(connection.getPoolSize()).toBe(0);

            const expireAfterSeconds = 3;
            const expiration = slots.getTime() + expireAfterSeconds;

            const transactions: Transaction[] = [];

            transactions.push(Transaction.fromData(mockData.dummyExp1.data));
            transactions[transactions.length - 1].data.expiration = expiration;

            transactions.push(Transaction.fromData(mockData.dummy1.data));

            // Workaround: Increase balance of sender wallet to succeed
            const insufficientBalanceTx: any = Transaction.fromData(mockData.dummyExp2.data);
            transactions.push(insufficientBalanceTx);
            insufficientBalanceTx.data.expiration = expiration;

            transactions.push(mockData.dummy2);

            // Ensure no cold wallets
<<<<<<< HEAD
            transactions.forEach(tx => databaseService.walletManager.findByPublicKey(tx.data.senderPublicKey));
=======
            transactions.forEach(tx => databaseService.walletManager.findByPublicKey(tx.senderPublicKey));
>>>>>>> e4d0658f

            const { added, notAdded } = connection.addTransactions(transactions);
            expect(added).toHaveLength(4);
            expect(notAdded).toBeEmpty();

            expect(connection.getPoolSize()).toBe(4);
            await delay((expireAfterSeconds + 1) * 1000);
            expect(connection.getPoolSize()).toBe(2);

            transactions.forEach(t => connection.removeTransactionById(t.id));
        });
    });

    describe("removeTransaction", () => {
        it("should remove the specified transaction from the pool", () => {
            connection.addTransaction(mockData.dummy1);

            expect(connection.getPoolSize()).toBe(1);

            connection.removeTransaction(mockData.dummy1);

            expect(connection.getPoolSize()).toBe(0);
        });
    });

    describe("removeTransactionById", () => {
        it("should remove the specified transaction from the pool (by id)", () => {
            connection.addTransaction(mockData.dummy1);

            expect(connection.getPoolSize()).toBe(1);

            connection.removeTransactionById(mockData.dummy1.id);

            expect(connection.getPoolSize()).toBe(0);
        });

        it("should do nothing when asked to delete a non-existent transaction", () => {
            connection.addTransaction(mockData.dummy1);

            connection.removeTransactionById("nonexistenttransactionid");

            expect(connection.getPoolSize()).toBe(1);
        });
    });

    describe("removeTransactionsForSender", () => {
        it("should remove the senders transactions from the pool", () => {
            connection.addTransaction(mockData.dummy1);
            connection.addTransaction(mockData.dummy3);
            connection.addTransaction(mockData.dummy4);
            connection.addTransaction(mockData.dummy5);
            connection.addTransaction(mockData.dummy6);
            connection.addTransaction(mockData.dummy10);

            expect(connection.getPoolSize()).toBe(6);

            connection.removeTransactionsForSender(mockData.dummy1.data.senderPublicKey);

            expect(connection.getPoolSize()).toBe(1);
        });
    });

    describe("transactionExists", () => {
        it("should return true if transaction is IN pool", () => {
            connection.addTransactions([mockData.dummy1, mockData.dummy2]);

            expect(connection.transactionExists(mockData.dummy1.id)).toBeTrue();
            expect(connection.transactionExists(mockData.dummy2.id)).toBeTrue();
        });

        it("should return false if transaction is NOT pool", () => {
            expect(connection.transactionExists(mockData.dummy1.id)).toBeFalse();
            expect(connection.transactionExists(mockData.dummy2.id)).toBeFalse();
        });
    });

    describe("hasExceededMaxTransactions", () => {
        it("should be true if exceeded", () => {
            connection.options.maxTransactionsPerSender = 5;
            connection.options.allowedSenders = [];
            connection.addTransaction(mockData.dummy3);
            connection.addTransaction(mockData.dummy4);
            connection.addTransaction(mockData.dummy5);
            connection.addTransaction(mockData.dummy6);
            connection.addTransaction(mockData.dummy7);
            connection.addTransaction(mockData.dummy8);
            connection.addTransaction(mockData.dummy9);

            expect(connection.getPoolSize()).toBe(7);
            const exceeded = connection.hasExceededMaxTransactions(mockData.dummy3.data);
            expect(exceeded).toBeTrue();
        });

        it("should be falsy if not exceeded", () => {
            connection.options.maxTransactionsPerSender = 7;
            connection.options.allowedSenders = [];

            connection.addTransaction(mockData.dummy4);
            connection.addTransaction(mockData.dummy5);
            connection.addTransaction(mockData.dummy6);

            expect(connection.getPoolSize()).toBe(3);
            const exceeded = connection.hasExceededMaxTransactions(mockData.dummy3);
            expect(exceeded).toBeFalse();
        });

        it("should be allowed to exceed if whitelisted", () => {
            connection.flush();
            connection.options.maxTransactionsPerSender = 5;
            connection.options.allowedSenders = [delegates[0].publicKey, delegates[1].publicKey];
            connection.addTransaction(mockData.dummy3);
            connection.addTransaction(mockData.dummy4);
            connection.addTransaction(mockData.dummy5);
            connection.addTransaction(mockData.dummy6);
            connection.addTransaction(mockData.dummy7);
            connection.addTransaction(mockData.dummy8);
            connection.addTransaction(mockData.dummy9);

            expect(connection.getPoolSize()).toBe(7);
            const exceeded = connection.hasExceededMaxTransactions(mockData.dummy3);
            expect(exceeded).toBeFalse();
        });
    });

    describe("getTransaction", () => {
        it("should return the specified transaction", () => {
            connection.addTransaction(mockData.dummy1);

            const poolTransaction = connection.getTransaction(mockData.dummy1.id);
            expect(poolTransaction).toBeObject();
            expect(poolTransaction.id).toBe(mockData.dummy1.id);
        });

        it("should return undefined for nonexisting transaction", () => {
            const poolTransaction = connection.getTransaction("non existing id");
            expect(poolTransaction).toBeFalsy();
        });
    });

    describe("getTransactions", () => {
        it("should return transactions within the specified range", () => {
            const transactions = [mockData.dummy1, mockData.dummy2];

            connection.addTransactions(transactions);

            if (transactions[1].fee > transactions[0].fee) {
                transactions.reverse();
            }

            for (const i of [0, 1]) {
                const retrieved = connection
                    .getTransactions(i, 1)
                    .map(serializedTx => Transaction.fromBytes(serializedTx));

                expect(retrieved.length).toBe(1);
                expect(retrieved[0]).toBeObject();
                expect(retrieved[0].id).toBe(transactions[i].id);
            }
        });
    });

    describe("getTransactionIdsForForging", () => {
        it("should return an array of transactions ids", () => {
            connection.addTransaction(mockData.dummy1);
            connection.addTransaction(mockData.dummy2);
            connection.addTransaction(mockData.dummy3);
            connection.addTransaction(mockData.dummy4);
            connection.addTransaction(mockData.dummy5);
            connection.addTransaction(mockData.dummy6);

            const transactionIds = connection.getTransactionIdsForForging(0, 6);

            expect(transactionIds).toBeArray();
            expect(transactionIds[0]).toBe(mockData.dummy1.id);
            expect(transactionIds[1]).toBe(mockData.dummy2.id);
            expect(transactionIds[2]).toBe(mockData.dummy3.id);
            expect(transactionIds[3]).toBe(mockData.dummy4.id);
            expect(transactionIds[4]).toBe(mockData.dummy5.id);
            expect(transactionIds[5]).toBe(mockData.dummy6.id);
        });

        it("should only return transaction ids for transactions not exceeding the maximum payload size", () => {
            mockData.dummyLarge1.data.signatures = mockData.dummyLarge2.data.signatures = [""];
            for (let i = 0; i < connection.options.maxTransactionBytes * 0.6; i++) {
                mockData.dummyLarge1.data.signatures += "1";
                mockData.dummyLarge2.data.signatures += "2";
            }

            const transactions = [
                mockData.dummyLarge1,
                mockData.dummyLarge2,
                mockData.dummy3,
                mockData.dummy4,
                mockData.dummy5,
                mockData.dummy6,
                mockData.dummy7,
            ];

            // Add exception for oversized transactions with extra signatures data
            config.set("exceptions.transactions", [mockData.dummyLarge1.id, mockData.dummyLarge2.id]);

            connection.addTransactions(transactions);

            let transactionIds = connection.getTransactionIdsForForging(0, 7);
            expect(transactionIds).toBeArray();
            expect(transactionIds.length).toBe(6);
            expect(transactionIds[0]).toBe(mockData.dummyLarge1.id);
            expect(transactionIds[1]).toBe(mockData.dummy3.id);
            expect(transactionIds[2]).toBe(mockData.dummy4.id);
            expect(transactionIds[3]).toBe(mockData.dummy5.id);
            expect(transactionIds[4]).toBe(mockData.dummy6.id);
            expect(transactionIds[5]).toBe(mockData.dummy7.id);

            connection.removeTransactionById(mockData.dummyLarge1.id);
            connection.removeTransactionById(mockData.dummy3.id);
            connection.removeTransactionById(mockData.dummy4.id);
            connection.removeTransactionById(mockData.dummy5.id);
            connection.removeTransactionById(mockData.dummy6.id);
            connection.removeTransactionById(mockData.dummy7.id);

            transactionIds = connection.getTransactionIdsForForging(0, 7);
            expect(transactionIds).toBeArray();
            expect(transactionIds.length).toBe(1);
            expect(transactionIds[0]).toBe(mockData.dummyLarge2.id);
        });
    });

    describe("getTransactionsForForging", () => {
        it("should return an array of transactions serialized", () => {
            const transactions = [mockData.dummy1, mockData.dummy2, mockData.dummy3, mockData.dummy4];
            connection.addTransactions(transactions);

            const transactionsForForging = connection.getTransactionsForForging(4);

            expect(transactionsForForging).toEqual(transactions.map(tx => tx.serialized.toString("hex")));
        });
        it("should only return transactions not exceeding the maximum payload size", () => {
            mockData.dummyLarge1.data.signatures = mockData.dummyLarge2.data.signatures = [""];
            for (let i = 0; i < connection.options.maxTransactionBytes * 0.6; i++) {
                mockData.dummyLarge1.data.signatures += "1";
                mockData.dummyLarge2.data.signatures += "2";
            }

            const transactions = [
                mockData.dummyLarge1,
                mockData.dummyLarge2,
                mockData.dummy3,
                mockData.dummy4,
                mockData.dummy5,
                mockData.dummy6,
                mockData.dummy7,
            ];

            // Add exception for oversized transactions with extra signatures data
            config.set("exceptions.transactions", [mockData.dummyLarge1.id, mockData.dummyLarge2.id]);

            connection.addTransactions(transactions);

            let transactionsForForging = connection.getTransactionsForForging(7);

            expect(transactionsForForging.length).toBe(6);
            expect(transactionsForForging[0]).toEqual(mockData.dummyLarge1.serialized);
            expect(transactionsForForging[1]).toEqual(mockData.dummy3.serialized);
            expect(transactionsForForging[2]).toEqual(mockData.dummy4.serialized);
            expect(transactionsForForging[3]).toEqual(mockData.dummy5.serialized);
            expect(transactionsForForging[4]).toEqual(mockData.dummy6.serialized);
            expect(transactionsForForging[5]).toEqual(mockData.dummy7.serialized);

            connection.removeTransactionById(mockData.dummyLarge1.id);
            connection.removeTransactionById(mockData.dummy3.id);
            connection.removeTransactionById(mockData.dummy4.id);
            connection.removeTransactionById(mockData.dummy5.id);
            connection.removeTransactionById(mockData.dummy6.id);
            connection.removeTransactionById(mockData.dummy7.id);

            transactionsForForging = connection.getTransactionsForForging(7);
            expect(transactionsForForging.length).toBe(1);
            expect(transactionsForForging[0]).toEqual(mockData.dummyLarge2.serialized);
        });
    });

    describe("flush", () => {
        it("should flush the pool", () => {
            connection.addTransaction(mockData.dummy1);

            expect(connection.getPoolSize()).toBe(1);

            connection.flush();

            expect(connection.getPoolSize()).toBe(0);
        });
    });

    describe("isSenderBlocked", () => {
        it("should return false if sender is not blocked", () => {
            const publicKey = "thisPublicKeyIsNotBlocked";
            expect(connection.isSenderBlocked(publicKey)).toBeFalse();
        });

        it("should return true if sender is blocked", () => {
            const publicKey = "thisPublicKeyIsBlocked";
            (connection as any).blockedByPublicKey[publicKey] = dayjs().add(1, "hour");
            expect(connection.isSenderBlocked(publicKey)).toBeTrue();
        });

        it("should return false and remove blockedByPublicKey[senderPublicKey] when sender is not blocked anymore", async () => {
            const publicKey = "thisPublicKeyIsNotBlockedAnymore";
            (connection as any).blockedByPublicKey[publicKey] = dayjs().add(1, "second");
            await delay(1100);
            expect(connection.isSenderBlocked(publicKey)).toBeFalse();
            expect((connection as any).blockedByPublicKey[publicKey]).toBeUndefined();
        });
    });

    describe("blockSender", () => {
        it("should block sender for 1 hour", () => {
            const publicKey = "publicKeyToBlock";
            const plus1HourBefore = dayjs().add(1, "hour");

            const blockReleaseTime = connection.blockSender(publicKey);

            const plus1HourAfter = dayjs().add(1, "hour");
            expect((connection as any).blockedByPublicKey[publicKey]).toBe(blockReleaseTime);
            expect(blockReleaseTime >= plus1HourBefore).toBeTrue();
            expect(blockReleaseTime <= plus1HourAfter).toBeTrue();
        });
    });

    describe("acceptChainedBlock", () => {
        beforeEach(() => connection.walletManager.reset());
        afterEach(() => connection.walletManager.reset());

        it("should update wallet when accepting a chained block", () => {
            const senderRecipientWallet = connection.walletManager.findByAddress(block2.transactions[0].recipientId);
            const balanceBefore = senderRecipientWallet.balance;

            connection.acceptChainedBlock(new Block(block2));

            expect(+senderRecipientWallet.balance).toBe(+balanceBefore.minus(block2.totalFee));
        });

        it("should remove transaction from pool if it's in the chained block", () => {
            const transaction0 = Transaction.fromData(block2.transactions[0]);
            connection.addTransaction(transaction0);

            expect(connection.getTransactions(0, 10)).toEqual([transaction0.serialized]);

            connection.acceptChainedBlock(new Block(block2));

            expect(connection.getTransactions(0, 10)).toEqual([]);
        });

        it("should purge and block sender if canApply() failed for a transaction in the chained block", () => {
            const senderRecipientWallet = connection.walletManager.findByAddress(block2.transactions[0].recipientId);
            senderRecipientWallet.balance = new Bignum(10); // not enough funds for transactions in block

            expect(connection.walletManager.allByAddress()).toEqual([senderRecipientWallet]);

            // canApply should fail because wallet has not enough funds
            connection.acceptChainedBlock(new Block(block2));

            expect(connection.walletManager.allByAddress()).toEqual([]);
            expect(connection.isSenderBlocked(block2.transactions[0].senderPublicKey)).toBeTrue();
        });

        it("should delete wallet of transaction sender if its balance is down to zero", () => {
            const senderRecipientWallet = connection.walletManager.findByAddress(block2.transactions[0].recipientId);
            senderRecipientWallet.balance = new Bignum(block2.totalFee); // exactly enough funds for transactions in block

            expect(connection.walletManager.allByAddress()).toEqual([senderRecipientWallet]);

            connection.acceptChainedBlock(new Block(block2));

            expect(connection.walletManager.allByAddress()).toEqual([]);
        });
    });

    describe("buildWallets", () => {
        beforeEach(() => connection.walletManager.reset());
        afterEach(() => connection.walletManager.reset());

        it("should build wallets from transactions in the pool", async () => {
            const transaction0 = Transaction.fromData(block2.transactions[0]);
            connection.addTransaction(transaction0);

            expect(connection.getTransactions(0, 10)).toEqual([transaction0.serialized]);

            connection.walletManager.reset();

            expect(connection.walletManager.allByAddress()).toEqual([]);

            await connection.buildWallets();

            const allWallets = connection.walletManager.allByAddress();
            expect(allWallets).toHaveLength(1);
            expect(allWallets[0].publicKey).toBe(transaction0.data.senderPublicKey);
        });

        it("should handle getTransaction() not finding transaction", async () => {
            const transaction0 = Transaction.fromData(block2.transactions[0]);
            connection.addTransaction(transaction0);

            expect(connection.getTransactions(0, 10)).toEqual([transaction0.serialized]);

            connection.walletManager.reset();

            expect(connection.walletManager.allByAddress()).toEqual([]);

            jest.spyOn(connection, "getTransaction").mockImplementationOnce(id => undefined);

            await connection.buildWallets();

            expect(connection.walletManager.allByAddress()).toEqual([]);
        });

        it("should not apply transaction to wallet if canApply() failed", async () => {
            const transaction0 = Transaction.fromData(block2.transactions[0]);
            connection.addTransaction(transaction0);
            expect(connection.getTransactions(0, 10)).toEqual([transaction0.serialized]);

            connection.walletManager.reset();
            expect(connection.walletManager.allByAddress()).toEqual([]);

            const senderRecipientWallet = connection.walletManager.findByAddress(block2.transactions[0].recipientId);
            senderRecipientWallet.balance = new Bignum(10); // not enough funds for transactions in block

            jest.spyOn(connection.walletManager, "findByPublicKey").mockImplementationOnce(
                publicKey => senderRecipientWallet,
            );

            await connection.buildWallets();

            expect(connection.walletManager.allByAddress()).toEqual([]); // canApply() failed, wallet was purged
        });
    });

    describe("senderHasTransactionsOfType", () => {
        it("should be false for non-existent sender", () => {
            connection.addTransaction(mockData.dummy1);

            expect(connection.senderHasTransactionsOfType("nonexistent", TransactionTypes.Vote)).toBeFalse();
        });

        it("should be false for existent sender with no votes", () => {
            const tx = mockData.dummy1;

            connection.addTransaction(tx);

            expect(connection.senderHasTransactionsOfType(tx.senderPublicKey, TransactionTypes.Vote)).toBeFalse();
        });

        it("should be true for existent sender with votes", () => {
            const tx = mockData.dummy1;

            // Prevent 'wallet has already voted' error
            connection.walletManager.findByPublicKey(tx.data.senderPublicKey).vote = "";

            const voteTx = Transaction.fromData(tx.data);
            voteTx.data.id = "0123456789abcdef0123456789abcdef0123456789abcdef0123456789abcdef";
            voteTx.data.type = TransactionTypes.Vote;
            voteTx.data.amount = bignumify(0);
            voteTx.data.asset = { votes: [`+${tx.data.senderPublicKey}`] };

            const transactions = [tx, voteTx, mockData.dummy2];

            connection.addTransactions(transactions);

            expect(connection.senderHasTransactionsOfType(tx.data.senderPublicKey, TransactionTypes.Vote)).toBeTrue();
        });
    });

    describe("shutdown and start", () => {
        it("save and restore transactions", () => {
            expect(connection.getPoolSize()).toBe(0);

            const transactions = [mockData.dummy1, mockData.dummy4];

            connection.addTransactions(transactions);

            expect(connection.getPoolSize()).toBe(2);

            connection.disconnect();

            connection.make();

            expect(connection.getPoolSize()).toBe(2);

            transactions.forEach(t => expect(connection.getTransaction(t.id).serialized).toEqual(t.serialized));

            connection.flush();
        });

        it("remove forged when starting", async () => {
            expect(connection.getPoolSize()).toBe(0);

            const block = await databaseService.getLastBlock();

            // XXX This accesses directly block.transactions which is not even
            // documented in packages/crypto/src/models/block.js
            const forgedTransaction = block.transactions[0];

            // Workaround: Add tx to exceptions so it gets applied, because the fee is 0.
            config.set("exceptions.transactions", [forgedTransaction.id]);

            // For some reason all genesis transactions fail signature verification, so
            // they are not loaded from the local storage and this fails otherwise.
            // TODO: Use jest.spyOn() to change behavior instead. jest.restoreAllMocks() will reset afterwards
            const original = databaseService.getForgedTransactionsIds;
<<<<<<< HEAD
=======
            // @ts-ignore
>>>>>>> e4d0658f
            databaseService.getForgedTransactionsIds = jest.fn(() => [forgedTransaction.id]);

            expect(forgedTransaction instanceof Transaction).toBeTrue();

            const transactions = [mockData.dummy1, forgedTransaction, mockData.dummy4];

            connection.addTransactions(transactions);

            expect(connection.getPoolSize()).toBe(3);

            connection.disconnect();

            await connection.make();

            expect(connection.getPoolSize()).toBe(2);

            transactions.splice(1, 1);

            transactions.forEach(t => expect(connection.getTransaction(t.id).serialized).toEqual(t.serialized));

            connection.flush();

            databaseService.getForgedTransactionsIds = original;
        });
    });

    describe("stress", () => {
        const fakeTransactionId = i => `${String(i)}${"a".repeat(64 - String(i).length)}`;

        it("multiple additions and retrievals", () => {
            // Abstract number which decides how many iterations are run by the test.
            // Increase it to run more iterations.
            const testSize = connection.options.syncInterval * 2;

            for (let i = 0; i < testSize; i++) {
                const transaction = Transaction.fromData(mockData.dummy1.data);
                transaction.data.id = fakeTransactionId(i);
                connection.addTransaction(transaction);

                if (i % 27 === 0) {
                    connection.removeTransaction(transaction);
                }
            }

            for (let i = 0; i < testSize * 2; i++) {
                connection.getPoolSize();
                for (const sender of ["nonexistent", mockData.dummy1.data.senderPublicKey]) {
                    connection.getSenderSize(sender);
                    connection.hasExceededMaxTransactions(sender);
                }
                connection.getTransaction(fakeTransactionId(i));
                connection.getTransactions(0, i);
            }

            for (let i = 0; i < testSize; i++) {
                const transaction = Transaction.fromData(mockData.dummy1.data);
                transaction.data.id = fakeTransactionId(i);
                connection.removeTransaction(transaction);
            }
        });

        it("delete + add after sync", () => {
            for (let i = 0; i < connection.options.syncInterval; i++) {
                // tslint:disable-next-line:no-shadowed-variable
                const transaction = Transaction.fromData(mockData.dummy1.data);
                transaction.data.id = fakeTransactionId(i);
                connection.addTransaction(transaction);
            }

            const transaction = Transaction.fromData(mockData.dummy1.data);
            transaction.data.id = fakeTransactionId(0);
            connection.removeTransaction(transaction);
            connection.addTransaction(transaction);
        });

        it("add many then get first few", () => {
            const nAdd = 2000;

            // We use a predictable random number calculator in order to get
            // a deterministic test.
            const rand = randomSeed.create("0");

            const allTransactions: Transaction[] = [];
            for (let i = 0; i < nAdd; i++) {
<<<<<<< HEAD
                const transaction = Transaction.fromData(mockData.dummy1.data);
                transaction.data.id = fakeTransactionId(i);
                transaction.data.fee = bignumify(rand.intBetween(0.002 * ARKTOSHI, 2 * ARKTOSHI));
                transaction.serialized = Transaction.toBytes(transaction.data);
=======
                const transaction = new Transaction(mockData.dummy1);
                transaction.id = fakeTransactionId(i);
                transaction.fee = bignumify(rand.intBetween(0.002 * SATOSHI, 2 * SATOSHI));
                transaction.serialized = Transaction.serialize(transaction).toString("hex");
>>>>>>> e4d0658f
                allTransactions.push(transaction);
            }

            // console.time(`time to add ${nAdd}`)
            connection.addTransactions(allTransactions);
            // console.timeEnd(`time to add ${nAdd}`)

            const nGet = 150;

            const topFeesExpected = allTransactions
                .map(t => t.data.fee as any)
                .sort((a, b) => b - a)
                .slice(0, nGet)
                .map(f => f.toString());

            // console.time(`time to get first ${nGet}`)
            const topTransactionsSerialized = connection.getTransactions(0, nGet);
            // console.timeEnd(`time to get first ${nGet}`)

            const topFeesReceived = topTransactionsSerialized.map(e => Transaction.fromBytes(e).data.fee.toString());

            expect(topFeesReceived).toEqual(topFeesExpected);
        });
    });

    describe("purgeSendersWithInvalidTransactions", () => {
        it("should purge transactions from sender when invalid", async () => {
            const transfersA = generateTransfers(
                "unitnet",
                delegatesSecrets[0],
                mockData.dummy1.data.recipientId,
                1,
                5,
            );

            const transfersB = generateTransfers(
                "unitnet",
                delegatesSecrets[1],
                mockData.dummy1.data.recipientId,
                1,
                1,
            );

            const block = {
                transactions: [...transfersA, ...transfersB],
            } as any;

            block.transactions.forEach(tx => connection.addTransaction(tx));

            expect(connection.getPoolSize()).toBe(6);

            // Last tx has a unique sender
            block.transactions[5].isVerified = false;

            connection.purgeSendersWithInvalidTransactions(block);
            expect(connection.getPoolSize()).toBe(5);

            // The remaining tx all have the same sender
            block.transactions[0].isVerified = false;

            connection.purgeSendersWithInvalidTransactions(block);
            expect(connection.getPoolSize()).toBe(0);
        });
    });

    describe("purgeBlock", () => {
        it("should purge transactions from block", async () => {
            const transactions = generateTransfers(
                "unitnet",
                delegatesSecrets[0],
                mockData.dummy1.data.recipientId,
                1,
                5,
            );
            const block = { transactions } as models.Block;

            block.transactions.forEach(tx => connection.addTransaction(tx));

            expect(connection.getPoolSize()).toBe(5);

            connection.purgeBlock(block);
            expect(connection.getPoolSize()).toBe(0);
        });
    });

    describe("driver", () => {
        it("should get the driver instance", async () => {
            expect(connection.driver()).toBe(connection.driver);
        });
    });
});<|MERGE_RESOLUTION|>--- conflicted
+++ resolved
@@ -12,13 +12,8 @@
 import { transactions as mockData } from "./__fixtures__/transactions";
 import { setUpFull, tearDownFull } from "./__support__/setup";
 
-<<<<<<< HEAD
-const { ARKTOSHI, TransactionTypes } = constants;
+const { SATOSHI, TransactionTypes } = constants;
 const { Block } = models;
-=======
-const { SATOSHI, TransactionTypes } = constants;
-const { Block, Transaction } = models;
->>>>>>> e4d0658f
 const { generateTransfers } = generators;
 const delegatesSecrets = delegates.map(d => d.secret);
 
@@ -165,13 +160,8 @@
 
         it("should not add not-appliable transactions", () => {
             // This should be skipped due to insufficient funds
-<<<<<<< HEAD
             const highFeeTransaction = Transaction.fromData(mockData.dummy3.data);
-            highFeeTransaction.data.fee = bignumify(1e9 * ARKTOSHI);
-=======
-            const highFeeTransaction = new Transaction(mockData.dummy3);
-            highFeeTransaction.fee = bignumify(1e9 * SATOSHI);
->>>>>>> e4d0658f
+            highFeeTransaction.data.fee = bignumify(1e9 * SATOSHI);
             // changing public key as fixture transactions have the same one
             highFeeTransaction.data.senderPublicKey =
                 "000000000000000000000000000000000000000420000000000000000000000000";
@@ -217,11 +207,7 @@
             transactions.push(mockData.dummy2);
 
             // Ensure no cold wallets
-<<<<<<< HEAD
             transactions.forEach(tx => databaseService.walletManager.findByPublicKey(tx.data.senderPublicKey));
-=======
-            transactions.forEach(tx => databaseService.walletManager.findByPublicKey(tx.senderPublicKey));
->>>>>>> e4d0658f
 
             const { added, notAdded } = connection.addTransactions(transactions);
             expect(added).toHaveLength(4);
@@ -730,10 +716,7 @@
             // they are not loaded from the local storage and this fails otherwise.
             // TODO: Use jest.spyOn() to change behavior instead. jest.restoreAllMocks() will reset afterwards
             const original = databaseService.getForgedTransactionsIds;
-<<<<<<< HEAD
-=======
             // @ts-ignore
->>>>>>> e4d0658f
             databaseService.getForgedTransactionsIds = jest.fn(() => [forgedTransaction.id]);
 
             expect(forgedTransaction instanceof Transaction).toBeTrue();
@@ -818,17 +801,10 @@
 
             const allTransactions: Transaction[] = [];
             for (let i = 0; i < nAdd; i++) {
-<<<<<<< HEAD
                 const transaction = Transaction.fromData(mockData.dummy1.data);
                 transaction.data.id = fakeTransactionId(i);
-                transaction.data.fee = bignumify(rand.intBetween(0.002 * ARKTOSHI, 2 * ARKTOSHI));
+                transaction.data.fee = bignumify(rand.intBetween(0.002 * SATOSHI, 2 * SATOSHI));
                 transaction.serialized = Transaction.toBytes(transaction.data);
-=======
-                const transaction = new Transaction(mockData.dummy1);
-                transaction.id = fakeTransactionId(i);
-                transaction.fee = bignumify(rand.intBetween(0.002 * SATOSHI, 2 * SATOSHI));
-                transaction.serialized = Transaction.serialize(transaction).toString("hex");
->>>>>>> e4d0658f
                 allTransactions.push(transaction);
             }
 
