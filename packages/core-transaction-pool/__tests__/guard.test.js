--- conflicted
+++ resolved
@@ -1,40 +1,26 @@
-<<<<<<< HEAD
+/* eslint import/no-extraneous-dependencies: "off" */
+/* eslint no-await-in-loop: "off" */
+const Guard = require('@arkecosystem/core-transaction-pool/lib/guard')
 const { slots, crypto } = require('@arkecosystem/crypto')
 const bip39 = require('bip39')
 const delegates = require('@arkecosystem/core-test-utils/fixtures/testnet/delegates')
-const generateTransfer = require('@arkecosystem/core-test-utils/lib/generators/transactions/transfer')
 const generateVote = require('@arkecosystem/core-test-utils/lib/generators/transactions/vote')
 const generateSignature = require('@arkecosystem/core-test-utils/lib/generators/transactions/signature')
 const generateDelegateReg = require('@arkecosystem/core-test-utils/lib/generators/transactions/delegate')
-=======
-/* eslint import/no-extraneous-dependencies: "off" */
-/* eslint no-await-in-loop: "off" */
-const Guard = require('@arkecosystem/core-transaction-pool/lib/guard')
 const generateTransfers = require('@arkecosystem/core-test-utils/lib/generators/transactions/transfer')
 const generateWallets = require('@arkecosystem/core-test-utils/lib/generators/wallets')
-const delegates = require('@arkecosystem/core-test-utils/fixtures/testnet/delegates')
-const slots = require('@arkecosystem/crypto').slots
->>>>>>> 396d817f
 const app = require('./__support__/setup')
 
 let container
 let guard
-<<<<<<< HEAD
+let transactionPool
 let poolInterface
 
 beforeAll(async () => {
   container = await app.setUp()
-=======
-let transactionPool
-
-beforeAll(async () => {
-  await app.setUp()
-
-  transactionPool = require('@arkecosystem/core-container').resolvePlugin(
-    'transactionPool',
-  )
+
+  transactionPool = container.resolvePlugin('transactionPool')
   transactionPool.make()
->>>>>>> 396d817f
 })
 
 afterAll(async () => {
@@ -42,13 +28,10 @@
 })
 
 beforeEach(() => {
-<<<<<<< HEAD
-  poolInterface = new (require('../lib/interface'))({})
-  guard = new (require('../lib/guard'))(poolInterface)
-=======
+  /* poolInterface = new (require('../lib/interface'))({})
+  guard = new (require('../lib/guard'))(poolInterface) */
   transactionPool.flush()
   guard = new Guard(transactionPool)
->>>>>>> 396d817f
 })
 
 describe('Transaction Guard', () => {
@@ -57,7 +40,6 @@
   })
 
   describe('validate', () => {
-<<<<<<< HEAD
     it('should be a function', () => {
       expect(guard.validate).toBeFunction()
     })
@@ -70,17 +52,17 @@
       const { publicKey } = crypto.getKeys(bip39.generateMnemonic())
       const newAddress = crypto.getAddress(publicKey)
 
-      const delegateWallet = poolInterface.walletManager.findByPublicKey(
+      const delegateWallet = transactionPool.walletManager.findByPublicKey(
         delegate0.publicKey,
       )
-      const newWallet = poolInterface.walletManager.findByPublicKey(publicKey)
+      const newWallet = transactionPool.walletManager.findByPublicKey(publicKey)
 
       expect(+delegateWallet.balance).toBe(+delegate0.balance)
       expect(+newWallet.balance).toBe(0)
 
       const amount1 = 123 * 10 ** 8
       const fee = 10
-      const transfers = generateTransfer(
+      const transfers = generateTransfers(
         'testnet',
         delegate0.secret,
         newAddress,
@@ -99,23 +81,22 @@
     it('should update the balance of the sender & recipient with dyn fee > min fee', async () => {
       guard.pool.transactionExists = jest.fn(() => false)
       guard.pool.hasExceededMaxTransactions = jest.fn(() => false)
-      guard.__reset()
 
       const delegate1 = delegates[1]
       const { publicKey } = crypto.getKeys(bip39.generateMnemonic())
       const newAddress = crypto.getAddress(publicKey)
 
-      const delegateWallet = poolInterface.walletManager.findByPublicKey(
+      const delegateWallet = transactionPool.walletManager.findByPublicKey(
         delegate1.publicKey,
       )
-      const newWallet = poolInterface.walletManager.findByPublicKey(publicKey)
+      const newWallet = transactionPool.walletManager.findByPublicKey(publicKey)
 
       expect(+delegateWallet.balance).toBe(+delegate1.balance)
       expect(+newWallet.balance).toBe(0)
 
       const amount1 = +delegateWallet.balance / 2
       const fee = 0.1 * 10 ** 8
-      const transfers = generateTransfer(
+      const transfers = generateTransfers(
         'testnet',
         delegate1.secret,
         newAddress,
@@ -136,27 +117,27 @@
       guard.pool.transactionExists = jest.fn(() => false)
       guard.pool.hasExceededMaxTransactions = jest.fn(() => false)
       guard.pool.senderHasTransactionsOfType = jest.fn(() => false)
-      guard.__reset()
 
       const delegate2 = delegates[2]
       const newWalletPassphrase = bip39.generateMnemonic()
       const { publicKey } = crypto.getKeys(newWalletPassphrase)
       const newAddress = crypto.getAddress(publicKey)
 
-      const delegateWallet = poolInterface.walletManager.findByPublicKey(
+      const delegateWallet = transactionPool.walletManager.findByPublicKey(
         delegate2.publicKey,
       )
-      const newWallet = poolInterface.walletManager.findByPublicKey(publicKey)
+      const newWallet = transactionPool.walletManager.findByPublicKey(publicKey)
 
       expect(+delegateWallet.balance).toBe(+delegate2.balance)
       expect(+newWallet.balance).toBe(0)
+      expect(guard.errors).toEqual({})
 
       const amount1 = +delegateWallet.balance / 2
       const fee = 0.1 * 10 ** 8
       const voteFee = 10 ** 8
       const delegateRegFee = 25 * 10 ** 8
       const signatureFee = 5 * 10 ** 8
-      const transfers = generateTransfer(
+      const transfers = generateTransfers(
         'testnet',
         delegate2.secret,
         newAddress,
@@ -196,17 +177,16 @@
       guard.pool.transactionExists = jest.fn(() => false)
       guard.pool.hasExceededMaxTransactions = jest.fn(() => false)
       guard.pool.senderHasTransactionsOfType = jest.fn(() => false)
-      guard.__reset()
 
       const delegate3 = delegates[3]
       const newWalletPassphrase = bip39.generateMnemonic()
       const { publicKey } = crypto.getKeys(newWalletPassphrase)
       const newAddress = crypto.getAddress(publicKey)
 
-      const delegateWallet = poolInterface.walletManager.findByPublicKey(
+      const delegateWallet = transactionPool.walletManager.findByPublicKey(
         delegate3.publicKey,
       )
-      const newWallet = poolInterface.walletManager.findByPublicKey(publicKey)
+      const newWallet = transactionPool.walletManager.findByPublicKey(publicKey)
 
       expect(+delegateWallet.balance).toBe(+delegate3.balance)
       expect(+newWallet.balance).toBe(0)
@@ -214,7 +194,7 @@
       // first, transfer coins to new wallet so that we can test from it then
       const amount1 = 1000 * 10 ** 8
       const fee = 0.1 * 10 ** 8
-      const transfers1 = generateTransfer(
+      const transfers1 = generateTransfers(
         'testnet',
         delegate3.secret,
         newAddress,
@@ -228,7 +208,7 @@
 
       // transfer almost everything from new wallet so that we don't have enough for any other transaction
       const amount2 = 999 * 10 ** 8
-      const transfers2 = generateTransfer(
+      const transfers2 = generateTransfers(
         'testnet',
         newWalletPassphrase,
         delegate3.address,
@@ -243,7 +223,7 @@
       const transferAmount = 0.5 * 10 ** 8
       const transferDynFee = 0.5 * 10 ** 8
       const allTransactions = [
-        generateTransfer(
+        generateTransfers(
           'testnet',
           newWalletPassphrase,
           delegate3.address,
@@ -260,8 +240,7 @@
       for (const transaction of allTransactions) {
         await guard.validate(transaction) // eslint-disable-line no-await-in-loop
 
-        const errorExpected = {}
-        errorExpected[transaction[0].id] = [
+        const errorExpected = [
           {
             message: `Error: [PoolWalletManager] Can't apply transaction ${
               transaction[0].id
@@ -269,46 +248,13 @@
             type: 'ERR_UNKNOWN',
           },
         ]
-        expect(guard.errors).toEqual(errorExpected)
+        expect(guard.errors[transaction[0].id]).toEqual(errorExpected)
 
         expect(+delegateWallet.balance).toBe(
           +delegate3.balance - amount1 - fee + amount2,
         )
         expect(+newWallet.balance).toBe(amount1 - amount2 - fee)
-
-        guard.__reset()
       }
-    })
-  })
-
-  describe('invalidate', () => {
-    it('should be a function', () => {
-      expect(guard.invalidate).toBeFunction()
-    })
-
-    it('should invalidate transactions', () => {
-      guard.invalidate([{ id: 1 }, { id: 2 }], 'Invalid.')
-
-      expect(guard.invalid).toHaveLength(2)
-      expect(guard.invalid).toEqual([{ id: 1 }, { id: 2 }])
-      expect(guard.errors).toBeObject()
-      expect(Object.keys(guard.errors)).toHaveLength(2)
-      expect(guard.errors['1']).toEqual([
-        { message: 'Invalid.', type: 'ERR_INVALID' },
-      ])
-    })
-  })
-
-  describe('getIds', () => {
-    it('should be a function', () => {
-      expect(guard.getIds).toBeFunction()
-    })
-=======
-    const transferFee = 10000000
->>>>>>> 396d817f
-
-    it('should be a function', () => {
-      expect(guard.validate).toBeFunction()
     })
 
     it('should not validate 2 double spending transactions', async () => {
@@ -341,6 +287,7 @@
         const amountPlusFee = Math.floor(sender.balance / txNumber)
         const lastAmountPlusFee =
           sender.balance - (txNumber - 1) * amountPlusFee
+        const transferFee = 10000000
 
         const transactions = generateTransfers(
           'testnet',
@@ -378,6 +325,7 @@
         const amountPlusFee = Math.floor(sender.balance / txNumber)
         const lastAmountPlusFee =
           sender.balance - (txNumber - 1) * amountPlusFee + 1
+        const transferFee = 10000000
 
         const transactions = generateTransfers(
           'testnet',
