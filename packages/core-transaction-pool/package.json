--- conflicted
+++ resolved
@@ -1,13 +1,8 @@
 {
     "name": "@arkecosystem/core-transaction-pool",
-<<<<<<< HEAD
-    "version": "2.3.21",
+    "version": "2.3.22",
     "description": "Transaction Pool Manager for ARK Core",
     "license": "MIT",
-=======
-    "description": "Transaction Pool Manager for ARK Core",
-    "version": "2.3.22",
->>>>>>> 302000cc
     "contributors": [
         "Kristjan Košič <kristjan@ark.io>",
         "Brian Faust <brian@ark.io>",
@@ -29,23 +24,13 @@
         "pretest": "bash ../../scripts/pre-test.sh"
     },
     "dependencies": {
-<<<<<<< HEAD
-        "@arkecosystem/core-container": "^2.3.21",
-        "@arkecosystem/core-database": "^2.3.21",
-        "@arkecosystem/core-interfaces": "^2.3.21",
-        "@arkecosystem/core-transactions": "^2.3.21",
-        "@arkecosystem/crypto": "^2.3.21",
-        "@faustbrian/dato": "^0.3.0",
-        "@types/better-sqlite3": "^5.2.3",
-=======
         "@arkecosystem/core-container": "^2.3.22",
         "@arkecosystem/core-database": "^2.3.22",
         "@arkecosystem/core-interfaces": "^2.3.22",
         "@arkecosystem/core-transactions": "^2.3.22",
         "@arkecosystem/crypto": "^2.3.22",
-        "@faustbrian/dato": "^0.2.0",
-        "@types/better-sqlite3": "^5.2.2",
->>>>>>> 302000cc
+        "@faustbrian/dato": "^0.3.0",
+        "@types/better-sqlite3": "^5.2.3",
         "@types/fs-extra": "^5.0.5",
         "@types/pluralize": "^0.0.29",
         "better-sqlite3": "^5.4.0",
@@ -55,13 +40,8 @@
         "pluralize": "^7.0.0"
     },
     "devDependencies": {
-<<<<<<< HEAD
-        "@arkecosystem/core-utils": "^2.3.21",
+        "@arkecosystem/core-utils": "^2.3.22",
         "@types/better-sqlite3": "^5.2.3",
-=======
-        "@arkecosystem/core-utils": "^2.3.22",
-        "@types/better-sqlite3": "^5.2.2",
->>>>>>> 302000cc
         "@types/bip39": "^2.4.2",
         "@types/fs-extra": "^5.0.5",
         "@types/lodash.clonedeep": "^4.5.6",
