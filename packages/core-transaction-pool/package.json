--- conflicted
+++ resolved
@@ -24,23 +24,13 @@
         "clean": "del dist"
     },
     "dependencies": {
-<<<<<<< HEAD
-        "@arkecosystem/core-container": "^2.3.0-next.6",
-        "@arkecosystem/core-database": "^2.3.0-next.6",
-        "@arkecosystem/core-interfaces": "^2.3.0-next.6",
-        "@arkecosystem/core-transactions": "^2.3.0-next.6",
-        "@arkecosystem/crypto": "^2.3.0-next.6",
-        "@faustbrian/dato": "^0.3.0",
-        "@types/better-sqlite3": "^5.2.3",
-=======
         "@arkecosystem/core-container": "^2.3.0",
         "@arkecosystem/core-database": "^2.3.0",
         "@arkecosystem/core-interfaces": "^2.3.0",
         "@arkecosystem/core-transactions": "^2.3.0",
         "@arkecosystem/crypto": "^2.3.0",
-        "@faustbrian/dato": "^0.2.0",
-        "@types/better-sqlite3": "^5.2.2",
->>>>>>> 689431ee
+        "@faustbrian/dato": "^0.3.0",
+        "@types/better-sqlite3": "^5.2.3",
         "@types/fs-extra": "^5.0.5",
         "@types/pluralize": "^0.0.29",
         "better-sqlite3": "^5.4.0",
@@ -50,13 +40,8 @@
         "pluralize": "^7.0.0"
     },
     "devDependencies": {
-<<<<<<< HEAD
-        "@arkecosystem/core-utils": "^2.3.0-next.6",
+        "@arkecosystem/core-utils": "^2.3.0",
         "@types/better-sqlite3": "^5.2.3",
-=======
-        "@arkecosystem/core-utils": "^2.3.0",
-        "@types/better-sqlite3": "^5.2.2",
->>>>>>> 689431ee
         "@types/bip39": "^2.4.2",
         "@types/fs-extra": "^5.0.5",
         "@types/pluralize": "^0.0.29",
