--- conflicted
+++ resolved
@@ -31,21 +31,12 @@
         "updates": "../../node_modules/npm-check-updates/bin/npm-check-updates -a"
     },
     "dependencies": {
-<<<<<<< HEAD
-        "@arkecosystem/core-container": "^2.2.0-rc.0",
-        "@arkecosystem/core-database": "^2.2.0-rc.0",
-        "@arkecosystem/core-interfaces": "^2.2.0-rc.0",
-        "@arkecosystem/core-transactions": "^2.2.0-rc.0",
-        "@arkecosystem/crypto": "^2.2.0-rc.0",
-        "@faustbrian/dato": "^0.2.0",
-=======
         "@arkecosystem/core-container": "^2.2.1",
         "@arkecosystem/core-database": "^2.2.1",
         "@arkecosystem/core-interfaces": "^2.2.1",
         "@arkecosystem/core-transactions": "^2.2.0",
         "@arkecosystem/crypto": "^2.2.1",
-        "@faustbrian/dato": "^0.1.0",
->>>>>>> b0b0c10d
+        "@faustbrian/dato": "^0.2.0",
         "@types/better-sqlite3": "^5.2.2",
         "@types/fs-extra": "^5.0.5",
         "@types/pluralize": "^0.0.29",
