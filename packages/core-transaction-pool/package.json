{
  "name": "@arkecosystem/core-transaction-pool",
  "description": "Transaction Pool Manager for Ark Core",
  "version": "0.1.1",
  "contributors": [
    "Kristjan Košič <kristjan@ark.io>",
    "Brian Faust <brian@ark.io>",
    "Alex Barnsley <alex@ark.io>"
  ],
  "license": "MIT",
  "main": "lib/index.js",
  "scripts": {
    "test": "cross-env ARK_ENV=test jest --runInBand --detectOpenHandles",
    "test:coverage": "cross-env ARK_ENV=test jest --coverage --coveragePathIgnorePatterns='/(defaults.js|index.js)$' --runInBand --detectOpenHandles",
    "test:debug": "cross-env ARK_ENV=test node --inspect-brk ../../node_modules/.bin/jest --runInBand",
    "test:watch": "cross-env ARK_ENV=test jest --runInBand --watch",
    "test:watch:all": "cross-env ARK_ENV=test jest --runInBand --watchAll",
    "lint": "eslint ./ --fix",
    "depcheck": "depcheck ./ --ignores=@arkecosystem/core-transaction-pool"
  },
  "dependencies": {
    "@arkecosystem/core-container": "^0.1.1",
    "@arkecosystem/core-database": "^0.1.1",
    "@arkecosystem/crypto": "^0.2.5",
    "bs58check": "^2.1.2",
    "dayjs": "^1.7.7"
  },
  "devDependencies": {
    "@arkecosystem/core-test-utils": "^0.1.1",
<<<<<<< HEAD
    "bip39": "^2.5.0",
    "flow-bin": "^0.86.0"
=======
    "bip39": "^2.5.0"
>>>>>>> d9a11874
  },
  "publishConfig": {
    "access": "public"
  },
  "engines": {
    "node": ">=10.x"
  }
}<|MERGE_RESOLUTION|>--- conflicted
+++ resolved
@@ -27,12 +27,7 @@
   },
   "devDependencies": {
     "@arkecosystem/core-test-utils": "^0.1.1",
-<<<<<<< HEAD
-    "bip39": "^2.5.0",
-    "flow-bin": "^0.86.0"
-=======
     "bip39": "^2.5.0"
->>>>>>> d9a11874
   },
   "publishConfig": {
     "access": "public"
