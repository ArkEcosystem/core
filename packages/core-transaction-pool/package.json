{
    "name": "@arkecosystem/core-transaction-pool",
<<<<<<< HEAD
    "version": "4.0.0-next-1",
=======
    "version": "3.1.0",
>>>>>>> b54c5a64
    "description": "Transaction Pool Manager for ARK Core",
    "license": "MIT",
    "contributors": [
        "Kristjan Košič <kristjan@ark.io>",
        "Brian Faust <brian@ark.io>",
        "Alex Barnsley <alex@ark.io>",
        "Vasil Dimov <vd@FreeBSD.org>",
        "Joshua Noack <joshua@ark.io>"
    ],
    "files": [
        "dist"
    ],
    "main": "dist/index",
    "types": "dist/index",
    "scripts": {
        "build": "pnpm clean && pnpm compile",
        "build:watch": "pnpm clean && pnpm compile -w",
        "build:docs": "../../node_modules/typedoc/bin/typedoc --out docs src",
        "clean": "rimraf dist",
        "compile": "node ../../node_modules/typescript/bin/tsc",
        "prepublishOnly": "pnpm build",
        "pretest": "bash ../../scripts/pre-test.sh",
        "publish:next": "pnpm publish --access public --tag next --git-checks=false",
        "publish:latest": "pnpm publish --access public --git-checks=false"
    },
    "dependencies": {
<<<<<<< HEAD
        "@arkecosystem/core-kernel": "workspace:*",
        "@arkecosystem/core-transactions": "workspace:*",
        "@arkecosystem/crypto": "workspace:*",
=======
        "@arkecosystem/core-kernel": "3.1.0",
        "@arkecosystem/core-transactions": "3.1.0",
        "@arkecosystem/crypto": "3.1.0",
>>>>>>> b54c5a64
        "better-sqlite3": "7.4.3",
        "fs-extra": "8.1.0",
        "joi": "17.4.2"
    },
    "devDependencies": {
        "@types/better-sqlite3": "5.4.3",
        "@types/fs-extra": "8.1.2"
    },
    "engines": {
        "node": ">=10.x"
    },
    "publishConfig": {
        "access": "public"
    },
    "arkecosystem": {
        "core": {
            "alias": "transactionPool"
        }
    }
}<|MERGE_RESOLUTION|>--- conflicted
+++ resolved
@@ -1,10 +1,6 @@
 {
     "name": "@arkecosystem/core-transaction-pool",
-<<<<<<< HEAD
     "version": "4.0.0-next-1",
-=======
-    "version": "3.1.0",
->>>>>>> b54c5a64
     "description": "Transaction Pool Manager for ARK Core",
     "license": "MIT",
     "contributors": [
@@ -31,15 +27,9 @@
         "publish:latest": "pnpm publish --access public --git-checks=false"
     },
     "dependencies": {
-<<<<<<< HEAD
         "@arkecosystem/core-kernel": "workspace:*",
         "@arkecosystem/core-transactions": "workspace:*",
         "@arkecosystem/crypto": "workspace:*",
-=======
-        "@arkecosystem/core-kernel": "3.1.0",
-        "@arkecosystem/core-transactions": "3.1.0",
-        "@arkecosystem/crypto": "3.1.0",
->>>>>>> b54c5a64
         "better-sqlite3": "7.4.3",
         "fs-extra": "8.1.0",
         "joi": "17.4.2"
