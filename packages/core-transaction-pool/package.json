--- conflicted
+++ resolved
@@ -27,16 +27,7 @@
         "@arkecosystem/core-container": "^2.2.1",
         "@arkecosystem/core-database": "^2.2.1",
         "@arkecosystem/core-interfaces": "^2.2.1",
-<<<<<<< HEAD
         "@arkecosystem/crypto": "^2.2.1",
-=======
-        "@arkecosystem/core-transactions": "^2.2.0",
-        "@arkecosystem/crypto": "^2.2.1",
-        "@faustbrian/dato": "^0.2.0",
-        "@types/better-sqlite3": "^5.2.2",
-        "@types/fs-extra": "^5.0.5",
-        "@types/pluralize": "^0.0.29",
->>>>>>> 66bd7628
         "better-sqlite3": "^5.4.0",
         "bs58check": "^2.1.2",
         "delay": "^4.1.0",
@@ -44,10 +35,7 @@
         "pluralize": "^7.0.0"
     },
     "devDependencies": {
-<<<<<<< HEAD
         "@arkecosystem/core-test-utils": "^2.2.1",
-=======
->>>>>>> 66bd7628
         "@arkecosystem/core-utils": "^2.2.1",
         "@types/better-sqlite3": "^5.2.2",
         "@types/bip39": "^2.4.2",
