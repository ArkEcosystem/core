{
    "name": "@arkecosystem/core-transaction-pool",
    "description": "Transaction Pool Manager for Ark Core",
    "version": "2.2.0-alpha.8",
    "contributors": [
        "Kristjan Košič <kristjan@ark.io>",
        "Brian Faust <brian@ark.io>",
        "Alex Barnsley <alex@ark.io>",
        "Vasil Dimov <vd@FreeBSD.org>",
        "Joshua Noack <joshua@ark.io>"
    ],
    "license": "MIT",
    "main": "dist/index",
    "types": "dist/index",
    "files": [
        "dist"
    ],
    "scripts": {
        "prepublishOnly": "yarn build",
        "pretest": "bash ../../scripts/pre-test.sh",
        "compile": "../../node_modules/typescript/bin/tsc",
        "build": "yarn clean && yarn compile",
        "build:watch": "yarn clean && yarn compile -w",
        "clean": "del dist",
        "docs": "../../node_modules/typedoc/bin/typedoc src --out docs",
        "lint": "../../node_modules/tslint/bin/tslint -c ../../tslint.json 'src/**/*.ts' '__tests__/**/*.ts' --fix",
        "test": "cross-env CORE_ENV=test jest --runInBand --forceExit",
        "test:coverage": "cross-env CORE_ENV=test jest --coverage --coveragePathIgnorePatterns='/(defaults.ts|index.ts)$' --runInBand --forceExit",
        "test:debug": "cross-env CORE_ENV=test node --inspect-brk ../../node_modules/.bin/jest --runInBand",
        "test:watch": "cross-env CORE_ENV=test jest --runInBand --watch",
        "test:watch:all": "cross-env CORE_ENV=test jest --runInBand --watchAll",
        "updates": "../../node_modules/npm-check-updates/bin/npm-check-updates -a"
    },
    "dependencies": {
<<<<<<< HEAD
        "@arkecosystem/core-container": "2.2.0-alpha.8",
        "@arkecosystem/core-database": "2.2.0-alpha.8",
        "@arkecosystem/core-interfaces": "2.2.0-alpha.8",
        "@arkecosystem/crypto": "2.2.0-alpha.8",
        "@types/better-sqlite3": "^5.2.0",
        "@types/fs-extra": "^5.0.4",
=======
        "@arkecosystem/core-container": "^2.1.1",
        "@arkecosystem/core-database": "^2.1.1",
        "@arkecosystem/crypto": "^2.1.1",
        "@arkecosystem/core-interfaces": "^2.1.1",
        "@types/better-sqlite3": "^5.2.2",
        "@types/fs-extra": "^5.0.5",
>>>>>>> e8a187b1
        "@types/pluralize": "^0.0.29",
        "better-sqlite3": "^5.4.0",
        "bs58check": "^2.1.2",
        "dayjs-ext": "^2.2.0",
        "delay": "^4.1.0",
        "fs-extra": "^7.0.1",
        "lodash": "^4.17.11",
        "pluralize": "^7.0.0"
    },
    "devDependencies": {
<<<<<<< HEAD
        "@arkecosystem/core-test-utils": "2.2.0-alpha.8",
        "@arkecosystem/core-utils": "2.2.0-alpha.8",
=======
        "@arkecosystem/core-test-utils": "^2.1.1",
        "@arkecosystem/core-utils": "^2.1.1",
>>>>>>> e8a187b1
        "@types/bip39": "^2.4.1",
        "@types/random-seed": "^0.3.3",
        "bip39": "^2.5.0",
        "random-seed": "^0.3.0"
    },
    "publishConfig": {
        "access": "public"
    },
    "engines": {
        "node": ">=10.x"
    },
    "jest": {
        "preset": "../../jest-preset.json"
    }
}<|MERGE_RESOLUTION|>--- conflicted
+++ resolved
@@ -32,21 +32,12 @@
         "updates": "../../node_modules/npm-check-updates/bin/npm-check-updates -a"
     },
     "dependencies": {
-<<<<<<< HEAD
         "@arkecosystem/core-container": "2.2.0-alpha.8",
         "@arkecosystem/core-database": "2.2.0-alpha.8",
         "@arkecosystem/core-interfaces": "2.2.0-alpha.8",
         "@arkecosystem/crypto": "2.2.0-alpha.8",
-        "@types/better-sqlite3": "^5.2.0",
-        "@types/fs-extra": "^5.0.4",
-=======
-        "@arkecosystem/core-container": "^2.1.1",
-        "@arkecosystem/core-database": "^2.1.1",
-        "@arkecosystem/crypto": "^2.1.1",
-        "@arkecosystem/core-interfaces": "^2.1.1",
         "@types/better-sqlite3": "^5.2.2",
         "@types/fs-extra": "^5.0.5",
->>>>>>> e8a187b1
         "@types/pluralize": "^0.0.29",
         "better-sqlite3": "^5.4.0",
         "bs58check": "^2.1.2",
@@ -57,13 +48,8 @@
         "pluralize": "^7.0.0"
     },
     "devDependencies": {
-<<<<<<< HEAD
         "@arkecosystem/core-test-utils": "2.2.0-alpha.8",
         "@arkecosystem/core-utils": "2.2.0-alpha.8",
-=======
-        "@arkecosystem/core-test-utils": "^2.1.1",
-        "@arkecosystem/core-utils": "^2.1.1",
->>>>>>> e8a187b1
         "@types/bip39": "^2.4.1",
         "@types/random-seed": "^0.3.3",
         "bip39": "^2.5.0",
