{
    "name": "@arkecosystem/core-transaction-pool",
<<<<<<< HEAD
    "version": "2.5.0-next.10",
=======
    "version": "2.5.19",
>>>>>>> 0c153cb0
    "description": "Transaction Pool Manager for ARK Core",
    "license": "MIT",
    "contributors": [
        "Kristjan Košič <kristjan@ark.io>",
        "Brian Faust <brian@ark.io>",
        "Alex Barnsley <alex@ark.io>",
        "Vasil Dimov <vd@FreeBSD.org>",
        "Joshua Noack <joshua@ark.io>"
    ],
    "files": [
        "dist"
    ],
    "main": "dist/index",
    "types": "dist/index",
    "scripts": {
        "build": "yarn clean && yarn compile",
        "build:watch": "yarn clean && yarn compile -w",
        "clean": "del dist",
        "compile": "../../node_modules/typescript/bin/tsc",
        "prepublishOnly": "yarn build",
        "pretest": "bash ../../scripts/pre-test.sh"
    },
    "dependencies": {
<<<<<<< HEAD
        "@arkecosystem/core-container": "^2.5.0-next.10",
        "@arkecosystem/core-database": "^2.5.0-next.10",
        "@arkecosystem/core-event-emitter": "^2.5.0-next.10",
        "@arkecosystem/core-interfaces": "^2.5.0-next.10",
        "@arkecosystem/core-state": "^2.5.0-next.10",
        "@arkecosystem/core-transactions": "^2.5.0-next.10",
        "@arkecosystem/crypto": "^2.5.0-next.10",
=======
        "@arkecosystem/core-container": "^2.5.19",
        "@arkecosystem/core-database": "^2.5.19",
        "@arkecosystem/core-event-emitter": "^2.5.19",
        "@arkecosystem/core-interfaces": "^2.5.19",
        "@arkecosystem/core-state": "^2.5.19",
        "@arkecosystem/core-transactions": "^2.5.19",
        "@arkecosystem/crypto": "^2.5.19",
>>>>>>> 0c153cb0
        "@types/better-sqlite3": "^5.4.0",
        "@types/fs-extra": "^8.0.0",
        "@types/pluralize": "^0.0.29",
        "better-sqlite3": "^5.4.0",
        "dayjs": "^1.8.15",
        "delay": "^4.3.0",
        "fs-extra": "^8.1.0",
        "lodash.clonedeep": "^4.5.0",
        "pluralize": "^8.0.0"
    },
    "devDependencies": {
<<<<<<< HEAD
        "@arkecosystem/core-utils": "^2.5.0-next.10",
=======
        "@arkecosystem/core-utils": "^2.5.19",
>>>>>>> 0c153cb0
        "@types/better-sqlite3": "^5.4.0",
        "@types/bip39": "^2.4.2",
        "@types/fs-extra": "^8.0.0",
        "@types/lodash.clonedeep": "^4.5.6",
        "@types/pluralize": "^0.0.29",
        "@types/random-seed": "^0.3.3",
        "bip39": "^3.0.2",
        "lodash.clonedeep": "^4.5.0",
        "random-seed": "^0.3.0"
    },
    "engines": {
        "node": ">=10.x"
    },
    "publishConfig": {
        "access": "public"
    }
}<|MERGE_RESOLUTION|>--- conflicted
+++ resolved
@@ -1,10 +1,6 @@
 {
     "name": "@arkecosystem/core-transaction-pool",
-<<<<<<< HEAD
     "version": "2.5.0-next.10",
-=======
-    "version": "2.5.19",
->>>>>>> 0c153cb0
     "description": "Transaction Pool Manager for ARK Core",
     "license": "MIT",
     "contributors": [
@@ -28,23 +24,14 @@
         "pretest": "bash ../../scripts/pre-test.sh"
     },
     "dependencies": {
-<<<<<<< HEAD
         "@arkecosystem/core-container": "^2.5.0-next.10",
         "@arkecosystem/core-database": "^2.5.0-next.10",
         "@arkecosystem/core-event-emitter": "^2.5.0-next.10",
         "@arkecosystem/core-interfaces": "^2.5.0-next.10",
         "@arkecosystem/core-state": "^2.5.0-next.10",
         "@arkecosystem/core-transactions": "^2.5.0-next.10",
+        "@arkecosystem/core-utils": "^2.5.0-next.10",
         "@arkecosystem/crypto": "^2.5.0-next.10",
-=======
-        "@arkecosystem/core-container": "^2.5.19",
-        "@arkecosystem/core-database": "^2.5.19",
-        "@arkecosystem/core-event-emitter": "^2.5.19",
-        "@arkecosystem/core-interfaces": "^2.5.19",
-        "@arkecosystem/core-state": "^2.5.19",
-        "@arkecosystem/core-transactions": "^2.5.19",
-        "@arkecosystem/crypto": "^2.5.19",
->>>>>>> 0c153cb0
         "@types/better-sqlite3": "^5.4.0",
         "@types/fs-extra": "^8.0.0",
         "@types/pluralize": "^0.0.29",
@@ -56,11 +43,6 @@
         "pluralize": "^8.0.0"
     },
     "devDependencies": {
-<<<<<<< HEAD
-        "@arkecosystem/core-utils": "^2.5.0-next.10",
-=======
-        "@arkecosystem/core-utils": "^2.5.19",
->>>>>>> 0c153cb0
         "@types/better-sqlite3": "^5.4.0",
         "@types/bip39": "^2.4.2",
         "@types/fs-extra": "^8.0.0",
