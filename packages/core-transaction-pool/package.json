{
    "name": "@arkecosystem/core-transaction-pool",
    "description": "Transaction Pool Manager for Ark Core",
    "version": "2.2.0",
    "contributors": [
        "Kristjan Košič <kristjan@ark.io>",
        "Brian Faust <brian@ark.io>",
        "Alex Barnsley <alex@ark.io>",
        "Vasil Dimov <vd@FreeBSD.org>",
        "Joshua Noack <joshua@ark.io>"
    ],
    "license": "MIT",
    "main": "dist/index",
    "types": "dist/index",
    "files": [
        "dist"
    ],
    "scripts": {
        "publish:alpha": "npm publish --tag alpha",
        "publish:beta": "npm publish --tag beta",
        "publish:rc": "npm publish --tag rc",
        "publish:latest": "npm publish --tag latest",
        "prepublishOnly": "yarn build",
        "pretest": "bash ../../scripts/pre-test.sh",
        "compile": "../../node_modules/typescript/bin/tsc",
        "build": "yarn clean && yarn compile",
        "build:watch": "yarn clean && yarn compile -w",
        "clean": "del dist",
        "docs": "../../node_modules/typedoc/bin/typedoc src --out docs",
        "lint": "../../node_modules/tslint/bin/tslint -c ../../tslint.json 'src/**/*.ts' '__tests__/**/*.ts' --fix",
        "updates": "../../node_modules/npm-check-updates/bin/npm-check-updates -a"
    },
    "dependencies": {
<<<<<<< HEAD
        "@arkecosystem/core-container": "^2.2.0-rc.0",
        "@arkecosystem/core-database": "^2.2.0-rc.0",
        "@arkecosystem/core-interfaces": "^2.2.0-rc.0",
        "@arkecosystem/core-transactions": "^2.2.0-rc.0",
        "@arkecosystem/crypto": "^2.2.0-rc.0",
        "@faustbrian/dato": "^0.1.0",
        "@types/better-sqlite3": "^5.2.2",
        "@types/fs-extra": "^5.0.5",
        "@types/pluralize": "^0.0.29",
=======
        "@arkecosystem/core-container": "^2.2.0",
        "@arkecosystem/core-database": "^2.2.0",
        "@arkecosystem/core-interfaces": "^2.2.0",
        "@arkecosystem/crypto": "^2.2.0",
>>>>>>> ac778f88
        "better-sqlite3": "^5.4.0",
        "bs58check": "^2.1.2",
        "delay": "^4.1.0",
        "fs-extra": "^7.0.1",
        "pluralize": "^7.0.0"
    },
    "devDependencies": {
        "@arkecosystem/core-test-utils": "^2.2.0",
        "@arkecosystem/core-utils": "^2.2.0",
        "@types/better-sqlite3": "^5.2.2",
        "@types/bip39": "^2.4.1",
        "@types/fs-extra": "^5.0.5",
        "@types/pluralize": "^0.0.29",
        "@types/random-seed": "^0.3.3",
        "bip39": "^2.5.0",
        "lodash.clonedeep": "^4.5.0",
        "random-seed": "^0.3.0"
    },
    "publishConfig": {
        "access": "public"
    },
    "engines": {
        "node": ">=10.x"
    }
}<|MERGE_RESOLUTION|>--- conflicted
+++ resolved
@@ -31,22 +31,15 @@
         "updates": "../../node_modules/npm-check-updates/bin/npm-check-updates -a"
     },
     "dependencies": {
-<<<<<<< HEAD
-        "@arkecosystem/core-container": "^2.2.0-rc.0",
-        "@arkecosystem/core-database": "^2.2.0-rc.0",
-        "@arkecosystem/core-interfaces": "^2.2.0-rc.0",
-        "@arkecosystem/core-transactions": "^2.2.0-rc.0",
-        "@arkecosystem/crypto": "^2.2.0-rc.0",
+        "@arkecosystem/core-container": "^2.2.0",
+        "@arkecosystem/core-database": "^2.2.0",
+        "@arkecosystem/core-interfaces": "^2.2.0",
+        "@arkecosystem/core-transactions": "^2.2.0",
+        "@arkecosystem/crypto": "^2.2.0",
         "@faustbrian/dato": "^0.1.0",
         "@types/better-sqlite3": "^5.2.2",
         "@types/fs-extra": "^5.0.5",
         "@types/pluralize": "^0.0.29",
-=======
-        "@arkecosystem/core-container": "^2.2.0",
-        "@arkecosystem/core-database": "^2.2.0",
-        "@arkecosystem/core-interfaces": "^2.2.0",
-        "@arkecosystem/crypto": "^2.2.0",
->>>>>>> ac778f88
         "better-sqlite3": "^5.4.0",
         "bs58check": "^2.1.2",
         "delay": "^4.1.0",
