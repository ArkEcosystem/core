--- conflicted
+++ resolved
@@ -40,13 +40,8 @@
         "pluralize": "^7.0.0"
     },
     "devDependencies": {
-<<<<<<< HEAD
-        "@arkecosystem/core-utils": "^2.3.0-next.5",
+        "@arkecosystem/core-utils": "^2.3.0-next.6",
         "@types/better-sqlite3": "^5.2.3",
-=======
-        "@arkecosystem/core-utils": "^2.3.0-next.6",
-        "@types/better-sqlite3": "^5.2.2",
->>>>>>> d84d80b4
         "@types/bip39": "^2.4.2",
         "@types/fs-extra": "^5.0.5",
         "@types/pluralize": "^0.0.29",
