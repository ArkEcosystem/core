'use strict'
const container = require('@arkecosystem/core-container')
const blockchain = container.resolvePlugin('blockchain')
const emitter = container.resolvePlugin('event-emitter')
const async = require('async')
const logger = container.resolvePlugin('logger')
const client = require('@arkecosystem/client')
const { crypto } = client
// const { slots, crypto } = client
const { Transaction } = client.models

module.exports = class TransactionPoolInterface {
  /**
   * Create a new transaction pool instance.
   * @param  {Object} options
   */
  constructor (options) {
    this.options = options
    this.walletManager = blockchain.database.walletManager

    if (!this.options.enabled) {
      logger.warn('Transaction pool is disabled - please enable if run in production')

      return
    }

    this.queue = async.queue((transaction, queueCallback) => {
      if (this.verifyTransaction(transaction)) {
        this.addTransaction(transaction)
        if (!transaction.isBroadcast) {
          this.broadcastTransaction(transaction)
        }
      }
      queueCallback()
    }, 1)
  }

  /**
   * Get a driver instance.
   * @return {TransactionPoolInterface}
   */
  driver () {
    return this.driver
  }

   /**
   * Get the number of transactions in the pool.
   * @return {Number}
   */
  async getPoolSize () {
    throw new Error('Method [getPoolSize] not implemented!')
  }

  /**
   * Broadcast transaction to additional peers.
   * @param {Transaction} transaction
   */
  async broadcastTransaction (transaction) {
    emitter.emit('broadcastTransactions', [transaction])
  }

  /**
   * Add a transaction to the pool.
   * @param {Transaction} transaction
   */
  async addTransaction (transaction) {
    if (this.driver) {
      await this.addTransaction(transaction)
    }
  }

  /**
   * Remove a transaction from the pool by transaction object.
   * @param  {Transaction} transaction
   * @return {void}
   */
  async removeTransaction (transaction) {
    throw new Error('Method [removeTransaction] not implemented!')
  }

  /**
   * Remove a transaction from the pool by id.
   * @param  {Number} id
   * @return {void}
   */
  async removeTransactionById (id) {
    throw new Error('Method [removeTransactionById] not implemented!')
  }

  /**
   * Remove multiple transactions from the pool.
   * @param  {Array} transactions
   * @return {void}
   */
  async removeTransactions (transactions) {
    throw new Error('Method [removeTransactions] not implemented!')
  }

  /**
   * Get a transaction from the pool by transaction id.
   * @param  {Number} id
   * @return {(Transaction|String)}
   */
  async getTransaction (id) {
    throw new Error('Method [getTransaction] not implemented!')
  }

  /**
   * Get all transactions within the specified range.
   * @param  {Number} start
   * @param  {Number} size
   * @return {Array}
   */
  async getTransactions (start, size) {
    throw new Error('Method [getTransactions] not implemented!')
  }

  /**
   * Get all transactions that are ready to be forged.
   * @param  {Number} start
   * @param  {Number} size
   * @return {Array}
   */
  async getTransactionsForForging (start, size) {
    throw new Error('Method [getTransactionsForForging] not implemented!')
  }

  /**
   * Add many transaction to the pool. Method called from blockchain, upon receiveing payload.
   * @param {Array}   transactions
   * @param {Boolean} isBroadcast
   */
  async addTransactions (transactions, isBroadcast) {
<<<<<<< HEAD
    if (!this.queue) return
    this.queue.push(transactions.map(tx => {
      let transaction = new Transaction(tx)
      transaction.isBroadcast = isBroadcast
=======
    this.queue.push(transactions
      .map(transaction => {
        transaction = new Transaction(transaction)
        transaction.isBroadcast = isBroadcast

        return transaction
      }))
  }

  /**
   * Check whether sender of transaction has exceeded max transactions in queue.
   * @param  {String} address
   * @return {(Boolean|void)}
   */
  async hasExceededMaxTransactions (transaction) {
    throw new Error('Method [hasExceededMaxTransactions] not implemented!')
  }

  /**
   * Get a sender public key by transaction id.
   * @param  {Number} id
   * @return {(String|void)}
   */
  async getPublicKeyById (id) {
    throw new Error('Method [getPublicKeyById] not implemented!')
  }
>>>>>>> 25835607

  /**
   * Get a sender public key by transaction id.
   * @param  {Transactions[]} transactions
   * @return {Object}
   */
  async determineExceededTransactions (transactions) {
    const response = {
      acceptable: [],
      exceeded: []
    }

    for (let i = 0; i < transactions.length; i++) {
      const transaction = transactions[i]
      if (await this.hasExceededMaxTransactions(transaction)) {
        response.exceeded.push(transaction)
      } else {
        response.acceptable.push(transaction)
      }
    }

    return response
  }

  /**
   * Removes any transactions in the pool that have already been forged.
   * Returns IDs of pending transactions that have yet to be forged.
   * @param  {Array} transactionIds
   * @return {Array}
   */
  async removeForgedAndGetPending (transactionIds) {
    const forgedIds = await blockchain.database.getForgedTransactionsIds(transactionIds)
    forgedIds.forEach(element => this.removeTransactionById(element))

    return transactionIds.filter(id => forgedIds.indexOf(id) === -1)
  }

  /**
   * Verify the given transaction.
   * @param  {Transaction} transaction
   * @return {Boolean}
   */
  verifyTransaction (transaction) {
    const wallet = this.walletManager.getWalletByPublicKey(transaction.senderPublicKey)

    return crypto.verify(transaction) && wallet.canApply(transaction)
  }
}<|MERGE_RESOLUTION|>--- conflicted
+++ resolved
@@ -131,12 +131,7 @@
    * @param {Boolean} isBroadcast
    */
   async addTransactions (transactions, isBroadcast) {
-<<<<<<< HEAD
     if (!this.queue) return
-    this.queue.push(transactions.map(tx => {
-      let transaction = new Transaction(tx)
-      transaction.isBroadcast = isBroadcast
-=======
     this.queue.push(transactions
       .map(transaction => {
         transaction = new Transaction(transaction)
@@ -163,7 +158,6 @@
   async getPublicKeyById (id) {
     throw new Error('Method [getPublicKeyById] not implemented!')
   }
->>>>>>> 25835607
 
   /**
    * Get a sender public key by transaction id.
