--- conflicted
+++ resolved
@@ -130,10 +130,14 @@
    * @param {Array}   transactions
    * @param {Boolean} isBroadcast
    */
-<<<<<<< HEAD
-  async addTransactions (transactions) {
+  async addTransactions (transactions, isBroadcast) {
     this.queue.push(transactions
-      .map(transaction => new Transaction(transaction)))
+      .map(transaction => {
+        transaction = new Transaction(transaction)
+        transaction.isBroadcast = isBroadcast
+
+        return transaction
+      }))
   }
 
   /**
@@ -144,17 +148,6 @@
   async hasExceededMaxTransactions (transaction) {
     throw new Error('Method [hasExceededMaxTransactions] not implemented!')
   }
-=======
-  async addTransactions (transactions, isBroadcast) {
-    this.queue.push(transactions.map(tx => {
-      let transaction = new Transaction(tx)
-      transaction.isBroadcast = isBroadcast
-
-      // TODO: for TESTING - REMOVE LATER ON expiration and time lock testing remove from production
-      // if (process.env.ARK_ENV === 'test') {
-      //   const current = slots.getTime()
-      //   transaction.data.expiration = current + Math.floor(Math.random() * Math.floor(1000) + 1)
->>>>>>> ad4ffc57
 
   /**
    * Get a sender public key by transaction id.
