{
    "name": "@arkecosystem/core-interfaces",
    "description": "Interface types for essential Ark core modules",
    "version": "2.2.0-rc.0",
    "contributors": [
        "François-Xavier Thoorens <fx@ark.io>",
        "Kristjan Košič <kristjan@ark.io>",
        "Brian Faust <brian@ark.io>",
        "Alex Barnsley <alex@ark.io>"
    ],
    "license": "MIT",
    "main": "dist/index",
    "types": "dist/index",
    "files": [
        "dist"
    ],
    "scripts": {
        "publish:alpha": "npm publish --tag alpha",
        "publish:beta": "npm publish --tag beta",
        "publish:rc": "npm publish --tag rc",
        "publish:latest": "npm publish --tag latest",
        "prepublishOnly": "yarn build",
        "pretest": "bash ../../scripts/pre-test.sh",
        "compile": "../../node_modules/typescript/bin/tsc",
        "build": "yarn clean && yarn compile",
        "build:watch": "yarn clean && yarn compile -w",
        "clean": "del dist",
        "docs": "../../node_modules/typedoc/bin/typedoc src --out docs",
        "lint": "../../node_modules/tslint/bin/tslint -c ../../tslint.json 'src/**/*.ts' --fix",
        "updates": "../../node_modules/npm-check-updates/bin/npm-check-updates -a"
    },
    "dependencies": {
<<<<<<< HEAD
        "@arkecosystem/crypto": "^2.2.0-beta.7",
        "@faustbrian/dato": "^0.1.0",
=======
        "@arkecosystem/crypto": "^2.2.0-rc.0",
>>>>>>> 1cdf96d0
        "awilix": "^4.2.0",
        "eventemitter3": "^3.1.0"
    },
    "publishConfig": {
        "access": "public"
    },
    "engines": {
        "node": ">=10.x"
    }
}<|MERGE_RESOLUTION|>--- conflicted
+++ resolved
@@ -30,12 +30,7 @@
         "updates": "../../node_modules/npm-check-updates/bin/npm-check-updates -a"
     },
     "dependencies": {
-<<<<<<< HEAD
-        "@arkecosystem/crypto": "^2.2.0-beta.7",
-        "@faustbrian/dato": "^0.1.0",
-=======
         "@arkecosystem/crypto": "^2.2.0-rc.0",
->>>>>>> 1cdf96d0
         "awilix": "^4.2.0",
         "eventemitter3": "^3.1.0"
     },
