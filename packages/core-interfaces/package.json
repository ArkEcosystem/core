--- conflicted
+++ resolved
@@ -1,13 +1,8 @@
 {
     "name": "@arkecosystem/core-interfaces",
-<<<<<<< HEAD
-    "version": "2.3.21",
+    "version": "2.3.22",
     "description": "Interface types for essential ARK Core modules",
     "license": "MIT",
-=======
-    "description": "Interface types for essential ARK Core modules",
-    "version": "2.3.22",
->>>>>>> 302000cc
     "contributors": [
         "François-Xavier Thoorens <fx@ark.io>",
         "Kristjan Košič <kristjan@ark.io>",
@@ -28,18 +23,9 @@
         "pretest": "bash ../../scripts/pre-test.sh"
     },
     "dependencies": {
-<<<<<<< HEAD
-        "@arkecosystem/crypto": "^2.3.21",
+        "@arkecosystem/crypto": "^2.3.22",
         "@faustbrian/dato": "^0.3.0",
         "awilix": "^4.2.2"
-=======
-        "@arkecosystem/crypto": "^2.3.22",
-        "@faustbrian/dato": "^0.2.0",
-        "awilix": "^4.2.1"
-    },
-    "publishConfig": {
-        "access": "public"
->>>>>>> 302000cc
     },
     "engines": {
         "node": ">=10.x"
