--- conflicted
+++ resolved
@@ -23,13 +23,8 @@
         "clean": "del dist"
     },
     "dependencies": {
-<<<<<<< HEAD
-        "@arkecosystem/crypto": "^2.3.18",
+        "@arkecosystem/crypto": "^2.3.21",
         "@faustbrian/dato": "^0.3.0",
-=======
-        "@arkecosystem/crypto": "^2.3.21",
-        "@faustbrian/dato": "^0.2.0",
->>>>>>> 12593271
         "awilix": "^4.2.1"
     },
     "publishConfig": {
