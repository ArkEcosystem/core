{
    "name": "@arkecosystem/core-interfaces",
    "description": "Interface types for essential Ark core modules",
    "version": "2.2.1",
    "contributors": [
        "François-Xavier Thoorens <fx@ark.io>",
        "Kristjan Košič <kristjan@ark.io>",
        "Brian Faust <brian@ark.io>",
        "Alex Barnsley <alex@ark.io>"
    ],
    "license": "MIT",
    "main": "dist/index",
    "types": "dist/index",
    "files": [
        "dist"
    ],
    "scripts": {
        "prepublishOnly": "yarn build",
        "pretest": "bash ../../scripts/pre-test.sh",
        "compile": "../../node_modules/typescript/bin/tsc",
        "build": "yarn clean && yarn compile",
        "build:watch": "yarn clean && yarn compile -w",
        "clean": "del dist"
    },
    "dependencies": {
        "@arkecosystem/crypto": "^2.2.1",
<<<<<<< HEAD
        "awilix": "^4.2.0",
=======
        "awilix": "^4.2.1",
>>>>>>> 66bd7628
        "eventemitter3": "^3.1.0"
    },
    "publishConfig": {
        "access": "public"
    },
    "engines": {
        "node": ">=10.x"
    }
}<|MERGE_RESOLUTION|>--- conflicted
+++ resolved
@@ -24,11 +24,7 @@
     },
     "dependencies": {
         "@arkecosystem/crypto": "^2.2.1",
-<<<<<<< HEAD
         "awilix": "^4.2.0",
-=======
-        "awilix": "^4.2.1",
->>>>>>> 66bd7628
         "eventemitter3": "^3.1.0"
     },
     "publishConfig": {
