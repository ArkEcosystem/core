--- conflicted
+++ resolved
@@ -23,13 +23,8 @@
         "clean": "del dist"
     },
     "dependencies": {
-<<<<<<< HEAD
-        "@arkecosystem/crypto": "^2.3.15",
+        "@arkecosystem/crypto": "^2.3.16",
         "@faustbrian/dato": "^0.3.0",
-=======
-        "@arkecosystem/crypto": "^2.3.16",
-        "@faustbrian/dato": "^0.2.0",
->>>>>>> c9da1f50
         "awilix": "^4.2.1"
     },
     "publishConfig": {
