{
    "name": "@arkecosystem/core-interfaces",
    "description": "Interface types for essential Ark core modules",
    "version": "2.2.0-alpha.8",
    "contributors": [
        "François-Xavier Thoorens <fx@ark.io>",
        "Kristjan Košič <kristjan@ark.io>",
        "Brian Faust <brian@ark.io>",
        "Alex Barnsley <alex@ark.io>"
    ],
    "license": "MIT",
    "main": "dist/index",
    "types": "dist/index",
    "files": [
        "dist"
    ],
    "scripts": {
        "prepublishOnly": "yarn build",
        "pretest": "bash ../../scripts/pre-test.sh",
        "compile": "../../node_modules/typescript/bin/tsc",
        "build": "yarn clean && yarn compile",
        "build:watch": "yarn clean && yarn compile -w",
        "clean": "del dist",
        "docs": "../../node_modules/typedoc/bin/typedoc src --out docs",
        "lint": "../../node_modules/tslint/bin/tslint -c ../../tslint.json 'src/**/*.ts' --fix",
        "updates": "../../node_modules/npm-check-updates/bin/npm-check-updates -a"
    },
    "dependencies": {
<<<<<<< HEAD
        "@arkecosystem/crypto": "2.2.0-alpha.8",
        "awilix": "^4.0.1",
        "eventemitter3": "^3.1.0",
        "lodash": "^4.17.11"
=======
        "@arkecosystem/crypto": "^2.1.1",
        "awilix": "^4.2.0",
        "eventemitter3": "^3.1.0"
>>>>>>> e8a187b1
    },
    "publishConfig": {
        "access": "public"
    },
    "engines": {
        "node": ">=10.x"
    }
}<|MERGE_RESOLUTION|>--- conflicted
+++ resolved
@@ -26,16 +26,10 @@
         "updates": "../../node_modules/npm-check-updates/bin/npm-check-updates -a"
     },
     "dependencies": {
-<<<<<<< HEAD
-        "@arkecosystem/crypto": "2.2.0-alpha.8",
-        "awilix": "^4.0.1",
+        "@arkecosystem/crypto": "^2.1.1",
+        "awilix": "^4.2.0",
         "eventemitter3": "^3.1.0",
         "lodash": "^4.17.11"
-=======
-        "@arkecosystem/crypto": "^2.1.1",
-        "awilix": "^4.2.0",
-        "eventemitter3": "^3.1.0"
->>>>>>> e8a187b1
     },
     "publishConfig": {
         "access": "public"
