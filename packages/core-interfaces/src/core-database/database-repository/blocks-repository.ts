import { Interfaces, Utils } from "@arkecosystem/crypto";
import { IBlocksPaginated } from "../business-repository";
import { ISearchParameters } from "../search";
import { IRepository } from "./repository";

export interface IBlocksRepository extends IRepository {
    findById(id: string): Promise<Interfaces.IBlockData>;
    findByIds(id: string[]): Promise<Interfaces.IBlockData[]>;

    findByHeight(height: number): Promise<Interfaces.IBlockData>;
    findByHeights(heights: number[]): Promise<Interfaces.IBlockData[]>;

    count(): Promise<number>;
    common(ids: string[]): Promise<Interfaces.IBlockData[]>;
    heightRange(start: number, end: number): Promise<Interfaces.IBlockData[]>;
    latest(): Promise<Interfaces.IBlockData>;
    recent(count: number): Promise<Interfaces.IBlockData[]>;

    statistics(): Promise<{
        numberOfTransactions: number;
        totalFee: Utils.BigNumber;
        totalAmount: Utils.BigNumber;
        count: number;
    }>;

    top(count: number): Promise<Interfaces.IBlockData[]>;
    delete(id: string): Promise<void>;

<<<<<<< HEAD
    search(params: SearchParameters): Promise<IBlocksPaginated>;
=======
    getBlockRewards(): Promise<any>;

    getLastForgedBlocks(): Promise<any>;

    getDelegatesForgedBlocks(): Promise<any>;

    /* TODO: Remove with V1 */
    findAll(params: ISearchParameters): Promise<IBlocksPaginated>;
    search(params: ISearchParameters): Promise<IBlocksPaginated>;
>>>>>>> e6c8406d
}<|MERGE_RESOLUTION|>--- conflicted
+++ resolved
@@ -26,17 +26,11 @@
     top(count: number): Promise<Interfaces.IBlockData[]>;
     delete(id: string): Promise<void>;
 
-<<<<<<< HEAD
-    search(params: SearchParameters): Promise<IBlocksPaginated>;
-=======
     getBlockRewards(): Promise<any>;
 
     getLastForgedBlocks(): Promise<any>;
 
     getDelegatesForgedBlocks(): Promise<any>;
 
-    /* TODO: Remove with V1 */
-    findAll(params: ISearchParameters): Promise<IBlocksPaginated>;
     search(params: ISearchParameters): Promise<IBlocksPaginated>;
->>>>>>> e6c8406d
 }