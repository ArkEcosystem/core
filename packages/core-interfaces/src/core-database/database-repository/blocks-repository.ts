import { Bignum } from "@arkecosystem/crypto";
import { IRepository } from "./repository";

export interface IBlocksRepository extends IRepository {
    /**
     * Find a block by its ID.
     */
    findById(id: string): Promise<any>;

    /**
     * Get all of the blocks at the given heights.
     * @param {Array} heights the heights of the blocks to retrieve
     * @return {Promise}
     */
<<<<<<< HEAD
    findByHeight(heights: number[] | string[]): Promise<any>;
=======
    findByHeight(heights): Promise<any>;
>>>>>>> 87feec5f

    /**
     * Count the number of records in the database.
     */
    count(): Promise<number>;

    /**
     * Get all of the common blocks from the database.
     */
    common(ids: string[]): Promise<any[]>;

    /**
     * Get all of the blocks within the given height range and order them by height.
     */
    heightRange(start: number, end: number): Promise<any[]>;

    /**
     * Get the last created block from the database.
     */
    latest(): Promise<any>;

    /**
     * Get the most recently created blocks ids from the database.
     * @return {Promise}
     */
    recent(count: number): Promise<any[]>;

    /**
     * Get statistics about all blocks from the database.
     */
    statistics(): Promise<{
        numberOfTransactions: number;
        totalFee: Bignum;
        totalAmount: Bignum;
        count: number;
    }>;

    /**
     * Get top count blocks
     */
    top(count: number): Promise<any[]>;

    /**
     * Delete the block from the database.
     */
    delete(id: string): Promise<void>;
}<|MERGE_RESOLUTION|>--- conflicted
+++ resolved
@@ -12,11 +12,7 @@
      * @param {Array} heights the heights of the blocks to retrieve
      * @return {Promise}
      */
-<<<<<<< HEAD
-    findByHeight(heights: number[] | string[]): Promise<any>;
-=======
     findByHeight(heights): Promise<any>;
->>>>>>> 87feec5f
 
     /**
      * Count the number of records in the database.
