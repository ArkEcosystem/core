--- conflicted
+++ resolved
@@ -1,14 +1,9 @@
 import { IDatabaseModel } from "../database-model";
 
 export interface IRepository {
-<<<<<<< HEAD
-    estimate(): Promise<number>;
-=======
-
     getModel(): IDatabaseModel;
 
     estimate() : Promise<number>;
->>>>>>> 57374e6e
 
     truncate(): Promise<void>;
 
