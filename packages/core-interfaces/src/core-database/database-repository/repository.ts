import { IModel } from "../database-model";

export interface IRepository {
    getModel(): IModel;

<<<<<<< HEAD
    insert(item: object | object[]): Promise<void>;
=======
    truncate(): Promise<void>;

    insert(item: object | object[], db?: any): Promise<void>;
>>>>>>> a0ba29b6

    update(item: object | object[]): Promise<void>;
}<|MERGE_RESOLUTION|>--- conflicted
+++ resolved
@@ -3,13 +3,9 @@
 export interface IRepository {
     getModel(): IModel;
 
-<<<<<<< HEAD
-    insert(item: object | object[]): Promise<void>;
-=======
     truncate(): Promise<void>;
 
     insert(item: object | object[], db?: any): Promise<void>;
->>>>>>> a0ba29b6
 
     update(item: object | object[]): Promise<void>;
 }