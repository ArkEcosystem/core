--- conflicted
+++ resolved
@@ -43,9 +43,6 @@
      * Delete transactions with blockId
      */
     deleteByBlockId(blockId: string): Promise<void>;
-<<<<<<< HEAD
-=======
-
 
     findAllByWallet(wallet: any, paginate?: SearchPaginate, orderBy?: SearchOrderBy[]): Promise<any>;
 
@@ -55,6 +52,4 @@
     findAll(parameters: SearchParameters): Promise<any>;
 
     search(parameters: SearchParameters): Promise<any>;
-
->>>>>>> 57374e6e
 }