import { Blocks, Interfaces, Transactions } from "@arkecosystem/crypto";
import { EventEmitter, Logger } from "../index";
import { IRoundInfo } from "../shared";
import {
    IBlocksBusinessRepository,
    IDelegatesBusinessRepository,
    ITransactionsBusinessRepository,
    IWalletsBusinessRepository,
} from "./business-repository";
import { IConnection } from "./database-connection";
import { IDelegateWallet, IWalletManager } from "./wallet-manager";

export interface IDatabaseService {
    walletManager: IWalletManager;

    wallets: IWalletsBusinessRepository;

    delegates: IDelegatesBusinessRepository;

    blocksBusinessRepository: IBlocksBusinessRepository;

    transactionsBusinessRepository: ITransactionsBusinessRepository;

    connection: IConnection;

    logger: Logger.ILogger;

    emitter: EventEmitter.EventEmitter;

    config: any;

    options: any;

    cache: Map<any, any>;

    restoredDatabaseIntegrity: boolean;

    verifyBlockchain(): Promise<{ valid: boolean; errors: any[] }>;

    getActiveDelegates(roundInfo: IRoundInfo, delegates?: IDelegateWallet[]): Promise<IDelegateWallet[]>;

    restoreCurrentRound(height: number): Promise<void>;

    buildWallets(): Promise<boolean>;

    saveBlock(block: Blocks.Block): Promise<void>;

    // TODO: These methods are exposing database terminology on the business layer, not a fan...

    enqueueDeleteBlock(block: Blocks.Block): void;

    enqueueDeleteRound(height: number): void;

    commitQueuedQueries(): Promise<void>;

    deleteBlock(block: Blocks.Block): Promise<void>;

    getBlock(id: string): Promise<Blocks.Block>;

    getLastBlock(): Promise<Blocks.Block>;

    getBlocks(offset: number, limit: number): Promise<any[]>;

    /**
     * Get the blocks at the given heights.
     * The transactions for those blocks will not be loaded like in `getBlocks()`.
     * @param {Array} heights array of arbitrary block heights
     * @return {Array} array for the corresponding blocks. The element (block) at index `i`
     * in the resulting array corresponds to the requested height at index `i` in the input
     * array heights[]. For example, if
     * heights[0] = 100
     * heights[1] = 200
     * heights[2] = 150
     * then the result array will have the same number of elements (3) and will be:
     * result[0] = block at height 100
     * result[1] = block at height 200
     * result[2] = block at height 150
     * If some of the requested blocks do not exist in our chain (requested height is larger than
     * the height of our blockchain), then that element will be `undefined` in the resulting array
     * @throws Error
     */
    getBlocksByHeight(heights: number[]): Promise<any[]>;

    getTopBlocks(count: number): Promise<any[]>;

    getRecentBlockIds(): Promise<string[]>;

    saveRound(activeDelegates: IDelegateWallet[]): Promise<void>;

    deleteRound(round: number): Promise<void>;

    getTransaction(id: string): Promise<any>;

    getForgedTransactionsIds(ids: string[]): Promise<any[]>;

    init(): Promise<void>;

    reset(): Promise<void>;

    loadBlocksFromCurrentRound(): Promise<void>;

    loadTransactionsForBlocks(blocks): Promise<void>;

    updateDelegateStats(delegates: IDelegateWallet[]): void;

    applyRound(height: number): Promise<void>;

    revertRound(height: number): Promise<void>;

    applyBlock(block: Blocks.Block): Promise<boolean>;

    revertBlock(block: Blocks.Block): Promise<void>;

    verifyTransaction(transaction: Transactions.Transaction): Promise<boolean>;

<<<<<<< HEAD
    getBlocksForRound(round?: number): Promise<Blocks.Block[]>;
=======
    getBlocksForRound(roundInfo?: IRoundInfo): Promise<models.Block[]>;
>>>>>>> b60364c6

    getCommonBlocks(ids: string[]): Promise<Interfaces.IBlockData[]>;
}<|MERGE_RESOLUTION|>--- conflicted
+++ resolved
@@ -113,11 +113,7 @@
 
     verifyTransaction(transaction: Transactions.Transaction): Promise<boolean>;
 
-<<<<<<< HEAD
-    getBlocksForRound(round?: number): Promise<Blocks.Block[]>;
-=======
-    getBlocksForRound(roundInfo?: IRoundInfo): Promise<models.Block[]>;
->>>>>>> b60364c6
+    getBlocksForRound(roundInfo?: IRoundInfo): Promise<Blocks.Block[]>;
 
     getCommonBlocks(ids: string[]): Promise<Interfaces.IBlockData[]>;
 }