--- conflicted
+++ resolved
@@ -6,13 +6,8 @@
     ITransactionsBusinessRepository,
     IWalletsBusinessRepository,
 } from "./business-repository";
-<<<<<<< HEAD
 import { IConnection } from "./database-connection";
-import { IWalletManager } from "./wallet-manager";
-=======
-import { IDatabaseConnection } from "./database-connection";
 import { IDelegateWallet, IWalletManager } from "./wallet-manager";
->>>>>>> 327b98c6
 
 export interface IDatabaseService {
     walletManager: IWalletManager;
