import { IWallet } from "../wallet-manager";
import { IParameters } from "./parameters";

export interface IWalletsBusinessRepository {
<<<<<<< HEAD
    all(): models.Wallet[];

    findAll(params?: IParameters): { count: number; rows: models.Wallet[] };

    findAllByVote(publicKey: string, params?: IParameters): { count: number; rows: models.Wallet[] };

    findById(id: string): models.Wallet;

    count(): number;

    top(params?: IParameters): { count: number; rows: models.Wallet[] };

    search<T extends IParameters>(params: T): { count: number; rows: models.Wallet[] };
=======
    all(): IWallet[];

    findAll(params?: IParameters): { count: number; rows: IWallet[] };

    findAllByVote(publicKey: string, params?: IParameters): { count: number; rows: IWallet[] };

    findById(id: string): IWallet;

    count(): number;

    top(params?: IParameters): { count: number; rows: IWallet[] };

    search<T extends IParameters>(params: T): { count: number; rows: IWallet[] };
>>>>>>> 66bd7628
}<|MERGE_RESOLUTION|>--- conflicted
+++ resolved
@@ -2,21 +2,6 @@
 import { IParameters } from "./parameters";
 
 export interface IWalletsBusinessRepository {
-<<<<<<< HEAD
-    all(): models.Wallet[];
-
-    findAll(params?: IParameters): { count: number; rows: models.Wallet[] };
-
-    findAllByVote(publicKey: string, params?: IParameters): { count: number; rows: models.Wallet[] };
-
-    findById(id: string): models.Wallet;
-
-    count(): number;
-
-    top(params?: IParameters): { count: number; rows: models.Wallet[] };
-
-    search<T extends IParameters>(params: T): { count: number; rows: models.Wallet[] };
-=======
     all(): IWallet[];
 
     findAll(params?: IParameters): { count: number; rows: IWallet[] };
@@ -30,5 +15,4 @@
     top(params?: IParameters): { count: number; rows: IWallet[] };
 
     search<T extends IParameters>(params: T): { count: number; rows: IWallet[] };
->>>>>>> 66bd7628
 }