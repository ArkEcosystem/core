<<<<<<< HEAD
import { models, Transaction } from "@arkecosystem/crypto";
import { Logger } from "../index";

=======
import { Bignum, IMultiSignatureAsset, ITransactionData, models, Transaction } from "@arkecosystem/crypto";
import { Logger } from "../index";

export interface IWallet {
    address: string;
    publicKey: string | null;
    secondPublicKey: string | null;
    balance: Bignum;
    vote: string;
    voted: boolean;
    username: string | null;
    lastBlock: any;
    voteBalance: Bignum;
    multisignature?: IMultiSignatureAsset;
    dirty: boolean;
    producedBlocks: number;
    forgedFees: Bignum;
    forgedRewards: Bignum;
    rate?: number;

    verifySignatures(transaction: ITransactionData, multisignature: IMultiSignatureAsset): boolean;
}

>>>>>>> 66bd7628
export interface IWalletManager {
    logger: Logger.ILogger;

    config: any;

    reset(): void;

    allByAddress(): IWallet[];

    allByPublicKey(): IWallet[];

    allByUsername(): IWallet[];

    findByAddress(address: string): IWallet;

    exists(addressOrPublicKey: string): boolean;

    findByPublicKey(publicKey: string): IWallet;

    findByUsername(username: string): IWallet;

    index(wallets: IWallet[]): void;

    reindex(wallet: IWallet): void;

    clear(): void;

    loadActiveDelegateList(maxDelegateCount: number, height?: number): any[];

    buildVoteBalances(): void;

    applyBlock(block: models.Block): void;

    revertBlock(block: models.Block): void;

    applyTransaction(transaction: Transaction);

    revertTransaction(transaction: Transaction);

    isDelegate(publicKey: string): boolean;

    canBePurged(wallet: IWallet): boolean;

    forgetByAddress(address: string): void;

    forgetByPublicKey(publicKey: string): void;

    forgetByUsername(username: string): void;

    setByAddress(address: string, wallet: IWallet): void;

    setByPublicKey(publicKey: string, wallet: IWallet): void;

    setByUsername(username: string, wallet: IWallet): void;

    purgeEmptyNonDelegates(): void;
}<|MERGE_RESOLUTION|>--- conflicted
+++ resolved
@@ -1,8 +1,3 @@
-<<<<<<< HEAD
-import { models, Transaction } from "@arkecosystem/crypto";
-import { Logger } from "../index";
-
-=======
 import { Bignum, IMultiSignatureAsset, ITransactionData, models, Transaction } from "@arkecosystem/crypto";
 import { Logger } from "../index";
 
@@ -26,7 +21,6 @@
     verifySignatures(transaction: ITransactionData, multisignature: IMultiSignatureAsset): boolean;
 }
 
->>>>>>> 66bd7628
 export interface IWalletManager {
     logger: Logger.ILogger;
 
