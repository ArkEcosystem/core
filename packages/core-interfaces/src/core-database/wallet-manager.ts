--- conflicted
+++ resolved
@@ -1,10 +1,5 @@
-<<<<<<< HEAD
 import { Interfaces, Utils } from "@arkecosystem/crypto";
-import { Logger } from "../index";
-=======
-import { Bignum, IMultiSignatureAsset, ITransactionData, models, Transaction } from "@arkecosystem/crypto";
 import { Logger, Shared } from "../index";
->>>>>>> 689431ee
 import { IRoundInfo } from "../shared";
 
 export interface IWallet {
@@ -67,13 +62,9 @@
 
     buildVoteBalances(): void;
 
-<<<<<<< HEAD
     applyBlock(block: Interfaces.IBlock): void;
-=======
+
     buildDelegateRanking(delegates: IWallet[], roundInfo?: Shared.IRoundInfo): IDelegateWallet[];
-
-    applyBlock(block: models.Block): void;
->>>>>>> 689431ee
 
     revertBlock(block: Interfaces.IBlock): void;
 
