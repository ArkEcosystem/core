--- conflicted
+++ resolved
@@ -93,7 +93,6 @@
 
     forgetByUsername(username: string): void;
 
-<<<<<<< HEAD
     forgetByLockId(lockId: string): void;
 
     setByAddress(address: string, wallet: IWallet): void;
@@ -104,8 +103,6 @@
 
     setByLockId(lockId: string, wallet: IWallet): void;
 
-=======
->>>>>>> 5fee3196
     hasByAddress(address: string): boolean;
 
     hasByPublicKey(publicKey: string): boolean;
