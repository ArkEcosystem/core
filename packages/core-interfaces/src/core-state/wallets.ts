--- conflicted
+++ resolved
@@ -49,11 +49,9 @@
 
     allByUsername(): IWallet[];
 
-<<<<<<< HEAD
     allByLockId(): IWallet[];
-=======
+
     findById(id: string): IWallet;
->>>>>>> 26cdfd01
 
     findByAddress(address: string): IWallet;
 
