import dayjs from "dayjs-ext";

import { constants, models } from "@arkecosystem/crypto";

export interface IAddTransactionResponse {
    success: boolean;
}
export interface IAddTransactionErrorResponse extends IAddTransactionResponse {
    transaction: models.Transaction;
    type: string;
    message: string;
    success: boolean;
}

export interface ITransactionPool {
    options: any;

    make(): Promise<this>;

    /**
     * Get a driver instance.
     */
    driver(): () => any;

    /**
     * Disconnect from transaction pool.
     * @return {void}
     */
    disconnect(): void;

    /**
     * Get the number of transactions in the pool.
     */
    getPoolSize(): number;

    /**
     * Get the number of transactions in the pool from a specific sender\
     */
    getSenderSize(senderPublicKey: string): number;

    /**
     * Add many transactions to the pool.
     * @param {Array}   transactions, already transformed and verified
     * by transaction guard - must have serialized field
     * @return {Object} like
     * {
     *   added: [ ... successfully added transactions ... ],
     *   notAdded: [ { transaction: Transaction, type: String, message: String }, ... ]
     * }
     */
    addTransactions(
        transactions: models.Transaction[],
    ): {
        added: models.Transaction[];
        notAdded: IAddTransactionErrorResponse[];
    };

    /**
     * Add a transaction to the pool.
     */
    addTransaction(transaction: models.Transaction): IAddTransactionResponse;

    /**
     * Remove a transaction from the pool by transaction object.
     * @param  {Transaction} transaction
     * @return {void}
     */
    removeTransaction(transaction: models.Transaction): void;

    /**
     * Remove a transaction from the pool by id.
     */
    removeTransactionById(id: string, senderPublicKey?: string): void;

    /**
     * Get all transactions that are ready to be forged.
     */
    getTransactionsForForging(blockSize: number): string[];

    /**
     * Get a transaction by transaction id.
     */
    getTransaction(id: string): models.Transaction;

    /**
     * Get all transactions within the specified range [start, start + size), ordered by fee.
     * @return {(Array|void)} array of serialized transaction hex strings
     */
<<<<<<< HEAD
    getTransactions(start: number, size: number): Buffer[];
=======
    getTransactions(start: number, size: number, maxBytes?: number): string[];
>>>>>>> e4d0658f

    /**
     * Get all transactions within the specified range [start, start + size).
     * @return {Array} array of transactions IDs in the specified range
     */
    getTransactionIdsForForging(start: number, size: number): string[];

    /**
     * Get data from all transactions within the specified range [start, start + size).
     * Transactions are ordered by fee (highest fee first) or by
     * insertion time, if fees equal (earliest transaction first).
     * @return {Array} array of transaction[property]
     */
    getTransactionsData(start: number, size: number, property: string, maxBytes?: number): any[];

    /**
     * Remove all transactions from the transaction pool belonging to specific sender.
     */
    removeTransactionsForSender(senderPublicKey: string): void;

    /**
     * Check whether sender of transaction has exceeded max transactions in queue.
     */
    hasExceededMaxTransactions(transaction: models.ITransactionData): boolean;

    /**
     * Flush the pool (delete all transactions from it).
     */
    flush(): void;

    /**
     * Checks if a transaction exists in the pool.
     */
    transactionExists(transactionId: string): any;

    /**
     * Check if transaction sender is blocked
     * @return {Boolean}
     */
    isSenderBlocked(senderPublicKey: string): boolean;

    /**
     * Blocks sender for a specified time
     */
    blockSender(senderPublicKey: string): dayjs.Dayjs;

    /**
     * Processes recently accepted block by the blockchain.
     * It removes block transaction from the pool and adjusts
     * pool wallets for non existing transactions.
     *
     * @param  {Object} block
     * @return {void}
     */
    acceptChainedBlock(block: models.Block): void;

    /**
     * Rebuild pool manager wallets
     * Removes all the wallets from pool manager and applies transaction from pool - if any
     * It waits for the node to sync, and then check the transactions in pool
     * and validates them and apply to the pool manager.
     */
    buildWallets(): Promise<void>;

    purgeByPublicKey(senderPublicKey: string): void;

    /**
     * Purges all transactions from senders with at least one
     * invalid transaction.
     */
    purgeSendersWithInvalidTransactions(block: models.Block): void;

    /**
     * Purges all transactions from the block.
     * Purges if transaction exists. It assumes that if trx exists that also wallet exists in pool
     */
    purgeBlock(block: models.Block): void;

    /**
     * Check whether a given sender has any transactions of the specified type
     * in the pool.
     */
    senderHasTransactionsOfType(senderPublicKey: string, transactionType: constants.TransactionTypes): boolean;
}<|MERGE_RESOLUTION|>--- conflicted
+++ resolved
@@ -86,11 +86,7 @@
      * Get all transactions within the specified range [start, start + size), ordered by fee.
      * @return {(Array|void)} array of serialized transaction hex strings
      */
-<<<<<<< HEAD
-    getTransactions(start: number, size: number): Buffer[];
-=======
-    getTransactions(start: number, size: number, maxBytes?: number): string[];
->>>>>>> e4d0658f
+    getTransactions(start: number, size: number, maxBytes?: number): Buffer[];
 
     /**
      * Get all transactions within the specified range [start, start + size).
@@ -104,7 +100,7 @@
      * insertion time, if fees equal (earliest transaction first).
      * @return {Array} array of transaction[property]
      */
-    getTransactionsData(start: number, size: number, property: string, maxBytes?: number): any[];
+    getTransactionsData(start: number, size: number, property: string, maxBytes?: number): string[] | Buffer[];
 
     /**
      * Remove all transactions from the transaction pool belonging to specific sender.
