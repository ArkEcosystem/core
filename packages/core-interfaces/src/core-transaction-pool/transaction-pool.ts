--- conflicted
+++ resolved
@@ -85,11 +85,7 @@
      * Get all transactions within the specified range [start, start + size), ordered by fee.
      * @return {(Array|void)} array of serialized transaction hex strings
      */
-<<<<<<< HEAD
-    getTransactions(start: number, size: number, maxBytes?: number): string[];
-=======
     getTransactions(start: number, size: number, maxBytes: number): string[];
->>>>>>> 64f22770
 
     /**
      * Get all transactions within the specified range [start, start + size).
@@ -103,11 +99,7 @@
      * insertion time, if fees equal (earliest transaction first).
      * @return {Array} array of transaction[property]
      */
-<<<<<<< HEAD
-    getTransactionsData(start: number, size: number, property: string, maxBytes?: number): any[];
-=======
     getTransactionsData(start: number, size: number, property: string, maxBytes: number): any[];
->>>>>>> 64f22770
 
     /**
      * Remove all transactions from the transaction pool belonging to specific sender.
