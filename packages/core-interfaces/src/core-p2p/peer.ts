import { Dato } from "@faustbrian/dato";
import { IPeerVerificationResult } from "./peer-verifier";

export interface IPeer {
    readonly url: string;

    ip: string;
    port: number;

    nethash: string;
    version: string;
    os: string;

    latency: number;
    downloadSize: number;
    headers: Record<string, string | number>;
    state: any; // @TODO: add an interface/type
    lastPinged: Dato | null;
    verificationResult: IPeerVerificationResult | null;

    // @TODO: review and remove them where appropriate
    status: any;
<<<<<<< HEAD
    socketError: any; // @TODO: store errors in the PeerConnector
=======
    commonBlocks: any;
>>>>>>> da3d3588

    setHeaders(headers: Record<string, string>): void;

    isVerified(): boolean;
    isForked(): boolean;
    recentlyPinged(): boolean;

    toBroadcast(): IPeerBroadcast;
}

export interface IPeerBroadcast {
    ip: string;
    port: number;
    nethash: string;
    version: string;
    os: string;
    height: number;
    latency: number;
}<|MERGE_RESOLUTION|>--- conflicted
+++ resolved
@@ -20,11 +20,6 @@
 
     // @TODO: review and remove them where appropriate
     status: any;
-<<<<<<< HEAD
-    socketError: any; // @TODO: store errors in the PeerConnector
-=======
-    commonBlocks: any;
->>>>>>> da3d3588
 
     setHeaders(headers: Record<string, string>): void;
 
