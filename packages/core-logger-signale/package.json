--- conflicted
+++ resolved
@@ -1,13 +1,8 @@
 {
     "name": "@arkecosystem/core-logger-signale",
-<<<<<<< HEAD
-    "version": "2.3.21",
+    "version": "2.3.22",
     "description": "Signale integration for ARK Core",
     "license": "MIT",
-=======
-    "description": "Signale integration for ARK Core",
-    "version": "2.3.22",
->>>>>>> 302000cc
     "contributors": [
         "Brian Faust <brian@ark.io>"
     ],
