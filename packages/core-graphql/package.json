{
    "name": "@arkecosystem/core-graphql",
    "description": "GraphQL Integration for Ark Core",
    "version": "2.2.0-beta.3",
    "contributors": [
        "Lúcio Rubens <lucio@ark.io>"
    ],
    "license": "MIT",
    "main": "dist/index.js",
    "files": [
        "dist"
    ],
    "scripts": {
<<<<<<< HEAD
=======
        "publish:alpha": "npm publish --tag alpha",
        "publish:beta": "npm publish --tag beta",
        "publish:rc": "npm publish --tag rc",
        "publish:stable": "npm publish --tag latest",
>>>>>>> e4d0658f
        "prepublishOnly": "yarn build",
        "pretest": "yarn lint && yarn build",
        "compile": "../../node_modules/typescript/bin/tsc",
        "build": "yarn clean && yarn compile",
        "build:watch": "yarn clean && yarn compile -w",
        "clean": "del dist",
        "docs": "../../node_modules/typedoc/bin/typedoc src --out docs",
        "lint": "../../node_modules/tslint/bin/tslint -c ../../tslint.json 'src/**/*.ts' '__tests__/**/*.ts' --fix",
        "test": "cross-env CORE_ENV=test jest --runInBand --forceExit",
        "test:coverage": "cross-env CORE_ENV=test jest --coverage --coveragePathIgnorePatterns='/(defaults.ts|index.ts)$' --runInBand --forceExit",
        "test:debug": "cross-env CORE_ENV=test node --inspect-brk ../../node_modules/.bin/jest --runInBand",
        "test:watch": "cross-env CORE_ENV=test jest --runInBand --watch",
        "test:watch:all": "cross-env CORE_ENV=test jest --runInBand --watchAll",
        "updates": "../../node_modules/npm-check-updates/bin/npm-check-updates -a"
    },
    "dependencies": {
<<<<<<< HEAD
        "@arkecosystem/core-interfaces": "^2.1.0",
        "@arkecosystem/core-container": "^2.1.0",
        "@arkecosystem/core-http-utils": "^2.1.0",
        "@arkecosystem/crypto": "^2.1.0",
        "apollo-server-hapi": "^2.3.1",
=======
        "@arkecosystem/core-container": "^2.2.0-beta.3",
        "@arkecosystem/core-http-utils": "^2.2.0-beta.3",
        "@arkecosystem/core-interfaces": "^2.2.0-beta.3",
        "@arkecosystem/crypto": "^2.2.0-beta.3",
        "apollo-server-hapi": "^2.4.0",
>>>>>>> e4d0658f
        "dayjs-ext": "^2.2.0",
        "graphql-tools-types": "^1.2.1"
    },
    "devDependencies": {
        "@arkecosystem/core-test-utils": "^2.1.1"
    },
    "publishConfig": {
        "access": "public"
    },
    "engines": {
        "node": ">=10.x"
    },
    "jest": {
        "preset": "../../jest-preset.json"
    }
}<|MERGE_RESOLUTION|>--- conflicted
+++ resolved
@@ -11,13 +11,10 @@
         "dist"
     ],
     "scripts": {
-<<<<<<< HEAD
-=======
         "publish:alpha": "npm publish --tag alpha",
         "publish:beta": "npm publish --tag beta",
         "publish:rc": "npm publish --tag rc",
         "publish:stable": "npm publish --tag latest",
->>>>>>> e4d0658f
         "prepublishOnly": "yarn build",
         "pretest": "yarn lint && yarn build",
         "compile": "../../node_modules/typescript/bin/tsc",
@@ -34,19 +31,11 @@
         "updates": "../../node_modules/npm-check-updates/bin/npm-check-updates -a"
     },
     "dependencies": {
-<<<<<<< HEAD
-        "@arkecosystem/core-interfaces": "^2.1.0",
-        "@arkecosystem/core-container": "^2.1.0",
-        "@arkecosystem/core-http-utils": "^2.1.0",
-        "@arkecosystem/crypto": "^2.1.0",
-        "apollo-server-hapi": "^2.3.1",
-=======
         "@arkecosystem/core-container": "^2.2.0-beta.3",
         "@arkecosystem/core-http-utils": "^2.2.0-beta.3",
         "@arkecosystem/core-interfaces": "^2.2.0-beta.3",
         "@arkecosystem/crypto": "^2.2.0-beta.3",
         "apollo-server-hapi": "^2.4.0",
->>>>>>> e4d0658f
         "dayjs-ext": "^2.2.0",
         "graphql-tools-types": "^1.2.1"
     },
