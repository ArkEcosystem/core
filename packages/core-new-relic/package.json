--- conflicted
+++ resolved
@@ -18,13 +18,8 @@
         "clean": "del dist"
     },
     "dependencies": {
-<<<<<<< HEAD
-        "@arkecosystem/core-container": "^2.3.0-next.4",
+        "@arkecosystem/core-container": "^2.3.0-next.5",
         "newrelic": "^5.6.3"
-=======
-        "@arkecosystem/core-container": "^2.3.0-next.5",
-        "newrelic": "^5.6.1"
->>>>>>> b60364c6
     },
     "publishConfig": {
         "access": "public"
