{
    "name": "@arkecosystem/core-new-relic",
    "description": "New Relic integration for ARK Core.",
    "version": "2.3.18",
    "contributors": [
        "Brian Faust <brian@ark.io>"
    ],
    "license": "MIT",
    "main": "dist/index.js",
    "files": [
        "dist"
    ],
    "scripts": {
        "prepublishOnly": "yarn build",
        "compile": "../../node_modules/typescript/bin/tsc",
        "build": "yarn clean && yarn compile",
        "build:watch": "yarn clean && yarn compile -w",
        "clean": "del dist"
    },
    "dependencies": {
<<<<<<< HEAD
        "@arkecosystem/core-container": "^2.3.15",
        "newrelic": "^5.6.4"
=======
        "@arkecosystem/core-container": "^2.3.18",
        "newrelic": "^5.6.1"
>>>>>>> b74ec6a8
    },
    "publishConfig": {
        "access": "public"
    },
    "engines": {
        "node": ">=10.x <11.0.0"
    }
}<|MERGE_RESOLUTION|>--- conflicted
+++ resolved
@@ -18,13 +18,8 @@
         "clean": "del dist"
     },
     "dependencies": {
-<<<<<<< HEAD
-        "@arkecosystem/core-container": "^2.3.15",
+        "@arkecosystem/core-container": "^2.3.18",
         "newrelic": "^5.6.4"
-=======
-        "@arkecosystem/core-container": "^2.3.18",
-        "newrelic": "^5.6.1"
->>>>>>> b74ec6a8
     },
     "publishConfig": {
         "access": "public"
