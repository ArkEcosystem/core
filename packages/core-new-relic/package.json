--- conflicted
+++ resolved
@@ -18,13 +18,8 @@
         "prepublishOnly": "yarn build"
     },
     "dependencies": {
-<<<<<<< HEAD
-        "@arkecosystem/core-container": "^2.5.0-next.5",
+        "@arkecosystem/core-container": "^2.5.0-next.6",
         "newrelic": "^5.10.0"
-=======
-        "@arkecosystem/core-container": "^2.5.0-next.6",
-        "newrelic": "^5.9.0"
->>>>>>> 05cc9b9f
     },
     "devDependencies": {
         "@types/newrelic": "^4.11.0"
