const Sntp = require('sntp')
const shuffle = require('lodash/shuffle')
const logger = require('@arkecosystem/core-plugin-manager').get('logger')

module.exports = async (hosts) => {
  hosts = shuffle(hosts)

  for (let i = hosts.length - 1; i >= 0; i--) {
    try {
      const time = await Sntp.time({ host: hosts[i], timeout: 1000 })

      return Promise.resolve({ time, host: hosts[i] })
    } catch (err) {
<<<<<<< HEAD
      logger.error(`Host ${hosts[i]} responded with error: ${err.message}`)
=======
      logger.error(`Host ${hosts[i]} responsed with: ${err.message}`)
>>>>>>> b6136478
    }
  }

  Promise.reject(new Error('Please check your NTP connectivity, couldn\'t connect to any host.'))
}<|MERGE_RESOLUTION|>--- conflicted
+++ resolved
@@ -11,11 +11,7 @@
 
       return Promise.resolve({ time, host: hosts[i] })
     } catch (err) {
-<<<<<<< HEAD
-      logger.error(`Host ${hosts[i]} responded with error: ${err.message}`)
-=======
       logger.error(`Host ${hosts[i]} responsed with: ${err.message}`)
->>>>>>> b6136478
     }
   }
 
