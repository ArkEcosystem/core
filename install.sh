#!/usr/bin/env bash

set -e

# Typography
red=$(tput setaf 1)
green=$(tput setaf 2)
yellow=$(tput setaf 3)
lila=$(tput setaf 4)
pink=$(tput setaf 5)
blue=$(tput setaf 6)
white=$(tput setaf 7)
black=$(tput setaf 8)

bold=$(tput bold)
reset=$(tput sgr0)

heading ()
{
    echo "    ${lila}==>${reset}${bold} $1${reset}"
}

success ()
{
    echo "    ${green}==>${reset}${bold} $1${reset}"
}

info ()
{
    echo "    ${blue}==>${reset}${bold} $1${reset}"
}

warning ()
{
    echo "    ${yellow}==>${reset}${bold} $1${reset}"
}

error ()
{
    echo "    ${red}==>${reset}${bold} $1${reset}"
}

# Detect pkg type
DEB=$(which apt-get || :)
RPM=$(which yum || :)

# Detect SystemV / SystemD
SYS=$([[ -L "/sbin/init" ]] && echo 'SystemD' || echo 'SystemV')

# Detect GLIBC version
GLIBC_VERSION=$(ldd --version | grep ldd | awk '{print $NF}')

# Detect Debian/Ubuntu derivative
DEB_ID=$( (grep DISTRIB_CODENAME /etc/upstream-release/lsb-release || grep DISTRIB_CODENAME /etc/lsb-release || grep VERSION_CODENAME /etc/os-release)  2>/dev/null | cut -d'=' -f2 )

#APT Vars
APT_ENV="DEBIAN_FRONTEND=noninteractive NEEDRESTART_MODE=a"

#APT Vars
APT_ENV="DEBIAN_FRONTEND=noninteractive NEEDRESTART_MODE=a"


if [[ ! -z $DEB ]]; then
    success "Running install for Debian derivative"
elif [[ ! -z $RPM ]]; then
    success "Running install for RedHat derivative"
else
    heading "Unsupported system"
    exit 1;
fi

if [[ $(locale -a | grep ^en_US.UTF-8) ]] || [[ $(locale -a | grep ^en_US.utf8) ]]; then
    if ! $(grep -E "(en_US.UTF-8)" "$HOME/.bashrc"); then
        # Setting the bashrc locale
        echo "export LC_ALL=en_US.UTF-8" >> "$HOME/.bashrc"
        echo "export LANG=en_US.UTF-8" >> "$HOME/.bashrc"
        echo "export LANGUAGE=en_US.UTF-8" >> "$HOME/.bashrc"

        # Setting the current shell locale
        export LC_ALL="en_US.UTF-8"
        export LANG="en_US.UTF-8"
        export LANGUAGE="en_US.UTF-8"
    fi
else
    # Install en_US.UTF-8 Locale
    if [[ ! -z $DEB ]]; then
        sudo locale-gen en_US.UTF-8
        sudo update-locale LANG=en_US.UTF-8
    elif [[ ! -z $RPM ]]; then
        sudo localedef -c -i en_US -f UTF-8 en_US.UTF-8
    fi

    # Setting the current shell locale
    export LC_ALL="en_US.UTF-8"
    export LANG="en_US.UTF-8"
    export LANGUAGE="en_US.UTF-8"

    # Setting the bashrc locale
    echo "export LC_ALL=en_US.UTF-8" >> "$HOME/.bashrc"
    echo "export LANG=en_US.UTF-8" >> "$HOME/.bashrc"
    echo "export LANGUAGE=en_US.UTF-8" >> "$HOME/.bashrc"
fi

heading "Installing system dependencies..."

if [[ ! -z $DEB ]]; then
    sudo apt-get update
    sudo $APT_ENV apt-get install git curl apt-transport-https bc wget gnupg -yq
elif [[ ! -z $RPM ]]; then
    sudo yum update -y
    sudo yum install git curl epel-release bc wget --skip-broken -y
fi

if [[ $(echo "$GLIBC_VERSION < 2.25" | bc -l) -eq 1 ]]; then
    heading "Unsupported GLIBC version - required >= 2.25"
    exit 1;
fi

success "Installed system dependencies!"

heading "Installing node.js & npm..."

sudo rm -rf /usr/local/{lib/node{,/.npm,_modules},bin,share/man}/{npm*,node*,man1/node*}
sudo rm -rf ~/{.npm,.forever,.node*,.cache,.nvm}

if [[ ! -z $DEB ]]; then
    sudo wget --quiet -O - https://deb.nodesource.com/gpgkey/nodesource.gpg.key | sudo apt-key add -
    (echo "deb https://deb.nodesource.com/node_14.x ${DEB_ID} main" | sudo tee /etc/apt/sources.list.d/nodesource.list)
    sudo apt-get update
    sudo $APT_ENV apt-get install nodejs -yq

elif [[ ! -z $RPM ]]; then
    sudo yum install gcc-c++ make -y
    curl -sL https://rpm.nodesource.com/setup_14.x | sudo -E bash - > /dev/null 2>&1
    sudo sed -i '/^failovermethod=/d' /etc/yum.repos.d/*.repo > /dev/null 2>&1
    sudo yum install nodejs -y
fi

success "Installed node.js & npm!"

heading "Installing Pnpm..."

<<<<<<< HEAD
npm config set prefix '~/.pnpm'
npm config set global-dir ~/.pnpm
npm config set global-bin-dir ~/.pnpm/bin
export PATH=$(npm config get global-bin-dir):$PATH
echo 'export PATH=$(npm config get global-bin-dir):$PATH' >> ~/.bashrc
npm install -g pnpm
=======
    sudo apt-get update
    sudo $APT_ENV apt-get install yarn -yq
elif [[ ! -z $RPM ]]; then
    curl -sL https://dl.yarnpkg.com/rpm/yarn.repo | sudo tee /etc/yum.repos.d/yarn.repo
    sudo yum install yarn -y
fi
>>>>>>> a2ebe16f

success "Installed Pnpm!"

heading "Installing PM2..."

pnpm install -g pm2
pm2 install pm2-logrotate
pm2 set pm2-logrotate:max_size 500M
pm2 set pm2-logrotate:compress true
pm2 set pm2-logrotate:retain 7

success "Installed PM2!"

heading "Installing program dependencies..."

if [[ ! -z $DEB ]]; then
<<<<<<< HEAD
    sudo $APT_ENV apt-get install build-essential pkg-config libtool autoconf automake libpq-dev jq libjemalloc-dev net-tools -yq
=======
    sudo $APT_ENV apt-get install build-essential pkg-config libtool autoconf automake libpq-dev jq libjemalloc-dev -yq
>>>>>>> a2ebe16f
elif [[ ! -z $RPM ]]; then
    sudo yum groupinstall "Development Tools" -y -q
    sudo yum install postgresql-devel jq jemalloc-devel -y -q
fi

success "Installed program dependencies!"

heading "Installing PostgreSQL..."

if [[ ! -z $DEB ]]; then
    sudo apt-get update
    sudo $APT_ENV apt-get install postgresql postgresql-contrib -yq
elif [[ ! -z $RPM ]]; then
    sudo yum install postgresql-server postgresql-contrib -y

    if [[ "$SYS" == "SystemV" ]]; then
        sudo service postgresql initdb
        sudo service postgresql start
    else
        sudo postgresql-setup initdb  || true
        sudo sed -i  '/^host    all             all             127.0.0.1\/32            ident/ s/ident/md5/' /var/lib/pgsql/data/pg_hba.conf > /dev/null 2>&1 || true
        sudo systemctl start postgresql
    fi
fi

success "Installed PostgreSQL!"

heading "Installing NTP..."

if [[ ! -z $DEB ]]; then
    sudo $APT_ENV apt-get install ntp -yq
    if [ -z "$(sudo service ntp status |grep running)" ] ; then
       sudo ntpd -gq
    fi

elif [[ ! -z $RPM ]]; then
    sudo yum install chrony -y -q

    if [ -z "$(sudo service chronyd status |grep running)" ] ; then
       sudo chronyd -q
    fi
fi

success "Installed NTP!"

heading "Installing system updates..."

if [[ ! -z $DEB ]]; then
    sudo apt-get update
    sudo $APT_ENV apt-get upgrade -yq
    sudo $APT_ENV apt-get dist-upgrade -yq
    sudo apt-get autoremove -yq
    sudo apt-get autoclean -yq
elif [[ ! -z $RPM ]]; then
    sudo yum update -y
    sudo yum clean all -y
fi

success "Installed system updates!"

heading "Installing ARK Core..."

ARK=$(which ark || :)

if [ ! -z "$ARK" ] ; then
    warning "Cleaning up previous installations..."
     pnpm remove -g @arkecosystem/core > /dev/null 2>&1 || true
     #make sure there isn't old yarn install
     yarn global remove @arkecosystem/core > /dev/null 2>&1 || true

fi

addCore() {
    while ! pnpm install -g @arkecosystem/core@${channel:-latest} ; do
        read -p "Installing ARK Core failed, do you want to retry? [y/N]: " choice
            if [[ ! "$choice" =~ ^(yes|y|Y) ]] ; then
                 exit 1
            fi
        done
}

heading "Select Network:"

select coreNetwork in "MainNet" "DevNet" "TestNet"; do
    case $coreNetwork in
        MainNet)
            addCore && rm -rf ~/.config/*-core/ && ark config:publish --network=mainnet; break;;
        DevNet)
            channel=next addCore ${channel} && rm -rf ~/.config/*-core/ && ark config:publish --network=devnet; break;;
        TestNet)
            channel=next addCore ${channel} && rm -rf ~/.config/*-core/ && ark config:publish --network=testnet; break;;
        *)
            echo "Invalid selection";
    esac
done

success "Installed ARK Core!"

readNonempty() {
    prompt=${1}
    answer=""
    while [ -z "${answer}" ] ; do
        read -p "${prompt}" answer
    done
    echo "${answer}"
}

# setup postgres username, password and database
read -p "Would you like to configure the database? [y/N]: " choice

if [[ "$choice" =~ ^(yes|y|Y) ]]; then
    choice=""
    while [[ ! "$choice" =~ ^(yes|y|Y) ]] ; do
        databaseUsername=$(readNonempty "Enter the database username: ")
        databasePassword=$(readNonempty "Enter the database password: ")
        databaseName=$(readNonempty "Enter the database name: ")

        echo "database username: ${databaseUsername}"
        echo "database password: ${databasePassword}"
        echo "database name: ${databaseName}"
        read -p "Proceed? [y/N]: " choice
    done

    ark config:database --username="${databaseUsername}"
    ark config:database --password="${databasePassword}"
    ark config:database --database="${databaseName}"

    userExists=$(sudo -i -u postgres psql -tAc "SELECT 1 FROM pg_user WHERE usename = '${databaseUsername}'")
    userExistingDBs=$(sudo -i -u postgres psql -tAc "SELECT datname FROM pg_database JOIN pg_authid ON pg_database.datdba = pg_authid.oid WHERE rolname = '${databaseUsername}'")

    if [[ $userExists == 1 ]]; then
            read -p "The database user ${databaseUsername} already exists, do you want to recreate it? [y/N]: " choice


        if [[ "$choice" =~ ^(yes|y|Y) ]]; then
            read -p "$(echo "${red}WARNING! Any databases belonging to that user will be wiped out!!! Are you sure?${reset}") [y/N]: " confirm
            if [[ "$confirm" =~ ^(yes|y|Y) ]]; then

                if [[ "$userExistingDBs" != "" ]]; then
                    for dbn in ${userExistingDBs}; do
                        #sudo -i -u postgres psql -c "ALTER DATABASE ${dbn} OWNER TO postgres;"
                        sudo -i -u postgres psql -c "DROP DATABASE ${dbn};"
                    done
                fi
            sudo -i -u postgres psql -c "DROP USER ${databaseUsername}"
            sudo -i -u postgres psql -c "CREATE USER ${databaseUsername} WITH PASSWORD '${databasePassword}' CREATEDB;"
            fi
        fi
    else
        sudo -i -u postgres psql -c "CREATE USER ${databaseUsername} WITH PASSWORD '${databasePassword}' CREATEDB;"
    fi

    databaseExists=$(sudo -i -u postgres psql -tAc "SELECT 1 FROM pg_database WHERE datname = '${databaseName}'")

    if [[ $databaseExists == 1 ]]; then
        read -p "The database ${databaseName} already exists, do you want to overwrite it? [y/N]: " choice

        if [[ "$choice" =~ ^(yes|y|Y) ]]; then
            sudo -i -u postgres psql -c "DROP DATABASE ${databaseName};"
            sudo -i -u postgres psql -c "CREATE DATABASE ${databaseName} WITH OWNER ${databaseUsername};"
        elif [[ "$choice" =~ ^(no|n|N) ]]; then
            sudo -i -u postgres psql -c "ALTER DATABASE ${databaseName} OWNER TO ${databaseUsername};"
        fi
    else
        sudo -i -u postgres psql -c "CREATE DATABASE ${databaseName} WITH OWNER ${databaseUsername};"
    fi
fi

exec "$BASH"<|MERGE_RESOLUTION|>--- conflicted
+++ resolved
@@ -140,21 +140,12 @@
 
 heading "Installing Pnpm..."
 
-<<<<<<< HEAD
 npm config set prefix '~/.pnpm'
 npm config set global-dir ~/.pnpm
 npm config set global-bin-dir ~/.pnpm/bin
 export PATH=$(npm config get global-bin-dir):$PATH
 echo 'export PATH=$(npm config get global-bin-dir):$PATH' >> ~/.bashrc
 npm install -g pnpm
-=======
-    sudo apt-get update
-    sudo $APT_ENV apt-get install yarn -yq
-elif [[ ! -z $RPM ]]; then
-    curl -sL https://dl.yarnpkg.com/rpm/yarn.repo | sudo tee /etc/yum.repos.d/yarn.repo
-    sudo yum install yarn -y
-fi
->>>>>>> a2ebe16f
 
 success "Installed Pnpm!"
 
@@ -171,11 +162,7 @@
 heading "Installing program dependencies..."
 
 if [[ ! -z $DEB ]]; then
-<<<<<<< HEAD
     sudo $APT_ENV apt-get install build-essential pkg-config libtool autoconf automake libpq-dev jq libjemalloc-dev net-tools -yq
-=======
-    sudo $APT_ENV apt-get install build-essential pkg-config libtool autoconf automake libpq-dev jq libjemalloc-dev -yq
->>>>>>> a2ebe16f
 elif [[ ! -z $RPM ]]; then
     sudo yum groupinstall "Development Tools" -y -q
     sudo yum install postgresql-devel jq jemalloc-devel -y -q
