--- conflicted
+++ resolved
@@ -200,53 +200,6 @@
 success "Installed system updates!"
 
 heading "Installing Ark Core..."
-<<<<<<< HEAD
-
-cd "$HOME"
-
-if [ -d "ark-core" ]; then
-   heading "Removing existing folder..."
-   rm -rf ark-core
-fi
-
-git clone https://github.com/ArkEcosystem/core.git ~/ark-core
-cd ark-core
-yarn setup
-
-success "Installed Ark Core!"
-
-# setup configuration
-read -p "Would you like to configure the core? [y/N]: " choice
-
-if [[ "$choice" =~ ^(yes|y|Y) ]]; then
-    info "Which network would you like to configure?"
-
-    validNetworks=("mainnet" "devnet" "testnet")
-
-    select opt in "${validNetworks[@]}"; do
-        case "$opt" in
-            "mainnet")
-                mkdir -p "${HOME}/.config/ark-core/mainnet"
-                cp -rf "${HOME}/ark-core/packages/core/src/config/mainnet/." "${HOME}/.config/ark-core/mainnet"
-                break
-            ;;
-            "devnet")
-                mkdir -p "${HOME}/.config/ark-core/devnet"
-                cp -rf "${HOME}/ark-core/packages/core/src/config/devnet/." "${HOME}/.config/ark-core/devnet"
-                break
-            ;;
-            "testnet")
-                mkdir -p "${HOME}/.config/ark-core/testnet"
-                cp -rf "${HOME}/ark-core/packages/core/src/config/testnet/." "${HOME}/.config/ark-core/testnet"
-                break
-            ;;
-            *)
-                echo "Invalid option $REPLY"
-            ;;
-        esac
-    done
-fi
-=======
 
 yarn global add @arkecosystem/core@beta
 echo 'export PATH=$(yarn global bin):$PATH' >> ~/.bashrc
@@ -254,7 +207,6 @@
 ark config:publish
 
 success "Installed Ark Core!"
->>>>>>> e4d0658f
 
 # setup postgres username, password and database
 read -p "Would you like to configure the database? [y/N]: " choice
@@ -299,10 +251,6 @@
     else
         sudo -i -u postgres psql -c "CREATE DATABASE ${databaseName} WITH OWNER ${databaseUsername};"
     fi
-<<<<<<< HEAD
-fi
-=======
-fi
-
-exec "$BASH"
->>>>>>> e4d0658f
+fi
+
+exec "$BASH"