const Sntp = require('sntp')
const deepmerge = require('deepmerge')

let goofy
let instance = null

class Config {
  constructor () {
    if (!instance) {
      instance = this
    }

    return instance
  }

  init (config) {
    this.server = config.server
    this.network = config.network
    this.genesisBlock = config.genesisBlock
    this.delegates = config.delegates

<<<<<<< HEAD
    goofy = require('./goofy') // need to do here to be sure logger is initialised
    goofy.init(this.server.consoleLogLevel, this.server.fileLogLevel, this.network.name)
=======
    goofy = require('core/goofy') // need to do here to be sure goofy is initialised
    goofy.init(this.server.fileLogLevel, this.network.name)
>>>>>>> 691d8077

    this.ntp().then(time => goofy.info('Local clock is off by ' + parseInt(time.t) + 'ms from NTP ⏰'))
    this.buildConstants()

    return Promise.resolve(this)
  }

  buildConstants () {
    this.constants = this.network.constants.sort((a, b) => a.height - b.height)
    this.constant = {
      index: 0,
      data: this.constants[0]
    }

    let lastmerged = 0

    while (lastmerged < this.constants.length - 1) {
      this.constants[lastmerged + 1] = deepmerge(this.constants[lastmerged], this.constants[lastmerged + 1])
      lastmerged++
    }
  }

  ntp () {
    return Sntp.time().catch(e => {
      goofy.warn('can\'t ping ntp')
      return Promise.resolve({t: 0})
    })
  }

  getConstants (height) {
    while ((this.constant.index < this.constants.length - 1) && height >= this.constants[this.constant.index + 1].height) {
      this.constant.index++
      this.constant.data = this.constants[this.constant.index]
    }
    while (height < this.constants[this.constant.index].height) {
      this.constant.index--
      this.constant.data = this.constants[this.constant.index]
    }

    return this.constant.data
  }
}

module.exports = new Config()<|MERGE_RESOLUTION|>--- conflicted
+++ resolved
@@ -19,13 +19,8 @@
     this.genesisBlock = config.genesisBlock
     this.delegates = config.delegates
 
-<<<<<<< HEAD
-    goofy = require('./goofy') // need to do here to be sure logger is initialised
+    goofy = require('core/goofy') // need to do here to be sure logger is initialised
     goofy.init(this.server.consoleLogLevel, this.server.fileLogLevel, this.network.name)
-=======
-    goofy = require('core/goofy') // need to do here to be sure goofy is initialised
-    goofy.init(this.server.fileLogLevel, this.network.name)
->>>>>>> 691d8077
 
     this.ntp().then(time => goofy.info('Local clock is off by ' + parseInt(time.t) + 'ms from NTP ⏰'))
     this.buildConstants()
