--- conflicted
+++ resolved
@@ -15,13 +15,6 @@
   }
 
   static create (params) {
-<<<<<<< HEAD
-    const InstanceDB = require(`${__dirname}/../${params.class}`)
-    const db = new InstanceDB()
-    return db
-      .init(params)
-      .then(() => instance = db)
-=======
     const db = new (requireFrom(`database/${params.class}`))
 
     return db
@@ -40,7 +33,6 @@
         instance[file.slice(0, -3)] = new (requireFrom(directory + '/' + file))(instance)
       }
     })
->>>>>>> 0381b97c
   }
 
   // getActiveDelegates (height) {
