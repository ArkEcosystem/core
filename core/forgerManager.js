--- conflicted
+++ resolved
@@ -57,12 +57,7 @@
         headers: this.headers,
         timeout: 2000
       })
-<<<<<<< HEAD
-      .use(popsicle.plugins.parse('json'))
-      .then(result => result.success)
-=======
       .then((response) => response.data.success)
->>>>>>> 0381b97c
   }
 
   pickForgingDelegate (round) {
@@ -75,12 +70,7 @@
         headers: this.headers,
         timeout: 2000
       })
-<<<<<<< HEAD
-      .use(popsicle.plugins.parse('json'))
-      .then(result => result.body.round)
-=======
       .then((response) => response.data.round)
->>>>>>> 0381b97c
   }
 }
 
