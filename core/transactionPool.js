const async = require('async')
const arkjs = require('arkjs')
const registerPromiseWorker = require('promise-worker/register')
const config = require(`${__dirname}/core/config`)
const logger = require(`${__dirname}/core/logger`)

<<<<<<< HEAD
module.exports = class TransactionPool {
  constructor (config) {
    this.config = config
=======
let instance = null
let AccountManager = null
let Account = null

registerPromiseWorker(message => {
  if (message.event === 'init') {
    return config.init(message.data)
      .then((conf) => logger.init(conf.server.fileLogLevel, conf.network.name+'_transactionPool'))
      .then(() => (AccountManager = requireFrom('core/accountManager')))
      .then(() => (Account = requireFrom('model/account.js')))
      .then(() => (instance = new TransactionPool()))
  }
  if (instance && instance[message.event]) {
    return instance[message.event](message.data)
  } else return Promise.reject(new Error(`message '${message}' not recognised`))
})
>>>>>>> 78cbd297

class TransactionPool {
  constructor () {
    const that = this
    this.accountManager = new AccountManager()

    this.pool = {}
    this.queue = async.queue((transaction, qcallback) => {
      that.verify(transaction)
      qcallback()
    }, 1)
  }

  start (accounts) {
    accounts.forEach(account => {
      let acc = new Account(account.address)
      acc = {...acc, ...account}
      instance.accountManager.updateAccount(acc)
    })
    return Promise.resolve()
  }

  addTransaction (transaction) {
    this.queue.push(transaction)
    return Promise.resolve()
  }

  verify (transaction) {
    return arkjs.crypto.verify(transaction)
  }

  addBlock (block) {
    return Promise.all(block.transactions.map(tx => delete this.pool[tx.id]))
  }

  undoBlock (block) {
    return Promise.all(block.transactions.map(tx => this.addTransaction(tx)))
  }

  // rebuildBlockHeader (block) {

  // }
<<<<<<< HEAD
}
=======
}

// module.exports = instance
>>>>>>> 78cbd297
<|MERGE_RESOLUTION|>--- conflicted
+++ resolved
@@ -4,11 +4,6 @@
 const config = require(`${__dirname}/core/config`)
 const logger = require(`${__dirname}/core/logger`)
 
-<<<<<<< HEAD
-module.exports = class TransactionPool {
-  constructor (config) {
-    this.config = config
-=======
 let instance = null
 let AccountManager = null
 let Account = null
@@ -25,7 +20,6 @@
     return instance[message.event](message.data)
   } else return Promise.reject(new Error(`message '${message}' not recognised`))
 })
->>>>>>> 78cbd297
 
 class TransactionPool {
   constructor () {
@@ -68,10 +62,6 @@
   // rebuildBlockHeader (block) {
 
   // }
-<<<<<<< HEAD
-}
-=======
 }
 
-// module.exports = instance
->>>>>>> 78cbd297
+// module.exports = instance