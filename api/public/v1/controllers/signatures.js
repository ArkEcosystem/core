--- conflicted
+++ resolved
@@ -3,21 +3,10 @@
 const config = requireFrom('core/config')
 
 class SignaturesController {
-<<<<<<< HEAD
-  fee(req, res, next) {
+  fee (req, res, next) {
     responder.ok(req, res,{
       fee: config.getConstants(blockchain.getInstance().lastBlock.data.height).fees.secondsignature
     })
-=======
-  index (req, res, next) {
-    responder.notImplemented(res, 'Method has not yet been implemented.')
-
-    next()
-  }
-
-  fee (req, res, next) {
-    responder.notImplemented(res, 'Method has not yet been implemented.')
->>>>>>> f1f1cad2
 
     next()
   }
