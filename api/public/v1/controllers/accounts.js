--- conflicted
+++ resolved
@@ -3,23 +3,12 @@
 const logger = requireFrom('core/logger')
 const db = requireFrom('core/dbinterface').getInstance()
 const responder = requireFrom('api/responder')
-<<<<<<< HEAD
-const transformer = requireFrom('api/transformer')
+const Transformer = requireFrom('api/transformer')
 const arkjs = require('arkjs')
 
 class WalletsController {
   index(req, res, next) {
     db.accounts.all(req.query).then(result => {
-=======
-const Transformer = requireFrom('api/transformer')
-
-class WalletsController {
-  index (req, res, next) {
-    db.accounts.all({
-      offset: parseInt(req.query.offset || 1),
-      limit: parseInt(req.query.limit || 100)
-    }).then(result => {
->>>>>>> f1f1cad2
       responder.ok(req, res, {
         accounts: new Transformer(req).collection(result.rows, 'account')
       })
@@ -28,22 +17,13 @@
     next()
   }
 
-<<<<<<< HEAD
-  show(req, res, next) {
+
+  show (req, res, next) {
     db.accounts.findById(req.query.address)
     .then(result => {
       if (result) {
         responder.ok(req, res, {
-          account: new transformer(req).resource(result, 'account')
-=======
-  show (req, res, next) {
-    if (arkjs.crypto.validateAddress(req.query.address, config.network.pubKeyHash)) {
-      db.accounts.findById(req.query.address)
-        .then(result => {
-          responder.ok(req, res, {
-            account: new Transformer(req).resource(result, 'account')
-          })
->>>>>>> f1f1cad2
+          account: new Transformer(req).resource(result, 'account')
         })
       }else {
         responder.error(req, res, {
@@ -62,24 +42,13 @@
     next()
   }
 
-<<<<<<< HEAD
-  balance(req, res, next) {
+  balance (req, res, next) {
     db.accounts.findById(req.query.address)
     .then(account => {
       if (account) {
         responder.ok(req, res, {
           balance: account ? account.balance : '0',
           unconfirmedBalance: account ? account.balance : '0'
-=======
-  balance (req, res, next) {
-    if (arkjs.crypto.validateAddress(req.query.address, config.network.pubKeyHash)) {
-      db.accounts.findById(req.query.address)
-        .then(account => {
-          responder.ok(req, res, {
-            balance: account ? account.balance : '0',
-            unconfirmedBalance: account ? account.balance : '0'
-          })
->>>>>>> f1f1cad2
         })
       }
       else {
@@ -90,35 +59,21 @@
     })
     .catch(error => {
       logger.error(error)
-
       responder.error(req, res, {
-<<<<<<< HEAD
         error: error
-=======
-        error: 'Object didn\'t pass validation for format address: ' + req.query.address
->>>>>>> f1f1cad2
       })
     })
 
     next()
   }
 
-<<<<<<< HEAD
-  publicKey(req, res, next) {
+
+  publicKey (req, res, next) {
     db.accounts.findById(req.query.address)
     .then(account => {
       if (account) {
         responder.ok(req, res, {
           publicKey: account.publicKey,
-=======
-  publicKey (req, res, next) {
-    if (arkjs.crypto.validateAddress(req.query.address, config.network.pubKeyHash)) {
-      db.accounts.findById(req.query.address)
-        .then(account => {
-          responder.ok(req, res, {
-            publicKey: account.publicKey
-          })
->>>>>>> f1f1cad2
         })
       }else {
         responder.error(req, res, {
@@ -128,13 +83,8 @@
     })
     .catch(error => {
       logger.error(error)
-
       responder.error(req, res, {
-<<<<<<< HEAD
         error: error
-=======
-        error: 'Object didn\'t pass validation for format address: ' + req.query.address
->>>>>>> f1f1cad2
       })
     })
 
@@ -149,83 +99,60 @@
     next()
   }
 
-<<<<<<< HEAD
   // TODO - pretify this below
-  delegates(req, res, next) {
+  delegates (req, res, next) {
     let lastblock = blockchain.getInstance().lastBlock.data
-=======
-  delegates (req, res, next) {
->>>>>>> f1f1cad2
-    if (arkjs.crypto.validateAddress(req.query.address, config.network.pubKeyHash)) {
-      db.accounts.findById(req.query.address)
-        .then(account => {
-          if (!account){
-            responder.error(req, res, {
-              error: `Address not found.`
+    db.accounts.findById(req.query.address)
+      .then(account => {
+        if (!account){
+          responder.error(req, res, {
+            error: `Address not found.`
+          })
+          return
+        }
+        if (!account.vote) {
+          responder.error(req, res, {
+            error: `Address ${req.query.address} hasn\'t voted yet.`
+          })
+          return
+        }
+        let totalSupply = config.genesisBlock.totalAmount +  (lastblock.height - config.getConstants(lastblock.height).height) * config.getConstants(lastblock.height).reward
+        db.getActiveDelegates(blockchain.getInstance().lastBlock.data.height)
+          .then(activedelegates => {
+            let delPos = activedelegates.findIndex(del => {return del.publicKey === account.vote})
+            let votedDel = activedelegates[delPos]
+            db.accounts.getProducedBlocks(account.vote).then(producedBlocks => {
+              db.accounts.findById(arkjs.crypto.getAddress(account.vote, config.network.pubKeyHash))
+                .then(account => {
+                  responder.ok(req, res, {
+                    delegates: [{
+                      username: account.username,
+                      address: account.address,
+                      publicKey: account.publicKey,
+                      vote: ''+votedDel.balance,
+                      producedblocks: producedBlocks,
+                      missedblocks: 0, //TODO how?
+                      rate: delPos+1,
+                      approval: (votedDel.balance / totalSupply) * 100,
+                      productivity: 100,
+                    }],
+                  })
+                })
             })
-            return
-          }
-          if (!account.vote) {
-            responder.error(req, res, {
-              error: `Address ${req.query.address} hasn\'t voted yet.`
-            })
-            return
-          }
-          let totalSupply = config.genesisBlock.totalAmount +  (lastblock.height - config.getConstants(lastblock.height).height) * config.getConstants(lastblock.height).reward
-          db.getActiveDelegates(blockchain.getInstance().lastBlock.data.height)
-            .then(activedelegates => {
-              let delPos = activedelegates.findIndex(del => {return del.publicKey === account.vote})
-              let votedDel = activedelegates[delPos]
-              db.accounts.getProducedBlocks(account.vote).then(producedBlocks => {
-                db.accounts.findById(arkjs.crypto.getAddress(account.vote, config.network.pubKeyHash))
-                  .then(account => {
-                    responder.ok(req, res, {
-                      delegates: [{
-                        username: account.username,
-                        address: account.address,
-                        publicKey: account.publicKey,
-                        vote: ''+votedDel.balance,
-                        producedblocks: producedBlocks,
-                        missedblocks: 0, //TODO how?
-                        rate: delPos+1,
-                        approval: (votedDel.balance / totalSupply) * 100,
-                        productivity: 100,
-                      }],
-                    })
-                  })
-              })
-            })
+          })
+      })
+      .catch(error => {
+        logger.error(error)
+
+        responder.error(req, res, {
+          error: error
         })
-        .catch(error => {
-          logger.error(error)
-
-          responder.error(req, res, {
-            error: error
-          })
-        })
-    } else {
-      responder.error(req, res, {
-        error: 'Object didn\'t pass validation for format address: ' + req.query.address
       })
-    }
-
     next()
   }
 
-<<<<<<< HEAD
-  top(req, res, next) {
+  top (req, res, next) {
     db.accounts.top(req.query).then(result => {
-=======
-  top (req, res, next) {
-    db.accounts.all({
-      attributes: ['address', 'balance', 'publicKey'],
-      order: [
-        ['balance', 'DESC']
-      ],
-      offset: parseInt(req.query.offset || 1),
-      limit: parseInt(req.query.limit || 100)
-    }).then(result => {
->>>>>>> f1f1cad2
       responder.ok(req, res, {
         accounts: result.rows
       })
