const blockchain = requireFrom('core/blockchainManager')
const db = requireFrom('core/dbinterface').getInstance()
const config = requireFrom('core/config')
const responder = requireFrom('api/responder')
const transformer = requireFrom('api/transformer')
const logger = requireFrom('core/logger')

class BlocksController {
<<<<<<< HEAD
  index(req, res, next) {
    db.blocks.all(req.query)
      .then(result => {
        responder.ok(req, res, {
          blocks: new transformer(req).collection(result.rows, 'block')
        })
      })
      .catch(error => {
        logger.error(error)

        responder.error(req, res, {
          error: error
        })
=======
  index (req, res, next) {
    db.blocks.all({
      offset: parseInt(req.query.offset || 1),
      limit: parseInt(req.query.limit || 100)
    }).then(result => {
      responder.ok(req, res, {
        blocks: result.rows
>>>>>>> f1f1cad2
      })

    next()
  }

<<<<<<< HEAD
  show(req, res, next) {

    db.blocks.findById(req.query.id)
      .then(result => {
        if (!result) {
          responder.error(req, res,{
            error: `Block with id ${req.query.id} not found`
          })
        } else {
          responder.ok(req, res, {
            block: new transformer(req).resource(result, 'block')
          })
        }
      })
      .catch(error => {
        logger.error(error)

        responder.error(req, res, {
          error: error
        })
      })
=======
  show (req, res, next) {
    db.blocks.findById(req.params.id).then(result => {
      responder.ok(req, res, result)
    })
>>>>>>> f1f1cad2

    next()
  }

<<<<<<< HEAD
  epoch(req, res, next) {
    responder.ok(req,res,{
=======
  epoch (req, res, next) {
    res.send({
>>>>>>> f1f1cad2
      epoch: config.getConstants(blockchain.getInstance().lastBlock.data.height).epoch
    })

    next()
  }

  height (req, res, next) {
    let block = blockchain.getInstance().lastBlock.data

    responder.ok(req,res,{
      height: block.height,
      id: block.id
    })

    next()
  }

<<<<<<< HEAD
  nethash(req, res, next) {
    responder.ok(req,res,{
=======
  nethash (req, res, next) {
    res.send({
>>>>>>> f1f1cad2
      nethash: config.network.nethash
    })

    next()
  }

<<<<<<< HEAD
  fee(req, res, next) {
    responder.ok(req,res,{
=======
  fee (req, res, next) {
    res.send({
>>>>>>> f1f1cad2
      fee: config.getConstants(blockchain.getInstance().lastBlock.data.height).fees.send
    })

    next()
  }

<<<<<<< HEAD
  fees(req, res, next) {
    responder.ok(req,res,{
=======
  fees (req, res, next) {
    res.send({
>>>>>>> f1f1cad2
      fees: config.getConstants(blockchain.getInstance().lastBlock.data.height).fees
    })

    next()
  }

<<<<<<< HEAD
  milestone(req, res, next) {
    responder.ok(req,res,{
      milestone: ~~(blockchain.getInstance().lastBlock.data.height / 3000000)
    })
=======
  milestone (req, res, next) {
    responder.notImplemented(res, 'Method has not yet been implemented.')

    // res.send({
    //   milestone: __private.blockReward.calcMilestone(modules.blockchain.getLastBlock().height)
    // })
>>>>>>> f1f1cad2

    next()
  }

<<<<<<< HEAD
  reward(req, res, next) {
    responder.ok(req,res,{
      reward: config.getConstants(blockchain.getInstance().lastBlock.data.height).reward
    })
=======
  reward (req, res, next) {
    responder.notImplemented(res, 'Method has not yet been implemented.')

    // res.send({
    //   reward: __private.blockReward.calcReward(modules.blockchain.getLastBlock().height)
    // })
>>>>>>> f1f1cad2

    next()
  }

<<<<<<< HEAD
  supply(req, res, next) {
    let lastblock = blockchain.getInstance().lastBlock.data
    responder.ok(req,res,{
      supply: config.genesisBlock.totalAmount +  (lastblock.height - config.getConstants(lastblock.height).height) * config.getConstants(lastblock.height).reward
    })
=======
  supply (req, res, next) {
    responder.notImplemented(res, 'Method has not yet been implemented.')

    // res.send({
    //   supply: __private.blockReward.calcSupply(modules.blockchain.getLastBlock().height)
    // })
>>>>>>> f1f1cad2

    next()
  }

<<<<<<< HEAD
  status(req, res, next) {
    let lastblock = blockchain.getInstance().lastBlock.data

    responder.ok(req,res,{
       epoch: config.getConstants(lastblock.height).epoch,
       height: lastblock.height,
       fee: config.getConstants(lastblock.height).fees.send,
       milestone: ~~(lastblock.height / 3000000),
       nethash: config.network.nethash,
       reward: config.getConstants(lastblock.height).reward,
       supply: config.genesisBlock.totalAmount +  (lastblock.height - config.getConstants(lastblock.height).height) * config.getConstants(lastblock.height).reward
     })
=======
  status (req, res, next) {
    responder.notImplemented(res, 'Method has not yet been implemented.')

    // let block = blockchain.getInstance().lastBlock.data

    // res.send({
    //   epoch: config.getConstants(blockchain.getInstance().lastBlock.data.height).epoch,
    //   height: block.height,
    //   fee: config.getConstants(blockchain.getInstance().lastBlock.data.height).fees.send,
    //   milestone: __private.blockReward.calcMilestone(block.height),
    //   nethash: library.config.nethash,
    //   reward: __private.blockReward.calcReward(block.height),
    //   supply: __private.blockReward.calcSupply(block.height)
    // })
>>>>>>> f1f1cad2

    next()
  }
}

module.exports = new BlocksController()<|MERGE_RESOLUTION|>--- conflicted
+++ resolved
@@ -2,16 +2,15 @@
 const db = requireFrom('core/dbinterface').getInstance()
 const config = requireFrom('core/config')
 const responder = requireFrom('api/responder')
-const transformer = requireFrom('api/transformer')
+const Transformer = requireFrom('api/transformer')
 const logger = requireFrom('core/logger')
 
 class BlocksController {
-<<<<<<< HEAD
-  index(req, res, next) {
+  index (req, res, next) {
     db.blocks.all(req.query)
       .then(result => {
         responder.ok(req, res, {
-          blocks: new transformer(req).collection(result.rows, 'block')
+          blocks: new Transformer(req).collection(result.rows, 'block')
         })
       })
       .catch(error => {
@@ -20,22 +19,12 @@
         responder.error(req, res, {
           error: error
         })
-=======
-  index (req, res, next) {
-    db.blocks.all({
-      offset: parseInt(req.query.offset || 1),
-      limit: parseInt(req.query.limit || 100)
-    }).then(result => {
-      responder.ok(req, res, {
-        blocks: result.rows
->>>>>>> f1f1cad2
       })
 
     next()
   }
 
-<<<<<<< HEAD
-  show(req, res, next) {
+  show (req, res, next) {
 
     db.blocks.findById(req.query.id)
       .then(result => {
@@ -45,34 +34,22 @@
           })
         } else {
           responder.ok(req, res, {
-            block: new transformer(req).resource(result, 'block')
+            block: new Transformer(req).resource(result, 'block')
           })
         }
       })
       .catch(error => {
         logger.error(error)
-
         responder.error(req, res, {
           error: error
         })
       })
-=======
-  show (req, res, next) {
-    db.blocks.findById(req.params.id).then(result => {
-      responder.ok(req, res, result)
-    })
->>>>>>> f1f1cad2
 
     next()
   }
 
-<<<<<<< HEAD
-  epoch(req, res, next) {
+  epoch (req, res, next) {
     responder.ok(req,res,{
-=======
-  epoch (req, res, next) {
-    res.send({
->>>>>>> f1f1cad2
       epoch: config.getConstants(blockchain.getInstance().lastBlock.data.height).epoch
     })
 
@@ -90,99 +67,56 @@
     next()
   }
 
-<<<<<<< HEAD
-  nethash(req, res, next) {
+  nethash (req, res, next) {
     responder.ok(req,res,{
-=======
-  nethash (req, res, next) {
-    res.send({
->>>>>>> f1f1cad2
       nethash: config.network.nethash
     })
 
     next()
   }
 
-<<<<<<< HEAD
-  fee(req, res, next) {
+  fee (req, res, next) {
     responder.ok(req,res,{
-=======
-  fee (req, res, next) {
-    res.send({
->>>>>>> f1f1cad2
       fee: config.getConstants(blockchain.getInstance().lastBlock.data.height).fees.send
     })
 
     next()
   }
 
-<<<<<<< HEAD
-  fees(req, res, next) {
+  fees (req, res, next) {
     responder.ok(req,res,{
-=======
-  fees (req, res, next) {
-    res.send({
->>>>>>> f1f1cad2
       fees: config.getConstants(blockchain.getInstance().lastBlock.data.height).fees
     })
 
     next()
   }
 
-<<<<<<< HEAD
-  milestone(req, res, next) {
+  milestone (req, res, next) {
     responder.ok(req,res,{
       milestone: ~~(blockchain.getInstance().lastBlock.data.height / 3000000)
     })
-=======
-  milestone (req, res, next) {
-    responder.notImplemented(res, 'Method has not yet been implemented.')
-
-    // res.send({
-    //   milestone: __private.blockReward.calcMilestone(modules.blockchain.getLastBlock().height)
-    // })
->>>>>>> f1f1cad2
 
     next()
   }
 
-<<<<<<< HEAD
-  reward(req, res, next) {
+  reward (req, res, next) {
     responder.ok(req,res,{
       reward: config.getConstants(blockchain.getInstance().lastBlock.data.height).reward
     })
-=======
-  reward (req, res, next) {
-    responder.notImplemented(res, 'Method has not yet been implemented.')
-
-    // res.send({
-    //   reward: __private.blockReward.calcReward(modules.blockchain.getLastBlock().height)
-    // })
->>>>>>> f1f1cad2
 
     next()
   }
 
-<<<<<<< HEAD
-  supply(req, res, next) {
+  supply (req, res, next) {
     let lastblock = blockchain.getInstance().lastBlock.data
     responder.ok(req,res,{
       supply: config.genesisBlock.totalAmount +  (lastblock.height - config.getConstants(lastblock.height).height) * config.getConstants(lastblock.height).reward
     })
-=======
-  supply (req, res, next) {
-    responder.notImplemented(res, 'Method has not yet been implemented.')
-
-    // res.send({
-    //   supply: __private.blockReward.calcSupply(modules.blockchain.getLastBlock().height)
-    // })
->>>>>>> f1f1cad2
 
     next()
   }
 
-<<<<<<< HEAD
-  status(req, res, next) {
+  status (req, res, next) {
     let lastblock = blockchain.getInstance().lastBlock.data
 
     responder.ok(req,res,{
@@ -194,22 +128,6 @@
        reward: config.getConstants(lastblock.height).reward,
        supply: config.genesisBlock.totalAmount +  (lastblock.height - config.getConstants(lastblock.height).height) * config.getConstants(lastblock.height).reward
      })
-=======
-  status (req, res, next) {
-    responder.notImplemented(res, 'Method has not yet been implemented.')
-
-    // let block = blockchain.getInstance().lastBlock.data
-
-    // res.send({
-    //   epoch: config.getConstants(blockchain.getInstance().lastBlock.data.height).epoch,
-    //   height: block.height,
-    //   fee: config.getConstants(blockchain.getInstance().lastBlock.data.height).fees.send,
-    //   milestone: __private.blockReward.calcMilestone(block.height),
-    //   nethash: library.config.nethash,
-    //   reward: __private.blockReward.calcReward(block.height),
-    //   supply: __private.blockReward.calcSupply(block.height)
-    // })
->>>>>>> f1f1cad2
 
     next()
   }
