--- conflicted
+++ resolved
@@ -2,12 +2,7 @@
 const schema = requireFrom('api/public/v1/schemas/peers')
 
 class SignaturesRouter {
-<<<<<<< HEAD
-  register(registrar) {
-=======
   register (registrar) {
-    registrar.get('signatures', controller.index)
->>>>>>> f1f1cad2
     registrar.get('signatures/fee', controller.fee)
   }
 }
