const restify = require('restify')
const logger = requireFrom('core/logger')
const blockchain = requireFrom('core/blockchainManager')
const Transaction = requireFrom('model/transaction')
const arkjs = require('arkjs')
const crypto = require('crypto')
const requestIp = require('request-ip')

const _headers = {
  os: require('os').platform()
}

function setHeaders (res) {
  ['nethash', 'os', 'version', 'port'].forEach((key) => res.header(key, _headers[key]))
  return Promise.resolve()
}

class Up {
  constructor (config) {
    this.port = config.server.port
    this.config = config
    _headers.version = config.server.version
    _headers.port = config.server.port
    _headers.nethash = config.network.nethash
  }

  start (p2p) {
    this.p2p = p2p
    let server = restify.createServer({name: 'arkp2p'})
    server.use((req, res, next) => this.acceptRequest(req, res, next))
    server.use(restify.plugins.bodyParser({mapParams: true}))
    server.use(restify.plugins.queryParser())
    server.use(restify.plugins.gzipResponse())

    this.mountInternal(server)
    if (this.config.server.api.remoteinterface) this.mountRemoteInterface(server)
    this.mountV1(server)

    server.listen(this.port, () => logger.info('%s interface listening at %s', server.name, server.url))
  }

  mountV1 (server) {
    const mapping = {
      '/peer/list': this.getPeers,
      '/peer/blocks': this.getBlocks,
      '/peer/transactionsFromIds': this.getTransactionsFromIds,
      '/peer/height': this.getHeight,
      // '/peer/transactions': this.getTransactions,
      // '/peer/blocks/common': this.getCommonBlocks,
      '/peer/status': this.getStatus
    }

    Promise.all(Object.keys(mapping).map(k => server.get(k, (req, res, next) => mapping[k].call(this, req, res, next))))

    server.post('/blocks', this.postBlock)
    // server.post('/transactions', this.postTransactions);
  }

  mountInternal (server) {
    server.get('/internal/round', (req, res, next) => this.getRound(req, res, next))
    server.post('/internal/block', (req, res, next) => this.postInternalBlock(req, res, next))
    server.post('/internal/verifyTransaction', (req, res, next) => this.postVerifyTransaction(req, res, next))
  }

  mountRemoteInterface (server) {
    server.get('/remote/blockchain/:event', (req, res, next) => this.sendBlockchainEvent(req, res, next))
  }

  isLocalhost (req) {
    return req.connection.remoteAddress === '::1' || req.connection.remoteAddress === '127.0.0.1' || req.connection.remoteAddress === '::ffff:127.0.0.1'
  }

  acceptRequest (req, res, next) {
    if ((req.route.path.startsWith('/internal/') || req.route.path.startsWith('/remote/')) && !this.isLocalhost(req)) {
      res.send(500, {
        code: 'ResourceNotFound',
        message: `${req.route.path} does not exist`
      })
    }
<<<<<<< HEAD
    if (req.route.path.startsWith('/peer/')) {
      const peer = {}
      peer.ip = req.headers['HTTP_CF_CONNECTING_IP'] || req.headers['X-FORWARDED-FOR'] || req.connection.remoteAddress;
      ['port', 'nethash', 'os', 'version'].forEach(key => (peer[key] = req.headers[key]))
      return this.p2p
        .acceptNewPeer(peer)
        .then(() => setHeaders(res))
        .then(() => next())
        .catch(error => res.send(500, {success: false, message: error}))
    }
    return next()
=======
    const peer = {}
    peer.ip = requestIp.getClientIp(req)
    ['port', 'nethash', 'os', 'version'].forEach(key => (peer[key] = req.headers[key]))
    this.p2p
      .acceptNewPeer(peer)
      .then(() => setHeaders(res))
      .then(() => next())
      .catch(error => res.send(500, {success: false, message: error}))
>>>>>>> f7678f85
  }

  getPeers (req, res, next) {
    this.p2p
      .getPeers()
      .then(peers => {
        const rpeers = peers
          .map(peer => peer.toBroadcastInfo())
          .sort(() => Math.random() - 0.5)
        res.send(200, {success: true, peers: rpeers})
        next()
      })
      .catch(error => res.send(500, {success: false, message: error}))
  }

  getHeight (req, res, next) {
    res.send(200, {
      success: true,
      height: blockchain.getInstance().status.lastBlock.data.height,
      id: blockchain.getInstance().status.lastBlock.data.id
    })
    next()
  }

  sendBlockchainEvent (req, res, next) {
    if (req.query.param) blockchain.getInstance()[req.params.event](req.params.param)
    else blockchain.getInstance()[req.params.event]()
    res.send(200, {
      success: true,
      event: req.params.event
    })
    next()
  }

  getStatus (req, res, next) {
    const lastBlock = blockchain.getInstance().status.lastBlock.getHeader()
    res.send(200, {
      success: true,
      height: lastBlock.height,
      forgingAllowed: arkjs.slots.getSlotNumber() === arkjs.slots.getSlotNumber(arkjs.slots.getTime() + arkjs.slots.interval / 2),
      currentSlot: arkjs.slots.getSlotNumber(),
      header: lastBlock
    })
    next()
  }

  getRound (req, res, next) {
    const lastBlock = blockchain.getInstance().status.lastBlock
    const maxActive = this.config.getConstants(lastBlock.data.height).activeDelegates
    const blockTime = this.config.getConstants(lastBlock.data.height).blocktime
    const reward = this.config.getConstants(lastBlock.data.height).reward
    this.getActiveDelegates(lastBlock.data.height).then(delegates => {
      res.send(200, {
        success: true,
        round: {
          current: parseInt(lastBlock.data.height / maxActive),
          reward: reward,
          timestamp: arkjs.slots.getTime(),
          delegates: delegates,
          delegate: delegates[lastBlock.data.height % maxActive],
          lastBlock: lastBlock.data,
          canForge: parseInt(lastBlock.data.timestamp / blockTime) < parseInt(arkjs.slots.getTime() / blockTime)
        }
      })
      next()
    }).catch(error => res.send(500, {success: false, message: error}))
  }

  postInternalBlock (req, res, next) {
    // console.log(req.body)
    blockchain.getInstance().postBlock(req.body)
    res.send(200, {
      success: true
    })
    next()
  }

  postVerifyTransaction (req, res, next) {
    // console.log(req.body)
    const transaction = new Transaction(Transaction.deserialize(req.body.transaction))
    blockchain.getInstance().getDb().verifyTransaction(transaction)
      .then(result => {
        res.send(200, {
          success: result
        })
        next()
      })
  }

  postBlock (req, res, next) {
    blockchain.getInstance().postBlock(req.body)
    res.send(200, {
      success: true
    })
    next()
  }

  getActiveDelegates (height) {
    const round = parseInt(height / this.config.getConstants(height).activeDelegates)
    const seedSource = round.toString()
    let currentSeed = crypto.createHash('sha256').update(seedSource, 'utf8').digest()
    return blockchain.getInstance().getDb().getActiveDelegates(height)
      .then(activedelegates => {
        for (let i = 0, delCount = activedelegates.length; i < delCount; i++) {
          for (let x = 0; x < 4 && i < delCount; i++, x++) {
            const newIndex = currentSeed[x] % delCount
            const b = activedelegates[newIndex]
            activedelegates[newIndex] = activedelegates[i]
            activedelegates[i] = b
          }
          currentSeed = crypto.createHash('sha256').update(currentSeed).digest()
        }
        return Promise.resolve(activedelegates)
      })
  }

  getBlocks (req, res, next) {
    blockchain.getInstance().getDb().getBlocks(parseInt(req.query.lastBlockHeight) + 1, 400)
      .then(blocks => {
        res.send(200, {success: true, blocks: blocks})
        next()
      })
      .catch(error => {
        logger.error(error)
        res.send(500, {success: false, error: error})
        next()
      })
  }
}

module.exports = Up<|MERGE_RESOLUTION|>--- conflicted
+++ resolved
@@ -77,10 +77,9 @@
         message: `${req.route.path} does not exist`
       })
     }
-<<<<<<< HEAD
     if (req.route.path.startsWith('/peer/')) {
       const peer = {}
-      peer.ip = req.headers['HTTP_CF_CONNECTING_IP'] || req.headers['X-FORWARDED-FOR'] || req.connection.remoteAddress;
+      peer.ip = requestIp.getClientIp(req);
       ['port', 'nethash', 'os', 'version'].forEach(key => (peer[key] = req.headers[key]))
       return this.p2p
         .acceptNewPeer(peer)
@@ -89,16 +88,6 @@
         .catch(error => res.send(500, {success: false, message: error}))
     }
     return next()
-=======
-    const peer = {}
-    peer.ip = requestIp.getClientIp(req)
-    ['port', 'nethash', 'os', 'version'].forEach(key => (peer[key] = req.headers[key]))
-    this.p2p
-      .acceptNewPeer(peer)
-      .then(() => setHeaders(res))
-      .then(() => next())
-      .catch(error => res.send(500, {success: false, message: error}))
->>>>>>> f7678f85
   }
 
   getPeers (req, res, next) {
