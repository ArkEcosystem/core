const async = require('async')
const arkjs = require('arkjs')
const Block = require('../../models/block')
const logger = require('../logger')
const stateMachine = require('../state-machine')
const sleep = require('../../utils/sleep')

let instance = null

module.exports = class BlockchainManager {
  constructor (config, networkStart) {
    if (!instance) instance = this
    else throw new Error('Can\'t initialise 2 blockchains!')

    this.config = config

    // flag to force a network start
    stateMachine.state.networkStart = !!networkStart
    if (stateMachine.state.networkStart) {
      logger.warning('Arkchain is launched in Genesis Network Start. Unless you know what you are doing, this is likely wrong.')
      logger.info('Starting arkchain for a new world, welcome aboard 🚀 🚀 🚀 🚀 🚀 🚀')
    }

    this.actions = stateMachine.actionMap(this)

    this.processQueue = async.queue(
      (block, qcallback) => this.processBlock(new Block(block), stateMachine.state, qcallback),
      1
    )

    this.rebuildQueue = async.queue(
      (block, qcallback) => this.rebuildQueue.paused ? qcallback() : this.rebuildBlock(new Block(block), stateMachine.state, qcallback),
      1
    )

    this.processQueue.drain = () => this.dispatch('PROCESSFINISHED')
    this.rebuildQueue.drain = () => this.dispatch('REBUILDFINISHED')
  }

  dispatch (event) {
    const nextState = stateMachine.transition(stateMachine.state.blockchain, event)
    logger.debug(`event '${event}': ${JSON.stringify(stateMachine.state.blockchain.value)} -> ${JSON.stringify(nextState.value)} -> actions: ${JSON.stringify(nextState.actions)}`)
    stateMachine.state.blockchain = nextState
    nextState.actions.forEach(actionKey => {
      const action = this.actions[actionKey]
      if (action) return setTimeout(() => action.call(this, event), 0)
      logger.error(`No action ${actionKey} found`)
    })
  }

  start () {
    this.dispatch('START')
  }

  async isReady () {
    while (!stateMachine.state.started) await sleep(1000)
    return true
  }

  static getInstance () {
    return instance
  }

  checkNetwork () {
  }

  updateNetworkStatus () {
  }

  rebuild (nblocks) {
  }

  async resetState () {
    this.pauseQueues()
    this.clearQueues()

    stateMachine.state = {
      blockchain: stateMachine.initialState,
      started: false,
      lastBlock: null,
      lastDownloadedBlock: null
    }

    this.resumeQueues()
    return this.start()
  }

  postTransactions (transactions) {
    logger.info(`Received ${transactions.length} new transactions`)
    return this.transactionHandler.addTransactions(transactions)
  }

  postBlock (block) {
    logger.info(`Received new block at height ${block.height} with ${block.numberOfTransactions} transactions`)
    if (stateMachine.state.started) {
      this.processQueue.push(block)
      stateMachine.state.lastDownloadedBlock = stateMachine.state.lastBlock
    } else logger.info('Block disregarded because blockchain is not ready')
  }

  async removeBlocks (nblocks) {
    const undoLastBlock = async () => {
      const lastBlock = stateMachine.state.lastBlock
      await this.db.undoBlock(lastBlock)
      await this.db.deleteBlock(lastBlock)
<<<<<<< HEAD
      await this.transactionPool.undoBlock(lastBlock)
      const newLastBlock = await this.db.getBlock(lastBlock.data.previousBlock)
      stateMachine.state.lastBlock = newLastBlock
      return (stateMachine.state.lastDownloadedBlock = newLastBlock)
=======
      await this.transactionHandler.undoBlock(lastBlock)
      const newLastBlock = await this.db.getBlock(lastBlock.data.previousBlock)
      stateMachine.state.lastBlock = newLastBlock
      stateMachine.state.lastDownloadedBlock = newLastBlock
>>>>>>> 1354516d
    }
    const __removeBlocks = async (nblocks) => {
      if (nblocks < 1) return
      logger.info(`Undoing block ${stateMachine.state.lastBlock.data.height}`)
      await undoLastBlock()
      await __removeBlocks(nblocks - 1)
    }

    logger.info(`Starting ${nblocks} blocks undo from height ${stateMachine.state.lastBlock.data.height}`)
    this.pauseQueues()
    this.clearQueues()
    await __removeBlocks(nblocks)
    this.resumeQueues()
  }

  pauseQueues () {
    this.rebuildQueue.pause()
    this.processQueue.pause()
  }

  clearQueues () {
    this.rebuildQueue.remove(() => true)
    stateMachine.state.lastDownloadedBlock = stateMachine.state.lastBlock
    this.processQueue.remove(() => true)
  }

  resumeQueues () {
    this.rebuildQueue.resume()
    this.processQueue.resume()
  }

  isChained (block, nextBlock) {
    return nextBlock.data.previousBlock === block.data.id && nextBlock.data.timestamp > block.data.timestamp && nextBlock.data.height === block.data.height + 1
  }

  async rebuildBlock (block, state, qcallback) {
    if (block.verification.verified) {
      if (this.isChained(state.lastBlock, block)) {
        // save block on database
        await this.db.saveBlockAsync(block)
        // committing to db every 10,000 blocks
        if (block.data.height % 10000 === 0) await this.db.saveBlockCommit()
        state.lastBlock = block
        qcallback()
      } else if (block.data.height > state.lastBlock.data.height + 1) {
        logger.info(`Block disregarded because blockchain not ready to accept it ${block.data.height} lastBlock ${state.lastBlock.data.height}`)
        state.lastDownloadedBlock = state.lastBlock
        qcallback()
      } else if (block.data.height < state.lastBlock.data.height || (block.data.height === state.lastBlock.data.height && block.data.id === state.lastBlock.data.id)) {
        logger.debug('Block disregarded because already in blockchain')
        qcallback()
      } else {
        state.lastDownloadedBlock = state.lastBlock
        logger.info('Block disregarded because on a fork')
        qcallback()
      }
    } else {
      logger.warning('Block disregarded because verification failed. Tentative to hack the network 💣')
      qcallback()
    }
  }

  async processBlock (block, state, qcallback) {
    if (!block.verification.verified) {
      logger.warning('Block disregarded because verification failed. Tentative to hack the network 💣')
      return qcallback()
    }
    if (this.isChained(state.lastBlock, block)) await this.acceptChainedBlock(block, state)
    else await this.manageUnchainedBlock(block, state)
    qcallback()
  }

  async acceptChainedBlock (block, state) {
    try {
      await this.db.applyBlock(block)
      await this.db.saveBlock(block)
      state.lastBlock = block
      // broadcast only recent blocks
      if (arkjs.slots.getTime() - block.data.timestamp < 10) this.networkInterface.broadcastBlock(block)
<<<<<<< HEAD
      this.transactionPool.removeForgedBlock(block.transactions)
=======
      this.transactionHandler.removeForgedTransactions(block.transactions)
>>>>>>> 1354516d
    } catch (error) {
      logger.error(error.stack)
      logger.error(`Refused new block: ${JSON.stringify(block.data)}`)
      this.dispatch('FORK')
    }
    state.lastDownloadedBlock = state.lastBlock
  }

  async manageUnchainedBlock (block, state) {
    if (block.data.height > state.lastBlock.data.height + 1) logger.info(`blockchain not ready to accept new block at height ${block.data.height}, lastBlock ${state.lastBlock.data.height}`)
    else if (block.data.height < state.lastBlock.data.height) logger.debug('Block disregarded because already in blockchain')
    else if (block.data.height === state.lastBlock.data.height && block.data.id === state.lastBlock.data.id) logger.debug('Block just received')
    else {
      const isValid = await this.db.validateForkedBlock(block)
      if (isValid) this.dispatch('FORK')
      else logger.info(`Forked block disregarded because it is not allowed to forge, looks like an attack by delegate ${block.data.generatorPublicKey} 💣`)
    }
  }

  async getUnconfirmedTransactions (blockSize, forForging = false) {
    let retItems = forForging
      ? await this.transactionHandler.getTransactionsForForging(0, blockSize)
      : await this.transactionHandler.getUnconfirmedTransactions(0, blockSize)
    return {
      transactions: retItems,
      poolSize: await this.transactionHandler.getPoolSize(),
      count: retItems ? retItems.length : -1
    }
  }

  isSynced (block) {
    block = block || stateMachine.state.lastBlock.data
    return arkjs.slots.getTime() - block.timestamp < 3 * this.config.getConstants(block.height).blocktime
  }

  isBuildSynced (block) {
    block = block || stateMachine.state.lastBlock.data
    logger.info(arkjs.slots.getTime() - block.timestamp)
    return arkjs.slots.getTime() - block.timestamp < 100 * this.config.getConstants(block.height).blocktime
  }

  attachNetworkInterface (networkInterface) {
    this.networkInterface = networkInterface
    return this
  }

  attachDBInterface (dbinterface) {
    this.db = dbinterface
    return this
  }

  attachTransactionHandler (txHandler) {
    this.transactionHandler = txHandler
    return this
  }

  getState () {
    return stateMachine.state
  }

  getNetworkInterface () {
    return this.networkInterface
  }

  getDb () {
    return this.db
  }

  getTxHandler () {
    return this.transactionHandler
  }
}<|MERGE_RESOLUTION|>--- conflicted
+++ resolved
@@ -103,17 +103,10 @@
       const lastBlock = stateMachine.state.lastBlock
       await this.db.undoBlock(lastBlock)
       await this.db.deleteBlock(lastBlock)
-<<<<<<< HEAD
-      await this.transactionPool.undoBlock(lastBlock)
-      const newLastBlock = await this.db.getBlock(lastBlock.data.previousBlock)
-      stateMachine.state.lastBlock = newLastBlock
-      return (stateMachine.state.lastDownloadedBlock = newLastBlock)
-=======
       await this.transactionHandler.undoBlock(lastBlock)
       const newLastBlock = await this.db.getBlock(lastBlock.data.previousBlock)
       stateMachine.state.lastBlock = newLastBlock
       stateMachine.state.lastDownloadedBlock = newLastBlock
->>>>>>> 1354516d
     }
     const __removeBlocks = async (nblocks) => {
       if (nblocks < 1) return
@@ -193,11 +186,7 @@
       state.lastBlock = block
       // broadcast only recent blocks
       if (arkjs.slots.getTime() - block.data.timestamp < 10) this.networkInterface.broadcastBlock(block)
-<<<<<<< HEAD
-      this.transactionPool.removeForgedBlock(block.transactions)
-=======
       this.transactionHandler.removeForgedTransactions(block.transactions)
->>>>>>> 1354516d
     } catch (error) {
       logger.error(error.stack)
       logger.error(`Refused new block: ${JSON.stringify(block.data)}`)
