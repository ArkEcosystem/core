--- conflicted
+++ resolved
@@ -7,11 +7,7 @@
 
 let instance
 
-<<<<<<< HEAD
-module.exports = class WebhookListener {
-=======
 module.exports = class WebhookManager {
->>>>>>> 3bfa6785
   static getInstance () {
     return instance
   }
