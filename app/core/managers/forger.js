const popsicle = require('popsicle')
const Delegate = require('app/models/delegate')
const goofy = require('app/core/goofy')
const sleep = require('app/utils/sleep')

module.exports = class ForgerManager {
  constructor (config, password) {
    this.password = password
    this.bip38 = config.delegates ? config.delegates.bip38 : null
    this.secrets = config.delegates ? config.delegates.secrets : null
    this.network = config.network
    this.delegateEncryption = config.server.delegateEncryption
    this.headers = {
      version: config.server.version,
      port: config.server.port,
      nethash: config.network.nethash
    }
  }

  async loadDelegates (address) {
    if (!this.bip38 && !this.secrets) {
      throw new Error('No delegate found')
    }
<<<<<<< HEAD

    if (this.secrets && !this.delegateEncryption) {
      this.delegates = this.secrets.map(passphrase => new Delegate(passphrase, this.network, this.password))
      goofy.info('Loading clear secrets for delegates. Warning - use only in autoforging mode')
    }

    if (this.bip38 && this.delegateEncryption) {
      const bip38Delegate = new Delegate(this.bip38, this.network, this.password)
      if ((bip38Delegate.address && !address) || bip38Delegate.address === address) {
        goofy.info('BIP38 Delegate loaded')
        this.delegates = bip38Delegate
=======
    this.delegates = this.secrets.map(passphrase => new Delegate(passphrase, this.network, this.password))
    if (this.bip38) {
      const bip38Delegate = new Delegate(this.bip38, this.network, this.password)
      if ((bip38Delegate.address && !address) || bip38Delegate.address === address) {
        goofy.info('BIP38 Delegate loaded')
        this.delegates.push(bip38Delegate)
>>>>>>> 1b436cc6
      }
    }

    return this.delegates
  }

  startForging (proxy) {
    this.proxy = proxy
    const that = this
    let round = null
    const data = {}

    const monitor = async () => {
      try {
        const r = await that.getRound()
        round = r

        if (!round.canForge) {
          throw new Error('Block already forged in current slot')
        }

        data.previousBlock = round.lastBlock
        data.timestamp = round.timestamp
        data.reward = round.reward

        const delegate = await that.pickForgingDelegate(round)
        const block = await delegate.forge([], data)

        that.broadcast(block)
      } catch (error) {
          goofy.info('Not able to forge:', error.message)
          goofy.info('round:', round ? round.current : '', 'height:', round ? round.lastBlock.height : '')
      }
      await sleep(1000)
      return monitor()
    }

    return monitor()
  }

  async broadcast (block) {
    goofy.info(block.data)
    const result = await popsicle.request({
      method: 'POST',
      url: this.proxy + '/internal/block',
      body: block.data,
      headers: this.headers,
      timeout: 2000
    }).use(popsicle.plugins.parse('json'))

    return result.success
  }

  async pickForgingDelegate (round) {
    return this.delegates.find(delegate => delegate.publicKey === round.delegate.publicKey)
  }

  async getRound () {
    const result = await popsicle.request({
      method: 'GET',
      url: this.proxy + '/internal/round',
      headers: this.headers,
      timeout: 2000
    }).use(popsicle.plugins.parse('json'))

    return result.body.round
  }
}<|MERGE_RESOLUTION|>--- conflicted
+++ resolved
@@ -21,26 +21,12 @@
     if (!this.bip38 && !this.secrets) {
       throw new Error('No delegate found')
     }
-<<<<<<< HEAD
-
-    if (this.secrets && !this.delegateEncryption) {
-      this.delegates = this.secrets.map(passphrase => new Delegate(passphrase, this.network, this.password))
-      goofy.info('Loading clear secrets for delegates. Warning - use only in autoforging mode')
-    }
-
-    if (this.bip38 && this.delegateEncryption) {
-      const bip38Delegate = new Delegate(this.bip38, this.network, this.password)
-      if ((bip38Delegate.address && !address) || bip38Delegate.address === address) {
-        goofy.info('BIP38 Delegate loaded')
-        this.delegates = bip38Delegate
-=======
     this.delegates = this.secrets.map(passphrase => new Delegate(passphrase, this.network, this.password))
     if (this.bip38) {
       const bip38Delegate = new Delegate(this.bip38, this.network, this.password)
       if ((bip38Delegate.address && !address) || bip38Delegate.address === address) {
         goofy.info('BIP38 Delegate loaded')
         this.delegates.push(bip38Delegate)
->>>>>>> 1b436cc6
       }
     }
 
