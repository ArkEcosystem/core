--- conflicted
+++ resolved
@@ -57,16 +57,10 @@
 
         that.broadcast(block)
       } catch (error) {
-<<<<<<< HEAD
-          goofy.info('Not able to forge:', error.message)
-          goofy.info('round:', round ? round.current : '', 'height:', round ? round.lastBlock.height : '')
-      }
-=======
         goofy.info('Not able to forge:', error.message)
         // goofy.info('round:', round ? round.current : '', 'height:', round ? round.lastBlock.height : '')
       }
 
->>>>>>> b7b03632
       await sleep(1000)
       return monitor()
     }
