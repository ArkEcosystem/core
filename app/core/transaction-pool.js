--- conflicted
+++ resolved
@@ -149,13 +149,8 @@
   async removeForgedBlock (block) { // we remove the block txs from the pool
     if (this.isConnected) {
       await this.removeForgedTransactions(block.transactions)
-<<<<<<< HEAD
-      await this.cleanPool(block.data.timestamp, this.config.getConstants(block.data.height).blocktime)
-
+      await this.cleanPool(arkjs.slots.getTime()) // we check for expiration of transactions and clean them
       block.transactions.foreach(tx => webhookManager.getInstance().emit('transaction.removed', tx))
-=======
-      await this.cleanPool(arkjs.slots.getTime()) // we check for expiration of transactions and clean them
->>>>>>> 092b9127
     }
   }
 
