const path = require('path')
const fs = require('fs')
const dirTree = require('directory-tree')
const Sntp = require('sntp')
const deepmerge = require('deepmerge')
const isString = require('lodash/isString')
<<<<<<< HEAD
const logger = require('app/core/logger')
=======
const assert = require('assert-plus')
>>>>>>> bc6684ed

let instance = null

class Config {
  constructor () {
    if (!instance) {
      instance = this
    }

    return instance
  }

  async init (config) {
    try {
      if (isString(config)) {
        config = this._loadFromFile(config)
      }

      assert.object(config)

      for (const [key, value] of Object.entries(config)) {
        this[key] = value
      }

      logger.init(this.server, this.network.name)

      const time = await this.ntp()
      logger.debug('Local clock is off by ' + parseInt(time.t) + 'ms from NTP ⏰')

      this.buildConstants()

      return this
    } catch (error) {
      logger.error(error)
    }
  }

  buildConstants () {
    this.constants = this.network.constants.sort((a, b) => a.height - b.height)
    this.constant = {
      index: 0,
      data: this.constants[0]
    }

    let lastmerged = 0

    while (lastmerged < this.constants.length - 1) {
      this.constants[lastmerged + 1] = deepmerge(this.constants[lastmerged], this.constants[lastmerged + 1])
      lastmerged++
    }
  }

  async ntp () {
    try {
      return Sntp.time()
    } catch (error) {
      logger.warn('can\'t ping ntp')
      return {t: 0}
    }
  }

  getConstants (height) {
    while ((this.constant.index < this.constants.length - 1) && height >= this.constants[this.constant.index + 1].height) {
      this.constant.index++
      this.constant.data = this.constants[this.constant.index]
    }
    while (height < this.constants[this.constant.index].height) {
      this.constant.index--
      this.constant.data = this.constants[this.constant.index]
    }

    return this.constant.data
  }

  _loadFromFile (network) {
    const basePath = path.resolve(network)

    if (!fs.existsSync(basePath)) {
      throw new Error('The directory does not exist or is not accessible because of security settings.')
    }

    const formatName = (file) => path.basename(file.name, path.extname(file.name))

    let configTree = {}

    dirTree(basePath, { extensions: /\.js/ }).children.forEach(entry => {
      let name = formatName(entry)

      if (entry.type === 'directory') {
        configTree[name] = {}
        entry.children.forEach(e => (configTree[name][formatName(e)] = require(e.path)))
      } else {
        configTree[name] = require(entry.path)
      }
    })

    return configTree
  }
}

module.exports = new Config()<|MERGE_RESOLUTION|>--- conflicted
+++ resolved
@@ -4,11 +4,8 @@
 const Sntp = require('sntp')
 const deepmerge = require('deepmerge')
 const isString = require('lodash/isString')
-<<<<<<< HEAD
 const logger = require('app/core/logger')
-=======
 const assert = require('assert-plus')
->>>>>>> bc6684ed
 
 let instance = null
 
