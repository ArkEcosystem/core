const Sequelize = require('sequelize')
const Umzug = require('umzug')
const Block = require('app/models/block')
const Transaction = require('app/models/transaction')
const config = require('app/core/config')
const logger = require('app/core/logger')
const DBInterface = require('app/core/dbinterface')
const webhookManager = require('app/core/managers/webhook').getInstance()
const fg = require('fast-glob')
const path = require('path')

module.exports = class SequelizeDB extends DBInterface {
  async init (params) {
    if (this.db) {
      throw new Error('Already initialised')
    }

    this.db = new Sequelize(params.options.uri, {
      dialect: params.options.dialect,
      logging: !!params.options.logging,
      operatorsAliases: Sequelize.Op
    })

    this.asyncTransaction = null

    try {
      await this.db.authenticate()
      logger.info('Database connection has been established.')

      await this.runMigrations()
      logger.info('Database has been migrated.')

      await this.registerModels()
      logger.info('Database models have been registered.')

      this.registerHooks()
    } catch (error) {
      logger.error('Unable to connect to the database:', error.stack)
    }
  }

  runMigrations () {
    const umzug = new Umzug({
      storage: 'sequelize',
      storageOptions: {
        sequelize: this.db
      },
      migrations: {
        params: [
          this.db.getQueryInterface(),
          Sequelize
        ],
        path: path.join(__dirname, 'migrations')
      }
    })

    return umzug.up()
  }

  async registerModels () {
    this.models = {}

    const entries = await fg(path.resolve(__dirname, 'models/**/*.js'))

    entries.forEach(file => {
      const model = this.db['import'](file)
      this.models[model.name] = model
    })

    Object.keys(this.models).forEach(modelName => {
      if (this.models[modelName].associate) {
        this.models[modelName].associate(this.models)
      }
    })
  }

  registerHooks () {
    if (config.webhooks.enabled) {
<<<<<<< HEAD
      this.models.block.afterCreate((block) => webhookManager.emit('block.created', block))
      this.models.transaction.afterCreate((transaction) => webhookManager.emit('transaction.created', transaction))
=======
      this.blocksTable.afterCreate(block => webhookManager.emit('block.created', block))
      this.transactionsTable.afterCreate(transaction => webhookManager.emit('transaction.created', transaction))
>>>>>>> ac855dd3
    }
  }

  async getActiveDelegates (height) {
    const activeDelegates = config.getConstants(height).activeDelegates
    const round = ~~(height / activeDelegates)

    if (this.activedelegates && this.activedelegates.length && this.activedelegates[0].round === round) {
      return this.activedelegates
    }

    const data = await this.models.round.findAll({
      where: {
        round: round
      },
      order: [[ 'publicKey', 'ASC' ]]
    })

    return data.map(a => a.dataValues).sort((a, b) => b.balance - a.balance)
  }

  saveRounds (rounds) {
    return this.models.round.bulkCreate(rounds)
  }

  deleteRound (round) {
    return this.models.round.destroy({where: {round}})
  }

  async buildDelegates (block) {
    const activeDelegates = config.getConstants(block.data.height).activeDelegates

    let data = await this.models.wallet.findAll({
      attributes: [
        ['vote', 'publicKey'],
        [Sequelize.fn('SUM', Sequelize.col('balance')), 'balance']
      ],
      group: 'vote',
      where: {
        vote: {
          [Sequelize.Op.ne]: null
        }
      }
    })

    // at the launch of blockchain, we may have not enough voted delegates, completing in a deterministic way (alphabetical order of publicKey)
    if (data.length < activeDelegates) {
      const data2 = await this.models.wallet.findAll({
        attributes: [
          'publicKey'
        ],
        where: {
          username: {
            [Sequelize.Op.ne]: null
          },
          publicKey: {
            [Sequelize.Op.notIn]: data.map(d => d.publicKey)
          }
        },
        order: [[ 'publicKey', 'ASC' ]],
        limit: activeDelegates - data.length
      })

      data = data.concat(data2)
    }

    // logger.info(`got ${data.length} voted delegates`)
    const round = parseInt(block.data.height / activeDelegates)
    this.activedelegates = data
      .sort((a, b) => b.balance - a.balance)
      .slice(0, activeDelegates)
      .map(a => ({...{round: round}, ...a.dataValues}))

    logger.debug(`generated ${this.activedelegates.length} active delegates`)

    return this.activedelegates
  }

  async buildWallets () {
    this.walletManager.reset()

    try {
      // Received TX
      logger.printTracker('SPV Building', 1, 7, 'received transactions')
      let data = await this.models.transaction.findAll({
        attributes: [
          'recipientId',
          [Sequelize.fn('SUM', Sequelize.col('amount')), 'amount']
        ],
        where: {type: 0},
        group: 'recipientId'
      })

      data.forEach(row => {
        const wallet = this.walletManager.getWalletByAddress(row.recipientId)
        if (wallet) {
          wallet.balance = parseInt(row.amount)
        } else {
          logger.warn(`lost cold wallet: ${row.recipientId} ${row.amount}`)
        }
      })

      // Block Rewards
      logger.printTracker('SPV Building', 2, 7, 'block rewards')
      data = await this.db.query('select "generatorPublicKey", sum("reward"+"totalFee") as reward, count(*) as produced from blocks group by "generatorPublicKey"', {type: Sequelize.QueryTypes.SELECT})
      data.forEach(row => {
        const wallet = this.walletManager.getWalletByPublicKey(row.generatorPublicKey)
        wallet.balance += parseInt(row.reward)
      })

      // Last block forged for each delegate
      data = await this.db.query('select "generatorPublicKey", max("timestamp") from blocks group by "generatorPublicKey"', {type: Sequelize.QueryTypes.SELECT})
      data.forEach(row => {
        const wallet = this.walletManager.getWalletByPublicKey(row.generatorPublicKey)
        wallet.lastBlock = row
      })

      // Sent Transactions
      data = await this.models.transaction.findAll({
        attributes: [
          'senderPublicKey',
          [Sequelize.fn('SUM', Sequelize.col('amount')), 'amount'],
          [Sequelize.fn('SUM', Sequelize.col('fee')), 'fee']
        ],
        group: 'senderPublicKey'
      })
      logger.printTracker('SPV Building', 3, 7, 'sent transactions')
      data.forEach(row => {
        let wallet = this.walletManager.getWalletByPublicKey(row.senderPublicKey)
        wallet.balance -= parseInt(row.amount) + parseInt(row.fee)
        if (wallet.balance < 0) {
          logger.warn(`Negative balance should never happen except from premining address: ${wallet}`)
        }
      })

      // Second Signature
      data = await this.models.transaction.findAll({
        attributes: [
          'senderPublicKey',
          'serialized'
        ],
        where: {type: 1}}
      )
      logger.printTracker('SPV Building', 4, 7, 'second signatures')
      data.forEach(row => {
        const wallet = this.walletManager.getWalletByPublicKey(row.senderPublicKey)
        wallet.secondPublicKey = Transaction.deserialize(row.serialized.toString('hex')).asset.signature.publicKey
      })

      // Delegates
      data = await this.models.transaction.findAll({
        attributes: [
          'senderPublicKey',
          'serialized'
        ],
        where: {type: 2}}
      )
      logger.printTracker('SPV Building', 5, 7, 'delegates')
      data.forEach(row => {
        const wallet = this.walletManager.getWalletByPublicKey(row.senderPublicKey)
        wallet.username = Transaction.deserialize(row.serialized.toString('hex')).asset.delegate.username
        this.walletManager.reindex(wallet)
      })

      // Votes
      data = await this.models.transaction.findAll({
        attributes: [
          'senderPublicKey',
          'serialized'
        ],
        order: [[ 'createdAt', 'DESC' ]],
        where: {type: 3}}
      )
      logger.printTracker('SPV Building', 6, 7, 'votes')

      data.forEach(row => {
        const wallet = this.walletManager.getWalletByPublicKey(row.senderPublicKey)
        if (!wallet.voted) {
          let vote = Transaction.deserialize(row.serialized.toString('hex')).asset.votes[0]
          if (vote.startsWith('+')) wallet.vote = vote.slice(1)
          wallet.voted = true
        }
      })

      // Multisignatures
      data = await this.models.transaction.findAll({
        attributes: [
          'senderPublicKey',
          'serialized'
        ],
        order: [[ 'createdAt', 'DESC' ]],
        where: {type: 4}}
      )
      logger.printTracker('SPV Building', 7, 7, 'multisignatures')
      data.forEach(row => {
        const wallet = this.walletManager.getWalletByPublicKey(row.senderPublicKey)
        wallet.multisignature = Transaction.deserialize(row.serialized.toString('hex')).asset.multisignature
      })

      logger.stopTracker('SPV Building', 7, 7)
      logger.info(`SPV rebuild finished, wallets in memory: ${Object.keys(this.walletManager.walletsByAddress).length}`)
      logger.info(`Number of registered delegates: ${Object.keys(this.walletManager.delegatesByUsername).length}`)

      return this.walletManager.walletsByAddress || []
    } catch (error) {
      logger.error(error.stack)
    }
  }

  // must be called before builddelegates for  new round
  async updateDelegateStats (block, delegates) {
    if (!delegates) {
      return
    }

    logger.debug('Calculating delegate statistics')

    try {
      const activeDelegates = config.getConstants(block.data.height).activeDelegates
      let lastBlockGenerators = await this.db.query(`SELECT id, "generatorPublicKey" FROM blocks WHERE height/${activeDelegates} = ${delegates[0].round}`, {type: Sequelize.QueryTypes.SELECT})

      delegates.forEach(delegate => {
        let idx = lastBlockGenerators.findIndex(blockGenerator => blockGenerator.generatorPublicKey === delegate.publicKey)
        const wallet = this.walletManager.getWalletByPublicKey(delegate.publicKey)

        idx === -1 ? wallet.missedBlocks++ : wallet.producedBlocks++
      })
    } catch (error) {
      logger.error(error.stack)
    }
  }

  async saveWallets (force) {
    await this.db.transaction(t =>
      Promise.all(
        Object.values(this.walletManager.walletsByPublicKey || {})
          // cold addresses are not saved on database
          .filter(acc => acc.publicKey && (force || acc.dirty))
          .map(acc => this.models.wallet.upsert(acc, {transaction: t}))
      )
    )

    logger.info('Rebuilt wallets saved')

    return Object.values(this.walletManager.walletsByAddress).forEach(acc => (acc.dirty = false))
  }

  // to be used when node is in sync and committing newly received blocks
  async saveBlock (block) {
    let dbTransaction

    try {
<<<<<<< HEAD
      transaction = await this.db.transaction()
      await this.models.block.create(block.data, {transaction})
      await this.models.transaction.bulkCreate(block.transactions || [], {transaction})
      await transaction.commit()
=======
      dbTransaction = await this.db.transaction()
      await this.blocksTable.create(block.data, {transaction: dbTransaction})
      await this.transactionsTable.bulkCreate(block.transactions || [], {transaction: dbTransaction})
      await dbTransaction.commit()
>>>>>>> ac855dd3
    } catch (error) {
      logger.error(error.stack)
      await dbTransaction.rollback()
    }
  }

  // to use when rebuilding to decrease the number of database tx, and commit blocks (save only every 1000s for instance) using saveBlockCommit
  async saveBlockAsync (block) {
    if (!this.asyncTransaction) this.asyncTransaction = await this.db.transaction()
    await this.models.block.create(block.data, {transaction: this.asyncTransaction})
    await this.models.transaction.bulkCreate(block.transactions || [], {transaction: this.asyncTransaction})
  }

  // to be used in combination with saveBlockAsync
  async saveBlockCommit () {
    if (!this.asyncTransaction) return
    logger.debug('Committing DB transaction')
    try {
      await this.asyncTransaction.commit()
    } catch (error) {
      logger.error(error)
      logger.error('boom')

      logger.error(error.sql)
      await this.asyncTransaction.rollback()
    }
    this.asyncTransaction = null
  }

  async deleteBlock (block) {
    let transaction

    try {
      transaction = await this.db.transaction()
      await this.models.transaction.destroy({where: {blockId: block.data.id}}, {transaction})
      await this.models.block.destroy({where: {id: block.data.id}}, {transaction})
      await transaction.commit()
    } catch (error) {
      logger.error(error.stack)
      await transaction.rollback()
    }
  }

  async getBlock (id) {
    const block = await this.models.block.findOne({
      include: [{
        model: this.models.transaction,
        attributes: ['serialized']
      }],
      attributes: {
        exclude: ['createdAt', 'updatedAt']
      },
      where: {
        id: id
      }
    })

    const data = await this.models.transaction.findAll({where: {blockId: block.id}})
    block.transactions = data.map(tx => Transaction.deserialize(tx.serialized.toString('hex')))

    return new Block(block)
  }

  getTransaction (id) {
    return this.db.query(`SELECT * FROM transactions WHERE id = '${id}'`, {type: Sequelize.QueryTypes.SELECT})
  }

  getCommonBlock (ids) {
    return this.db.query(`SELECT MAX("height") AS "height", "id", "previousBlock", "timestamp" FROM blocks WHERE "id" IN ('${ids.join('\',\'')}') GROUP BY "id" ORDER BY "height" DESC`, {type: Sequelize.QueryTypes.SELECT})
  }

  async getTransactionsFromIds (txids) {
    const rows = await this.db.query(`SELECT serialized FROM transactions WHERE id IN ('${txids.join('\',\'')}')`, {type: Sequelize.QueryTypes.SELECT})
    const transactions = await rows.map(row => Transaction.deserialize(row.serialized.toString('hex')))

    return txids.map((tx, i) => (txids[i] = transactions.find(tx2 => tx2.id === txids[i])))
  }

  async getLastBlock () {
    const block = await this.models.block.findOne({order: [['height', 'DESC']]})
    if (!block) return null
    const data = await this.models.transaction.findAll({where: {blockId: block.id}})
    block.transactions = data.map(tx => Transaction.deserialize(tx.serialized.toString('hex')))

    return new Block(block)
  }

  async getBlocks (offset, limit) {
    const last = offset + limit
    const blocks = await this.models.block.findAll({
      include: [{
        model: this.models.transaction,
        attributes: ['serialized']
      }],
      attributes: {
        exclude: ['createdAt', 'updatedAt']
      },
      where: {
        height: {
          [Sequelize.Op.between]: [offset, last]
        }
      }
    })
    const nblocks = blocks.map(block => {
      block.dataValues.transactions = block.dataValues.transactions.map(tx => tx.serialized.toString('hex'))

      return block.dataValues
    })

    return nblocks
  }

  async getBlockHeaders (offset, limit) {
    const last = offset + limit
    const blocks = await this.models.block.findAll({
      attributes: {
        exclude: ['createdAt', 'updatedAt']
      },
      where: {
        height: {
          [Sequelize.Op.between]: [offset, last]
        }
      }
    })

    return blocks.map(block => Block.serialize(block))
  }
}<|MERGE_RESOLUTION|>--- conflicted
+++ resolved
@@ -76,13 +76,8 @@
 
   registerHooks () {
     if (config.webhooks.enabled) {
-<<<<<<< HEAD
       this.models.block.afterCreate((block) => webhookManager.emit('block.created', block))
       this.models.transaction.afterCreate((transaction) => webhookManager.emit('transaction.created', transaction))
-=======
-      this.blocksTable.afterCreate(block => webhookManager.emit('block.created', block))
-      this.transactionsTable.afterCreate(transaction => webhookManager.emit('transaction.created', transaction))
->>>>>>> ac855dd3
     }
   }
 
@@ -332,23 +327,16 @@
 
   // to be used when node is in sync and committing newly received blocks
   async saveBlock (block) {
-    let dbTransaction
-
-    try {
-<<<<<<< HEAD
+    let transaction
+
+    try {
       transaction = await this.db.transaction()
       await this.models.block.create(block.data, {transaction})
       await this.models.transaction.bulkCreate(block.transactions || [], {transaction})
       await transaction.commit()
-=======
-      dbTransaction = await this.db.transaction()
-      await this.blocksTable.create(block.data, {transaction: dbTransaction})
-      await this.transactionsTable.bulkCreate(block.transactions || [], {transaction: dbTransaction})
-      await dbTransaction.commit()
->>>>>>> ac855dd3
     } catch (error) {
       logger.error(error.stack)
-      await dbTransaction.rollback()
+      await transaction.rollback()
     }
   }
 
