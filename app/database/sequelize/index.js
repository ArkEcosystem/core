const Sequelize = require('sequelize')
const Umzug = require('umzug')
const Block = require('app/models/block')
const Transaction = require('app/models/transaction')
const config = require('app/core/config')
const logger = require('app/core/logger')
const DBInterface = require('app/core/dbinterface')
const webhookManager = require('app/core/managers/webhook').getInstance()
const fg = require('fast-glob')
const path = require('path')

module.exports = class SequelizeDB extends DBInterface {
  async init (params) {
    if (this.db) {
      throw new Error('Already initialised')
    }

    this.db = new Sequelize(params.options.uri, {
      dialect: params.options.dialect,
      logging: !!params.options.logging,
      operatorsAliases: Sequelize.Op
    })

    this.asyncTransaction = null

    try {
      await this.db.authenticate()
      logger.info('Database connection has been established.')

      await this.runMigrations()
      logger.info('Database has been migrated.')

      await this.registerModels()
      logger.info('Database models have been registered.')

      this.registerHooks()
    } catch (error) {
      logger.error('Unable to connect to the database:', error.stack)
    }
  }

  runMigrations () {
    const umzug = new Umzug({
      storage: 'sequelize',
      storageOptions: {
        sequelize: this.db
      },
      migrations: {
        params: [
          this.db.getQueryInterface(),
          Sequelize
        ],
        path: path.join(__dirname, 'migrations')
      }
    })

    return umzug.up()
  }

  async registerModels () {
    this.models = {}

    const entries = await fg(path.resolve(__dirname, 'models/**/*.js'))

    entries.forEach(file => {
      const model = this.db['import'](file)
      this.models[model.name] = model
    })

    Object.keys(this.models).forEach(modelName => {
      if (this.models[modelName].associate) {
        this.models[modelName].associate(this.models)
      }
    })
  }

  registerHooks () {
    if (config.webhooks.enabled) {
<<<<<<< HEAD
      this.models.block.afterCreate((block) => webhookManager.emit('block.created', block))
      this.models.transaction.afterCreate((transaction) => webhookManager.emit('transaction.created', transaction))
=======
      this.blocksTable.afterCreate((block) => webhookManager.emit('block.created', block))
      this.transactionsTable.afterCreate((transaction) => webhookManager.emit('transaction.created', transaction))
>>>>>>> 0de04923
    }
  }

  async getActiveDelegates (height) {
    const activeDelegates = config.getConstants(height).activeDelegates
    const round = ~~(height / activeDelegates)

    if (this.activedelegates && this.activedelegates.length && this.activedelegates[0].round === round) {
      return this.activedelegates
    }

    const data = await this.models.round.findAll({
      where: {
        round: round
      },
      order: [[ 'publicKey', 'ASC' ]]
    })

    return data.map(a => a.dataValues).sort((a, b) => b.balance - a.balance)
  }

  saveRounds (rounds) {
    return this.models.round.bulkCreate(rounds)
  }

  deleteRound (round) {
    return this.models.round.destroy({where: {round}})
  }

  async buildDelegates (block) {
    const activeDelegates = config.getConstants(block.data.height).activeDelegates

    let data = await this.models.wallet.findAll({
      attributes: [
        ['vote', 'publicKey'],
        [Sequelize.fn('SUM', Sequelize.col('balance')), 'balance']
      ],
      group: 'vote',
      where: {
        vote: {
          [Sequelize.Op.ne]: null
        }
      }
    })

    // at the launch of blockchain, we may have not enough voted delegates, completing in a deterministic way (alphabetical order of publicKey)
    if (data.length < activeDelegates) {
      const data2 = await this.models.wallet.findAll({
        attributes: [
          'publicKey'
        ],
        where: {
          username: {
            [Sequelize.Op.ne]: null
          },
          publicKey: {
            [Sequelize.Op.notIn]: data.map(d => d.publicKey)
          }
        },
        order: [[ 'publicKey', 'ASC' ]],
        limit: activeDelegates - data.length
      })

      data = data.concat(data2)
    }

    // logger.info(`got ${data.length} voted delegates`)
    const round = parseInt(block.data.height / activeDelegates)
    this.activedelegates = data
      .sort((a, b) => b.balance - a.balance)
      .slice(0, activeDelegates)
      .map(a => ({...{round: round}, ...a.dataValues}))

    logger.debug(`generated ${this.activedelegates.length} active delegates`)

    return this.activedelegates
  }

  async buildWallets () {
    this.walletManager.reset()

    try {
      // Received TX
      logger.printTracker('SPV Building', 1, 7, 'received transactions')
      let data = await this.models.transaction.findAll({
        attributes: [
          'recipientId',
          [Sequelize.fn('SUM', Sequelize.col('amount')), 'amount']
        ],
        where: {type: 0},
        group: 'recipientId'
      })

      data.forEach(row => {
        const wallet = this.walletManager.getWalletByAddress(row.recipientId)
        if (wallet) {
          wallet.balance = parseInt(row.amount)
        } else {
          logger.warn(`lost cold wallet: ${row.recipientId} ${row.amount}`)
        }
      })

      // Block Rewards
      logger.printTracker('SPV Building', 2, 7, 'block rewards')
      data = await this.db.query('select `generatorPublicKey`, sum(`reward`+`totalFee`) as reward, count(*) as produced from blocks group by `generatorPublicKey`', {type: Sequelize.QueryTypes.SELECT})
      data.forEach(row => {
        const wallet = this.walletManager.getWalletByPublicKey(row.generatorPublicKey)
        wallet.balance += parseInt(row.reward)
      })

      // Last block forged for each delegate
      data = await this.db.query('select *, max(`timestamp`) from blocks group by `generatorPublicKey`', {type: Sequelize.QueryTypes.SELECT})
      data.forEach(row => {
        const wallet = this.walletManager.getWalletByPublicKey(row.generatorPublicKey)
        wallet.lastBlock = row
      })

      // Sent Transactions
      data = await this.models.transaction.findAll({
        attributes: [
          'senderPublicKey',
          [Sequelize.fn('SUM', Sequelize.col('amount')), 'amount'],
          [Sequelize.fn('SUM', Sequelize.col('fee')), 'fee']
        ],
        group: 'senderPublicKey'
      })
      logger.printTracker('SPV Building', 3, 7, 'sent transactions')
      data.forEach(row => {
        let wallet = this.walletManager.getWalletByPublicKey(row.senderPublicKey)
        wallet.balance -= parseInt(row.amount) + parseInt(row.fee)
        if (wallet.balance < 0) {
          logger.warn(`Negative balance should never happen except from premining address: ${wallet}`)
        }
      })

      // Second Signature
      data = await this.models.transaction.findAll({
        attributes: [
          'senderPublicKey',
          'serialized'
        ],
        where: {type: 1}}
      )
      logger.printTracker('SPV Building', 4, 7, 'second signatures')
      data.forEach(row => {
        const wallet = this.walletManager.getWalletByPublicKey(row.senderPublicKey)
        wallet.secondPublicKey = Transaction.deserialize(row.serialized.toString('hex')).asset.signature.publicKey
      })

      // Delegates
      data = await this.models.transaction.findAll({
        attributes: [
          'senderPublicKey',
          'serialized'
        ],
        where: {type: 2}}
      )
      logger.printTracker('SPV Building', 5, 7, 'delegates')
      data.forEach(row => {
        const wallet = this.walletManager.getWalletByPublicKey(row.senderPublicKey)
        wallet.username = Transaction.deserialize(row.serialized.toString('hex')).asset.delegate.username
        this.walletManager.reindex(wallet)
      })

      // Votes
      data = await this.models.transaction.findAll({
        attributes: [
          'senderPublicKey',
          'serialized'
        ],
        order: [[ 'createdAt', 'DESC' ]],
        where: {type: 3}}
      )
      logger.printTracker('SPV Building', 6, 7, 'votes')

      data.forEach(row => {
        const wallet = this.walletManager.getWalletByPublicKey(row.senderPublicKey)
        if (!wallet.voted) {
          let vote = Transaction.deserialize(row.serialized.toString('hex')).asset.votes[0]
          if (vote.startsWith('+')) wallet.vote = vote.slice(1)
          wallet.voted = true
        }
      })

      // Multisignatures
      data = await this.models.transaction.findAll({
        attributes: [
          'senderPublicKey',
          'serialized'
        ],
        order: [[ 'createdAt', 'DESC' ]],
        where: {type: 4}}
      )
      logger.printTracker('SPV Building', 7, 7, 'multisignatures')
      data.forEach(row => {
        const wallet = this.walletManager.getWalletByPublicKey(row.senderPublicKey)
        wallet.multisignature = Transaction.deserialize(row.serialized.toString('hex')).asset.multisignature
      })

      logger.stopTracker('SPV Building', 7, 7)
      logger.info(`SPV rebuild finished, wallets in memory: ${Object.keys(this.walletManager.walletsByAddress).length}`)
      logger.info(`Number of registered delegates: ${Object.keys(this.walletManager.delegatesByUsername).length}`)

      return this.walletManager.walletsByAddress || []
    } catch (error) {
      logger.error(error.stack)
    }
  }

  // must be called before builddelegates for  new round
  async updateDelegateStats (block, delegates) {
    if (!delegates) {
      return
    }

    logger.debug('Calculating delegate statistics')

    try {
      const activeDelegates = config.getConstants(block.data.height).activeDelegates
      let lastBlockGenerators = await this.db.query(`SELECT id, generatorPublicKey FROM blocks WHERE height/${activeDelegates} = ${delegates[0].round}`, {type: Sequelize.QueryTypes.SELECT})

      delegates.forEach(delegate => {
        let idx = lastBlockGenerators.findIndex(blockGenerator => blockGenerator.generatorPublicKey === delegate.publicKey)
        const wallet = this.walletManager.getWalletByPublicKey(delegate.publicKey)

        idx === -1 ? wallet.missedBlocks++ : wallet.producedBlocks++
      })
    } catch (error) {
      logger.error(error.stack)
    }
  }

  async saveWallets (force) {
    await this.db.transaction(t =>
      Promise.all(
        Object.values(this.walletManager.walletsByPublicKey || {})
          // cold addresses are not saved on database
          .filter(acc => acc.publicKey && (force || acc.dirty))
          .map(acc => this.models.wallet.upsert(acc, {transaction: t}))
      )
    )

    logger.info('Rebuilt wallets saved')

    return Object.values(this.walletManager.walletsByAddress).forEach(acc => (acc.dirty = false))
  }

  async saveBlock (block) {
    let transaction

    try {
      transaction = await this.db.transaction()
      await this.models.block.create(block.data, {transaction})
      await this.models.transaction.bulkCreate(block.transactions || [], {transaction})
      await transaction.commit()
    } catch (error) {
      logger.error(error.stack)
      await transaction.rollback()
    }
  }

  async saveBlockAsync (block) {
    if (!this.asyncTransaction) this.asyncTransaction = await this.db.transaction()
    await this.blocksTable.create(block.data, {transaction: this.asyncTransaction})
    await this.transactionsTable.bulkCreate(block.transactions || [], {transaction: this.asyncTransaction})
  }

  async saveBlockCommit () {
    if (!this.asyncTransaction) return
    logger.debug('Committing DB transaction')
    try {
      await this.asyncTransaction.commit()
    } catch (error) {
      logger.error(error)
      logger.error('boom')

      logger.error(error.sql)
      await this.asyncTransaction.rollback()
    }
    this.asyncTransaction = null
  }

  async deleteBlock (block) {
    let transaction

    try {
      transaction = await this.db.transaction()
      await this.models.transaction.destroy({where: {blockId: block.data.id}}, {transaction})
      await this.models.block.destroy({where: {id: block.data.id}}, {transaction})
      await transaction.commit()
    } catch (error) {
      logger.error(error.stack)
      await transaction.rollback()
    }
  }

  async getBlock (id) {
    const block = await this.models.block.findOne({
      include: [{
        model: this.models.transaction,
        attributes: ['serialized']
      }],
      attributes: {
        exclude: ['createdAt', 'updatedAt']
      },
      where: {
        id: id
      }
    })

    const data = await this.models.transaction.findAll({where: {blockId: block.id}})
    block.transactions = data.map(tx => Transaction.deserialize(tx.serialized.toString('hex')))

    return new Block(block)
  }

  getTransaction (id) {
    return this.db.query(`SELECT * FROM transactions WHERE id = '${id}'`, {type: Sequelize.QueryTypes.SELECT})
  }

  getCommonBlock (ids) {
    return this.db.query(`SELECT MAX("height") AS "height", "id", "previousBlock", "timestamp" FROM blocks WHERE "id" IN ('${ids.join('\',\'')}') GROUP BY "id" ORDER BY "height" DESC`, {type: Sequelize.QueryTypes.SELECT})
  }

  async getTransactionsFromIds (txids) {
    const rows = await this.db.query(`SELECT serialized FROM transactions WHERE id IN ('${txids.join('\',\'')}')`, {type: Sequelize.QueryTypes.SELECT})
    const transactions = await rows.map(row => Transaction.deserialize(row.serialized.toString('hex')))

    return txids.map((tx, i) => (txids[i] = transactions.find(tx2 => tx2.id === txids[i])))
  }

  async getLastBlock () {
    const block = await this.models.block.findOne({order: [['height', 'DESC']]})
    if (!block) return null
    const data = await this.models.transaction.findAll({where: {blockId: block.id}})
    block.transactions = data.map(tx => Transaction.deserialize(tx.serialized.toString('hex')))

    return new Block(block)
  }

  async getBlocks (offset, limit) {
    const last = offset + limit
    const blocks = await this.models.block.findAll({
      include: [{
        model: this.models.transaction,
        attributes: ['serialized']
      }],
      attributes: {
        exclude: ['createdAt', 'updatedAt']
      },
      where: {
        height: {
          [Sequelize.Op.between]: [offset, last]
        }
      }
    })
    const nblocks = blocks.map(block => {
      block.dataValues.transactions = block.dataValues.transactions.map(tx => tx.serialized.toString('hex'))

      return block.dataValues
    })

    return nblocks
  }

  async getBlockHeaders (offset, limit) {
    const last = offset + limit
    const blocks = await this.models.block.findAll({
      attributes: {
        exclude: ['createdAt', 'updatedAt']
      },
      where: {
        height: {
          [Sequelize.Op.between]: [offset, last]
        }
      }
    })

    return blocks.map(block => Block.serialize(block))
  }
}<|MERGE_RESOLUTION|>--- conflicted
+++ resolved
@@ -76,13 +76,8 @@
 
   registerHooks () {
     if (config.webhooks.enabled) {
-<<<<<<< HEAD
       this.models.block.afterCreate((block) => webhookManager.emit('block.created', block))
       this.models.transaction.afterCreate((transaction) => webhookManager.emit('transaction.created', transaction))
-=======
-      this.blocksTable.afterCreate((block) => webhookManager.emit('block.created', block))
-      this.transactionsTable.afterCreate((transaction) => webhookManager.emit('transaction.created', transaction))
->>>>>>> 0de04923
     }
   }
 
