--- conflicted
+++ resolved
@@ -19,11 +19,8 @@
 
 process.on('unhandledRejection', (reason, p) => {
   logger.error(`Unhandled Rejection at: ${JSON.stringify(p)} reason: ${reason}`)
-<<<<<<< HEAD
 
   process.exit(1)
-=======
->>>>>>> b48ab414
 })
 
 async function init () {
