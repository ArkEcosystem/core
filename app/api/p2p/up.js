const restify = require('restify')
const arkjs = require('arkjs')
const crypto = require('crypto')
const requestIp = require('request-ip')
const goofy = require('app/core/goofy')
const blockchain = require('app/core/managers/blockchain')
const Transaction = require('app/models/transaction')

const _headers = {
  os: require('os').platform()
}

function setHeaders (res) {
  ['nethash', 'os', 'version', 'port'].forEach((key) => res.header(key, _headers[key]))
}

class Up {
  constructor (config) {
    this.port = config.server.port
    this.config = config
    _headers.version = config.server.version
    _headers.port = config.server.port
    _headers.nethash = config.network.nethash
  }

  start (p2p) {
    this.p2p = p2p
    let server = restify.createServer({name: 'arkp2p'})
    server.use((req, res, next) => this.acceptRequest(req, res, next))
    server.use(restify.plugins.bodyParser({mapParams: true}))
    server.use(restify.plugins.queryParser())
    server.use(restify.plugins.gzipResponse())

    this.mountInternal(server)
    if (this.config.api.p2p.remoteinterface) this.mountRemoteInterface(server)
    this.mountV1(server)

    server.listen(this.port, () => goofy.info('%s interface listening at %s', server.name, server.url))
  }

  isLocalhost (req) {
    return req.connection.remoteAddress === '::1' || req.connection.remoteAddress === '127.0.0.1' || req.connection.remoteAddress === '::ffff:127.0.0.1'
  }

  async acceptRequest (req, res, next) {
    if ((req.route.path.startsWith('/internal/') || req.route.path.startsWith('/remote/')) && !this.isLocalhost(req)) {
      res.send(500, {
        code: 'ResourceNotFound',
        message: `${req.route.path} does not exist`
      })
    }
    if (req.route.path.startsWith('/peer/')) {
      const peer = {}
      peer.ip = requestIp.getClientIp(req);
      ['port', 'nethash', 'os', 'version'].forEach(key => (peer[key] = req.headers[key]))

      try {
        await this.p2p.acceptNewPeer(peer)
        setHeaders(res)

        return next()
      } catch (error) {
        res.send(500, {success: false, message: error})
      }
    }

    return next()
  }

<<<<<<< HEAD
=======
  async getPeers (req, res, next) {
    try {
      const peers = await this.p2p.getPeers()
      const rpeers = peers
        .map(peer => peer.toBroadcastInfo())
        .sort(() => Math.random() - 0.5)
      res.send(200, {success: true, peers: rpeers})
      next()
    } catch (error) {
      res.send(500, {success: false, message: error})
    }
  }

  getHeight (req, res, next) {
    res.send(200, {
      success: true,
      height: blockchain.getInstance().state.lastBlock.data.height,
      id: blockchain.getInstance().state.lastBlock.data.id
    })
    next()
  }

  async getCommonBlock (req, res, next) {
    const ids = req.query.ids.split(',').slice(0, 9).filter(id => id.match(/^\d+$/))

    try {
      const commonBlock = await blockchain.getInstance().getDb().getCommonBlock(ids)
      res.send(200, {
        success: true,
        common: commonBlock.length ? commonBlock[0] : null,
        lastBlockHeight: blockchain.getInstance().state.lastBlock.data.height
      })
      next()
    } catch (error) {
      res.send(500, {success: false, message: error})
    }
  }

  async getTransactionsFromIds (req, res, next) {
    const txids = req.query.ids.split(',').slice(0, 100).filter(id => id.match('[0-9a-fA-F]{32}'))

    try {
      const transactions = await blockchain.getInstance().getDb().getTransactionsFromIds(txids)
      res.send(200, {
        success: true,
        transactions: transactions
      })
      next()
    } catch (error) {
      res.send(500, {success: false, message: error})
    }
  }

  getTransactions (req, res, next) {
    res.send(200, {
      success: true,
      transactions: []
    })
    next()
  }

  sendBlockchainEvent (req, res, next) {
    const bm = blockchain.getInstance()
    if (!bm[req.params.event]) {
      res.send(500, {
        success: false,
        event: req.params.event,
        message: 'No such event'
      })
      next()
    } else {
      if (req.query.param) blockchain.getInstance()[req.params.event](req.params.param)
      else blockchain.getInstance()[req.params.event]()
      res.send(200, {
        success: true,
        event: req.params.event
      })
      next()
    }
  }

  getStatus (req, res, next) {
    const lastBlock = blockchain.getInstance().state.lastBlock.getHeader()
    res.send(200, {
      success: true,
      height: lastBlock.height,
      forgingAllowed: arkjs.slots.getSlotNumber() === arkjs.slots.getSlotNumber(arkjs.slots.getTime() + arkjs.slots.interval / 2),
      currentSlot: arkjs.slots.getSlotNumber(),
      header: lastBlock
    })
    next()
  }

  async getRound (req, res, next) {
    const lastBlock = blockchain.getInstance().getState().lastBlock
    const maxActive = this.config.getConstants(lastBlock.data.height).activeDelegates
    const blockTime = this.config.getConstants(lastBlock.data.height).blocktime
    const reward = this.config.getConstants(lastBlock.data.height).reward

    try {
      const delegates = await this.getActiveDelegates(lastBlock.data.height)

      res.send(200, {
        success: true,
        round: {
          current: parseInt(lastBlock.data.height / maxActive),
          reward: reward,
          timestamp: arkjs.slots.getTime(),
          delegates: delegates,
          delegate: delegates[lastBlock.data.height % maxActive],
          lastBlock: lastBlock.data,
          canForge: parseInt(lastBlock.data.timestamp / blockTime) < parseInt(arkjs.slots.getTime() / blockTime)
        }
      })

      next()
    } catch (error) {
      res.send(500, {success: false, message: error})
    }

  }

  postInternalBlock (req, res, next) {
    // console.log(req.body)
    blockchain.getInstance().postBlock(req.body)
    res.send(200, {
      success: true
    })
    next()
  }

  async postVerifyTransaction (req, res, next) {
    // console.log(req.body)
    const transaction = new Transaction(Transaction.deserialize(req.body.transaction))
    const result = await blockchain.getInstance().getDb().verifyTransaction(transaction)
    res.send(200, {
      success: result
    })
    next()
  }

  postBlock (req, res, next) {
    blockchain.getInstance().postBlock(req.body)
    res.send(200, {
      success: true
    })
    next()
  }

  postTrasactions (req, res, next) {
    const transactions = req.body.transactions
      .map(transaction => Transaction.deserialize(Transaction.serialize(transaction)))
    blockchain.getInstance().postTransactions(transactions)
    res.send(200, {
      success: true
    })
    next()
  }

>>>>>>> 1b436cc6
  async getActiveDelegates (height) {
    const round = parseInt(height / this.config.getConstants(height).activeDelegates)
    const seedSource = round.toString()
    let currentSeed = crypto.createHash('sha256').update(seedSource, 'utf8').digest()

    const activedelegates = await blockchain.getInstance().getDb().getActiveDelegates(height)

    for (let i = 0, delCount = activedelegates.length; i < delCount; i++) {
      for (let x = 0; x < 4 && i < delCount; i++, x++) {
        const newIndex = currentSeed[x] % delCount
        const b = activedelegates[newIndex]
        activedelegates[newIndex] = activedelegates[i]
        activedelegates[i] = b
      }
      currentSeed = crypto.createHash('sha256').update(currentSeed).digest()
    }

    return activedelegates
  }
}

module.exports = Up<|MERGE_RESOLUTION|>--- conflicted
+++ resolved
@@ -67,168 +67,6 @@
     return next()
   }
 
-<<<<<<< HEAD
-=======
-  async getPeers (req, res, next) {
-    try {
-      const peers = await this.p2p.getPeers()
-      const rpeers = peers
-        .map(peer => peer.toBroadcastInfo())
-        .sort(() => Math.random() - 0.5)
-      res.send(200, {success: true, peers: rpeers})
-      next()
-    } catch (error) {
-      res.send(500, {success: false, message: error})
-    }
-  }
-
-  getHeight (req, res, next) {
-    res.send(200, {
-      success: true,
-      height: blockchain.getInstance().state.lastBlock.data.height,
-      id: blockchain.getInstance().state.lastBlock.data.id
-    })
-    next()
-  }
-
-  async getCommonBlock (req, res, next) {
-    const ids = req.query.ids.split(',').slice(0, 9).filter(id => id.match(/^\d+$/))
-
-    try {
-      const commonBlock = await blockchain.getInstance().getDb().getCommonBlock(ids)
-      res.send(200, {
-        success: true,
-        common: commonBlock.length ? commonBlock[0] : null,
-        lastBlockHeight: blockchain.getInstance().state.lastBlock.data.height
-      })
-      next()
-    } catch (error) {
-      res.send(500, {success: false, message: error})
-    }
-  }
-
-  async getTransactionsFromIds (req, res, next) {
-    const txids = req.query.ids.split(',').slice(0, 100).filter(id => id.match('[0-9a-fA-F]{32}'))
-
-    try {
-      const transactions = await blockchain.getInstance().getDb().getTransactionsFromIds(txids)
-      res.send(200, {
-        success: true,
-        transactions: transactions
-      })
-      next()
-    } catch (error) {
-      res.send(500, {success: false, message: error})
-    }
-  }
-
-  getTransactions (req, res, next) {
-    res.send(200, {
-      success: true,
-      transactions: []
-    })
-    next()
-  }
-
-  sendBlockchainEvent (req, res, next) {
-    const bm = blockchain.getInstance()
-    if (!bm[req.params.event]) {
-      res.send(500, {
-        success: false,
-        event: req.params.event,
-        message: 'No such event'
-      })
-      next()
-    } else {
-      if (req.query.param) blockchain.getInstance()[req.params.event](req.params.param)
-      else blockchain.getInstance()[req.params.event]()
-      res.send(200, {
-        success: true,
-        event: req.params.event
-      })
-      next()
-    }
-  }
-
-  getStatus (req, res, next) {
-    const lastBlock = blockchain.getInstance().state.lastBlock.getHeader()
-    res.send(200, {
-      success: true,
-      height: lastBlock.height,
-      forgingAllowed: arkjs.slots.getSlotNumber() === arkjs.slots.getSlotNumber(arkjs.slots.getTime() + arkjs.slots.interval / 2),
-      currentSlot: arkjs.slots.getSlotNumber(),
-      header: lastBlock
-    })
-    next()
-  }
-
-  async getRound (req, res, next) {
-    const lastBlock = blockchain.getInstance().getState().lastBlock
-    const maxActive = this.config.getConstants(lastBlock.data.height).activeDelegates
-    const blockTime = this.config.getConstants(lastBlock.data.height).blocktime
-    const reward = this.config.getConstants(lastBlock.data.height).reward
-
-    try {
-      const delegates = await this.getActiveDelegates(lastBlock.data.height)
-
-      res.send(200, {
-        success: true,
-        round: {
-          current: parseInt(lastBlock.data.height / maxActive),
-          reward: reward,
-          timestamp: arkjs.slots.getTime(),
-          delegates: delegates,
-          delegate: delegates[lastBlock.data.height % maxActive],
-          lastBlock: lastBlock.data,
-          canForge: parseInt(lastBlock.data.timestamp / blockTime) < parseInt(arkjs.slots.getTime() / blockTime)
-        }
-      })
-
-      next()
-    } catch (error) {
-      res.send(500, {success: false, message: error})
-    }
-
-  }
-
-  postInternalBlock (req, res, next) {
-    // console.log(req.body)
-    blockchain.getInstance().postBlock(req.body)
-    res.send(200, {
-      success: true
-    })
-    next()
-  }
-
-  async postVerifyTransaction (req, res, next) {
-    // console.log(req.body)
-    const transaction = new Transaction(Transaction.deserialize(req.body.transaction))
-    const result = await blockchain.getInstance().getDb().verifyTransaction(transaction)
-    res.send(200, {
-      success: result
-    })
-    next()
-  }
-
-  postBlock (req, res, next) {
-    blockchain.getInstance().postBlock(req.body)
-    res.send(200, {
-      success: true
-    })
-    next()
-  }
-
-  postTrasactions (req, res, next) {
-    const transactions = req.body.transactions
-      .map(transaction => Transaction.deserialize(Transaction.serialize(transaction)))
-    blockchain.getInstance().postTransactions(transactions)
-    res.send(200, {
-      success: true
-    })
-    next()
-  }
-
->>>>>>> 1b436cc6
   async getActiveDelegates (height) {
     const round = parseInt(height / this.config.getConstants(height).activeDelegates)
     const seedSource = round.toString()
