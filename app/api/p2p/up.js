const goofy = require('app/core/goofy')
const Hapi = require('hapi')

module.exports = class Up {
  constructor (config) {
    this.config = config
  }

  async start (p2p) {
    this.server = new Hapi.Server({ port: this.config.server.port })
    this.server.app.p2p = p2p

    await this.server.register({
      plugin: require('./plugins/accept-request')
    })

    await this.server.register({
      plugin: require('./versions/internal'),
      routes: { prefix: '/internal' }
    })

    if (this.config.api.p2p.remoteinterface) {
      await this.server.register({
        plugin: require('./versions/remote'),
        routes: { prefix: '/remote' }
      })
    }

    await this.server.register({ plugin: require('./versions/1') })

    try {
      await this.server.start()

      goofy.info(`Oh hapi day! P2P API is listening on ${this.server.info.uri}`)
    } catch (err) {
      goofy.error(err)

      process.exit(1)
    }
  }

  stop () {
    return this.server.stop()
  }
<<<<<<< HEAD

  postBlock (req, res, next) {
    blockchain.getInstance().postBlock(req.body)
    res.send(200, {
      success: true
    })
    next()
  }

  async postTrasactions (req, res, next) {
    const transactions = req.body.transactions
      .map(transaction => Transaction.deserialize(Transaction.serialize(transaction)))
    await blockchain.getInstance().postTransactions(transactions)
    res.send(200, {
      success: true
    })
    next()
  }

  async getActiveDelegates (height) {
    const round = parseInt(height / this.config.getConstants(height).activeDelegates)
    const seedSource = round.toString()
    let currentSeed = crypto.createHash('sha256').update(seedSource, 'utf8').digest()

    const activedelegates = await blockchain.getInstance().getDb().getActiveDelegates(height)

    for (let i = 0, delCount = activedelegates.length; i < delCount; i++) {
      for (let x = 0; x < 4 && i < delCount; i++, x++) {
        const newIndex = currentSeed[x] % delCount
        const b = activedelegates[newIndex]
        activedelegates[newIndex] = activedelegates[i]
        activedelegates[i] = b
      }
      currentSeed = crypto.createHash('sha256').update(currentSeed).digest()
    }

    return activedelegates
  }

  async getBlocks (req, res, next) {
    try {
      const blocks = await blockchain.getInstance().getDb().getBlocks(parseInt(req.query.lastBlockHeight) + 1, 400)
      res.send(200, {success: true, blocks: blocks})
      next()
    } catch (error) {
      goofy.error(error)
      res.send(500, {success: false, error: error})
      next()
    }
  }
}

module.exports = Up
=======
}
>>>>>>> 0d6222df
<|MERGE_RESOLUTION|>--- conflicted
+++ resolved
@@ -42,60 +42,4 @@
   stop () {
     return this.server.stop()
   }
-<<<<<<< HEAD
-
-  postBlock (req, res, next) {
-    blockchain.getInstance().postBlock(req.body)
-    res.send(200, {
-      success: true
-    })
-    next()
-  }
-
-  async postTrasactions (req, res, next) {
-    const transactions = req.body.transactions
-      .map(transaction => Transaction.deserialize(Transaction.serialize(transaction)))
-    await blockchain.getInstance().postTransactions(transactions)
-    res.send(200, {
-      success: true
-    })
-    next()
-  }
-
-  async getActiveDelegates (height) {
-    const round = parseInt(height / this.config.getConstants(height).activeDelegates)
-    const seedSource = round.toString()
-    let currentSeed = crypto.createHash('sha256').update(seedSource, 'utf8').digest()
-
-    const activedelegates = await blockchain.getInstance().getDb().getActiveDelegates(height)
-
-    for (let i = 0, delCount = activedelegates.length; i < delCount; i++) {
-      for (let x = 0; x < 4 && i < delCount; i++, x++) {
-        const newIndex = currentSeed[x] % delCount
-        const b = activedelegates[newIndex]
-        activedelegates[newIndex] = activedelegates[i]
-        activedelegates[i] = b
-      }
-      currentSeed = crypto.createHash('sha256').update(currentSeed).digest()
-    }
-
-    return activedelegates
-  }
-
-  async getBlocks (req, res, next) {
-    try {
-      const blocks = await blockchain.getInstance().getDb().getBlocks(parseInt(req.query.lastBlockHeight) + 1, 400)
-      res.send(200, {success: true, blocks: blocks})
-      next()
-    } catch (error) {
-      goofy.error(error)
-      res.send(500, {success: false, error: error})
-      next()
-    }
-  }
-}
-
-module.exports = Up
-=======
-}
->>>>>>> 0d6222df
+}