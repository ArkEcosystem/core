const fs = require('fs')
const assert = require('assert-plus')
const commander = require('commander')
const packageJson = require('../package.json')
const path = require('path')
const goofy = require('app/core/goofy')
const ForgerManager = require('app/core/managers/forger')
<<<<<<< HEAD
const inquirer = require('inquirer');
const Delegate = require('app/models/delegate')
const arkjs = require('arkjs')
const config = require('app/core/config')

const bip38EncryptSchema = [{
  type: 'password',
  message: 'Secret:',
  name: 'secret',
  mask: '*'
}, {
  type: 'password',
  message: 'Password:',
  name: 'password',
  mask: '*'
}]
const bip38DecryptSchema = [
  {
    message: 'Address:',
    name: 'address'
  },
  bip38EncryptSchema[1]
]
=======
const config = require('app/core/config')
>>>>>>> ff6d2bd4

commander
  .version(packageJson.version)
  .option('-c, --config <path>', 'config files path')
  .option('-i, --interactive', 'launch cli')
  .parse(process.argv)

const delegateFilePath = path.resolve(commander.config, 'delegate.json')

assert.string(commander.config, 'commander.config')

if (!fs.existsSync(path.resolve(commander.config))) {
  throw new Error('The directory does not exist or is not accessible because of security settings.')
}

process.on('unhandledRejection', (reason, p) => {
  goofy.error('Unhandled Rejection at: Promise', p, 'reason:', reason)
})

<<<<<<< HEAD
async function boot (password, address) {
  try {
    goofy.init(config.server.logging.console, config.server.logging.file, config.network.name + '-forger')

    const forgerManager = await new ForgerManager(config, password)
=======
async function boot () {
  try {
    await config.init({
      server: require(path.resolve(commander.config, 'server')),
      genesisBlock: require(path.resolve(commander.config, 'genesis-block.json')),
      network: require(path.resolve(commander.config, 'network')),
      delegates: require(path.resolve(commander.config, 'delegate'))
    })

    goofy.init(config.server.logging.console, config.server.logging.file, config.network.name + '-forger')

    const forgerManager = await new ForgerManager(config)
>>>>>>> ff6d2bd4
    const forgers = await forgerManager.loadDelegates()

    goofy.info('ForgerManager started with', forgers.length, 'forgers')
    forgerManager.startForging(`http://127.0.0.1:${config.server.port}`)
  } catch (error) {
    goofy.error('fatal error', error)
  }
}

<<<<<<< HEAD
async function configure (password, address) {
  await config.init({
    server: require(path.resolve(commander.config, 'server')),
    genesisBlock: require(path.resolve(commander.config, 'genesis-block.json')),
    network: require(path.resolve(commander.config, 'network')),
    delegates: require(delegateFilePath)
  })

  if (!config.delegates.bip38) {
    inquirer.prompt(bip38EncryptSchema).then((answers) => {
      config.delegates['bip38'] = Delegate.encrypt(answers.secret, commander.config.network, answers.password)

      fs.writeFile(delegateFilePath, JSON.stringify(config.delegates, null, 2), (err) => {
        if (err) {
          throw new Error('Failed to save the encrypted key in file')
        } else {
          boot(answers.password)
        }
      })
    })
  } else {
    inquirer.prompt(bip38DecryptSchema).then((answers) => {
      if (arkjs.crypto.validateAddress(answers.address, config.network.pubKeyHash)) {
        boot(answers.password, answers.address)
      } else {
        throw new Error('Invalid Address Provided')
      }
    })
  }
}

configure()
=======
boot()
>>>>>>> ff6d2bd4
<|MERGE_RESOLUTION|>--- conflicted
+++ resolved
@@ -5,7 +5,6 @@
 const path = require('path')
 const goofy = require('app/core/goofy')
 const ForgerManager = require('app/core/managers/forger')
-<<<<<<< HEAD
 const inquirer = require('inquirer');
 const Delegate = require('app/models/delegate')
 const arkjs = require('arkjs')
@@ -29,9 +28,6 @@
   },
   bip38EncryptSchema[1]
 ]
-=======
-const config = require('app/core/config')
->>>>>>> ff6d2bd4
 
 commander
   .version(packageJson.version)
@@ -51,26 +47,11 @@
   goofy.error('Unhandled Rejection at: Promise', p, 'reason:', reason)
 })
 
-<<<<<<< HEAD
 async function boot (password, address) {
   try {
     goofy.init(config.server.logging.console, config.server.logging.file, config.network.name + '-forger')
 
-    const forgerManager = await new ForgerManager(config, password)
-=======
-async function boot () {
-  try {
-    await config.init({
-      server: require(path.resolve(commander.config, 'server')),
-      genesisBlock: require(path.resolve(commander.config, 'genesis-block.json')),
-      network: require(path.resolve(commander.config, 'network')),
-      delegates: require(path.resolve(commander.config, 'delegate'))
-    })
-
-    goofy.init(config.server.logging.console, config.server.logging.file, config.network.name + '-forger')
-
     const forgerManager = await new ForgerManager(config)
->>>>>>> ff6d2bd4
     const forgers = await forgerManager.loadDelegates()
 
     goofy.info('ForgerManager started with', forgers.length, 'forgers')
@@ -80,7 +61,6 @@
   }
 }
 
-<<<<<<< HEAD
 async function configure (password, address) {
   await config.init({
     server: require(path.resolve(commander.config, 'server')),
@@ -112,7 +92,4 @@
   }
 }
 
-configure()
-=======
-boot()
->>>>>>> ff6d2bd4
+configure()