--- conflicted
+++ resolved
@@ -7,11 +7,7 @@
         "esModuleInterop": true,
         "experimentalDecorators": true,
         "forceConsistentCasingInFileNames": true,
-<<<<<<< HEAD
-        "lib": ["es2019"],
-=======
         "lib": ["es2020"],
->>>>>>> b54c5a64
         "module": "CommonJS",
         "moduleResolution": "node",
         "newLine": "lf",
@@ -31,14 +27,9 @@
         "sourceMap": true,
         "strict": true,
         "stripInternal": true,
-<<<<<<< HEAD
-        "target": "es2019",
+        "target": "es2020",
         "typeRoots": ["reflect-metadata", "node_modules/@types"],
         "useUnknownInCatchVariables": false
-=======
-        "target": "es2020",
-        "typeRoots": ["reflect-metadata", "node_modules/@types"],
->>>>>>> b54c5a64
     },
     "exclude": ["node_modules", "**/*.spec.ts", "**/*.test.ts"]
 }