--- conflicted
+++ resolved
@@ -1,12 +1,8 @@
 {
   "port": 4002,
   "version": "2.0.0",
-<<<<<<< HEAD
-  "fastRebuild": false,
+  "fastRebuild": true,
   "bip38": true,
-=======
-  "fastRebuild": true,
->>>>>>> 3546612a
   "logging": {
     "file": "debug",
     "console": "info"
