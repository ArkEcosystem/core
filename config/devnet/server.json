{
  "port": 15487,
  "version": "2.0.0",
  "fileLogLevel": "debug",
  "fastRebuild": false,
  "db": {
<<<<<<< HEAD
    "class": "sequelize",
    "uri": "sqlite:storage/devnetFull.sqlite",
    "uri1": "postgresql://arkman:ark-is-awesome@127.0.0.1:5432/ark_devnet2",
    "uri2": "mysql://ark:ark@127.0.0.1:3306/ark-cored2",
=======
    "driver": "database/sequelize",
    "uri": "sqlite:storage/devnet.sqlite",
>>>>>>> c8093f3b
    "dialect": "sqlite",
    "dialect1": "postgres",
    "dialect2": "mysql",
    "logging": false
  },
  "api": {
    "mount": true,
    "port": 4003,
    "version": "1.0.0",
    "throttle": {
      "burst": 60,
      "rate": 1,
      "whitelist": {
        "::1": {
          "rate": 0,
          "burst": 0
        }
      }
    }
  },
  "peers": {
    "minimumNetworkReach": 10,
    "blackList": []
  }
}<|MERGE_RESOLUTION|>--- conflicted
+++ resolved
@@ -4,18 +4,9 @@
   "fileLogLevel": "debug",
   "fastRebuild": false,
   "db": {
-<<<<<<< HEAD
-    "class": "sequelize",
-    "uri": "sqlite:storage/devnetFull.sqlite",
-    "uri1": "postgresql://arkman:ark-is-awesome@127.0.0.1:5432/ark_devnet2",
-    "uri2": "mysql://ark:ark@127.0.0.1:3306/ark-cored2",
-=======
     "driver": "database/sequelize",
     "uri": "sqlite:storage/devnet.sqlite",
->>>>>>> c8093f3b
     "dialect": "sqlite",
-    "dialect1": "postgres",
-    "dialect2": "mysql",
     "logging": false
   },
   "api": {
