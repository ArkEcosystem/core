--- conflicted
+++ resolved
@@ -7,9 +7,6 @@
 
 ## [Unreleased]
 
-<<<<<<< HEAD
-## [2.5.0] - 2019-MM-DD
-=======
 ### Fixed
 
 -   Impose the same rate limit as the public API ([#2717])
@@ -36,7 +33,6 @@
 -   Add foreign key on transactions block id ([#2671])
 
 ## [2.5.0] - 2019-07-DD
->>>>>>> 9b1e64f5
 
 ### Added
 
@@ -48,9 +44,6 @@
 
 -   Removed the `ark-node` legacy API known as `v1` ([#2577])
 
-<<<<<<< HEAD
-## [2.4.0] - 2019-MM-DD
-=======
 ## [2.4.13] - 2019-06-26
 
 ### Changed
@@ -75,7 +68,6 @@
 -   Increase rate limit to handle bigger networks ([#2482])
 
 ## [2.4.0] - 2019-06-12
->>>>>>> 9b1e64f5
 
 All changes listed in this section are things that either alter how certain data in core is treated and processed or changes to the public API of a package.
 
