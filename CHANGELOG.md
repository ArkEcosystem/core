3667# Changelog

All notable changes to this project will be documented in this file.

The format is based on [Keep a Changelog](http://keepachangelog.com/en/1.0.0/)
and this project adheres to [Semantic Versioning](http://semver.org/spec/v2.0.0.html).

## [Unreleased]

<<<<<<< HEAD
=======
## [2.6.54] - 2020-09-09

### Changed

-   Verify peer claimed state (24a8b044, @air1one)

### Fixed

-   Use head from utils (da13465e, @air1one)

>>>>>>> c1f7c7a9
## [2.6.52] - 2020-08-11

### Fixed

-   Discard zero-padded R/S (#3950) (9f197fa1, @air1one)
-   Check sig length value vs r/s length (#3950) (c2d3f2e5, @air1one)
-   Find by address / public key before username (#3950) (ddd19cc2, @air1one)

## [2.6.49] - 2020-07-22

### Fixed

-   Use bundled file for `browser` field (#3904) (20d66cf3, @luciorubeens)
-   Reduce download block size when getting no block (#3905) (e2232875, @air1one)
-   Ping ports using head (#3905) (db226bd3, @air1one)
-   Stricter rate limit for getBlocks (#3905) (df7a3aa1, @air1one)
-   Allow to discard possibly invalid txs from pool (#3905) (0450ee84, @air1one)
-   Check sig length vs R and S length (#3905) (1b0863c3, @air1one)
-   Check that R and S is positive (#3905) (0783ec08, @air1one)

## [2.6.42] - 2020-06-29

### Added

-   Add rollup config for browsers ([#3830]) (da0d8d5a, @luciorubeens)

### Changed

-   Update `bcrypto` dependency to v5 ([#3823]) (0b510429, @faustbrian)

### Fixed

-   Use incremental timestamps for `make:block` ([#3818]) (4612cd24, @deanpress)

## [2.6.39] - 2020-06-17

### Fixed

-   Block schema violation ([#3806])

## [2.6.38] - 2020-05-27

### Fixed

-   Discard late-forged blocks from forger ([#3746])

## [2.6.37] - 2020-05-12

### Changed

-   Custom validation for `postBlock` in `core-p2p` worker ([#3695])

## [2.6.36] - 2020-05-04

### Fixed

-   Update vote balance with htlc locked balance on vote transactions ([#3669])
-   Use sorted array (instead of tree) for storing transactions by fee and nonce ([#3678])

## [2.6.34] - 2020-04-28

### Fixed

-   Create a unique round ID for elasticsearch ([#3659])

### Changed

-   Update @arkecosystem/utils dependency ([#3665])
-   Use tree memory structure to sort by fee and by sender nonce **(core-transaction-pool)** ([#3667])

## [2.6.31] - 2020-03-25

### Fixed

-   Allow transition to fork from idle ([#3614])

## [2.6.30] - 2020-03-19

### Changed

-   Optimize database adding indexes ([#3605])
-   Restrict some api sorting and filtering parameters that are not needed ([#3605])

## [2.6.29] - 2020-03-13

Re-release for NPM.

## [2.6.28] - 2020-03-13

### Changed

-   Reset missedBlocks before await call ([#3598])

## [2.6.27] - 2020-03-12

### Fixed

-   Always apply to sender wallet on `acceptChainedBlock` ([#3594])
-   Block incomplete sockets ([#3596])

## [2.6.25] - 2020-03-09

### Fixed

Fix block apply issue where in some cases transaction could be applied twice to recipient in transaction pool ([#3590])

## [2.6.24] - 2020-03-04

### Fixed

-   add missing transactions.type_group index ([#3573])

### Changed

-   update xstate to v4.8.0 ([#3575])
-   use application events from core-event-emitter ([#3574])

## [2.6.21] - 2020-03-04

### Fixed

-   Set height 1 on config manager for processing genesis block (blockchain replay) ([#3561])
-   Handle multiple installations of jemalloc ([#3562])
-   jemalloc compatibility for ubuntu 16.04 ([#3567])
-   Always call applyToRecipient ([#3570])

### Changed

-   Allow multiple ports in bridgechain schema ([#3504])
-   Allow to resign business only when bridgechains are resigned ([#3524])
-   Make bridgechain genesis hash only unique per wallet ([#3523])
-   Add exceptions for business resignation ([#3551])
-   No default addonBytes for magistrate transactions ([#3560])
-   Use jemalloc as the memory allocator ([#3541])

## [2.6.11] - 2020-02-26

### Fixed

-   Only accept valid http path (SC http server) ([#3537])

## [2.6.10] - 2020-02-20

### Fixed

-   Disable permessage-deflate ([#3518])

## [2.6.9] - 2020-02-19

### Added

-   Filter peers by version range ([#3465])
-   Add flag to skip export of rolled back transactions ([#3459])

### Fixed

-   Check for missed blocks before applying round ([#3507])
-   Make app.js optional as initially intended ([#3510])
-   Multisig legacy allow signatures property ([#3489])

### Changed

-   Remove pm2 from docker ([#3505])
-   Use findByPublicKey to set both publickey and address on the multisig wallet ([#3498])
-   Remove long dependency ([#3502])

## [2.6.1] - 2020-02-11

### Changed

-   Update `@arkecosystem/exchange-json-rpc`

## [2.6.0] - 2020-02-11

### Added

-   Expose `isValidPeer` via ajv format rule ([#2960])
-   Implement AIP 102 ([#2773])
-   Implement AIP 103 ([#2858])
-   Implement MultiPayment (AIP11) ([#2669])
-   Implement nonces ([#2573])
-   Multi Signature support for WIF ([#2979])
-   Transaction type dependencies ([#2859])
-   Add nonce to wallet transformer ([#2760])
-   Allow easy retrieval of first and last block ([#2641])
-   Allow retrieval of raw blocks and transactions ([#2616])
-   Endpoints for locks/businesses/bridgechains ([#2940])
-   Find htlc unlock transactions ([#2976])
-   Include core version in node/configuration ([#2855])
-   Search transactions by asset ([#2618])
-   Enforce transactions' nonce order from blockProcessor ([#2873])
-   Change minimum version via milestone ([#2869])
-   Use compression on the p2p level ([#2886])
-   Add support for transaction nonces ([#2925])
-   Attributes getter/setter for wallet ([#2839])
-   Wallet Manager indexes ([#2845])
-   Register wallet attributes before accessing them ([#2867])
-   Allow CLI command configurations ([#2972])
-   Allow passing height to `configManager.isNewMilestone` ([#3001])
-   Expose transaction height, blockId and generatorPublicKey during bootstrap ([#3096])
-   Add `/transactions/schemas` endpoint ([#3083])
-   Implement businesses/bridgechains endpoint ([#3119])
-   Implement throttling on outgoing p2p communication ([#3170])
-   Implement Address.fromWIF method ([#3228])

### Fixed

-   Always deserialize vendor field ([b537d6f327e939ff40b680ea7d558e8fdb3ac921])
-   Basic validation on incoming p2p data + terminate socket on error ([#3037])
-   Clone webhook before mutating it ([#2863])
-   Delete existing payload processor db ([#2864])
-   Do not sort transactions in forger / update purgeByBlock logic for handling nonces ([#2678])
-   HTLC refund handler to use performGenericWalletChecks ([#2944])
-   Move wallet manager "zero balance" check to transaction handlers ([#2896])
-   Multipayment balance / vote balance ([#2838])
-   Range selection in pool's getTransactions() ([#2952])
-   `/wallets/{id}/transactions` search parameters ([#2923])
-   Return block timestamp for v2 transactions ([#2906])
-   Return count of filtered peers ([#2814])
-   Clear queue on invalid block ([#2897])
-   Do not reset `noBlockCounter` when `downloadBlocks` succeeds ([#2968])
-   Only shift milestoneHeights[] if at that height ([#2904])
-   Round deletion during rollback ([#2970])
-   Prefix table names with schema ([#2830])
-   Store vendor field in bytea ([#3048])
-   Add missing typeGroup and emit StateStarting ([#2932])
-   Use correct IV length for encryption ([#3036])
-   Disconnect if api reports different network ([#2909])
-   Don't cause suspensions for unresponsive plugins ([34749bf84bcec3fecd0098c0d42f52deb1f6ba4a])
-   Fix the genesis block id during verify ([#2809])
-   Export/import transactions type_group ([#2996])
-   Remove bogus skipRoundRows ([#2973])
-   `buildDelegateRanking` called too early ([#2921])
-   `buildVoteBalances` called too early ([#2920])
-   Differentiate between wallets and delegates ([#2854])
-   Index recipient wallets during bootstrap ([#2947])
-   Copy vote target into temp wallet manager ([1209a36366c8fd3ba31fab2463011b7ce1a7d844])
-   Sort by fee, nonce ([#2937])
-   Implement Delegate resignation ([#3045])
-   Reject delegate resignation if not enough active delegates ([#2919])
-   Update wallet nonce when applying v1 transaction ([#2959])
-   Use supply calculator in delegate approval calculation ([#2918])
-   Cast params in condition checks ([#2887])
-   Add legacy multisignature schema ([#3040])
-   Ensure only one signature per participant ([#2889])
-   Handle mainnet address exceptions ([#3055])
-   HTLC lock buffer allocation ([#2936])
-   Legacy multi signature verification ([#2898])
-   Run ajv validator again when encountering exceptions ([#3008])
-   Use `anyOf` for transactions schema ([#2894])
-   Use 2 bytes to store number of payments ([#2928])
-   Use strict comparison to decide if a transaction should be enabled ([#3087])
-   Include typeGroup in `/transactions/fees` and `/node/fees` endpoints ([#3193])
-   Add missing offset handling to /api/peers ([#3075])
-   Use numerics for typeGroups in /transactions/types ([#3112])
-   Add transactions back to pool only after reverting all blocks ([#3138])
-   Pass IBlockData to processBlocks instead of IBlock ([#3426])
-   Don't assume blocksInCurrentRound is defined ([#3341])
-   Set last height before initializing last block to use correct milestones ([#3109])
-   Don't swallow BIP38 errors ([#3271])
-   Use the request origin to avoid 404s ([#3071])
-   Raise `getCommonBlocks` rate limit ([#3069])
-   Return error when app is not ready ([#3171])
-   Uncaught IPC timeout ([#3140])
-   Support nonces and chunk transactions before broadcast ([#3081])
-   Create new wallet if not found ([#3086])
-   Wallet-manager fallback to database wallet manager findByIndex() when no "local" match ([#3256])
-   Throw if transaction key is already taken ([#3095])
-   Update sender's wallet after validation ([#3291])
-   Prevent snapshot commands from running if core is running ([#3196])
-   Remove password flag constraint for core:forger command ([#3270])
-   Properly implement block size limit ([#3154])
-   Strengthen schema validation checks ([#3062])

### Changed

-   Log the reason for discarding a block ([#2903])
-   Accept prerelease version ([#2911])
-   Add `round.missed` event ([#3011])
-   Do not temporary increment/decrement nonce when checking transaction validity ([#2587])
-   Increase transaction type size ([#2861])
-   Reject V1 transactions after milestone ([#2879])
-   Remove `vendorFieldHex` ([#3014])
-   Remove asset migration heuristic ([#2999])
-   Return all registered transaction types ([#2878])
-   Strengthen a nonce check in performGenericWalletChecks() ([#2949])
-   Add default transaction fees ([#2842])
-   Add `vendorField` and `timestamp` to `/locks` endpoint ([#3005])
-   Integrate hapi-pagination to replace fork ([#2994])
-   Use pagination configuration limit ([032caa1b990e91937e4bc1561bc1aeaeca9e37d9])
-   Break loop if block contains v1 transaction ([#2914])
-   Add nonce column ([#2844])
-   Emit `forging.missing` earlier ([#2893])
-   Emit missing `transaction.reverted` event and remove obsolete ones ([#2895])
-   Cleanup socket errors ([#3056])
-   Increase network timeouts ([#2828])
-   Make peer reply errors less verbose ([#2962])
-   Share rate limiter between workers ([#2912])
-   Expose current block for transaction handlers ([#2856])
-   Clear cached transaction ids after accepting block ([#2916])
-   Don't accept expired v1 transactions ([#2948])
-   Bootstrap transactions in batches ([#2997])
-   Elaborate the unexpected nonce error ([#2943])
-   HTLC implementation ([#2915])
-   Make handler functions asynchronous ([#2865])
-   Use default heap size regardless of available memory ([#2998])
-   Change maximum recipients of multipayment via milestone ([#2961])
-   Export abstract builder for use by plugins ([#2721])
-   Fallback to ECDSA signature for version 2 transactions ([#2584])
-   Make error more verbose ([#2938])
-   Move base58 functions to utils ([#2675])
-   ECDSA Signature deserialization for v2 transactions ([#2877])
-   Remove unnecessary check from validateTransactions() ([#2951])
-   Fallback to core typegroup if querying by type ([#3147])
-   Integrate hapi-pagination to replace fork ([#3034])
-   Sort peers by height, latency ([#3078])
-   Add `stateBuilder.finished` to ApplicationEvents ([#3084])
-   Make deserializers static ([#3234])
-   Fix genesis and exception transactions cache ([#3296])
-   Overwrite arrays when merging milestones ([#3108])

### Performance

-   Avoid O(m\*n) when filtering pool txs and simplify the code ([#2941])
-   Ditch unnecessary reindex() in multi-payment bootstrap ([#3022])
-   Keep genesis block instance in-memory ([7a73aef8b29d40572d1524cf8b1bafbffa3b0964])
-   Use lodash to efficiently remove forged transactions ([#2942])
-   Add index on transactions.type ([#3043])
-   Speed up nonce checks at DB level ([#2910])
-   Make address network byte check part of serde ([#3000])
-   Memoize base58 de/encoding ([#3015])
-   Replace bignumber.js with native BigInt ([#3010])
-   Replace bs58check with bstring ([#2673])
-

## [2.5.38] - 2020-01-21

Rerelease of 2.5.37 due to some npm issues.

## [2.5.37] - 2020-01-21

### Fixed

-   Remove banning when peer opens multiple sockets ([#3409])

## [2.5.36] - 2020-01-21

### Fixed

-   Discard blocks containing too many transactions ([#3404])
-   Disconnect when multiple sockets are opened from same IP ([#3404])
-   Handle invalid WS opcodes ([#3404])
-   Disconnect for p2p SocketCluster events that do not have a handler ([#3404])
-   Handle payload with additional properties ([#3404])

## [2.5.31] - 2019-12-19

### Fixed

-   Handle disconnect packets ([#3354])

## [2.5.30] - 2019-12-09

### Fixed

-   Stricter p2p msg check + ip blocking ([#3331])
-   Purge ipLastError every hour ([#3331])

## [2.5.28] - 2019-11-05

### Fixed

-   Stricter WS/SC events/messages handling ([#3208])
-   Handle unwanted control frames ([#3208])

### Changed

-   Prepare for upcoming 2.6 release ([#3208])

## [2.5.26] - 2019-10-07

### Changed

-   Integrate hapi-pagination to replace fork ([#3030])

## [2.5.25] - 2019-09-19

### Fixed

-   Terminate connection when not authorized ([#2945])

## [2.5.24] - 2019-09-04

### Fixed

-   Cast params in webhook condition checks ([#2887])
-   Drop connections with malformed messages ([#2907])
-   Terminate blocked client connections ([#2907])
-   Use `anyOf` for transactions schema ([#2894])
-   Use compression on the p2p level ([#2886])

## [2.5.17] - 2019-08-06

### Fixed

-   Differentiate between wallets and delegates ([#2854])
-   Clone webhook before mutating it ([#2863])
-   Delete existing db ([#2864])

## [2.5.14] - 2019-07-30

### Fixed

-   Add content-type header for all requests ([#2840])
-   Return data directly if cache is disabled in `core-api` ([#2831])
-   Internal server error caused by invalid orderBy field in `core-api` ([#2847])
-   Peer discovery limit ([#2850])

### Changed

-   Lookup delegates by key to improve performance ([#2837])
-   Add ntp and google servers for ntpd to docker image ([#2823])
-   Improve performance of transactions endpoint in `core-p2p` ([#2848])

## [2.5.7] - 2019-07-16

### Fixed

-   Accepted versions ([#2802])
-   Fix the genesis block id during verification of snapshots ([#2809])
-   Average fee and wallet transaction retrieval in `@arkecosystem/core-exchange-json-rpc` ([1.0.3](https://github.com/ArkEcosystem/exchange-json-rpc/releases/tag/1.0.3))

### Changed

-   Export dist/index.js for cjs and umd in `@arkecosystem/crypto` ([#2807])
-   Update dependencies to their latest versions ([#2808])
-   Lookup wallets by keys for improved performance ([#2810])

## [2.5.1] - 2019-07-11

### Fixed

-   SSL functionality of core-api ([#2800])

## [2.5.0] - 2019-07-11

### Added

-   Allow retrieval of raw blocks and transactions via API ([#2616])
-   Search transactions by asset via API ([#2618])
-   Allow easy retrieval of first and last block ([#2641])
-   Make it configurable whether to use estimates for `core-api` ([#2772])

### Fixed

-   Impose the same rate limit as the public API ([#2717])
-   Add option to configure request timeouts for webhooks([#2710])
-   Use CORE_API_DISABLED variable in defaults ([#2711])
-   Always attempt to download blocks after start ([#2746])
-   Possible database corruption when writing and deleting blocks ([#2707])
-   Forget peer when socket is disconnected ([#2720])
-   Off-by-one error when fetching blocks from peer ([#2733])
-   Check for user confirmation in snapshot commands ([#2734])
-   Grant access if the whitelist is empty ([#2748])
-   Do not purge transactions when a block is not accepted ([#2751])
-   Previous round order calculation ([#2754])
-   Revert accepted blocks when saveBlocks fails ([#2761])
-   Do not restore genesis block with wrong id ([#2759])
-   Dvoid iterating on non-iterable peerBlocks ([#2763])
-   Correct estimate if less than limit rows ([#2764])
-   Try harder to return the requested number of transactions ([#2765])
-   Reject future and expired transaction timestamps ([#2757])
-   Delete last block if deserialization fails ([#2770])
-   Raise bignumber maximum ([#2777])
-   Allow future timestamps up to 3600 + blocktime seconds ([#2787])
-   Handle null url and malformed JSON payloads ([#2797])

### Changed

-   **BREAKING:** Treat and return BigInt values as strings _(affects core-api)_ ([#2739])
-   Download serialized blocks to improve performance ([#2743])
-   Better peer block header check to improve performance ([#2719])
-   Exit on unexpected database errors ([#2744], [#2755])
-   Block peers when the rate limit is exceeded ([#2745])
-   Delay peer discovery until after state initialization is done ([#2727])
-   Improved P2P rate limiting ([#2729])
-   Only fetch block headers when verifying peers ([#2728])
-   Only look for new peers when below minimum peers ([#2714])
-   Always keep the Wallet API enabled ([#2715])
-   Respect the whitelist of the public API ([#2718])
-   Add foreign key on transactions block id ([#2671])
-   Remove the id column from rounds ([#2723])
-   Discover new peers sooner ([#2771])
-   Enforce chained blocks at database level ([#2753])
-   Increase timeout, check time left in slot ([#2788])
-   Refresh peer ports ([#2784])
-   Remove blockSender ([#2756])

### Removed

-   Removed the `ark-node` legacy API known as `v1` ([#2577])

## [2.4.15] - 2019-07-09

-   Backport various bug fixes from 2.5 ([#2782])

## [2.4.14] - 2019-07-02

### Fixed

-   Try harder to return the requested number of transactions ([#2766])

## [2.4.13] - 2019-06-26

### Changed

-   Do not purge transactions when a block is not accepted ([#2751])

## [2.4.12] - 2019-06-14

### Changed

-   Cache genesis transaction ids for improved performance ([#2699])

### Fixed

-   Take milestones into account when downloading blocks in parallel ([#2700])

## [2.4.1] - 2019-06-13

### Fixed

-   Use SQL to calculate fee statistics ([#2692])
-   Increase rate limit to handle bigger networks ([#2482])

## [2.4.0] - 2019-06-12

All changes listed in this section are things that either alter how certain data in core is treated and processed or changes to the public API of a package.

As we move towards 2.6 and the completion of AIP11, AIP18 and AIP29 there will be various breaking changes. The main concern of most developers will be breaking changes to `@arkecosystem/crypto` so go through the commits listed below and make sure you adjust everything in your application that is affected by a change.

### Exchange JSON-RPC

The JSON-RPC we offer, formerly known as `@arkecosystem/core-json-rpc`, has received a rework to turn it into a real RPC that is easier to use and maintain.

#### Programmatic

The biggest change is that it now offers programmatic use to make integration into ARK Core easier while simultaneously allowing it to run as a standalone application detached from a relay.

**Standalone**
https://github.com/ArkEcosystem/exchange-json-rpc

**ARK Core Plugin**
https://github.com/ArkEcosystem/core/tree/develop/packages/core-exchange-json-rpc

> The `@arkecosystem/core-json-rpc` plugin has been deprecated and replaced by `@arkecosystem/core-exchange-json-rpc` because of different those 2 plugins work under the hood and their dependencies.

#### Peers

A few smaller improvements to how peers and faulty responses are being handled have also been made which should smoothen the experience without having to manually retry requests.

#### Database

The Exchange JSON-RPC uses SQLite under the hood to store all data. In previous versions it was using https://github.com/mapbox/node-sqlite3 which was known to cause random build issues for ARK Core and sometimes needed a dozen retries before it finally compiled.

That dependency has been replaced with https://github.com/JoshuaWise/better-sqlite3 which is the same that ARK Core uses for its transaction pool. It provides better performance, receives updates and fixes when needed and build errors are a thing of the past.

#### Migration

If you've been using the JSON-RPC in the past together with ARK Core the migration to the Exchange JSON-RPC is as simple as following the steps at https://docs.ark.io/releases/v2.4/migrating_2.3_2.4.html#step-5-update-core-json-rpc-to-core-exchange-json-rpc.

#### Disclaimer

1. The Exchange JSON-RPC is only maintained for exchanges, as the name suggests. We do not offer any support or guidance unless you are an Exchange in which case you most likely will already be in touch with us.
2. Do not use the Exchange JSON-RPC unless you are forced too and have no other options. The Public API provides much greater capabilities of searching and filtering data.

### Added

-   Implement in `@arkecosystem/core-state` to manage the state of in-memory data ([#2479])
-   Implement a blockchain replay command ([#2526])
-   Save blocks in batches during sync ([#2500])
-   Implement v2/node/fees endpoint ([#2393])
-   Allow setting a vendor field for transactions created via `@arkecosystem/core-json-rpc` ([#2425])
-   Limit the number of accepted peers per subnet ([#2507])
-   **BREAKING:** Implement WebSockets with SocketCluster ([#2273])
-   Parallel block download ([#2433])
-   In-memory storage for last N blocks and transactions ([#2492])
-   **BREAKING:** Switch transaction expiration from seconds to chain height ([#2461])
-   Require the user to choose a snapshot if the blocks flag is missing in `@arkecosystem/core` commands ([#2522])
-   **BREAKING:** Implement Block.fromHex, Block.fromBytes and Block.fromData methods in `@arkecosystem/crypto` ([#2377])
-   **BREAKING:** Implement BlockFactory in `@arkecosystem/crypto` ([#2429])
-   **BREAKING:** Implement TransactionFactory in `@arkecosystem/crypto` ([#2437])
-   Integrate end-to-end tests ([#2468])
-   Initial Implementation of `core-wallet-api` ([#2544])
-   Accept block height to list block transactions in `core-api` ([#2567])
-   Functional test matchers for `core-jest-matchers` ([#2562])
-   Don't trust headers and verify config and plugin connectivity of peers ([#2559], [#2553], [#2552])
-   Proxy API calls to core-api until fully developed ([#2558])
-   Add database configuration command to CLI ([#2557], [#2563])
-   Add command to generate network configuration CLI ([#2582])
-   Initial implementation of `core-explorer` ([#2604])

### Fixed

-   Insert the genesis block as soon as the database is ready ([#2376])
-   **BREAKING:** Purge invalid transactions after a milestone change ([#2499])
-   Use public API to auto-configure `@arkecosystem/core-tester-cli` ([#2517])
-   Parse only the last line of pm2 stdout to avoid parsing faulty input ([#2484])
-   Delete bad rounds after unclean shutdown ([#2581])
-   Divide blocks into smaller chunks for batch processing ([#2586])
-   Remove forged transactions from pool before discarding block ([#2555])
-   **BREAKING:** Make transaction amount required ([#2574])
-   Various sync issues with devnet and mainnet ([#2565])
-   Do not suspend peer for `AppNotReady` ([#2590])
-   Allow use of old and new block IDs via `core-json-rpc` ([#2593])
-   Assign calculated delegate ranks from temp wallets to prevent wrong ranks on boot ([#2611])
-   Camelize block keys before bignum transformation for snapshots ([#2615])
-   Deserialize transactions before they leave the pool to remove bad ones ([#2622])
-   Require all properties in schema and handle 404 resources for `core-webhooks` ([#2634])
-   Check if transactions can still be applied before forging ([#2635])
-   Off by one error in transaction confirmations via API ([#2645])
-   Set the correct channel if core was directly installed with `@next` ([#2646])
-   Invalid orderBy causes `Internal Server Error` via API ([#2653)
-   Avoid trying to INSERT duplicates in rounds via `core-snapshots` ([#2651])
-   Handle failing optional plugins gracefully ([#2657])
-   Correctly purge invalid transactions from disk on start ([#2665])
-   Don't append duplicate rounds rows to a snapshot ([#2662])
-   Use temporary wallets for transaction validation ([#2666])
-   Correctly display second signature if available via `core-api` ([#2670])
-   Missing block confirmations on v2 API endpoints ([#2674])
-   Delay transaction purge on start until after StateBuilder finished ([#2685])
-   Check claimed state of peer ([#2686])
-   Ignore overheight blocks and keep forging ([#2687])

### Changed

-   **BREAKING:** Always use crypto identities to work with keys and addresses ([#2443])
-   **BREAKING:** Enforce BigNumber for satoshi based values ([#2391])
-   **BREAKING:** Move in-memory wallet logic to core-state ([#2489])
-   **BREAKING:** Replace bignumify with Utils.BigNumber.make ([#2416])
-   Replace Joi with AJV for internal validation ([#2426])
-   **BREAKING:** Bind plugin options before registering the plugin ([#2375])
-   **BREAKING:** Extend the node.js event emitter ([#2440])
-   **BREAKING:** Move the wallet interfaces to `@arkecosystem/core-state` ([#2515])
-   Remove height difference ban for peers ([#2360])
-   **BREAKING:** Simplify the transaction pool by not using insertion order ([#2495])
-   **BREAKING:** Drop no longer needed pagination from `@arkecosystem/core-webhooks` ([#2424])
-   **BREAKING:** Extract transaction signing and utils out of the model in `@arkecosystem/crypto` ([#2514])
-   **BREAKING:** Extract transaction verification out of the model in `@arkecosystem/crypto` ([#2506])
-   **BREAKING:** Make all `Slots.*` methods static in `@arkecosystem/crypto` ([#2473])
-   **BREAKING:** Move interfaces, types and models in `@arkecosystem/crypto` ([#2379])
-   Move mainnet exceptions to config in `@arkecosystem/crypto` ([#2529])
-   **BREAKING:** Remove extraneous Client class in `@arkecosystem/crypto` ([#2417])
-   **BREAKING:** Split the `Crypto` class into `Hash` and `Transaction` in `@arkecosystem/crypto` ([#2444])
-   Invalidate blocks with expired transactions ([#2528])
-   Transaction type agnostic wallet bootstrap to support AIP29 ([#2539])
-   Return all schema errors in hapi-ajv ([#2571])
-   Remove timeout banning ([#2597])
-   Use dayjs as it now has official UTC support ([#2592])
-   Require a minimum of 0 as pubKeyHash ([#2628])
-   **BREAKING:** Replaced `@arkecosystem/core-json-rpc` with `@arkecosystem/core-exchange-json-rpc` _(Use `@arkecosystem/core-exchange-json-rpc` programmatically)_ ([#2643])
-   Expire transactions that don't have an expiration ([#2672])

### Removed

-   **BREAKING:** Remove unused methods to get/set/reset height from `Slots` ([#2467])
-   Remove peer caching ([#2606])
-   Remove peer banning ([#2612])
-   Remove coldstart period ([#2619])
-   Remove whitelist access log ([#2655])

## [2.3.23] - 2019-05-21

### Fixed

-   Allow the use of old and new block IDs via `core-json-rpc` ([#2593])

## [2.3.22] - 2019-05-02

### Changed

-   Return transaction timestamp instead of block timestamp for `/v2/*` endpoints in `core-api` ([#2513])
    -   **Note that the transaction timestamp can be misleading as a transaction can be signed hours or days before it gets forged which is why you should rely on the block timestamp because that is the point in time when the blockchain becomes aware of a transaction.**

## [2.3.21] - 2019-04-30

### Fixed

-   Avoid getting stuck on a peer by picking a random one each time _(JSON-RPC)_ ([#2491])
-   Fix the asset import and include `rounds` in the snapshot to avoid issues with the peer verifier ([#2502])
-   Accept requests to /transactions regardless of suspension _(only caused issues for nodes that are completely locked down behind a firewall with no incoming connections)_ ([#2503])

## [2.3.18] - 2019-04-26

### Fixed

-   Reset unfinished round after importing a snapshot ([#2486])
-   Update the height of the crypto config manager for milestones in the forger _(only caused an issue for split setups)_ ([#2487])

## [2.3.16] - 2019-04-25

### Fixed

-   Initialise the crypto config manager with the latest height on boot ([#2482])

## [2.3.15] - 2019-04-25

Fix release of `2.3.14` due to npm connectivity issues.

## [2.3.14] - 2019-04-25

### Fixed

-   Added missing mainnet exceptions for transactions with invalid recipients ([#2471])
-   Remove support for old release channels from the 2.2 development period ([#2476])

## [2.3.12] - 2019-04-24

### Fixed

-   Use correct genesis block instead to verify snapshots ([#2462])
-   Don't pass suffix flag to bip38 and bip39 commands ([#2464])

## [2.3.1] - 2019-04-23

### Fixed

-   Deserialize type > 0 with vendor field instead of skipping it ([#2459])

## [2.3.0] - 2019-04-23

### Breaking Changes

-   Removed the `wallets` table from the database ([#2209])
    -   **Core 2.0 has been fully reliant on in-memory wallets since the 2.0 release. This only removes the dumping of wallets into the database as it is wasted space and doesn't serve any purpose.**
    -   **If you have applications that rely on the database you should migrate them as soon as possible to using the API as only that data is provided in real-time.**
-   Replace SQLite3 with [lowdb](https://github.com/typicode/lowdb) in `core-webhooks` ([#2124])
    -   **This significantly reduces the size of the package and it's dependencies.**
    -   **This requires you to recreate your webhooks as the storage method changed.**
-   Replaced `core-logger-winston` with `core-logger-pino` ([#2134])
    -   **This significantly improves performance of logging when it occurs a lot in situations like syncing or rollbacks.**
-   Rewrote `core-tester-cli` from scratch ([#2133])
-   Merged `core-debugger-cli` into `core-tester-cli` and deprecated it ([#2133])
-   Use the node.js `EventEmitter` from `events` instead of `eventemitter3` ([#2329])

### Added

-   Implement AIP29 ([#2122])
-   Search delegates by their username in `core-api` ([#2143])
-   Implemented the `ark reinstall` command in `core` ([#2192])
-   Added the `--force` flag to the `ark update` command in `core` ([#2190])
-   Added more parameters for delegate searches in `core-api` ([#2184])
-   Added restart flags to the `ark update` command in `core` ([#2218])
-   Added the `make:block` command to `core-tester-cli` to create blocks ([#2221])
-   Added the `core-error-tracker-rollbar` package ([#2287])
-   Added the `core-error-tracker-raygun` package ([#2288])
-   Added the `core-error-tracker-airbrake` package ([#2289])
-   Added the `core-logger-signale` package ([#2343])
-   Added more events for blocks and the transaction pool ([#2321])
-   Return `slip44` and `wif` via `v2/node/configuration` ([#2388])
-   Added an `asset` column to the `transactions` table ([#2236])

### Fixed

-   Properly sort peers by their version ([#2229])
-   Memory leak in the monitoring process of `core-forger` ([#2341])
-   Handle dynamic round sizes with milestones ([#2370])
-   Validate that a transaction recipient is on the same network ([#2394])
-   Handle empty `rows` in `mapBlocksToTransactions` ([#2404])
-   Prevent indexing/creating of ghost wallets ([#2405])
-   Refuse transactions from senders with pending second signature registrations and do not rollback when refusing a block ([#2458])

### Changed

-   Increased the vendor field length to 255 bytes ([#2159])
-   Replaced `micromatch` with `nanomatch` to improve performance ([#2165])
-   Replaced `axios` with `got` to resolve known timeout issues with `axios` ([#2203])
-   Switch block id to full SHA256 ([#2156])

### Removed

-   Removed dead fast rebuild code that hasn't been used since 2.0 release ([#2210])

## [2.2.2] - 2019-03-19

### Removed

-   Remove `/api/v2/delegates/{id}/voters/balances` endpoint ([#2265])

## [2.2.0] - 2019-03-11

### Added

-   Implement a CLI with @oclif to replace commander ([#2100])
-   Add sorting to voters endpoint ([#2103])
-   Validate GET replies from other peers ([#2102])
-   Pass query to findAllByVote method ([#2142])
-   Fetch list of peers from at least a few others ([#2152])

### Fixed

-   Pass the base flags for programmatic calls in `core-tester-cli` ([#2108])
-   Reduce complexity and fix wrong offset handling in `core-elasticsearch` ([#2108])
-   Stuck at not ready to accept new block ([#2139])
-   Properly sort BigNumber values ([#2144])
-   Properly update wallet balances if a vote transaction is reverted ([#2207])
-   Invalid transactions after a rollback because block timestamps were used as transaction timestamp ([#2217])

### Changed

-   Replaced lodash.sortBy/orderBy with faster implementations ([#2106])
-   Improve fork handling in updatePeersOnMissingBlocks ([#2125])
-   Throw an error if the peers or plugins file are missing ([#2135])
-   Improve selection of peer for downloading blocks ([#2137])
-   Merge core-snapshot-cli commands into core ([#2149])

### Removed

-   Remove unnecessary ping call in ([#2123])
-   Remove broken getRandomDownloadBlocksPeer ([#2121])

## [2.1.2] - 2019-02-13

### Fixed

-   Fix quorum related issues
-   Limit payload size
-   Remove `signatures` from transaction payload

## [2.1.1] - 2019-02-12

### Fixed

-   Configuration endpoint does not show dynamic fees ([#2082])
-   Return the correct supply for the legacy API ([#2083])

## [2.1.0] - 2019-02-11

### Added

-   Added a `milestoneHash` identifier to use for peer banning ([#1837])
-   Added TypeScript declarations for `core-logger` ([#1833])
-   Added TypeScript declarations for `core-logger-winston` ([#1887])
-   Added TypeScript declarations for `core-container` ([#1891])
-   Added TypeScript declarations for `core-database` ([#1901], [#1905])
-   Added TypeScript declarations for `core-transaction-pool` ([#1906])
-   Added TypeScript declarations for `core-blockchain` ([#1943])
-   Added TypeScript declarations for `core-snapshots` ([#1947])
-   Added TypeScript declarations for `core-api` ([#1948])
-   Added TypeScript declarations for `crypto` ([#1917])
-   Added the `core-jest-matchers` package ([#1926])
-   Added the `core-interfaces` package ([#1924])
-   Return the transaction expiration time via API ([#1927])
-   Added the ability to disable the public API cache ([#1930])
-   Return the vote of a wallet via public API ([#2009])
-   Upgrade script for 2.1 ([#1999])
-   Installation script for deb/rpm distros ([#2016])
-   Case specific errors for `crypto` ([#2038])

### Changed

-   Migrated from JavaScript to TypeScript ([#1625])
-   Moved the `peers.json` configuration into `core-p2p` ([#1625])
-   Merged `core-transaction-pool-mem` into `core-transaction-pool` ([#1625])
-   Use a faster alternative to derive an estimate ([#1655])
-   Reworked crypto configuration to make it simpler ([#1733])
-   Moved the dynamic fees configuration into `core-transaction-pool` ([#1733])
-   Periodically check for new peers instead of retrying until finding some ([#1738])
-   Adjusted some banning times for peers to make network recovery smoother ([#1730])
-   Simplified configuration by further separating network and core ([#1733])
-   Take the `minFeeBroadcast` value into account for fee statistics ([#1873])
-   Only allow vendor fields for type 0 and 6 transactions ([#1931])
-   Improved the network quorum details and feedback ([#1898])
-   Only return errors when broadcast and pool fees are too low ([#1940])
-   Improved performance of BIP38 ([#1941])
-   Cleaned up the logic of block processing ([#1953])
-   Cleaned up the logic of serialise/deserialise in crypto ([#1969])
-   Replaced all ARK naming with CORE ([#1970])
-   Use system paths for data and configuration ([#1987])
-   Increased the maximum transaction age to 6 hours ([#1996])
-   Replaced progress bars with logging to reduce noise ([#2044])
-   Replaced commander.js with @oclif in `core-debugger-cli` ([#2049])
-   Replaced commander.js with @oclif in `core-snapshots-cli` ([#2050])
-   Replaced commander.js with @oclif in `core-tester-cli` ([#2051])
-   Moved docker files from `docker/*` to `docker/development/*` ([#2053])
-   Moved the genesis blocks from the `core` configuration to the network configuration in `crypto` ([#2052])
-   Separate business-logic from data-layer logic ([#2055])

### Fixed

-   Resolved an issue with the `resolveOptions` method that would result in options being resolved for plugins that are not registered in the container ([#1625])
-   Malformed condition for filtering peers ([#1689])
-   Use the correct pagination schema for the v2 public API ([#1717])
-   Ensure that delegate searches can handle undefined values ([#1831])
-   Mark semantically invalid versions as invalid overall ([#1836])
-   Ordering of delegates via public API ([#1731])
-   Handle webhooks that have no conditions ([#1869])
-   Validate the network byte on transactions ([#1853])
-   Use correct schemas for address, public key and username validation in the public API ([#1954])
-   Populate the last block of all delegates ([#1919])
-   Return the transaction forging timestamp instead of signing timestamp ([#1957])
-   Mark cold wallets as not found in the legacy API ([#1955])
-   A malformed condition that resulted in wrong peer lists ([#1939])
-   Properly verify block slot timestamps ([#1985])
-   Return fixed peer states for v1 and v2 API responses ([#2027])
-   Validate IP ranges to detect loopbacks ([#2045])
-   https://github.com/ARKEcosystem/security-vulnerabilities/blob/master/core/core-sv-010.md ([#2046])
-   Check if the blockchain state storage is available before performing fork checks ([#2047])
-   Gracefully handle a corrupted cached `peers.json` file ([#2061])
-   Always sort transactions by sequence and the requested field to make API sorting deterministic ([#2058])
-   Disallow multiple registrations for same delegate ([#2080])
-   Remove already forged transactions from the pool ([#2659])

### Removed

-   Removed the `transactionsFromIds` P2P endpoint ([#1911])
-   Removed the `validator` and `rules` fron `@arkecosystem/crypto` ([#2021])
-   Ended support for the legacy multisignatures from the previous LISK fork ([#2057])

## [2.0.19] - 2019-01-31

### Fixed

-   https://github.com/ARKEcosystem/security-vulnerabilities/blob/master/core/core-sv-009.md
-   https://github.com/ARKEcosystem/security-vulnerabilities/blob/master/core/core-sv-010.md

## [2.0.18] - 2019-01-28

### Fixed

-   https://github.com/ARKEcosystem/security-vulnerabilities/blob/master/core/core-sv-011.md

## [2.0.17] - 2019-01-15

### Fixed

-   https://github.com/ARKEcosystem/security-vulnerabilities/blob/master/core/core-sv-008.md
-   https://github.com/ARKEcosystem/security-vulnerabilities/blob/master/core/core-sv-007.md

## [2.0.16] - 2018-12-17

### Fixed

-   Prevent the list of peers to become too short. This is related to the nodes running behind a firewall.

Closed security vulnerabilities:

-   [CORE-SV-004](https://github.com/ARKEcosystem/security-vulnerabilities/blob/master/core/core-sv-004.md)
-   [CORE-SV-003](https://github.com/ARKEcosystem/security-vulnerabilities/blob/master/core/core-sv-003.md)
-   [CORE-SV-002](https://github.com/ARKEcosystem/security-vulnerabilities/blob/master/core/core-sv-002.md)
-   [CORE-SV-001](https://github.com/ARKEcosystem/security-vulnerabilities/blob/master/core/core-sv-001.md)

## [2.0.15] - 2018-12-11

### Fixed

-   Ensure no local peers are enlisted and that the IP of the TCP connection is used ([#1695])

## [2.0.14] - 2018-12-10

### Fixed

-   Reset last downloaded block when block is discarded ([#1692])

## [2.0.13] - 2018-12-07

### Fixed

-   Ensure safe integer range for block height lookups via API ([#1673])

## [2.0.12] - 2018-12-06

### Fixed

-   Perform second-signature checks in the `canApply` logic of multi-signatures ([#1658])
-   return the encoded WIF for BIP38 wallets instead of the encrypted WIF ([#1653])

## [2.0.11] - 2018-12-05

### Added

-   Store executed migrations in the database ([#1648])

### Changed

-   Increase cache generation timeout and make it configurable ([#1645], [#1646])

## [2.0.1] - 2018-12-05

### Added

-   Retrieve blocks via height or ID per public API ([#1626])

### Changed

-   Improved performance for block and transaction queries by adding more indices on critical columns ([#1636], [#1638], [#1634])

### Fixed

-   Take milestones into account for supply calculations ([#1640])
-   Use the raw transaction data in `acceptChainedBlock` to avoid timestamp mismatches and second signature double spend errors ([#1564])
-   Return the correct peer count for the v2 public API ([#1563])

## [2.0.0] - 2018-12-03

-   Initial Release

[unreleased]: https://github.com/ARKEcosystem/core/compare/master...develop
[2.6.25]: https://github.com/ARKEcosystem/core/compare/2.6.49...2.6.25
[2.6.49]: https://github.com/ARKEcosystem/core/compare/2.6.42...2.6.49
[2.6.42]: https://github.com/ARKEcosystem/core/compare/2.6.39...2.6.42
[2.6.39]: https://github.com/ARKEcosystem/core/compare/2.6.38...2.6.39
[2.6.38]: https://github.com/ARKEcosystem/core/compare/2.6.37...2.6.38
[2.6.37]: https://github.com/ARKEcosystem/core/compare/2.6.36...2.6.37
[2.6.36]: https://github.com/ARKEcosystem/core/compare/2.6.34...2.6.36
[2.6.34]: https://github.com/ARKEcosystem/core/compare/2.6.31...2.6.34
[2.6.31]: https://github.com/ARKEcosystem/core/compare/2.6.30...2.6.31
[2.6.30]: https://github.com/ARKEcosystem/core/compare/2.6.29...2.6.30
[2.6.29]: https://github.com/ARKEcosystem/core/compare/2.6.28...2.6.29
[2.6.28]: https://github.com/ARKEcosystem/core/compare/2.6.27...2.6.28
[2.6.27]: https://github.com/ARKEcosystem/core/compare/2.6.25...2.6.27
[2.6.25]: https://github.com/ARKEcosystem/core/compare/2.6.24...2.6.25
[2.6.24]: https://github.com/ARKEcosystem/core/compare/2.6.21...2.6.24
[2.6.21]: https://github.com/ARKEcosystem/core/compare/2.6.11...2.6.21
[2.6.11]: https://github.com/ARKEcosystem/core/compare/2.6.10...2.6.11
[2.6.10]: https://github.com/ARKEcosystem/core/compare/2.6.9...2.6.10
[2.6.9]: https://github.com/ARKEcosystem/core/compare/2.6.1...2.6.9
[2.6.1]: https://github.com/ARKEcosystem/core/compare/2.6.0...2.6.1
[2.6.0]: https://github.com/ARKEcosystem/core/compare/2.5.38...2.6.0
[2.5.38]: https://github.com/ARKEcosystem/core/compare/2.5.37...2.5.38
[2.5.37]: https://github.com/ARKEcosystem/core/compare/2.5.36...2.5.37
[2.5.36]: https://github.com/ARKEcosystem/core/compare/2.5.31...2.5.36
[2.5.31]: https://github.com/ARKEcosystem/core/compare/2.5.30...2.5.31
[2.5.30]: https://github.com/ARKEcosystem/core/compare/2.5.28...2.5.30
[2.5.28]: https://github.com/ARKEcosystem/core/compare/2.5.26...2.5.28
[2.5.26]: https://github.com/ARKEcosystem/core/compare/2.5.25...2.5.26
[2.5.25]: https://github.com/ARKEcosystem/core/compare/2.5.24...2.5.25
[2.5.24]: https://github.com/ARKEcosystem/core/compare/2.5.19...2.5.24
[2.5.19]: https://github.com/ARKEcosystem/core/compare/2.5.17...2.5.19
[2.5.17]: https://github.com/ARKEcosystem/core/compare/2.5.14...2.5.17
[2.5.14]: https://github.com/ARKEcosystem/core/compare/2.5.7..2.5.14
[2.5.7]: https://github.com/ARKEcosystem/core/compare/2.5.1...2.5.7
[2.5.1]: https://github.com/ARKEcosystem/core/compare/2.5.0...2.5.1
[2.5.0]: https://github.com/ARKEcosystem/core/compare/2.4.14...2.5.0
[2.4.15]: https://github.com/ARKEcosystem/core/compare/2.4.14...2.4.15
[2.4.14]: https://github.com/ARKEcosystem/core/compare/2.4.13...2.4.14
[2.4.13]: https://github.com/ARKEcosystem/core/compare/2.4.12...2.4.13
[2.4.12]: https://github.com/ARKEcosystem/core/compare/2.4.1...2.4.12
[2.4.1]: https://github.com/ARKEcosystem/core/compare/2.4.0...2.4.1
[2.4.0]: https://github.com/ARKEcosystem/core/compare/2.3.23...2.4.0
[2.3.23]: https://github.com/ARKEcosystem/core/compare/2.3.22...2.3.23
[2.3.22]: https://github.com/ARKEcosystem/core/compare/2.3.21...2.3.22
[2.3.21]: https://github.com/ARKEcosystem/core/compare/2.3.18...2.3.21
[2.3.18]: https://github.com/ARKEcosystem/core/compare/2.3.16...2.3.18
[2.3.16]: https://github.com/ARKEcosystem/core/compare/2.3.15...2.3.16
[2.3.15]: https://github.com/ARKEcosystem/core/compare/2.3.14...2.3.15
[2.3.14]: https://github.com/ARKEcosystem/core/compare/2.3.12...2.3.14
[2.3.12]: https://github.com/ARKEcosystem/core/compare/2.3.1...2.3.12
[2.3.1]: https://github.com/ARKEcosystem/core/compare/2.3.0...2.3.1
[2.3.0]: https://github.com/ARKEcosystem/core/compare/2.2.2...2.3.0
[2.2.2]: https://github.com/ARKEcosystem/core/compare/2.2.1...2.2.2
[2.2.1]: https://github.com/ARKEcosystem/core/compare/2.2.0...2.2.1
[2.2.0]: https://github.com/ARKEcosystem/core/compare/2.1.2..2.2.0
[2.1.2]: https://github.com/ARKEcosystem/core/compare/2.1.1..2.1.2
[2.1.1]: https://github.com/ARKEcosystem/core/compare/2.1.0..2.1.1
[2.1.0]: https://github.com/ARKEcosystem/core/compare/2.0.19...2.1.0
[2.0.19]: https://github.com/ARKEcosystem/core/compare/2.0.18...2.0.19
[2.0.18]: https://github.com/ARKEcosystem/core/compare/2.0.17...2.0.18
[2.0.17]: https://github.com/ARKEcosystem/core/compare/2.0.16...2.0.17
[2.0.16]: https://github.com/ARKEcosystem/core/compare/2.0.15...2.0.16
[2.0.15]: https://github.com/ARKEcosystem/core/compare/2.0.14...2.0.15
[2.0.14]: https://github.com/ARKEcosystem/core/compare/2.0.13...2.0.14
[2.0.13]: https://github.com/ARKEcosystem/core/compare/2.0.12...2.0.13
[2.0.12]: https://github.com/ARKEcosystem/core/compare/2.0.11...2.0.12
[2.0.11]: https://github.com/ARKEcosystem/core/compare/2.0.1...2.0.11
[2.0.1]: https://github.com/ARKEcosystem/core/compare/2.0.0...2.0.1
[2.0.0]: https://github.com/ARKEcosystem/core/compare/0.1.1...2.0.0
[#1563]: https://github.com/ARKEcosystem/core/pull/1563
[#1564]: https://github.com/ARKEcosystem/core/pull/1564
[#1625]: https://github.com/ARKEcosystem/core/pull/1625
[#1626]: https://github.com/ARKEcosystem/core/pull/1626
[#1634]: https://github.com/ARKEcosystem/core/pull/1634
[#1636]: https://github.com/ARKEcosystem/core/pull/1636
[#1638]: https://github.com/ARKEcosystem/core/pull/1638
[#1640]: https://github.com/ARKEcosystem/core/pull/1640
[#1645]: https://github.com/ARKEcosystem/core/pull/1645
[#1646]: https://github.com/ARKEcosystem/core/pull/1646
[#1648]: https://github.com/ARKEcosystem/core/pull/1648
[#1653]: https://github.com/ARKEcosystem/core/pull/1653
[#1655]: https://github.com/ARKEcosystem/core/pull/1655
[#1658]: https://github.com/ARKEcosystem/core/pull/1658
[#1673]: https://github.com/ARKEcosystem/core/pull/1673
[#1689]: https://github.com/ARKEcosystem/core/pull/1689
[#1692]: https://github.com/ARKEcosystem/core/pull/1692
[#1695]: https://github.com/ARKEcosystem/core/pull/1695
[#1717]: https://github.com/ARKEcosystem/core/pull/1717
[#1730]: https://github.com/ARKEcosystem/core/pull/1730
[#1731]: https://github.com/ARKEcosystem/core/pull/1731
[#1732]: https://github.com/ARKEcosystem/core/pull/1732
[#1733]: https://github.com/ARKEcosystem/core/pull/1733
[#1738]: https://github.com/ARKEcosystem/core/pull/1738
[#1831]: https://github.com/ARKEcosystem/core/pull/1831
[#1833]: https://github.com/ARKEcosystem/core/pull/1833
[#1836]: https://github.com/ARKEcosystem/core/pull/1836
[#1837]: https://github.com/ARKEcosystem/core/pull/1837
[#1853]: https://github.com/ARKEcosystem/core/pull/1853
[#1869]: https://github.com/ARKEcosystem/core/pull/1869
[#1873]: https://github.com/ARKEcosystem/core/pull/1873
[#1887]: https://github.com/ARKEcosystem/core/pull/1887
[#1891]: https://github.com/ARKEcosystem/core/pull/1891
[#1898]: https://github.com/ARKEcosystem/core/pull/1898
[#1901]: https://github.com/ARKEcosystem/core/pull/1901
[#1905]: https://github.com/ARKEcosystem/core/pull/1905
[#1906]: https://github.com/ARKEcosystem/core/pull/1906
[#1911]: https://github.com/ARKEcosystem/core/pull/1911
[#1917]: https://github.com/ARKEcosystem/core/pull/1917
[#1919]: https://github.com/ARKEcosystem/core/pull/1919
[#1924]: https://github.com/ARKEcosystem/core/pull/1924
[#1926]: https://github.com/ARKEcosystem/core/pull/1926
[#1927]: https://github.com/ARKEcosystem/core/pull/1927
[#1930]: https://github.com/ARKEcosystem/core/pull/1930
[#1931]: https://github.com/ARKEcosystem/core/pull/1931
[#1939]: https://github.com/ARKEcosystem/core/pull/1939
[#1940]: https://github.com/ARKEcosystem/core/pull/1940
[#1941]: https://github.com/ARKEcosystem/core/pull/1941
[#1943]: https://github.com/ARKEcosystem/core/pull/1943
[#1947]: https://github.com/ARKEcosystem/core/pull/1947
[#1948]: https://github.com/ARKEcosystem/core/pull/1948
[#1953]: https://github.com/ARKEcosystem/core/pull/1953
[#1954]: https://github.com/ARKEcosystem/core/pull/1954
[#1955]: https://github.com/ARKEcosystem/core/pull/1955
[#1957]: https://github.com/ARKEcosystem/core/pull/1957
[#1969]: https://github.com/ARKEcosystem/core/pull/1969
[#1970]: https://github.com/ARKEcosystem/core/pull/1970
[#1985]: https://github.com/ARKEcosystem/core/pull/1985
[#1987]: https://github.com/ARKEcosystem/core/pull/1987
[#1996]: https://github.com/ARKEcosystem/core/pull/1996
[#1999]: https://github.com/ARKEcosystem/core/pull/1999
[#2009]: https://github.com/ARKEcosystem/core/pull/2009
[#2016]: https://github.com/ARKEcosystem/core/pull/2016
[#2021]: https://github.com/ARKEcosystem/core/pull/2021
[#2038]: https://github.com/ARKEcosystem/core/pull/2038
[#2044]: https://github.com/ARKEcosystem/core/pull/2044
[#2045]: https://github.com/ARKEcosystem/core/pull/2045
[#2046]: https://github.com/ARKEcosystem/core/pull/2046
[#2047]: https://github.com/ARKEcosystem/core/pull/2047
[#2049]: https://github.com/ARKEcosystem/core/pull/2049
[#2050]: https://github.com/ARKEcosystem/core/pull/2050
[#2051]: https://github.com/ARKEcosystem/core/pull/2051
[#2052]: https://github.com/ARKEcosystem/core/pull/2052
[#2053]: https://github.com/ARKEcosystem/core/pull/2053
[#2055]: https://github.com/ARKEcosystem/core/pull/2055
[#2057]: https://github.com/ARKEcosystem/core/pull/2057
[#2058]: https://github.com/ARKEcosystem/core/pull/2058
[#2061]: https://github.com/ARKEcosystem/core/pull/2061
[#2080]: https://github.com/ARKEcosystem/core/pull/2080
[#2082]: https://github.com/ARKEcosystem/core/pull/2082
[#2083]: https://github.com/ARKEcosystem/core/pull/2083
[#2091]: https://github.com/ARKEcosystem/core/pull/2091
[#2100]: https://github.com/ARKEcosystem/core/pull/2100
[#2102]: https://github.com/ARKEcosystem/core/pull/2102
[#2103]: https://github.com/ARKEcosystem/core/pull/2103
[#2106]: https://github.com/ARKEcosystem/core/pull/2106
[#2108]: https://github.com/ARKEcosystem/core/pull/2108
[#2119]: https://github.com/ARKEcosystem/core/pull/2119
[#2121]: https://github.com/ARKEcosystem/core/pull/2121
[#2122]: https://github.com/ARKEcosystem/core/pull/2122
[#2123]: https://github.com/ARKEcosystem/core/pull/2123
[#2124]: https://github.com/ARKEcosystem/core/pull/2124
[#2125]: https://github.com/ARKEcosystem/core/pull/2125
[#2133]: https://github.com/ARKEcosystem/core/pull/2133
[#2134]: https://github.com/ARKEcosystem/core/pull/2134
[#2135]: https://github.com/ARKEcosystem/core/pull/2135
[#2137]: https://github.com/ARKEcosystem/core/pull/2137
[#2139]: https://github.com/ARKEcosystem/core/pull/2139
[#2142]: https://github.com/ARKEcosystem/core/pull/2142
[#2143]: https://github.com/ARKEcosystem/core/pull/2143
[#2144]: https://github.com/ARKEcosystem/core/pull/2144
[#2149]: https://github.com/ARKEcosystem/core/pull/2149
[#2152]: https://github.com/ARKEcosystem/core/pull/2152
[#2156]: https://github.com/ARKEcosystem/core/pull/2156
[#2159]: https://github.com/ARKEcosystem/core/pull/2159
[#2165]: https://github.com/ARKEcosystem/core/pull/2165
[#2184]: https://github.com/ARKEcosystem/core/pull/2184
[#2190]: https://github.com/ARKEcosystem/core/pull/2190
[#2192]: https://github.com/ARKEcosystem/core/pull/2192
[#2203]: https://github.com/ARKEcosystem/core/pull/2203
[#2205]: https://github.com/ARKEcosystem/core/pull/2205
[#2207]: https://github.com/ARKEcosystem/core/pull/2207
[#2209]: https://github.com/ARKEcosystem/core/pull/2209
[#2210]: https://github.com/ARKEcosystem/core/pull/2210
[#2217]: https://github.com/ARKEcosystem/core/pull/2217
[#2218]: https://github.com/ARKEcosystem/core/pull/2218
[#2221]: https://github.com/ARKEcosystem/core/pull/2221
[#2229]: https://github.com/ARKEcosystem/core/pull/2229
[#2236]: https://github.com/ARKEcosystem/core/pull/2236
[#2273]: https://github.com/ARKEcosystem/core/pull/2273
[#2287]: https://github.com/ARKEcosystem/core/pull/2287
[#2288]: https://github.com/ARKEcosystem/core/pull/2288
[#2289]: https://github.com/ARKEcosystem/core/pull/2289
[#2321]: https://github.com/ARKEcosystem/core/pull/2321
[#2329]: https://github.com/ARKEcosystem/core/pull/2329
[#2341]: https://github.com/ARKEcosystem/core/pull/2341
[#2343]: https://github.com/ARKEcosystem/core/pull/2343
[#2360]: https://github.com/ARKEcosystem/core/pull/2360
[#2370]: https://github.com/ARKEcosystem/core/pull/2370
[#2375]: https://github.com/ARKEcosystem/core/pull/2375
[#2376]: https://github.com/ARKEcosystem/core/pull/2376
[#2377]: https://github.com/ARKEcosystem/core/pull/2377
[#2379]: https://github.com/ARKEcosystem/core/pull/2379
[#2388]: https://github.com/ARKEcosystem/core/pull/2388
[#2391]: https://github.com/ARKEcosystem/core/pull/2391
[#2393]: https://github.com/ARKEcosystem/core/pull/2393
[#2394]: https://github.com/ARKEcosystem/core/pull/2394
[#2404]: https://github.com/ARKEcosystem/core/pull/2404
[#2405]: https://github.com/ARKEcosystem/core/pull/2405
[#2416]: https://github.com/ARKEcosystem/core/pull/2416
[#2417]: https://github.com/ARKEcosystem/core/pull/2417
[#2424]: https://github.com/ARKEcosystem/core/pull/2424
[#2425]: https://github.com/ARKEcosystem/core/pull/2425
[#2426]: https://github.com/ARKEcosystem/core/pull/2426
[#2429]: https://github.com/ARKEcosystem/core/pull/2429
[#2433]: https://github.com/ARKEcosystem/core/pull/2433
[#2437]: https://github.com/ARKEcosystem/core/pull/2437
[#2439]: https://github.com/ARKEcosystem/core/pull/2439
[#2440]: https://github.com/ARKEcosystem/core/pull/2440
[#2443]: https://github.com/ARKEcosystem/core/pull/2443
[#2444]: https://github.com/ARKEcosystem/core/pull/2444
[#2458]: https://github.com/ARKEcosystem/core/pull/2458
[#2459]: https://github.com/ARKEcosystem/core/pull/2459
[#2461]: https://github.com/ARKEcosystem/core/pull/2461
[#2462]: https://github.com/ARKEcosystem/core/pull/2462
[#2464]: https://github.com/ARKEcosystem/core/pull/2464
[#2467]: https://github.com/ARKEcosystem/core/pull/2467
[#2468]: https://github.com/ARKEcosystem/core/pull/2468
[#2471]: https://github.com/ARKEcosystem/core/pull/2471
[#2473]: https://github.com/ARKEcosystem/core/pull/2473
[#2476]: https://github.com/ARKEcosystem/core/pull/2476
[#2479]: https://github.com/ARKEcosystem/core/pull/2479
[#2482]: https://github.com/ARKEcosystem/core/pull/2482
[#2484]: https://github.com/ARKEcosystem/core/pull/2484
[#2486]: https://github.com/ARKEcosystem/core/pull/2486
[#2487]: https://github.com/ARKEcosystem/core/pull/2487
[#2489]: https://github.com/ARKEcosystem/core/pull/2489
[#2491]: https://github.com/ARKEcosystem/core/pull/2491
[#2492]: https://github.com/ARKEcosystem/core/pull/2492
[#2495]: https://github.com/ARKEcosystem/core/pull/2495
[#2496]: https://github.com/ARKEcosystem/core/pull/2496
[#2499]: https://github.com/ARKEcosystem/core/pull/2499
[#2500]: https://github.com/ARKEcosystem/core/pull/2500
[#2502]: https://github.com/ARKEcosystem/core/pull/2502
[#2503]: https://github.com/ARKEcosystem/core/pull/2503
[#2506]: https://github.com/ARKEcosystem/core/pull/2506
[#2507]: https://github.com/ARKEcosystem/core/pull/2507
[#2513]: https://github.com/ARKEcosystem/core/pull/2513
[#2514]: https://github.com/ARKEcosystem/core/pull/2514
[#2515]: https://github.com/ARKEcosystem/core/pull/2515
[#2517]: https://github.com/ARKEcosystem/core/pull/2517
[#2522]: https://github.com/ARKEcosystem/core/pull/2522
[#2526]: https://github.com/ARKEcosystem/core/pull/2526
[#2528]: https://github.com/ARKEcosystem/core/pull/2528
[#2529]: https://github.com/ARKEcosystem/core/pull/2529
[#2539]: https://github.com/ARKEcosystem/core/pull/2539
[#2544]: https://github.com/ARKEcosystem/core/pull/2544
[#2552]: https://github.com/ARKEcosystem/core/pull/2552
[#2553]: https://github.com/ARKEcosystem/core/pull/2553
[#2555]: https://github.com/ARKEcosystem/core/pull/2555
[#2557]: https://github.com/ARKEcosystem/core/pull/2557
[#2558]: https://github.com/ARKEcosystem/core/pull/2558
[#2559]: https://github.com/ARKEcosystem/core/pull/2559
[#2562]: https://github.com/ARKEcosystem/core/pull/2562
[#2563]: https://github.com/ARKEcosystem/core/pull/2563
[#2565]: https://github.com/ARKEcosystem/core/pull/2565
[#2567]: https://github.com/ARKEcosystem/core/pull/2567
[#2571]: https://github.com/ARKEcosystem/core/pull/2571
[#2573]: https://github.com/ARKEcosystem/core/pull/2573
[#2574]: https://github.com/ARKEcosystem/core/pull/2574
[#2577]: https://github.com/ARKEcosystem/core/pull/2577
[#2578]: https://github.com/ARKEcosystem/core/pull/2578
[#2581]: https://github.com/ARKEcosystem/core/pull/2581
[#2582]: https://github.com/ARKEcosystem/core/pull/2582
[#2584]: https://github.com/ARKEcosystem/core/pull/2584
[#2586]: https://github.com/ARKEcosystem/core/pull/2586
[#2587]: https://github.com/ARKEcosystem/core/pull/2587
[#2590]: https://github.com/ARKEcosystem/core/pull/2590
[#2592]: https://github.com/ARKEcosystem/core/pull/2592
[#2593]: https://github.com/ARKEcosystem/core/pull/2593
[#2597]: https://github.com/ARKEcosystem/core/pull/2597
[#2604]: https://github.com/ARKEcosystem/core/pull/2604
[#2606]: https://github.com/ARKEcosystem/core/pull/2606
[#2611]: https://github.com/ARKEcosystem/core/pull/2611
[#2612]: https://github.com/ARKEcosystem/core/pull/2612
[#2615]: https://github.com/ARKEcosystem/core/pull/2615
[#2616]: https://github.com/ARKEcosystem/core/pull/2616
[#2618]: https://github.com/ARKEcosystem/core/pull/2618
[#2619]: https://github.com/ARKEcosystem/core/pull/2619
[#2622]: https://github.com/ARKEcosystem/core/pull/2622
[#2628]: https://github.com/ARKEcosystem/core/pull/2628
[#2634]: https://github.com/ARKEcosystem/core/pull/2634
[#2635]: https://github.com/ARKEcosystem/core/pull/2635
[#2641]: https://github.com/ARKEcosystem/core/pull/2641
[#2643]: https://github.com/ARKEcosystem/core/pull/2643
[#2645]: https://github.com/ARKEcosystem/core/pull/2645
[#2646]: https://github.com/ARKEcosystem/core/pull/2646
[#2651]: https://github.com/ARKEcosystem/core/pull/2651
[#2653]: https://github.com/ARKEcosystem/core/pull/2653
[#2655]: https://github.com/ARKEcosystem/core/pull/2655
[#2657]: https://github.com/ARKEcosystem/core/pull/2657
[#2659]: https://github.com/ARKEcosystem/core/pull/2659
[#2662]: https://github.com/ARKEcosystem/core/pull/2662
[#2665]: https://github.com/ARKEcosystem/core/pull/2665
[#2666]: https://github.com/ARKEcosystem/core/pull/2666
[#2669]: https://github.com/ARKEcosystem/core/pull/2669
[#2670]: https://github.com/ARKEcosystem/core/pull/2670
[#2671]: https://github.com/ARKEcosystem/core/pull/2671
[#2672]: https://github.com/ARKEcosystem/core/pull/2672
[#2673]: https://github.com/ARKEcosystem/core/pull/2673
[#2674]: https://github.com/ARKEcosystem/core/pull/2674
[#2675]: https://github.com/ARKEcosystem/core/pull/2675
[#2678]: https://github.com/ARKEcosystem/core/pull/2678
[#2685]: https://github.com/ARKEcosystem/core/pull/2685
[#2686]: https://github.com/ARKEcosystem/core/pull/2686
[#2687]: https://github.com/ARKEcosystem/core/pull/2687
[#2692]: https://github.com/ARKEcosystem/core/pull/2692
[#2699]: https://github.com/ARKEcosystem/core/pull/2699
[#2700]: https://github.com/ARKEcosystem/core/pull/2700
[#2707]: https://github.com/ARKEcosystem/core/pull/2707
[#2710]: https://github.com/ARKEcosystem/core/pull/2710
[#2711]: https://github.com/ARKEcosystem/core/pull/2711
[#2714]: https://github.com/ARKEcosystem/core/pull/2714
[#2715]: https://github.com/ARKEcosystem/core/pull/2715
[#2717]: https://github.com/ARKEcosystem/core/pull/2717
[#2718]: https://github.com/ARKEcosystem/core/pull/2718
[#2719]: https://github.com/ARKEcosystem/core/pull/2719
[#2720]: https://github.com/ARKEcosystem/core/pull/2720
[#2721]: https://github.com/ARKEcosystem/core/pull/2721
[#2723]: https://github.com/ARKEcosystem/core/pull/2723
[#2727]: https://github.com/ARKEcosystem/core/pull/2727
[#2728]: https://github.com/ARKEcosystem/core/pull/2728
[#2729]: https://github.com/ARKEcosystem/core/pull/2729
[#2733]: https://github.com/ARKEcosystem/core/pull/2733
[#2734]: https://github.com/ARKEcosystem/core/pull/2734
[#2739]: https://github.com/ARKEcosystem/core/pull/2739
[#2743]: https://github.com/ARKEcosystem/core/pull/2743
[#2744]: https://github.com/ARKEcosystem/core/pull/2744
[#2745]: https://github.com/ARKEcosystem/core/pull/2745
[#2746]: https://github.com/ARKEcosystem/core/pull/2746
[#2748]: https://github.com/ARKEcosystem/core/pull/2748
[#2751]: https://github.com/ARKEcosystem/core/pull/2751
[#2753]: https://github.com/ARKEcosystem/core/pull/2753
[#2754]: https://github.com/ARKEcosystem/core/pull/2754
[#2756]: https://github.com/ARKEcosystem/core/pull/2756
[#2757]: https://github.com/ARKEcosystem/core/pull/2757
[#2759]: https://github.com/ARKEcosystem/core/pull/2759
[#2760]: https://github.com/ARKEcosystem/core/pull/2760
[#2761]: https://github.com/ARKEcosystem/core/pull/2761
[#2763]: https://github.com/ARKEcosystem/core/pull/2763
[#2764]: https://github.com/ARKEcosystem/core/pull/2764
[#2765]: https://github.com/ARKEcosystem/core/pull/2765
[#2766]: https://github.com/ARKEcosystem/core/pull/2766
[#2770]: https://github.com/ARKEcosystem/core/pull/2770
[#2771]: https://github.com/ARKEcosystem/core/pull/2771
[#2772]: https://github.com/ARKEcosystem/core/pull/2772
[#2773]: https://github.com/ARKEcosystem/core/pull/2773
[#2777]: https://github.com/ARKEcosystem/core/pull/2777
[#2782]: https://github.com/ARKEcosystem/core/pull/2782
[#2784]: https://github.com/ARKEcosystem/core/pull/2784
[#2787]: https://github.com/ARKEcosystem/core/pull/2787
[#2788]: https://github.com/ARKEcosystem/core/pull/2788
[#2797]: https://github.com/ARKEcosystem/core/pull/2797
[#2800]: https://github.com/ARKEcosystem/core/pull/2800
[#2802]: https://github.com/ARKEcosystem/core/pull/2802
[#2807]: https://github.com/ARKEcosystem/core/pull/2807
[#2808]: https://github.com/ARKEcosystem/core/pull/2808
[#2809]: https://github.com/ARKEcosystem/core/pull/2809
[#2810]: https://github.com/ARKEcosystem/core/pull/2810
[#2814]: https://github.com/ARKEcosystem/core/pull/2814
[#2823]: https://github.com/ARKEcosystem/core/pull/2823
[#2828]: https://github.com/ARKEcosystem/core/pull/2828
[#2830]: https://github.com/ARKEcosystem/core/pull/2830
[#2831]: https://github.com/ARKEcosystem/core/pull/2831
[#2837]: https://github.com/ARKEcosystem/core/pull/2837
[#2838]: https://github.com/ARKEcosystem/core/pull/2838
[#2839]: https://github.com/ARKEcosystem/core/pull/2839
[#2840]: https://github.com/ARKEcosystem/core/pull/2840
[#2842]: https://github.com/ARKEcosystem/core/pull/2842
[#2844]: https://github.com/ARKEcosystem/core/pull/2844
[#2845]: https://github.com/ARKEcosystem/core/pull/2845
[#2847]: https://github.com/ARKEcosystem/core/pull/2847
[#2848]: https://github.com/ARKEcosystem/core/pull/2848
[#2850]: https://github.com/ARKEcosystem/core/pull/2850
[#2854]: https://github.com/ARKEcosystem/core/pull/2854
[#2855]: https://github.com/ARKEcosystem/core/pull/2855
[#2856]: https://github.com/ARKEcosystem/core/pull/2856
[#2858]: https://github.com/ARKEcosystem/core/pull/2858
[#2859]: https://github.com/ARKEcosystem/core/pull/2859
[#2861]: https://github.com/ARKEcosystem/core/pull/2861
[#2863]: https://github.com/ARKEcosystem/core/pull/2863
[#2864]: https://github.com/ARKEcosystem/core/pull/2864
[#2865]: https://github.com/ARKEcosystem/core/pull/2865
[#2867]: https://github.com/ARKEcosystem/core/pull/2867
[#2869]: https://github.com/ARKEcosystem/core/pull/2869
[#2873]: https://github.com/ARKEcosystem/core/pull/2873
[#2875]: https://github.com/ARKEcosystem/core/pull/2875
[#2877]: https://github.com/ARKEcosystem/core/pull/2877
[#2878]: https://github.com/ARKEcosystem/core/pull/2878
[#2879]: https://github.com/ARKEcosystem/core/pull/2879
[#2886]: https://github.com/ARKEcosystem/core/pull/2886
[#2887]: https://github.com/ARKEcosystem/core/pull/2887
[#2889]: https://github.com/ARKEcosystem/core/pull/2889
[#2892]: https://github.com/ARKEcosystem/core/pull/2892
[#2893]: https://github.com/ARKEcosystem/core/pull/2893
[#2894]: https://github.com/ARKEcosystem/core/pull/2894
[#2895]: https://github.com/ARKEcosystem/core/pull/2895
[#2896]: https://github.com/ARKEcosystem/core/pull/2896
[#2897]: https://github.com/ARKEcosystem/core/pull/2897
[#2898]: https://github.com/ARKEcosystem/core/pull/2898
[#2903]: https://github.com/ARKEcosystem/core/pull/2903
[#2904]: https://github.com/ARKEcosystem/core/pull/2904
[#2906]: https://github.com/ARKEcosystem/core/pull/2906
[#2907]: https://github.com/ARKEcosystem/core/pull/2907
[#2909]: https://github.com/ARKEcosystem/core/pull/2909
[#2910]: https://github.com/ARKEcosystem/core/pull/2910
[#2911]: https://github.com/ARKEcosystem/core/pull/2911
[#2912]: https://github.com/ARKEcosystem/core/pull/2912
[#2914]: https://github.com/ARKEcosystem/core/pull/2914
[#2915]: https://github.com/ARKEcosystem/core/pull/2915
[#2916]: https://github.com/ARKEcosystem/core/pull/2916
[#2918]: https://github.com/ARKEcosystem/core/pull/2918
[#2919]: https://github.com/ARKEcosystem/core/pull/2919
[#2920]: https://github.com/ARKEcosystem/core/pull/2920
[#2921]: https://github.com/ARKEcosystem/core/pull/2921
[#2923]: https://github.com/ARKEcosystem/core/pull/2923
[#2925]: https://github.com/ARKEcosystem/core/pull/2925
[#2926]: https://github.com/ARKEcosystem/core/pull/2926
[#2928]: https://github.com/ARKEcosystem/core/pull/2928
[#2929]: https://github.com/ARKEcosystem/core/pull/2929
[#2932]: https://github.com/ARKEcosystem/core/pull/2932
[#2933]: https://github.com/ARKEcosystem/core/pull/2933
[#2936]: https://github.com/ARKEcosystem/core/pull/2936
[#2937]: https://github.com/ARKEcosystem/core/pull/2937
[#2938]: https://github.com/ARKEcosystem/core/pull/2938
[#2940]: https://github.com/ARKEcosystem/core/pull/2940
[#2941]: https://github.com/ARKEcosystem/core/pull/2941
[#2942]: https://github.com/ARKEcosystem/core/pull/2942
[#2943]: https://github.com/ARKEcosystem/core/pull/2943
[#2944]: https://github.com/ARKEcosystem/core/pull/2944
[#2945]: https://github.com/ARKEcosystem/core/pull/2945
[#2947]: https://github.com/ARKEcosystem/core/pull/2947
[#2948]: https://github.com/ARKEcosystem/core/pull/2948
[#2949]: https://github.com/ARKEcosystem/core/pull/2949
[#2951]: https://github.com/ARKEcosystem/core/pull/2951
[#2952]: https://github.com/ARKEcosystem/core/pull/2952
[#2959]: https://github.com/ARKEcosystem/core/pull/2959
[#2960]: https://github.com/ARKEcosystem/core/pull/2960
[#2961]: https://github.com/ARKEcosystem/core/pull/2961
[#2962]: https://github.com/ARKEcosystem/core/pull/2962
[#2967]: https://github.com/ARKEcosystem/core/pull/2967
[#2968]: https://github.com/ARKEcosystem/core/pull/2968
[#2970]: https://github.com/ARKEcosystem/core/pull/2970
[#2972]: https://github.com/ARKEcosystem/core/pull/2972
[#2973]: https://github.com/ARKEcosystem/core/pull/2973
[#2974]: https://github.com/ARKEcosystem/core/pull/2974
[#2976]: https://github.com/ARKEcosystem/core/pull/2976
[#2979]: https://github.com/ARKEcosystem/core/pull/2979
[#2980]: https://github.com/ARKEcosystem/core/pull/2980
[#2994]: https://github.com/ARKEcosystem/core/pull/2994
[#2996]: https://github.com/ARKEcosystem/core/pull/2996
[#2997]: https://github.com/ARKEcosystem/core/pull/2997
[#2998]: https://github.com/ARKEcosystem/core/pull/2998
[#2999]: https://github.com/ARKEcosystem/core/pull/2999
[#3000]: https://github.com/ARKEcosystem/core/pull/3000
[#3001]: https://github.com/ARKEcosystem/core/pull/3001
[#3005]: https://github.com/ARKEcosystem/core/pull/3005
[#3008]: https://github.com/ARKEcosystem/core/pull/3008
[#3010]: https://github.com/ARKEcosystem/core/pull/3010
[#3011]: https://github.com/ARKEcosystem/core/pull/3011
[#3014]: https://github.com/ARKEcosystem/core/pull/3014
[#3015]: https://github.com/ARKEcosystem/core/pull/3015
[#3022]: https://github.com/ARKEcosystem/core/pull/3022
[#3023]: https://github.com/ARKEcosystem/core/pull/3023
[#3025]: https://github.com/ARKEcosystem/core/pull/3025
[#3027]: https://github.com/ARKEcosystem/core/pull/3027
[#3030]: https://github.com/ARKEcosystem/core/pull/3030
[#3034]: https://github.com/ARKEcosystem/core/pull/3034
[#3036]: https://github.com/ARKEcosystem/core/pull/3036
[#3037]: https://github.com/ARKEcosystem/core/pull/3037
[#3040]: https://github.com/ARKEcosystem/core/pull/3040
[#3041]: https://github.com/ARKEcosystem/core/pull/3041
[#3043]: https://github.com/ARKEcosystem/core/pull/3043
[#3045]: https://github.com/ARKEcosystem/core/pull/3045
[#3046]: https://github.com/ARKEcosystem/core/pull/3046
[#3048]: https://github.com/ARKEcosystem/core/pull/3048
[#3049]: https://github.com/ARKEcosystem/core/pull/3049
[#3050]: https://github.com/ARKEcosystem/core/pull/3050
[#3055]: https://github.com/ARKEcosystem/core/pull/3055
[#3056]: https://github.com/ARKEcosystem/core/pull/3056
[#3062]: https://github.com/ARKEcosystem/core/pull/3062
[#3069]: https://github.com/ARKEcosystem/core/pull/3069
[#3071]: https://github.com/ARKEcosystem/core/pull/3071
[#3075]: https://github.com/ARKEcosystem/core/pull/3075
[#3078]: https://github.com/ARKEcosystem/core/pull/3078
[#3081]: https://github.com/ARKEcosystem/core/pull/3081
[#3083]: https://github.com/ARKEcosystem/core/pull/3083
[#3084]: https://github.com/ARKEcosystem/core/pull/3084
[#3086]: https://github.com/ARKEcosystem/core/pull/3086
[#3087]: https://github.com/ARKEcosystem/core/pull/3087
[#3095]: https://github.com/ARKEcosystem/core/pull/3095
[#3096]: https://github.com/ARKEcosystem/core/pull/3096
[#3108]: https://github.com/ARKEcosystem/core/pull/3108
[#3109]: https://github.com/ARKEcosystem/core/pull/3109
[#3112]: https://github.com/ARKEcosystem/core/pull/3112
[#3119]: https://github.com/ARKEcosystem/core/pull/3119
[#3138]: https://github.com/ARKEcosystem/core/pull/3138
[#3140]: https://github.com/ARKEcosystem/core/pull/3140
[#3147]: https://github.com/ARKEcosystem/core/pull/3147
[#3154]: https://github.com/ARKEcosystem/core/pull/3154
[#3170]: https://github.com/ARKEcosystem/core/pull/3170
[#3171]: https://github.com/ARKEcosystem/core/pull/3171
[#3193]: https://github.com/ARKEcosystem/core/pull/3193
[#3196]: https://github.com/ARKEcosystem/core/pull/3196
[#3208]: https://github.com/ARKEcosystem/core/pull/3208
[#3208]: https://github.com/ARKEcosystem/core/pull/3208
[#3228]: https://github.com/ARKEcosystem/core/pull/3228
[#3234]: https://github.com/ARKEcosystem/core/pull/3234
[#3256]: https://github.com/ARKEcosystem/core/pull/3256
[#3270]: https://github.com/ARKEcosystem/core/pull/3270
[#3271]: https://github.com/ARKEcosystem/core/pull/3271
[#3291]: https://github.com/ARKEcosystem/core/pull/3291
[#3296]: https://github.com/ARKEcosystem/core/pull/3296
[#3331]: https://github.com/ARKEcosystem/core/pull/3331
[#3341]: https://github.com/ARKEcosystem/core/pull/3341
[#3354]: https://github.com/ARKEcosystem/core/pull/3354
[#3404]: https://github.com/ARKEcosystem/core/pull/3404
[#3409]: https://github.com/ARKEcosystem/core/pull/3409
[#3426]: https://github.com/ARKEcosystem/core/pull/3426
[#3459]: https://github.com/ARKEcosystem/core/pull/3459
[#3465]: https://github.com/ARKEcosystem/core/pull/3465
[#3489]: https://github.com/ARKEcosystem/core/pull/3489
[#3498]: https://github.com/ARKEcosystem/core/pull/3498
[#3502]: https://github.com/ARKEcosystem/core/pull/3502
[#3504]: https://github.com/ARKEcosystem/core/pull/3504
[#3505]: https://github.com/ARKEcosystem/core/pull/3505
[#3507]: https://github.com/ARKEcosystem/core/pull/3507
[#3510]: https://github.com/ARKEcosystem/core/pull/3510
[#3518]: https://github.com/ARKEcosystem/core/pull/3518
[#3523]: https://github.com/ARKEcosystem/core/pull/3523
[#3524]: https://github.com/ARKEcosystem/core/pull/3524
[#3537]: https://github.com/ARKEcosystem/core/pull/3537
[#3541]: https://github.com/ARKEcosystem/core/pull/3541
[#3551]: https://github.com/ARKEcosystem/core/pull/3551
[#3560]: https://github.com/ARKEcosystem/core/pull/3560
[#3561]: https://github.com/ARKEcosystem/core/pull/3561
[#3562]: https://github.com/ARKEcosystem/core/pull/3562
[#3567]: https://github.com/ARKEcosystem/core/pull/3567
[#3570]: https://github.com/ARKEcosystem/core/pull/3570
[#3573]: https://github.com/ARKEcosystem/core/pull/3573
[#3574]: https://github.com/ARKEcosystem/core/pull/3574
[#3575]: https://github.com/ARKEcosystem/core/pull/3575
[#3590]: https://github.com/ARKEcosystem/core/pull/3590
[#3594]: https://github.com/ARKEcosystem/core/pull/3594
[#3596]: https://github.com/ARKEcosystem/core/pull/3596
[#3598]: https://github.com/ARKEcosystem/core/pull/3598
[#3605]: https://github.com/ARKEcosystem/core/pull/3605
[#3614]: https://github.com/ARKEcosystem/core/pull/3614
[#3659]: https://github.com/ARKEcosystem/core/pull/3659
[#3665]: https://github.com/ARKEcosystem/core/pull/3665
[#3667]: https://github.com/ARKEcosystem/core/pull/3667
[#3669]: https://github.com/ARKEcosystem/core/pull/3669
[#3678]: https://github.com/ARKEcosystem/core/pull/3678
[#3695]: https://github.com/ARKEcosystem/core/pull/3695
[#3746]: https://github.com/ARKEcosystem/core/pull/3746
[#3806]: https://github.com/ARKEcosystem/core/pull/3806
[#3818]: https://github.com/ARKEcosystem/core/pull/3818
[#3823]: https://github.com/ARKEcosystem/core/pull/3823
[#3830]: https://github.com/ARKEcosystem/core/pull/3830
[#3904]: https://github.com/ARKEcosystem/core/pull/3904
[#3905]: https://github.com/ARKEcosystem/core/pull/3905
[#3950]: https://github.com/ARKEcosystem/core/pull/3950
[032caa1b990e91937e4bc1561bc1aeaeca9e37d]: https://github.com/ARKEcosystem/core/commit/032caa1b990e91937e4bc1561bc1aeaeca9e37d9
[1209a36366c8fd3ba31fab2463011b7ce1a7d84]: https://github.com/ARKEcosystem/core/commit/1209a36366c8fd3ba31fab2463011b7ce1a7d844
[34749bf84bcec3fecd0098c0d42f52deb1f6ba4]: https://github.com/ARKEcosystem/core/commit/34749bf84bcec3fecd0098c0d42f52deb1f6ba4a
[7a73aef8b29d40572d1524cf8b1bafbffa3b096]: https://github.com/ARKEcosystem/core/commit/7a73aef8b29d40572d1524cf8b1bafbffa3b0964
[b537d6f327e939ff40b680ea7d558e8fdb3ac92]: https://github.com/ARKEcosystem/core/commit/b537d6f327e939ff40b680ea7d558e8fdb3ac921<|MERGE_RESOLUTION|>--- conflicted
+++ resolved
@@ -7,8 +7,6 @@
 
 ## [Unreleased]
 
-<<<<<<< HEAD
-=======
 ## [2.6.54] - 2020-09-09
 
 ### Changed
@@ -19,7 +17,6 @@
 
 -   Use head from utils (da13465e, @air1one)
 
->>>>>>> c1f7c7a9
 ## [2.6.52] - 2020-08-11
 
 ### Fixed
