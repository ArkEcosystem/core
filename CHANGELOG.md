# Changelog

All notable changes to this project will be documented in this file.

The format is based on [Keep a Changelog](http://keepachangelog.com/en/1.0.0/)
and this project adheres to [Semantic Versioning](http://semver.org/spec/v2.0.0.html).

## [Unreleased]

<<<<<<< HEAD
### Fixed

-   Impose the same rate limit as the public API ([#2717])
-   Add option to configure request timeouts for webhooks([#2710])
-   Use CORE_API_DISABLED variable in defaults ([#2711])
-   Always attempt to download blocks after start ([#2746])
-   Possible database corruption when writing and deleting blocks ([#2707])
-   Forget peer when socket is disconnected ([#2720])
-   Off-by-one error when fetching blocks from peer ([#2733])
-   Check for user confirmation in snapshot commands ([#2734])

### Changed

-   Download serialized blocks to improve performance ([#2743])
-   Better peer block header check to improve performance ([#2719])
-   Exit on unexpected database errors ([#2744])
-   Block peers when the rate limit is exceeded ([#2745])
-   Delay peer discovery until after state initialization is done ([#2727])
-   Improved P2P rate limiting ([#2729])
-   Only fetch block headers when verifying peers ([#2728])
-   Only look for new peers when below minimum peers ([#2714])
-   Always keep the Wallet API enabled ([#2715])
-   Respect the whitelist of the public API ([#2718])
-   Add foreign key on transactions block id ([#2671])

## [2.5.0] - 2019-07-DD

### Added

-   Allow retrieval of raw blocks and transactions via API ([#2616])
-   Search transactions by asset via API ([#2618])
-   Allow easy retrieval of first and last block ([#2641])

### Removed

-   Removed the `ark-node` legacy API known as `v1` ([#2577])
=======
## [2.4.15] - 2019-07-09

-   Backport various bug fixes from 2.5 ([#2782])
>>>>>>> cead4873

## [2.4.14] - 2019-07-02

### Fixed

-   Try harder to return the requested number of transactions ([#2766])

## [2.4.13] - 2019-06-26

### Changed

-   Do not purge transactions when a block is not accepted ([#2751])

## [2.4.12] - 2019-06-14

### Changed

-   Cache genesis transaction ids for improved performance ([#2699])

### Fixed

-   Take milestones into account when downloading blocks in parallel ([#2700])

## [2.4.1] - 2019-06-13

### Fixed

-   Use SQL to calculate fee statistics ([#2692])
-   Increase rate limit to handle bigger networks ([#2482])

## [2.4.0] - 2019-06-12

All changes listed in this section are things that either alter how certain data in core is treated and processed or changes to the public API of a package.

As we move towards 2.6 and the completion of AIP11, AIP18 and AIP29 there will be various breaking changes. The main concern of most developers will be breaking changes to `@arkecosystem/crypto` so go through the commits listed below and make sure you adjust everything in your application that is affected by a change.

### Exchange JSON-RPC

The JSON-RPC we offer, formerly known as `@arkecosystem/core-json-rpc`, has received a rework to turn it into a real RPC that is easier to use and maintain.

#### Programmatic

The biggest change is that it now offers programmatic use to make integration into ARK Core easier while simultaneously allowing it to run as a standalone application detached from a relay.

**Standalone**
https://github.com/ArkEcosystem/exchange-json-rpc

**ARK Core Plugin**
https://github.com/ArkEcosystem/core/tree/develop/packages/core-exchange-json-rpc

> The `@arkecosystem/core-json-rpc` plugin has been deprecated and replaced by `@arkecosystem/core-exchange-json-rpc` because of different those 2 plugins work under the hood and their dependencies.

#### Peers

A few smaller improvements to how peers and faulty responses are being handled have also been made which should smoothen the experience without having to manually retry requests.

#### Database

The Exchange JSON-RPC uses SQLite under the hood to store all data. In previous versions it was using https://github.com/mapbox/node-sqlite3 which was known to cause random build issues for ARK Core and sometimes needed a dozen retries before it finally compiled.

That dependency has been replaced with https://github.com/JoshuaWise/better-sqlite3 which is the same that ARK Core uses for its transaction pool. It provides better performance, receives updates and fixes when needed and build errors are a thing of the past.

#### Migration

If you've been using the JSON-RPC in the past together with ARK Core the migration to the Exchange JSON-RPC is as simple as following the steps at https://docs.ark.io/releases/v2.4/migrating_2.3_2.4.html#step-5-update-core-json-rpc-to-core-exchange-json-rpc.

#### Disclaimer

1. The Exchange JSON-RPC is only maintained for exchanges, as the name suggests. We do not offer any support or guidance unless you are an Exchange in which case you most likely will already be in touch with us.
2. Do not use the Exchange JSON-RPC unless you are forced too and have no other options. The Public API provides much greater capabilities of searching and filtering data.

### Added

-   Implement in `@arkecosystem/core-state` to manage the state of in-memory data ([#2479])
-   Implement a blockchain replay command ([#2526])
-   Save blocks in batches during sync ([#2500])
-   Implement v2/node/fees endpoint ([#2393])
-   Allow setting a vendor field for transactions created via `@arkecosystem/core-json-rpc` ([#2425])
-   Limit the number of accepted peers per subnet ([#2507])
-   **BREAKING:** Implement WebSockets with SocketCluster ([#2273])
-   Parallel block download ([#2433])
-   In-memory storage for last N blocks and transactions ([#2492])
-   **BREAKING:** Switch transaction expiration from seconds to chain height ([#2461])
-   Require the user to choose a snapshot if the blocks flag is missing in `@arkecosystem/core` commands ([#2522])
-   **BREAKING:** Implement Block.fromHex, Block.fromBytes and Block.fromData methods in `@arkecosystem/crypto` ([#2377])
-   **BREAKING:** Implement BlockFactory in `@arkecosystem/crypto` ([#2429])
-   **BREAKING:** Implement TransactionFactory in `@arkecosystem/crypto` ([#2437])
-   Integrate end-to-end tests ([#2468])
-   Initial Implementation of `core-wallet-api` ([#2544])
-   Accept block height to list block transactions in `core-api` ([#2567])
-   Functional test matchers for `core-jest-matchers` ([#2562])
-   Don't trust headers and verify config and plugin connectivity of peers ([#2559], [#2553], [#2552])
-   Proxy API calls to core-api until fully developed ([#2558])
-   Add database configuration command to CLI ([#2557], [#2563])
-   Add command to generate network configuration CLI ([#2582])
-   Initial implementation of `core-explorer` ([#2604])

### Fixed

-   Insert the genesis block as soon as the database is ready ([#2376])
-   **BREAKING:** Purge invalid transactions after a milestone change ([#2499])
-   Use public API to auto-configure `@arkecosystem/core-tester-cli` ([#2517])
-   Parse only the last line of pm2 stdout to avoid parsing faulty input ([#2484])
-   Delete bad rounds after unclean shutdown ([#2581])
-   Divide blocks into smaller chunks for batch processing ([#2586])
-   Remove forged transactions from pool before discarding block ([#2555])
-   **BREAKING:** Make transaction amount required ([#2574])
-   Various sync issues with devnet and mainnet ([#2565])
-   Do not suspend peer for `AppNotReady` ([#2590])
-   Allow use of old and new block IDs via `core-json-rpc` ([#2593])
-   Assign calculated delegate ranks from temp wallets to prevent wrong ranks on boot ([#2611])
-   Camelize block keys before bignum transformation for snapshots ([#2615])
-   Deserialize transactions before they leave the pool to remove bad ones ([#2622])
-   Require all properties in schema and handle 404 resources for `core-webhooks` ([#2634])
-   Check if transactions can still be applied before forging ([#2635])
-   Off by one error in transaction confirmations via API ([#2645])
-   Set the correct channel if core was directly installed with `@next` ([#2646])
-   Invalid orderBy causes `Internal Server Error` via API ([#2653)
-   Avoid trying to INSERT duplicates in rounds via `core-snapshots` ([#2651])
-   Handle failing optional plugins gracefully ([#2657])
-   Correctly purge invalid transactions from disk on start ([#2665])
-   Don't append duplicate rounds rows to a snapshot ([#2662])
-   Use temporary wallets for transaction validation ([#2666])
-   Correctly display second signature if available via `core-api` ([#2670])
-   Missing block confirmations on v2 API endpoints ([#2674])
-   Delay transaction purge on start until after StateBuilder finished ([#2685])
-   Check claimed state of peer ([#2686])
-   Ignore overheight blocks and keep forging ([#2687])

### Changed

-   **BREAKING:** Always use crypto identities to work with keys and addresses ([#2443])
-   **BREAKING:** Enforce BigNumber for satoshi based values ([#2391])
-   **BREAKING:** Move in-memory wallet logic to core-state ([#2489])
-   **BREAKING:** Replace bignumify with Utils.BigNumber.make ([#2416])
-   Replace Joi with AJV for internal validation ([#2426])
-   **BREAKING:** Bind plugin options before registering the plugin ([#2375])
-   **BREAKING:** Extend the node.js event emitter ([#2440])
-   **BREAKING:** Move the wallet interfaces to `@arkecosystem/core-state` ([#2515])
-   Remove height difference ban for peers ([#2360])
-   **BREAKING:** Simplify the transaction pool by not using insertion order ([#2495])
-   **BREAKING:** Drop no longer needed pagination from `@arkecosystem/core-webhooks` ([#2424])
-   **BREAKING:** Extract transaction signing and utils out of the model in `@arkecosystem/crypto` ([#2514])
-   **BREAKING:** Extract transaction verification out of the model in `@arkecosystem/crypto` ([#2506])
-   **BREAKING:** Make all `Slots.*` methods static in `@arkecosystem/crypto` ([#2473])
-   **BREAKING:** Move interfaces, types and models in `@arkecosystem/crypto` ([#2379])
-   Move mainnet exceptions to config in `@arkecosystem/crypto` ([#2529])
-   **BREAKING:** Remove extraneous Client class in `@arkecosystem/crypto` ([#2417])
-   **BREAKING:** Split the `Crypto` class into `Hash` and `Transaction` in `@arkecosystem/crypto` ([#2444])
-   Invalidate blocks with expired transactions ([#2528])
-   Transaction type agnostic wallet bootstrap to support AIP29 ([#2539])
-   Return all schema errors in hapi-ajv ([#2571])
-   Remove timeout banning ([#2597])
-   Use dayjs as it now has official UTC support ([#2592])
-   Require a minimum of 0 as pubKeyHash ([#2628])
-   **BREAKING:** Replaced `@arkecosystem/core-json-rpc` with `@arkecosystem/core-exchange-json-rpc` _(Use `@arkecosystem/core-exchange-json-rpc` programmatically)_ ([#2643])
-   Expire transactions that don't have an expiration ([#2672])

### Removed

-   **BREAKING:** Remove unused methods to get/set/reset height from `Slots` ([#2467])
-   Remove peer caching ([#2606])
-   Remove peer banning ([#2612])
-   Remove coldstart period ([#2619])
-   Remove whitelist access log ([#2655])

## [2.3.23] - 2019-05-21

### Fixed

-   Allow the use of old and new block IDs via `core-json-rpc` ([#2593])

## [2.3.22] - 2019-05-02

### Changed

-   Return transaction timestamp instead of block timestamp for `/v2/*` endpoints in `core-api` ([#2513])
    -   **Note that the transaction timestamp can be misleading as a transaction can be signed hours or days before it gets forged which is why you should rely on the block timestamp because that is the point in time when the blockchain becomes aware of a transaction.**

## [2.3.21] - 2019-04-30

### Fixed

-   Avoid getting stuck on a peer by picking a random one each time _(JSON-RPC)_ ([#2491])
-   Fix the asset import and include `rounds` in the snapshot to avoid issues with the peer verifier ([#2502])
-   Accept requests to /transactions regardless of suspension _(only caused issues for nodes that are completely locked down behind a firewall with no incoming connections)_ ([#2503])

## [2.3.18] - 2019-04-26

### Fixed

-   Reset unfinished round after importing a snapshot ([#2486])
-   Update the height of the crypto config manager for milestones in the forger _(only caused an issue for split setups)_ ([#2487])

## [2.3.16] - 2019-04-25

### Fixed

-   Initialise the crypto config manager with the latest height on boot ([#2482])

## [2.3.15] - 2019-04-25

Fix release of `2.3.14` due to npm connectivity issues.

## [2.3.14] - 2019-04-25

### Fixed

-   Added missing mainnet exceptions for transactions with invalid recipients ([#2471])
-   Remove support for old release channels from the 2.2 development period ([#2476])

## [2.3.12] - 2019-04-24

### Fixed

-   Use correct genesis block instead to verify snapshots ([#2462])
-   Don't pass suffix flag to bip38 and bip39 commands ([#2464])

## [2.3.1] - 2019-04-23

### Fixed

-   Deserialize type > 0 with vendor field instead of skipping it ([#2459])

## [2.3.0] - 2019-04-23

### Breaking Changes

-   Removed the `wallets` table from the database ([#2209])
    -   **Core 2.0 has been fully reliant on in-memory wallets since the 2.0 release. This only removes the dumping of wallets into the database as it is wasted space and doesn't serve any purpose.**
    -   **If you have applications that rely on the database you should migrate them as soon as possible to using the API as only that data is provided in real-time.**
-   Replace SQLite3 with [lowdb](https://github.com/typicode/lowdb) in `core-webhooks` ([#2124])
    -   **This significantly reduces the size of the package and it's dependencies.**
    -   **This requires you to recreate your webhooks as the storage method changed.**
-   Replaced `core-logger-winston` with `core-logger-pino` ([#2134])
    -   **This significantly improves performance of logging when it occurs a lot in situations like syncing or rollbacks.**
-   Rewrote `core-tester-cli` from scratch ([#2133])
-   Merged `core-debugger-cli` into `core-tester-cli` and deprecated it ([#2133])
-   Use the node.js `EventEmitter` from `events` instead of `eventemitter3` ([#2329])

### Added

-   Implement AIP29 ([#2122])
-   Search delegates by their username in `core-api` ([#2143])
-   Implemented the `ark reinstall` command in `core` ([#2192])
-   Added the `--force` flag to the `ark update` command in `core` ([#2190])
-   Added more parameters for delegate searches in `core-api` ([#2184])
-   Added restart flags to the `ark update` command in `core` ([#2218])
-   Added the `make:block` command to `core-tester-cli` to create blocks ([#2221])
-   Added the `core-error-tracker-rollbar` package ([#2287])
-   Added the `core-error-tracker-raygun` package ([#2288])
-   Added the `core-error-tracker-airbrake` package ([#2289])
-   Added the `core-logger-signale` package ([#2343])
-   Added more events for blocks and the transaction pool ([#2321])
-   Return `slip44` and `wif` via `v2/node/configuration` ([#2388])
-   Added an `asset` column to the `transactions` table ([#2236])

### Fixed

-   Properly sort peers by their version ([#2229])
-   Memory leak in the monitoring process of `core-forger` ([#2341])
-   Handle dynamic round sizes with milestones ([#2370])
-   Validate that a transaction recipient is on the same network ([#2394])
-   Handle empty `rows` in `mapBlocksToTransactions` ([#2404])
-   Prevent indexing/creating of ghost wallets ([#2405])
-   Refuse transactions from senders with pending second signature registrations and do not rollback when refusing a block ([#2458])

### Changed

-   Increased the vendor field length to 255 bytes ([#2159])
-   Replaced `micromatch` with `nanomatch` to improve performance ([#2165])
-   Replaced `axios` with `got` to resolve known timeout issues with `axios` ([#2203])
-   Switch block id to full SHA256 ([#2156])

### Removed

-   Removed dead fast rebuild code that hasn't been used since 2.0 release ([#2210])

## [2.2.2] - 2019-03-19

### Removed

-   Remove `/api/v2/delegates/{id}/voters/balances` endpoint ([#2265])

## [2.2.0] - 2019-03-11

### Added

-   Implement a CLI with @oclif to replace commander ([#2100])
-   Add sorting to voters endpoint ([#2103])
-   Validate GET replies from other peers ([#2102])
-   Pass query to findAllByVote method ([#2142])
-   Fetch list of peers from at least a few others ([#2152])

### Fixed

-   Pass the base flags for programmatic calls in `core-tester-cli` ([#2108])
-   Reduce complexity and fix wrong offset handling in `core-elasticsearch` ([#2108])
-   Stuck at not ready to accept new block ([#2139])
-   Properly sort BigNumber values ([#2144])
-   Properly update wallet balances if a vote transaction is reverted ([#2207])
-   Invalid transactions after a rollback because block timestamps were used as transaction timestamp ([#2217])

### Changed

-   Replaced lodash.sortBy/orderBy with faster implementations ([#2106])
-   Improve fork handling in updatePeersOnMissingBlocks ([#2125])
-   Throw an error if the peers or plugins file are missing ([#2135])
-   Improve selection of peer for downloading blocks ([#2137])
-   Merge core-snapshot-cli commands into core ([#2149])

### Removed

-   Remove unnecessary ping call in ([#2123])
-   Remove broken getRandomDownloadBlocksPeer ([#2121])

## [2.1.2] - 2019-02-13

### Fixed

-   Fix quorum related issues
-   Limit payload size
-   Remove `signatures` from transaction payload

## [2.1.1] - 2019-02-12

### Fixed

-   Configuration endpoint does not show dynamic fees ([#2082])
-   Return the correct supply for the legacy API ([#2083])

## [2.1.0] - 2019-02-11

### Added

-   Added a `milestoneHash` identifier to use for peer banning ([#1837])
-   Added TypeScript declarations for `core-logger` ([#1833])
-   Added TypeScript declarations for `core-logger-winston` ([#1887])
-   Added TypeScript declarations for `core-container` ([#1891])
-   Added TypeScript declarations for `core-database` ([#1901], [#1905])
-   Added TypeScript declarations for `core-transaction-pool` ([#1906])
-   Added TypeScript declarations for `core-blockchain` ([#1943])
-   Added TypeScript declarations for `core-snapshots` ([#1947])
-   Added TypeScript declarations for `core-api` ([#1948])
-   Added TypeScript declarations for `crypto` ([#1917])
-   Added the `core-jest-matchers` package ([#1926])
-   Added the `core-interfaces` package ([#1924])
-   Return the transaction expiration time via API ([#1927])
-   Added the ability to disable the public API cache ([#1930])
-   Return the vote of a wallet via public API ([#2009])
-   Upgrade script for 2.1 ([#1999])
-   Installation script for deb/rpm distros ([#2016])
-   Case specific errors for `crypto` ([#2038])

### Changed

-   Migrated from JavaScript to TypeScript ([#1625])
-   Moved the `peers.json` configuration into `core-p2p` ([#1625])
-   Merged `core-transaction-pool-mem` into `core-transaction-pool` ([#1625])
-   Use a faster alternative to derive an estimate ([#1655])
-   Reworked crypto configuration to make it simpler ([#1733])
-   Moved the dynamic fees configuration into `core-transaction-pool` ([#1733])
-   Periodically check for new peers instead of retrying until finding some ([#1738])
-   Adjusted some banning times for peers to make network recovery smoother ([#1730])
-   Simplified configuration by further separating network and core ([#1733])
-   Take the `minFeeBroadcast` value into account for fee statistics ([#1873])
-   Only allow vendor fields for type 0 and 6 transactions ([#1931])
-   Improved the network quorum details and feedback ([#1898])
-   Only return errors when broadcast and pool fees are too low ([#1940])
-   Improved performance of BIP38 ([#1941])
-   Cleaned up the logic of block processing ([#1953])
-   Cleaned up the logic of serialise/deserialise in crypto ([#1969])
-   Replaced all ARK naming with CORE ([#1970])
-   Use system paths for data and configuration ([#1987])
-   Increased the maximum transaction age to 6 hours ([#1996])
-   Replaced progress bars with logging to reduce noise ([#2044])
-   Replaced commander.js with @oclif in `core-debugger-cli` ([#2049])
-   Replaced commander.js with @oclif in `core-snapshots-cli` ([#2050])
-   Replaced commander.js with @oclif in `core-tester-cli` ([#2051])
-   Moved docker files from `docker/*` to `docker/development/*` ([#2053])
-   Moved the genesis blocks from the `core` configuration to the network configuration in `crypto` ([#2052])
-   Separate business-logic from data-layer logic ([#2055])

### Fixed

-   Resolved an issue with the `resolveOptions` method that would result in options being resolved for plugins that are not registered in the container ([#1625])
-   Malformed condition for filtering peers ([#1689])
-   Use the correct pagination schema for the v2 public API ([#1717])
-   Ensure that delegate searches can handle undefined values ([#1831])
-   Mark semantically invalid versions as invalid overall ([#1836])
-   Ordering of delegates via public API ([#1731])
-   Handle webhooks that have no conditions ([#1869])
-   Validate the network byte on transactions ([#1853])
-   Use correct schemas for address, public key and username validation in the public API ([#1954])
-   Populate the last block of all delegates ([#1919])
-   Return the transaction forging timestamp instead of signing timestamp ([#1957])
-   Mark cold wallets as not found in the legacy API ([#1955])
-   A malformed condition that resulted in wrong peer lists ([#1939])
-   Properly verify block slot timestamps ([#1985])
-   Return fixed peer states for v1 and v2 API responses ([#2027])
-   Validate IP ranges to detect loopbacks ([#2045])
-   https://github.com/ARKEcosystem/security-vulnerabilities/blob/master/core/core-sv-010.md ([#2046])
-   Check if the blockchain state storage is available before performing fork checks ([#2047])
-   Gracefully handle a corrupted cached `peers.json` file ([#2061])
-   Always sort transactions by sequence and the requested field to make API sorting deterministic ([#2058])
-   Disallow multiple registrations for same delegate ([#2080])
-   Remove already forged transactions from the pool ([#2659])

### Removed

-   Removed the `transactionsFromIds` P2P endpoint ([#1911])
-   Removed the `validator` and `rules` fron `@arkecosystem/crypto` ([#2021])
-   Ended support for the legacy multisignatures from the previous LISK fork ([#2057])

## [2.0.19] - 2019-01-31

### Fixed

-   https://github.com/ARKEcosystem/security-vulnerabilities/blob/master/core/core-sv-009.md
-   https://github.com/ARKEcosystem/security-vulnerabilities/blob/master/core/core-sv-010.md

## [2.0.18] - 2019-01-28

### Fixed

-   https://github.com/ARKEcosystem/security-vulnerabilities/blob/master/core/core-sv-011.md

## [2.0.17] - 2019-01-15

### Fixed

-   https://github.com/ARKEcosystem/security-vulnerabilities/blob/master/core/core-sv-008.md
-   https://github.com/ARKEcosystem/security-vulnerabilities/blob/master/core/core-sv-007.md

## [2.0.16] - 2018-12-17

### Fixed

-   Prevent the list of peers to become too short. This is related to the nodes running behind a firewall.

Closed security vulnerabilities:

-   [CORE-SV-004](https://github.com/ARKEcosystem/security-vulnerabilities/blob/master/core/core-sv-004.md)
-   [CORE-SV-003](https://github.com/ARKEcosystem/security-vulnerabilities/blob/master/core/core-sv-003.md)
-   [CORE-SV-002](https://github.com/ARKEcosystem/security-vulnerabilities/blob/master/core/core-sv-002.md)
-   [CORE-SV-001](https://github.com/ARKEcosystem/security-vulnerabilities/blob/master/core/core-sv-001.md)

## [2.0.15] - 2018-12-11

### Fixed

-   Ensure no local peers are enlisted and that the IP of the TCP connection is used ([#1695])

## [2.0.14] - 2018-12-10

### Fixed

-   Reset last downloaded block when block is discarded ([#1692])

## [2.0.13] - 2018-12-07

### Fixed

-   Ensure safe integer range for block height lookups via API ([#1673])

## [2.0.12] - 2018-12-06

### Fixed

-   Perform second-signature checks in the `canApply` logic of multi-signatures ([#1658])
-   return the encoded WIF for BIP38 wallets instead of the encrypted WIF ([#1653])

## [2.0.11] - 2018-12-05

### Added

-   Store executed migrations in the database ([#1648])

### Changed

-   Increase cache generation timeout and make it configurable ([#1645], [#1646])

## [2.0.1] - 2018-12-05

### Added

-   Retrieve blocks via height or ID per public API ([#1626])

### Changed

-   Improved performance for block and transaction queries by adding more indices on critical columns ([#1636], [#1638], [#1634])

### Fixed

-   Take milestones into account for supply calculations ([#1640])
-   Use the raw transaction data in `acceptChainedBlock` to avoid timestamp mismatches and second signature double spend errors ([#1564])
-   Return the correct peer count for the v2 public API ([#1563])

## [2.0.0] - 2018-12-03

-   Initial Release

[unreleased]: https://github.com/ARKEcosystem/core/compare/master...develop
<<<<<<< HEAD
[2.5.0]: https://github.com/ARKEcosystem/core/compare/2.4.13...2.5.0
=======
[2.4.15]: https://github.com/ARKEcosystem/core/compare/2.4.14...2.4.15
>>>>>>> cead4873
[2.4.14]: https://github.com/ARKEcosystem/core/compare/2.4.13...2.4.14
[2.4.13]: https://github.com/ARKEcosystem/core/compare/2.4.12...2.4.13
[2.4.12]: https://github.com/ARKEcosystem/core/compare/2.4.1...2.4.12
[2.4.1]: https://github.com/ARKEcosystem/core/compare/2.4.0...2.4.1
[2.4.0]: https://github.com/ARKEcosystem/core/compare/2.3.23...2.4.0
[2.3.23]: https://github.com/ARKEcosystem/core/compare/2.3.22...2.3.23
[2.3.22]: https://github.com/ARKEcosystem/core/compare/2.3.21...2.3.22
[2.3.21]: https://github.com/ARKEcosystem/core/compare/2.3.18...2.3.21
[2.3.18]: https://github.com/ARKEcosystem/core/compare/2.3.16...2.3.18
[2.3.16]: https://github.com/ARKEcosystem/core/compare/2.3.15...2.3.16
[2.3.15]: https://github.com/ARKEcosystem/core/compare/2.3.14...2.3.15
[2.3.14]: https://github.com/ARKEcosystem/core/compare/2.3.12...2.3.14
[2.3.12]: https://github.com/ARKEcosystem/core/compare/2.3.1...2.3.12
[2.3.1]: https://github.com/ARKEcosystem/core/compare/2.3.0...2.3.1
[2.3.0]: https://github.com/ARKEcosystem/core/compare/2.2.2...2.3.0
[2.2.2]: https://github.com/ARKEcosystem/core/compare/2.2.1...2.2.2
[2.2.1]: https://github.com/ARKEcosystem/core/compare/2.2.0...2.2.1
[2.2.0]: https://github.com/ARKEcosystem/core/compare/2.1.2..2.2.0
[2.1.2]: https://github.com/ARKEcosystem/core/compare/2.1.1..2.1.2
[2.1.1]: https://github.com/ARKEcosystem/core/compare/2.1.0..2.1.1
[2.1.0]: https://github.com/ARKEcosystem/core/compare/2.0.19...2.1.0
[2.0.19]: https://github.com/ARKEcosystem/core/compare/2.0.18...2.0.19
[2.0.18]: https://github.com/ARKEcosystem/core/compare/2.0.17...2.0.18
[2.0.17]: https://github.com/ARKEcosystem/core/compare/2.0.16...2.0.17
[2.0.16]: https://github.com/ARKEcosystem/core/compare/2.0.15...2.0.16
[2.0.15]: https://github.com/ARKEcosystem/core/compare/2.0.14...2.0.15
[2.0.14]: https://github.com/ARKEcosystem/core/compare/2.0.13...2.0.14
[2.0.13]: https://github.com/ARKEcosystem/core/compare/2.0.12...2.0.13
[2.0.12]: https://github.com/ARKEcosystem/core/compare/2.0.11...2.0.12
[2.0.11]: https://github.com/ARKEcosystem/core/compare/2.0.1...2.0.11
[2.0.1]: https://github.com/ARKEcosystem/core/compare/2.0.0...2.0.1
[2.0.0]: https://github.com/ARKEcosystem/core/compare/0.1.1...2.0.0
[#1563]: https://github.com/ARKEcosystem/core/pull/1563
[#1564]: https://github.com/ARKEcosystem/core/pull/1564
[#1625]: https://github.com/ARKEcosystem/core/pull/1625
[#1626]: https://github.com/ARKEcosystem/core/pull/1626
[#1634]: https://github.com/ARKEcosystem/core/pull/1634
[#1636]: https://github.com/ARKEcosystem/core/pull/1636
[#1638]: https://github.com/ARKEcosystem/core/pull/1638
[#1638]: https://github.com/ARKEcosystem/core/pull/1638
[#1640]: https://github.com/ARKEcosystem/core/pull/1640
[#1645]: https://github.com/ARKEcosystem/core/pull/1645
[#1646]: https://github.com/ARKEcosystem/core/pull/1646
[#1648]: https://github.com/ARKEcosystem/core/pull/1648
[#1653]: https://github.com/ARKEcosystem/core/pull/1653
[#1655]: https://github.com/ARKEcosystem/core/pull/1655
[#1658]: https://github.com/ARKEcosystem/core/pull/1658
[#1673]: https://github.com/ARKEcosystem/core/pull/1673
[#1689]: https://github.com/ARKEcosystem/core/pull/1689
[#1692]: https://github.com/ARKEcosystem/core/pull/1692
[#1695]: https://github.com/ARKEcosystem/core/pull/1695
[#1717]: https://github.com/ARKEcosystem/core/pull/1717
[#1730]: https://github.com/ARKEcosystem/core/pull/1730
[#1731]: https://github.com/ARKEcosystem/core/pull/1731
[#1732]: https://github.com/ARKEcosystem/core/pull/1732
[#1733]: https://github.com/ARKEcosystem/core/pull/1733
[#1738]: https://github.com/ARKEcosystem/core/pull/1738
[#1831]: https://github.com/ARKEcosystem/core/pull/1831
[#1833]: https://github.com/ARKEcosystem/core/pull/1833
[#1836]: https://github.com/ARKEcosystem/core/pull/1836
[#1837]: https://github.com/ARKEcosystem/core/pull/1837
[#1853]: https://github.com/ARKEcosystem/core/pull/1853
[#1869]: https://github.com/ARKEcosystem/core/pull/1869
[#1873]: https://github.com/ARKEcosystem/core/pull/1873
[#1887]: https://github.com/ARKEcosystem/core/pull/1887
[#1891]: https://github.com/ARKEcosystem/core/pull/1891
[#1898]: https://github.com/ARKEcosystem/core/pull/1898
[#1901]: https://github.com/ARKEcosystem/core/pull/1901
[#1905]: https://github.com/ARKEcosystem/core/pull/1905
[#1906]: https://github.com/ARKEcosystem/core/pull/1906
[#1911]: https://github.com/ARKEcosystem/core/pull/1911
[#1917]: https://github.com/ARKEcosystem/core/pull/1917
[#1919]: https://github.com/ARKEcosystem/core/pull/1919
[#1924]: https://github.com/ARKEcosystem/core/pull/1924
[#1926]: https://github.com/ARKEcosystem/core/pull/1926
[#1927]: https://github.com/ARKEcosystem/core/pull/1927
[#1930]: https://github.com/ARKEcosystem/core/pull/1930
[#1931]: https://github.com/ARKEcosystem/core/pull/1931
[#1939]: https://github.com/ARKEcosystem/core/pull/1939
[#1940]: https://github.com/ARKEcosystem/core/pull/1940
[#1941]: https://github.com/ARKEcosystem/core/pull/1941
[#1943]: https://github.com/ARKEcosystem/core/pull/1943
[#1947]: https://github.com/ARKEcosystem/core/pull/1947
[#1948]: https://github.com/ARKEcosystem/core/pull/1948
[#1953]: https://github.com/ARKEcosystem/core/pull/1953
[#1954]: https://github.com/ARKEcosystem/core/pull/1954
[#1955]: https://github.com/ARKEcosystem/core/pull/1955
[#1957]: https://github.com/ARKEcosystem/core/pull/1957
[#1969]: https://github.com/ARKEcosystem/core/pull/1969
[#1970]: https://github.com/ARKEcosystem/core/pull/1970
[#1985]: https://github.com/ARKEcosystem/core/pull/1985
[#1987]: https://github.com/ARKEcosystem/core/pull/1987
[#1996]: https://github.com/ARKEcosystem/core/pull/1996
[#1999]: https://github.com/ARKEcosystem/core/pull/1999
[#2009]: https://github.com/ARKEcosystem/core/pull/2009
[#2016]: https://github.com/ARKEcosystem/core/pull/2016
[#2021]: https://github.com/ARKEcosystem/core/pull/2021
[#2038]: https://github.com/ARKEcosystem/core/pull/2038
[#2044]: https://github.com/ARKEcosystem/core/pull/2044
[#2045]: https://github.com/ARKEcosystem/core/pull/2045
[#2046]: https://github.com/ARKEcosystem/core/pull/2046
[#2047]: https://github.com/ARKEcosystem/core/pull/2047
[#2049]: https://github.com/ARKEcosystem/core/pull/2049
[#2050]: https://github.com/ARKEcosystem/core/pull/2050
[#2051]: https://github.com/ARKEcosystem/core/pull/2051
[#2052]: https://github.com/ARKEcosystem/core/pull/2052
[#2053]: https://github.com/ARKEcosystem/core/pull/2053
[#2055]: https://github.com/ARKEcosystem/core/pull/2055
[#2057]: https://github.com/ARKEcosystem/core/pull/2057
[#2058]: https://github.com/ARKEcosystem/core/pull/2058
[#2061]: https://github.com/ARKEcosystem/core/pull/2061
[#2080]: https://github.com/ARKEcosystem/core/pull/2080
[#2082]: https://github.com/ARKEcosystem/core/pull/2082
[#2083]: https://github.com/ARKEcosystem/core/pull/2083
[#2091]: https://github.com/ARKEcosystem/core/pull/2091
[#2100]: https://github.com/ARKEcosystem/core/pull/2100
[#2102]: https://github.com/ARKEcosystem/core/pull/2102
[#2103]: https://github.com/ARKEcosystem/core/pull/2103
[#2106]: https://github.com/ARKEcosystem/core/pull/2106
[#2108]: https://github.com/ARKEcosystem/core/pull/2108
[#2119]: https://github.com/ARKEcosystem/core/pull/2119
[#2121]: https://github.com/ARKEcosystem/core/pull/2121
[#2122]: https://github.com/ARKEcosystem/core/pull/2122
[#2123]: https://github.com/ARKEcosystem/core/pull/2123
[#2124]: https://github.com/ARKEcosystem/core/pull/2124
[#2125]: https://github.com/ARKEcosystem/core/pull/2125
[#2133]: https://github.com/ARKEcosystem/core/pull/2133
[#2133]: https://github.com/ARKEcosystem/core/pull/2133
[#2134]: https://github.com/ARKEcosystem/core/pull/2134
[#2135]: https://github.com/ARKEcosystem/core/pull/2135
[#2137]: https://github.com/ARKEcosystem/core/pull/2137
[#2139]: https://github.com/ARKEcosystem/core/pull/2139
[#2142]: https://github.com/ARKEcosystem/core/pull/2142
[#2143]: https://github.com/ARKEcosystem/core/pull/2143
[#2144]: https://github.com/ARKEcosystem/core/pull/2144
[#2149]: https://github.com/ARKEcosystem/core/pull/2149
[#2152]: https://github.com/ARKEcosystem/core/pull/2152
[#2156]: https://github.com/ARKEcosystem/core/pull/2156
[#2159]: https://github.com/ARKEcosystem/core/pull/2159
[#2165]: https://github.com/ARKEcosystem/core/pull/2165
[#2184]: https://github.com/ARKEcosystem/core/pull/2184
[#2190]: https://github.com/ARKEcosystem/core/pull/2190
[#2192]: https://github.com/ARKEcosystem/core/pull/2192
[#2203]: https://github.com/ARKEcosystem/core/pull/2203
[#2205]: https://github.com/ARKEcosystem/core/pull/2205
[#2207]: https://github.com/ARKEcosystem/core/pull/2207
[#2209]: https://github.com/ARKEcosystem/core/pull/2209
[#2210]: https://github.com/ARKEcosystem/core/pull/2210
[#2217]: https://github.com/ARKEcosystem/core/pull/2217
[#2218]: https://github.com/ARKEcosystem/core/pull/2218
[#2221]: https://github.com/ARKEcosystem/core/pull/2221
[#2229]: https://github.com/ARKEcosystem/core/pull/2229
[#2236]: https://github.com/ARKEcosystem/core/pull/2236
[#2273]: https://github.com/ARKEcosystem/core/pull/2273
[#2287]: https://github.com/ARKEcosystem/core/pull/2287
[#2288]: https://github.com/ARKEcosystem/core/pull/2288
[#2289]: https://github.com/ARKEcosystem/core/pull/2289
[#2321]: https://github.com/ARKEcosystem/core/pull/2321
[#2329]: https://github.com/ARKEcosystem/core/pull/2329
[#2341]: https://github.com/ARKEcosystem/core/pull/2341
[#2343]: https://github.com/ARKEcosystem/core/pull/2343
[#2360]: https://github.com/ARKEcosystem/core/pull/2360
[#2370]: https://github.com/ARKEcosystem/core/pull/2370
[#2375]: https://github.com/ARKEcosystem/core/pull/2375
[#2376]: https://github.com/ARKEcosystem/core/pull/2376
[#2377]: https://github.com/ARKEcosystem/core/pull/2377
[#2379]: https://github.com/ARKEcosystem/core/pull/2379
[#2388]: https://github.com/ARKEcosystem/core/pull/2388
[#2391]: https://github.com/ARKEcosystem/core/pull/2391
[#2393]: https://github.com/ARKEcosystem/core/pull/2393
[#2394]: https://github.com/ARKEcosystem/core/pull/2394
[#2404]: https://github.com/ARKEcosystem/core/pull/2404
[#2405]: https://github.com/ARKEcosystem/core/pull/2405
[#2416]: https://github.com/ARKEcosystem/core/pull/2416
[#2417]: https://github.com/ARKEcosystem/core/pull/2417
[#2424]: https://github.com/ARKEcosystem/core/pull/2424
[#2425]: https://github.com/ARKEcosystem/core/pull/2425
[#2426]: https://github.com/ARKEcosystem/core/pull/2426
[#2429]: https://github.com/ARKEcosystem/core/pull/2429
[#2433]: https://github.com/ARKEcosystem/core/pull/2433
[#2437]: https://github.com/ARKEcosystem/core/pull/2437
[#2440]: https://github.com/ARKEcosystem/core/pull/2440
[#2443]: https://github.com/ARKEcosystem/core/pull/2443
[#2444]: https://github.com/ARKEcosystem/core/pull/2444
[#2458]: https://github.com/ARKEcosystem/core/pull/2458
[#2459]: https://github.com/ARKEcosystem/core/pull/2459
[#2461]: https://github.com/ARKEcosystem/core/pull/2461
[#2462]: https://github.com/ARKEcosystem/core/pull/2462
[#2464]: https://github.com/ARKEcosystem/core/pull/2464
[#2467]: https://github.com/ARKEcosystem/core/pull/2467
[#2468]: https://github.com/ARKEcosystem/core/pull/2468
[#2471]: https://github.com/ARKEcosystem/core/pull/2471
[#2473]: https://github.com/ARKEcosystem/core/pull/2473
[#2476]: https://github.com/ARKEcosystem/core/pull/2476
[#2479]: https://github.com/ARKEcosystem/core/pull/2479
[#2482]: https://github.com/ARKEcosystem/core/pull/2482
[#2482]: https://github.com/ARKEcosystem/core/pull/2482
[#2484]: https://github.com/ARKEcosystem/core/pull/2484
[#2486]: https://github.com/ARKEcosystem/core/pull/2486
[#2487]: https://github.com/ARKEcosystem/core/pull/2487
[#2489]: https://github.com/ARKEcosystem/core/pull/2489
[#2491]: https://github.com/ARKEcosystem/core/pull/2491
[#2492]: https://github.com/ARKEcosystem/core/pull/2492
[#2495]: https://github.com/ARKEcosystem/core/pull/2495
[#2496]: https://github.com/ARKEcosystem/core/pull/2496
[#2499]: https://github.com/ARKEcosystem/core/pull/2499
[#2500]: https://github.com/ARKEcosystem/core/pull/2500
[#2502]: https://github.com/ARKEcosystem/core/pull/2502
[#2503]: https://github.com/ARKEcosystem/core/pull/2503
[#2506]: https://github.com/ARKEcosystem/core/pull/2506
[#2507]: https://github.com/ARKEcosystem/core/pull/2507
[#2513]: https://github.com/ARKEcosystem/core/pull/2513
[#2514]: https://github.com/ARKEcosystem/core/pull/2514
[#2515]: https://github.com/ARKEcosystem/core/pull/2515
[#2517]: https://github.com/ARKEcosystem/core/pull/2517
[#2522]: https://github.com/ARKEcosystem/core/pull/2522
[#2526]: https://github.com/ARKEcosystem/core/pull/2526
[#2528]: https://github.com/ARKEcosystem/core/pull/2528
[#2529]: https://github.com/ARKEcosystem/core/pull/2529
[#2539]: https://github.com/ARKEcosystem/core/pull/2539
[#2544]: https://github.com/ARKEcosystem/core/pull/2544
[#2552]: https://github.com/ARKEcosystem/core/pull/2552
[#2553]: https://github.com/ARKEcosystem/core/pull/2553
[#2555]: https://github.com/ARKEcosystem/core/pull/2555
[#2557]: https://github.com/ARKEcosystem/core/pull/2557
[#2558]: https://github.com/ARKEcosystem/core/pull/2558
[#2559]: https://github.com/ARKEcosystem/core/pull/2559
[#2562]: https://github.com/ARKEcosystem/core/pull/2562
[#2563]: https://github.com/ARKEcosystem/core/pull/2563
[#2565]: https://github.com/ARKEcosystem/core/pull/2565
[#2567]: https://github.com/ARKEcosystem/core/pull/2567
[#2571]: https://github.com/ARKEcosystem/core/pull/2571
[#2574]: https://github.com/ARKEcosystem/core/pull/2574
[#2577]: https://github.com/ARKEcosystem/core/pull/2577
[#2581]: https://github.com/ARKEcosystem/core/pull/2581
[#2582]: https://github.com/ARKEcosystem/core/pull/2582
[#2586]: https://github.com/ARKEcosystem/core/pull/2586
[#2590]: https://github.com/ARKEcosystem/core/pull/2590
[#2592]: https://github.com/ARKEcosystem/core/pull/2592
[#2593]: https://github.com/ARKEcosystem/core/pull/2593
[#2593]: https://github.com/ARKEcosystem/core/pull/2593
[#2597]: https://github.com/ARKEcosystem/core/pull/2597
[#2604]: https://github.com/ARKEcosystem/core/pull/2604
[#2606]: https://github.com/ARKEcosystem/core/pull/2606
[#2611]: https://github.com/ARKEcosystem/core/pull/2611
[#2612]: https://github.com/ARKEcosystem/core/pull/2612
[#2615]: https://github.com/ARKEcosystem/core/pull/2615
[#2616]: https://github.com/ARKEcosystem/core/pull/2616
[#2618]: https://github.com/ARKEcosystem/core/pull/2618
[#2619]: https://github.com/ARKEcosystem/core/pull/2619
[#2622]: https://github.com/ARKEcosystem/core/pull/2622
[#2628]: https://github.com/ARKEcosystem/core/pull/2628
[#2634]: https://github.com/ARKEcosystem/core/pull/2634
[#2635]: https://github.com/ARKEcosystem/core/pull/2635
[#2641]: https://github.com/ARKEcosystem/core/pull/2641
[#2643]: https://github.com/ARKEcosystem/core/pull/2643
[#2645]: https://github.com/ARKEcosystem/core/pull/2645
[#2646]: https://github.com/ARKEcosystem/core/pull/2646
[#2651]: https://github.com/ARKEcosystem/core/pull/2651
[#2653]: https://github.com/ARKEcosystem/core/pull/2653
[#2655]: https://github.com/ARKEcosystem/core/pull/2655
[#2657]: https://github.com/ARKEcosystem/core/pull/2657
[#2659]: https://github.com/ARKEcosystem/core/pull/2659
[#2662]: https://github.com/ARKEcosystem/core/pull/2662
[#2665]: https://github.com/ARKEcosystem/core/pull/2665
[#2666]: https://github.com/ARKEcosystem/core/pull/2666
[#2670]: https://github.com/ARKEcosystem/core/pull/2670
[#2671]: https://github.com/ARKEcosystem/core/pull/2671
[#2672]: https://github.com/ARKEcosystem/core/pull/2672
[#2674]: https://github.com/ARKEcosystem/core/pull/2674
[#2685]: https://github.com/ARKEcosystem/core/pull/2685
[#2686]: https://github.com/ARKEcosystem/core/pull/2686
[#2687]: https://github.com/ARKEcosystem/core/pull/2687
[#2692]: https://github.com/ARKEcosystem/core/pull/2692
[#2699]: https://github.com/ARKEcosystem/core/pull/2699
[#2700]: https://github.com/ARKEcosystem/core/pull/2700
[#2707]: https://github.com/ARKEcosystem/core/pull/2707
[#2710]: https://github.com/ARKEcosystem/core/pull/2710
[#2711]: https://github.com/ARKEcosystem/core/pull/2711
[#2714]: https://github.com/ARKEcosystem/core/pull/2714
[#2715]: https://github.com/ARKEcosystem/core/pull/2715
[#2717]: https://github.com/ARKEcosystem/core/pull/2717
[#2718]: https://github.com/ARKEcosystem/core/pull/2718
[#2719]: https://github.com/ARKEcosystem/core/pull/2719
[#2720]: https://github.com/ARKEcosystem/core/pull/2720
[#2727]: https://github.com/ARKEcosystem/core/pull/2727
[#2728]: https://github.com/ARKEcosystem/core/pull/2728
[#2729]: https://github.com/ARKEcosystem/core/pull/2729
[#2733]: https://github.com/ARKEcosystem/core/pull/2733
[#2734]: https://github.com/ARKEcosystem/core/pull/2734
[#2743]: https://github.com/ARKEcosystem/core/pull/2743
[#2744]: https://github.com/ARKEcosystem/core/pull/2744
[#2745]: https://github.com/ARKEcosystem/core/pull/2745
[#2746]: https://github.com/ARKEcosystem/core/pull/2746
[#2751]: https://github.com/ARKEcosystem/core/pull/2751
[#2766]: https://github.com/ARKEcosystem/core/pull/2766
[#2782]: https://github.com/ARKEcosystem/core/pull/2782<|MERGE_RESOLUTION|>--- conflicted
+++ resolved
@@ -7,7 +7,6 @@
 
 ## [Unreleased]
 
-<<<<<<< HEAD
 ### Fixed
 
 -   Impose the same rate limit as the public API ([#2717])
@@ -44,11 +43,11 @@
 ### Removed
 
 -   Removed the `ark-node` legacy API known as `v1` ([#2577])
-=======
+-
+
 ## [2.4.15] - 2019-07-09
 
 -   Backport various bug fixes from 2.5 ([#2782])
->>>>>>> cead4873
 
 ## [2.4.14] - 2019-07-02
 
@@ -552,11 +551,8 @@
 -   Initial Release
 
 [unreleased]: https://github.com/ARKEcosystem/core/compare/master...develop
-<<<<<<< HEAD
 [2.5.0]: https://github.com/ARKEcosystem/core/compare/2.4.13...2.5.0
-=======
 [2.4.15]: https://github.com/ARKEcosystem/core/compare/2.4.14...2.4.15
->>>>>>> cead4873
 [2.4.14]: https://github.com/ARKEcosystem/core/compare/2.4.13...2.4.14
 [2.4.13]: https://github.com/ARKEcosystem/core/compare/2.4.12...2.4.13
 [2.4.12]: https://github.com/ARKEcosystem/core/compare/2.4.1...2.4.12
