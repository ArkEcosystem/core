--- conflicted
+++ resolved
@@ -1,11 +1,7 @@
 {
     "name": "@arkecosystem/core-snapshots-cli",
     "description": "Provides live cli interface to the core-snapshots module for ARK Core",
-<<<<<<< HEAD
-    "version": "2.2.0-rc.0",
-=======
     "version": "2.2.0",
->>>>>>> ac778f88
     "contributors": [
         "Kristjan Košič <chris@ark.io>"
     ],
@@ -59,9 +55,9 @@
         "updates": "../../node_modules/npm-check-updates/bin/npm-check-updates -a"
     },
     "dependencies": {
-        "@arkecosystem/core-container": "^2.2.0-rc.0",
-        "@arkecosystem/core-interfaces": "^2.2.0-rc.0",
-        "@arkecosystem/core-snapshots": "^2.2.0-rc.0",
+        "@arkecosystem/core-container": "^2.2.0",
+        "@arkecosystem/core-interfaces": "^2.2.0",
+        "@arkecosystem/core-snapshots": "^2.2.0",
         "@oclif/command": "^1.5.10",
         "@oclif/config": "^1.12.6",
         "@oclif/plugin-help": "^2.1.6",
