const fs = require('fs')
const assert = require('assert-plus')
const commander = require('commander')
const packageJson = require('./package.json')
const path = require('path')
const config = require('./core/config')
const logger = require('./core/logger')
const BlockchainManager = require('./core/blockchainManager')
const P2PInterface = require('./api/p2p/p2pinterface')
const DB = require('./core/dbinterface')
const DependencyHandler = require('./core/dependency-handler')
const PublicAPI = require('./api/public/bootstrap')

commander
  .version(packageJson.version)
  .option('-c, --config <path>', 'config files path')
  .option('-i, --interactive', 'launch cli')
  .parse(process.argv)

assert.string(commander.config, 'commander.config')

if (!fs.existsSync(path.resolve(commander.config))) {
  throw new Error('The directory does not exist or is not accessible because of security settings.')
}

config.init({
  server: require(path.resolve(commander.config, 'server.json')),
  genesisBlock: require(path.resolve(commander.config, 'genesisBlock.json')),
  network: require(path.resolve(commander.config, 'network.json'))
})

logger.init(config.server.fileLogLevel, config.network.name)

let blockchainManager = new BlockchainManager(config)
let p2p = new P2PInterface(config)

process.on('unhandledRejection', (reason, p) => {
  logger.error('Unhandled Rejection at: Promise', p, 'reason:', reason)
})

<<<<<<< HEAD
DB
  .create(config.server.db)
=======
DependencyHandler
  .checkDatabaseLibraries(config)
  .then(() => DB.create(config.server.db))
>>>>>>> 3e9e9785
  .then(db => blockchainManager.attachDBInterface(db))
  .then(() => logger.info('Database started'))
  .then(() => p2p.warmup())
  .then(() => logger.info('Network interface started'))
  .then(() => blockchainManager.attachNetworkInterface(p2p).init())
  .then(lastBlock => logger.info('Blockchain connnected, local lastBlock', (lastBlock.data || {
    height: 0
  }).height))
  .then(() => blockchainManager.syncWithNetwork())
  .then(() => new PublicAPI(config).mount())
  .catch(fatal => logger.error('fatal error', fatal))<|MERGE_RESOLUTION|>--- conflicted
+++ resolved
@@ -38,14 +38,9 @@
   logger.error('Unhandled Rejection at: Promise', p, 'reason:', reason)
 })
 
-<<<<<<< HEAD
-DB
-  .create(config.server.db)
-=======
 DependencyHandler
   .checkDatabaseLibraries(config)
   .then(() => DB.create(config.server.db))
->>>>>>> 3e9e9785
   .then(db => blockchainManager.attachDBInterface(db))
   .then(() => logger.info('Database started'))
   .then(() => p2p.warmup())
