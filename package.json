--- conflicted
+++ resolved
@@ -10,14 +10,11 @@
     "test": "cross-env ARK_ENV=test jest --runInBand --detectOpenHandles",
     "test:force-exit": "cross-env ARK_ENV=test jest --runInBand --forceExit",
     "test:coverage": "cross-env ARK_ENV=test jest --coverage --coveragePathIgnorePatterns='/(defaults.js|index.js)$' --runInBand --detectOpenHandles",
-<<<<<<< HEAD
-    "format": "prettier --write \"./*.{js,json,md}\" \"./packages/**/*.{js,json,md}\""
-=======
+    "format": "prettier --write \"./*.{js,json,md}\" \"./packages/**/*.{js,json,md}\"",
     "flow:coverage": "flow-coverage-report --config .flowcoverage.json",
     "flow:check": "flow check ./packages/**/lib",
     "flow:deps": "flow-typed install",
     "snyk": "./node_modules/.bin/snyk protect"
->>>>>>> be4ef403
   },
   "devDependencies": {
     "@arkecosystem/eslint-config-base": "https://github.com/ArkEcosystem/eslint-config-base",
@@ -49,11 +46,7 @@
     "regenerator-runtime": "^0.12.1",
     "request-promise": "^4.2.2",
     "rimraf": "^2.6.2",
-<<<<<<< HEAD
-=======
     "snyk": "^1.108.2",
-    "standard": "^12.0.1",
->>>>>>> be4ef403
     "uuid": "^3.3.2",
     "webpack": "^4.25.1",
     "webpack-cli": "^3.1.2",
