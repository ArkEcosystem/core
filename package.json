--- conflicted
+++ resolved
@@ -27,13 +27,8 @@
     "cross-env": "^5.2.0",
     "depcheck": "^0.6.11",
     "docdash": "^1.0.0",
-<<<<<<< HEAD
-    "eslint": "^5.8.0",
+    "eslint": "^5.9.0",
     "eslint-config-airbnb-base": "^13.1.0",
-=======
-    "eslint": "^5.9.0",
-    "eslint-config-standard": "^12.0.0",
->>>>>>> 1c7d3229
     "eslint-plugin-import": "^2.14.0",
     "eslint-plugin-node": "^8.0.0",
     "eslint-plugin-promise": "^4.0.1",
@@ -47,11 +42,8 @@
     "js-yaml": "^3.12.0",
     "lerna": "^3.4.3",
     "lint-staged": "^8.0.4",
-<<<<<<< HEAD
     "prettier": "^1.15.2",
-=======
     "npm-check-updates": "^2.14.2",
->>>>>>> 1c7d3229
     "regenerator-runtime": "^0.12.1",
     "request-promise": "^4.2.2",
     "rimraf": "^2.6.2",
