--- conflicted
+++ resolved
@@ -1,62 +1,4 @@
 {
-<<<<<<< HEAD
-  "private": true,
-  "scripts": {
-    "bootstrap": "lerna bootstrap",
-    "clean": "lerna clean",
-    "commit": "git-cz",
-    "lint": "lerna run lint",
-    "prepare": "lerna run prepare",
-    "test": "cross-env ARK_ENV=test jest --runInBand --detectOpenHandles",
-    "test:force-exit": "cross-env ARK_ENV=test jest --runInBand --forceExit",
-    "test:coverage": "cross-env ARK_ENV=test jest --coverage --coveragePathIgnorePatterns='/(defaults.js|index.js)$' --runInBand --detectOpenHandles",
-    "format": "prettier --write \"./*.{js,json,md}\" \"./packages/**/*.{js,json,md}\"",
-    "snyk": "./node_modules/.bin/snyk protect"
-  },
-  "devDependencies": {
-    "@arkecosystem/eslint-config-base": "^0.1.0",
-    "@babel/core": "^7.1.6",
-    "@babel/preset-env": "^7.1.6",
-    "axios": "^0.18.0",
-    "babel-loader": "^8.0.4",
-    "body-parser": "^1.18.3",
-    "codecov": "^3.1.0",
-    "cross-env": "^5.2.0",
-    "docdash": "^1.0.0",
-    "eslint": "^5.9.0",
-    "eslint-config-airbnb-base": "^13.1.0",
-    "eslint-config-prettier": "^3.3.0",
-    "eslint-plugin-import": "^2.14.0",
-    "eslint-plugin-jest": "^22.1.0",
-    "eslint-plugin-node": "^8.0.0",
-    "eslint-plugin-promise": "^4.0.1",
-    "express": "^4.16.4",
-    "husky": "^1.2.0",
-    "jest": "^23.6.0",
-    "jest-extended": "^0.11.0",
-    "js-yaml": "^3.12.0",
-    "lerna": "^3.5.0",
-    "lint-staged": "^8.1.0",
-    "npm-check-updates": "^2.15.0",
-    "prettier": "^1.15.2",
-    "regenerator-runtime": "^0.13.1",
-    "request-promise": "^4.2.2",
-    "rimraf": "^2.6.2",
-    "snyk": "^1.116.0",
-    "uuid": "^3.3.2",
-    "webpack": "^4.26.1",
-    "webpack-cli": "^3.1.2",
-    "webpack-merge": "^4.1.4",
-    "webpack-node-externals": "^1.7.2"
-  },
-  "workspaces": [
-    "packages/*",
-    "plugins/*"
-  ],
-  "husky": {
-    "hooks": {
-      "pre-commit": "lint-staged && cross-env-shell ./scripts/pre-commit.sh"
-=======
     "private": true,
     "name": "core",
     "description": "The packages that make up the Ark Core",
@@ -117,7 +59,7 @@
     ],
     "husky": {
         "hooks": {
-            "pre-commit": "lint-staged && ./scripts/pre-commit.sh"
+            "pre-commit": "lint-staged && cross-env-shell ./scripts/pre-commit.sh"
         }
     },
     "jest": {
@@ -126,6 +68,5 @@
             "packages/**/src/**/*.ts",
             "!**/node_modules/**"
         ]
->>>>>>> fad5a259
     }
 }