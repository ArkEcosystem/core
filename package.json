--- conflicted
+++ resolved
@@ -17,11 +17,8 @@
     "axios": "^0.18.0",
     "babel-loader": "^8.0.0-beta",
     "body-parser": "^1.18.3",
-<<<<<<< HEAD
+    "codecov": "^3.0.4",
     "cross-env": "^5.2.0",
-=======
-    "codecov": "^3.0.4",
->>>>>>> d182c860
     "depcheck": "^0.6.9",
     "docdash": "^0.4.0",
     "eslint": "^4.19.1",
