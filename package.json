{
  "name": "ark-node2",
  "version": "1.0.0",
  "description": "Revamped ark-node",
  "main": "app.js",
  "scripts": {
    "start:mainnet": "node startRelayNode.js -c config/mainnet",
    "start:devnet": "nodemon startRelayNode.js -c config/devnet",
    "start:testnet": "nodemon startRelayNode.js -c config/testnet",
    "forge:mainnet": "nodemon startForger.js -c config/mainnet",
    "forge:devnet": "nodemon startForger.js -c config/devnet",
    "forge:testnet": "nodemon startForger.js -c config/testnet",
<<<<<<< HEAD
    "snapshot:devnet": "nodemon snapshot.js -c config/devnet",
    "test": "mocha"
=======
    "test": "NODE_PATH=. NODE_ENV=test mocha --opts test/mocha.opts",
    "test:watch": "NODE_PATH=. NODE_ENV=test mocha -w --opts test/mocha.opts",
    "test:api": "NODE_PATH=. NODE_ENV=test mocha --opts test/mocha.opts.api",
    "test:api:watch": "NODE_PATH=. NODE_ENV=test mocha -w --opts test/mocha.opts.api",
    "test:unit": "NODE_PATH=. NODE_ENV=test mocha --opts test/mocha.opts.unit",
    "test:unit:watch": "NODE_PATH=. NODE_ENV=test mocha -w --opts test/mocha.opts.unit",
    "coverage": "NODE_PATH=. NODE_ENV=test nyc mocha"
>>>>>>> a48f4d2b
  },
  "keywords": [
    "ark",
    "blockchain",
    "cryptocurrency"
  ],
  "author": "fx thoorens",
  "license": "MIT",
  "dependencies": {
    "ajv": "^5.4.0",
    "arkjs": "github:arkecosystem/ark-js#master",
    "async": "^2.6.0",
    "bignum": "^0.12.5",
    "bip38": "^2.0.1",
    "bs58check": "^2.1.0",
    "commander": "^2.11.0",
    "deepmerge": "^2.0.1",
    "pg": "^6.4.2",
    "popsicle": "^9.2.0",
    "promise-worker": "^1.1.1",
    "restify": "^6.3.4",
    "sequelize": "^4.22.11",
    "sqlite3": "^3.1.13",
    "standard": "^10.0.3",
    "tiny-worker": "^2.1.1",
    "wif": "^2.0.6",
    "winston": "^2.4.0",
    "winston-daily-rotate-file": "^1.7.2"
  },
  "devDependencies": {
    "chai": "^4.1.2",
    "mocha": "^4.0.1",
    "nyc": "^11.3.0",
    "sinon": "^4.1.3",
    "sinon-chai": "^2.14.0"
  }
}<|MERGE_RESOLUTION|>--- conflicted
+++ resolved
@@ -10,10 +10,7 @@
     "forge:mainnet": "nodemon startForger.js -c config/mainnet",
     "forge:devnet": "nodemon startForger.js -c config/devnet",
     "forge:testnet": "nodemon startForger.js -c config/testnet",
-<<<<<<< HEAD
     "snapshot:devnet": "nodemon snapshot.js -c config/devnet",
-    "test": "mocha"
-=======
     "test": "NODE_PATH=. NODE_ENV=test mocha --opts test/mocha.opts",
     "test:watch": "NODE_PATH=. NODE_ENV=test mocha -w --opts test/mocha.opts",
     "test:api": "NODE_PATH=. NODE_ENV=test mocha --opts test/mocha.opts.api",
@@ -21,7 +18,6 @@
     "test:unit": "NODE_PATH=. NODE_ENV=test mocha --opts test/mocha.opts.unit",
     "test:unit:watch": "NODE_PATH=. NODE_ENV=test mocha -w --opts test/mocha.opts.unit",
     "coverage": "NODE_PATH=. NODE_ENV=test nyc mocha"
->>>>>>> a48f4d2b
   },
   "keywords": [
     "ark",
