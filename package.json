--- conflicted
+++ resolved
@@ -8,17 +8,11 @@
         "setup:clean": "yarn && yarn clean && yarn bootstrap && yarn build",
         "bootstrap": "yarn lerna bootstrap",
         "clean": "yarn lerna clean --yes",
-<<<<<<< HEAD
         "build": "pnpm build -r",
-        "lint": "eslint packages/*/src --ext .ts --fix ",
-        "lint:tests": "eslint __tests__ packages/*/__tests__ --ext .ts --fix",
-=======
-        "build": "yarn lerna run build",
         "lint": "eslint packages/*/src --ext .ts --max-warnings 0",
         "lint:fix": "eslint packages/*/src --ext .ts --fix",
         "lint:tests": "eslint __tests__ packages/*/__tests__ --ext .ts --max-warnings 0",
         "lint:tests:fix": "eslint __tests__ packages/*/__tests__ --ext .ts --fix",
->>>>>>> 1a21cab6
         "prettier": "prettier --write \"./*.{ts,js,json,md}\" \"./packages/**/*.{ts,js,json,md}\" \"./__tests__/**/*.{ts,js,json,md}\"",
         "format": "yarn lint && yarn prettier",
         "test": "cross-env CORE_ENV=test jest --runInBand --forceExit",
@@ -88,10 +82,7 @@
         "eslint-plugin-jest": "25.2.2",
         "eslint-plugin-prettier": "4.0.0",
         "eslint-plugin-simple-import-sort": "7.0.0",
-<<<<<<< HEAD
         "fs-extra": "10.0.0",
-=======
->>>>>>> 1a21cab6
         "get-port": "6.0.0",
         "husky": "7.0.4",
         "jest": "27.3.1",
