--- conflicted
+++ resolved
@@ -10,16 +10,10 @@
     "test": "cross-env ARK_ENV=test jest --runInBand --detectOpenHandles",
     "test:force-exit": "cross-env ARK_ENV=test jest --runInBand --forceExit",
     "test:coverage": "cross-env ARK_ENV=test jest --coverage --coveragePathIgnorePatterns='/(defaults.js|index.js)$' --runInBand --detectOpenHandles",
-<<<<<<< HEAD
     "format": "prettier --write \"./*.{js,json,md}\" \"./packages/**/*.{js,json,md}\"",
-    "flow:coverage": "flow-coverage-report --config .flowcoverage.json",
-    "flow:check": "flow check ./packages/**/lib",
-    "flow:deps": "flow-typed install",
-=======
     "flow:coverage": "lerna run flow:coverage",
     "flow:check": "lerna run flow:check",
     "flow:deps": "lerna run flow:deps",
->>>>>>> 196f0f6d
     "snyk": "./node_modules/.bin/snyk protect"
   },
   "devDependencies": {
