{
    "private": true,
    "name": "core",
    "description": "The packages that make up the Ark Core",
    "scripts": {
        "lerna": "./node_modules/lerna/cli.js",
        "setup": "yarn && yarn bootstrap && yarn build",
        "setup:clean": "yarn && yarn clean && yarn bootstrap && yarn build",
        "bootstrap": "yarn lerna bootstrap",
        "clean": "yarn lerna clean --yes",
        "build": "yarn lerna run build",
<<<<<<< HEAD
        "publish:alpha": "yarn lerna run publish:alpha",
        "publish:beta": "yarn lerna run publish:beta",
        "publish:rc": "yarn lerna run publish:rc",
        "publish:latest": "yarn lerna run publish:latest",
        "lint": "yarn lerna run lint",
=======
        "lint": "./node_modules/tslint/bin/tslint -c ./tslint.json './packages/**/*/src/**/*.ts' --fix",
>>>>>>> 66bd7628
        "format": "yarn lint && yarn prettier",
        "prettier": "prettier --write \"./*.{ts,js,json,md}\" \"./packages/**/*.{ts,js,json,md}\"",
        "lint:tests": "./node_modules/tslint/bin/tslint -c ./tslint.json '__tests__/**/*.ts' --fix",
        "format:tests": "yarn lint:tests && yarn prettier:tests",
        "prettier:tests": "prettier --write \"./__tests__/**/*.{ts,js,json,md}\"",
        "test": "cross-env CORE_ENV=test jest --runInBand --forceExit",
        "test:coverage": "cross-env CORE_ENV=test jest --coverage --coveragePathIgnorePatterns='/(defaults.ts|index.ts)$' --runInBand --forceExit",
        "test:debug": "cross-env CORE_ENV=test node --inspect-brk ./node_modules/.bin/jest --runInBand",
        "test:watch": "cross-env CORE_ENV=test jest --runInBand --watch",
        "test:watch:all": "cross-env CORE_ENV=test jest --runInBand --watchAll",
        "test:unit": "cross-env CORE_ENV=test jest ./__tests__/unit",
        "test:unit:coverage": "cross-env CORE_ENV=test jest ./__tests__/unit --coverage --coveragePathIgnorePatterns='/(defaults.ts|index.ts)$'",
        "test:unit:debug": "cross-env CORE_ENV=test node --inspect-brk ./node_modules/.bin/jest ./__tests__/unit",
        "test:unit:watch": "cross-env CORE_ENV=test jest ./__tests__/unit --watch",
        "test:unit:watch:all": "cross-env CORE_ENV=test jest ./__tests__/unit --watchAll",
        "test:integration": "cross-env CORE_ENV=test jest ./__tests__/integration --runInBand --forceExit",
        "test:integration:coverage": "cross-env CORE_ENV=test jest ./__tests__/integration --coverage --coveragePathIgnorePatterns='/(defaults.ts|index.ts)$' --runInBand --forceExit",
        "test:integration:debug": "cross-env CORE_ENV=test node --inspect-brk ./node_modules/.bin/jest ./__tests__/integration --runInBand",
        "test:integration:watch": "cross-env CORE_ENV=test jest ./__tests__/integration --runInBand --watch",
        "test:integration:watch:all": "cross-env CORE_ENV=test jest ./__tests__/integration --runInBand --watchAll",
        "snyk": "./node_modules/.bin/snyk protect",
        "publish:alpha": "cross-env-shell ./scripts/publish/alpha.sh",
        "publish:beta": "cross-env-shell ./scripts/publish/beta.sh",
        "publish:rc": "cross-env-shell ./scripts/publish/rc.sh",
        "publish:next": "cross-env-shell ./scripts/publish/next.sh",
        "publish:latest": "cross-env-shell ./scripts/publish/latest.sh",
        "upgrade": "cross-env-shell ./scripts/upgrade.sh",
        "version": "cross-env-shell ./scripts/version.sh",
        "deps": "cross-env-shell ./scripts/deps.sh",
        "docker": "node ./scripts/docker/generate-docker.js",
        "bench": "node benchmark/index.js"
    },
    "devDependencies": {
        "@babel/core": "^7.3.4",
        "@babel/preset-env": "^7.3.4",
        "@faustbrian/benchmarker": "^0.1.2",
        "@sindresorhus/tsconfig": "^0.2.1",
        "@types/babel__core": "^7.1.0",
<<<<<<< HEAD
        "@types/body-parser": "^1.17.0",
        "@types/express": "^4.16.1",
=======
>>>>>>> 66bd7628
        "@types/jest": "^24.0.9",
        "@types/js-yaml": "^3.12.0",
        "@types/node": "^11.10.5",
        "@types/prettier": "^1.16.1",
        "@types/pretty-ms": "^4.0.0",
        "@types/request-promise": "^4.1.42",
        "@types/rimraf": "^2.0.2",
        "@types/uuid": "^3.4.4",
        "@types/webpack": "^4.4.25",
        "@types/webpack-merge": "^4.1.3",
        "@types/webpack-node-externals": "^1.6.3",
<<<<<<< HEAD
        "axios": "^0.18.0",
        "babel-loader": "^8.0.5",
        "body-parser": "^1.18.3",
=======
        "babel-loader": "^8.0.5",
>>>>>>> 66bd7628
        "codecov": "^3.2.0",
        "cross-env": "^5.2.0",
        "del-cli": "^1.1.0",
        "docdash": "^1.0.3",
<<<<<<< HEAD
        "express": "^4.16.4",
=======
>>>>>>> 66bd7628
        "husky": "^1.3.1",
        "jest": "^24.3.1",
        "jest-extended": "^0.11.1",
        "js-yaml": "^3.12.2",
        "lerna": "^3.13.1",
        "lint-staged": "^8.1.5",
<<<<<<< HEAD
=======
        "nock": "^10.0.6",
>>>>>>> 66bd7628
        "npm-check-updates": "^3.0.2",
        "prettier": "^1.16.4",
        "prompts": "^2.0.3",
        "regenerator-runtime": "^0.13.1",
        "request-promise": "^4.2.4",
        "rimraf": "^2.6.3",
        "snyk": "^1.136.1",
        "ts-jest": "^24.0.0",
        "tslint": "^5.13.1",
        "tslint-config-prettier": "^1.18.0",
<<<<<<< HEAD
        "typedoc": "^0.14.2",
=======
>>>>>>> 66bd7628
        "typescript": "^3.3.3333",
        "uuid": "^3.3.2",
        "webpack": "^4.29.6",
        "webpack-cli": "^3.2.3",
        "webpack-merge": "^4.2.1",
        "webpack-node-externals": "^1.7.2"
    },
    "workspaces": [
        "packages/*",
        "plugins/*"
    ],
    "husky": {
        "hooks": {
            "pre-commit": "lint-staged && cross-env-shell ./scripts/pre-commit.sh"
        }
    },
    "jest": {
        "testEnvironment": "node",
        "bail": true,
        "verbose": true,
        "transform": {
            "^.+\\.tsx?$": "ts-jest"
        },
        "testMatch": [
            "**/*.test.ts"
        ],
        "moduleFileExtensions": [
            "ts",
            "tsx",
            "js",
            "jsx",
            "json",
            "node"
        ],
        "collectCoverage": false,
        "coverageDirectory": "<rootDir>/.coverage",
        "collectCoverageFrom": [
            "packages/**/src/**/*.ts",
            "!**/node_modules/**"
        ],
        "watchman": false,
<<<<<<< HEAD
        "setupTestFrameworkScriptFile": "jest-extended"
=======
        "setupFilesAfterEnv": [
            "jest-extended"
        ]
>>>>>>> 66bd7628
    }
}<|MERGE_RESOLUTION|>--- conflicted
+++ resolved
@@ -9,15 +9,7 @@
         "bootstrap": "yarn lerna bootstrap",
         "clean": "yarn lerna clean --yes",
         "build": "yarn lerna run build",
-<<<<<<< HEAD
-        "publish:alpha": "yarn lerna run publish:alpha",
-        "publish:beta": "yarn lerna run publish:beta",
-        "publish:rc": "yarn lerna run publish:rc",
-        "publish:latest": "yarn lerna run publish:latest",
-        "lint": "yarn lerna run lint",
-=======
         "lint": "./node_modules/tslint/bin/tslint -c ./tslint.json './packages/**/*/src/**/*.ts' --fix",
->>>>>>> 66bd7628
         "format": "yarn lint && yarn prettier",
         "prettier": "prettier --write \"./*.{ts,js,json,md}\" \"./packages/**/*.{ts,js,json,md}\"",
         "lint:tests": "./node_modules/tslint/bin/tslint -c ./tslint.json '__tests__/**/*.ts' --fix",
@@ -56,11 +48,6 @@
         "@faustbrian/benchmarker": "^0.1.2",
         "@sindresorhus/tsconfig": "^0.2.1",
         "@types/babel__core": "^7.1.0",
-<<<<<<< HEAD
-        "@types/body-parser": "^1.17.0",
-        "@types/express": "^4.16.1",
-=======
->>>>>>> 66bd7628
         "@types/jest": "^24.0.9",
         "@types/js-yaml": "^3.12.0",
         "@types/node": "^11.10.5",
@@ -72,31 +59,18 @@
         "@types/webpack": "^4.4.25",
         "@types/webpack-merge": "^4.1.3",
         "@types/webpack-node-externals": "^1.6.3",
-<<<<<<< HEAD
-        "axios": "^0.18.0",
         "babel-loader": "^8.0.5",
-        "body-parser": "^1.18.3",
-=======
-        "babel-loader": "^8.0.5",
->>>>>>> 66bd7628
         "codecov": "^3.2.0",
         "cross-env": "^5.2.0",
         "del-cli": "^1.1.0",
         "docdash": "^1.0.3",
-<<<<<<< HEAD
-        "express": "^4.16.4",
-=======
->>>>>>> 66bd7628
         "husky": "^1.3.1",
         "jest": "^24.3.1",
         "jest-extended": "^0.11.1",
         "js-yaml": "^3.12.2",
         "lerna": "^3.13.1",
         "lint-staged": "^8.1.5",
-<<<<<<< HEAD
-=======
         "nock": "^10.0.6",
->>>>>>> 66bd7628
         "npm-check-updates": "^3.0.2",
         "prettier": "^1.16.4",
         "prompts": "^2.0.3",
@@ -107,10 +81,6 @@
         "ts-jest": "^24.0.0",
         "tslint": "^5.13.1",
         "tslint-config-prettier": "^1.18.0",
-<<<<<<< HEAD
-        "typedoc": "^0.14.2",
-=======
->>>>>>> 66bd7628
         "typescript": "^3.3.3333",
         "uuid": "^3.3.2",
         "webpack": "^4.29.6",
@@ -152,12 +122,8 @@
             "!**/node_modules/**"
         ],
         "watchman": false,
-<<<<<<< HEAD
-        "setupTestFrameworkScriptFile": "jest-extended"
-=======
         "setupFilesAfterEnv": [
             "jest-extended"
         ]
->>>>>>> 66bd7628
     }
 }