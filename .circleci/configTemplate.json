{
  "version": 2,
  "jobs": {
    "test-node10-0": {
      "working_directory": "~/ark-core",
      "docker": [
        {
          "image": "circleci/node:10-browsers"
        },
        {
          "image": "postgres:alpine",
          "environment": {
            "POSTGRES_PASSWORD": "password",
            "POSTGRES_DB": "ark_development",
            "POSTGRES_USER": "ark"
          }
        }
      ],
      "steps": [
        "checkout",
        {
          "run": {
            "name": "Apt update",
            "command": "sudo sh -c 'echo \"deb http://ftp.debian.org/debian stable main contrib non-free\" >> /etc/apt/sources.list' && sudo apt-get update"
          }
        },
        {
          "run": {
            "name": "Install xsel",
            "command": "sudo apt-get install -q xsel"
          }
        },
        {
          "run": {
            "name": "Generate cache key",
            "command": "find ./packages/ -name package.json -print0 | sort -z | xargs -r0 echo ./package.json | xargs md5sum | md5sum - > checksum.txt"
          }
        },
        {
          "restore_cache": {
            "key": "core-node10-{{ checksum \"checksum.txt\" }}-1"
          }
        },
        {
          "run": {
            "name": "Install Typescript",
            "command": "yarn global add typescript tslint"
          }
        },
        {
          "run": {
            "name": "Install packages",
            "command": "yarn"
          }
        },
        {
          "save_cache": {
            "key": "core-node10-{{ checksum \"checksum.txt\" }}-1",
            "paths": []
          }
        },
        {
          "run": {
            "name": "Build packages",
            "command": "yarn build"
          }
        },
        {
          "run": {
            "name": "Create .ark/database directory",
            "command": "mkdir -p $HOME/.ark/database"
          }
        },
        {
          "run": {
            "name": "Test",
            "command": "./node_modules/.bin/cross-env ARK_ENV=test ./node_modules/.bin/jest {{TESTPATHS}} --detectOpenHandles --runInBand --forceExit --ci --coverage | tee test_output.txt\n"
          }
        },
        {
          "run": {
            "name": "Last 1000 lines of test output",
            "when": "on_fail",
            "command": "tail -n 1000 test_output.txt"
          }
        },
        {
          "run": {
            "name": "Codecov",
            "command": "./node_modules/.bin/codecov"
          }
        }
      ]
<<<<<<< HEAD
    },
    "depcheck-lint": {
      "working_directory": "~/ark-core",
      "docker": [
        {
          "image": "circleci/node:10"
        }
      ],
      "steps": [
        "checkout",
        {
          "run": {
            "name": "Generate cache key",
            "command": "find ./packages/ -name package.json -print0 | sort -z | xargs -r0 echo ./package.json | xargs md5sum | md5sum - > checksum.txt"
          }
        },
        {
          "restore_cache": {
            "key": "core-node10-{{ checksum \"checksum.txt\" }}-1"
          }
        },
        {
          "run": {
            "name": "Install Typescript",
            "command": "yarn global add typescript tslint"
          }
        },
        {
          "run": {
            "name": "Install packages",
            "command": "yarn"
          }
        },
        {
          "run": {
            "name": "Lint",
            "command": "yarn lint"
          }
        },
        {
          "run": {
            "name": "Depcheck",
            "command": "yarn depcheck"
          }
        }
      ]
=======
>>>>>>> b7597ce4
    }
  },
  "workflows": {
    "version": 2,
    "build_and_test": {
      "jobs": []
    }
  }
}<|MERGE_RESOLUTION|>--- conflicted
+++ resolved
@@ -1,3 +1,4 @@
+
 {
   "version": 2,
   "jobs": {
@@ -43,12 +44,6 @@
         },
         {
           "run": {
-            "name": "Install Typescript",
-            "command": "yarn global add typescript tslint"
-          }
-        },
-        {
-          "run": {
             "name": "Install packages",
             "command": "yarn"
           }
@@ -57,12 +52,6 @@
           "save_cache": {
             "key": "core-node10-{{ checksum \"checksum.txt\" }}-1",
             "paths": []
-          }
-        },
-        {
-          "run": {
-            "name": "Build packages",
-            "command": "yarn build"
           }
         },
         {
@@ -91,55 +80,6 @@
           }
         }
       ]
-<<<<<<< HEAD
-    },
-    "depcheck-lint": {
-      "working_directory": "~/ark-core",
-      "docker": [
-        {
-          "image": "circleci/node:10"
-        }
-      ],
-      "steps": [
-        "checkout",
-        {
-          "run": {
-            "name": "Generate cache key",
-            "command": "find ./packages/ -name package.json -print0 | sort -z | xargs -r0 echo ./package.json | xargs md5sum | md5sum - > checksum.txt"
-          }
-        },
-        {
-          "restore_cache": {
-            "key": "core-node10-{{ checksum \"checksum.txt\" }}-1"
-          }
-        },
-        {
-          "run": {
-            "name": "Install Typescript",
-            "command": "yarn global add typescript tslint"
-          }
-        },
-        {
-          "run": {
-            "name": "Install packages",
-            "command": "yarn"
-          }
-        },
-        {
-          "run": {
-            "name": "Lint",
-            "command": "yarn lint"
-          }
-        },
-        {
-          "run": {
-            "name": "Depcheck",
-            "command": "yarn depcheck"
-          }
-        }
-      ]
-=======
->>>>>>> b7597ce4
     }
   },
   "workflows": {
