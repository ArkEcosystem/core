version: 2
jobs:
  test-node10-0:
    working_directory: ~/core
    environment:
      CORE_DB_DATABASE: core_unitnet
      CORE_DB_USERNAME: core
    docker:
      - image: 'circleci/node:10-browsers'
      - image: 'postgres:alpine'
        environment:
          POSTGRES_PASSWORD: password
          POSTGRES_DB: core_unitnet
          POSTGRES_USER: core
    steps:
      - checkout
      - run:
          name: Apt update
          command: >-
            sudo sh -c 'echo "deb http://ftp.debian.org/debian stable main
            contrib non-free" >> /etc/apt/sources.list' && sudo apt-get update
      - run:
          name: Install xsel & postgresql-client
          command: sudo apt-get install -q xsel postgresql-client
      - run:
          name: Generate cache key
          command: >-
            find ./packages/ -name package.json -print0 | sort -z | xargs -r0
            echo ./package.json | xargs md5sum | md5sum - > checksum.txt
      - restore_cache:
          key: 'core-node10-{{ checksum "checksum.txt" }}-1'
      - run:
          name: Install and build packages
          command: yarn bootstrap && yarn build
      - save_cache:
          key: 'core-node10-{{ checksum "checksum.txt" }}-1'
          paths:
            - ./packages/core/node_modules
            - ./packages/core-api/node_modules
            - ./packages/core-blockchain/node_modules
            - ./packages/core-container/node_modules
            - ./packages/core-database/node_modules
            - ./packages/core-database-postgres/node_modules
            - ./packages/core-debugger-cli/node_modules
            - ./packages/core-elasticsearch/node_modules
            - ./packages/core-error-tracker-bugsnag/node_modules
            - ./packages/core-error-tracker-sentry/node_modules
            - ./packages/core-event-emitter/node_modules
            - ./packages/core-forger/node_modules
            - ./packages/core-graphql/node_modules
            - ./packages/core-http-utils/node_modules
            - ./packages/core-interfaces/node_modules
            - ./packages/core-jest-matchers/node_modules
            - ./packages/core-json-rpc/node_modules
            - ./packages/core-logger/node_modules
            - ./packages/core-logger-pino/node_modules
            - ./packages/core-p2p/node_modules
            - ./packages/core-snapshots/node_modules
<<<<<<< HEAD
=======
            - ./packages/core-test-utils/node_modules
>>>>>>> e194ac6c
            - ./packages/core-tester-cli/node_modules
            - ./packages/core-transaction-pool/node_modules
            - ./packages/core-utils/node_modules
            - ./packages/core-vote-report/node_modules
            - ./packages/core-webhooks/node_modules
            - ./packages/crypto/node_modules
            - ./node_modules
      - run:
          name: Create .core/database directory
          command: mkdir -p $HOME/.core/database
      - run:
          name: core-api
          command: >-
            cd ~/core/.circleci && ./rebuild-db.sh && cd ~/core && yarn
            test:coverage /core-api/
      - run:
          name: core-blockchain
          command: >-
            cd ~/core/.circleci && ./rebuild-db.sh && cd ~/core && yarn
            test:coverage /core-blockchain/
      - run:
          name: core-container
          command: >-
            cd ~/core/.circleci && ./rebuild-db.sh && cd ~/core && yarn
            test:coverage /core-container/
      - run:
          name: core-database
          command: >-
            cd ~/core/.circleci && ./rebuild-db.sh && cd ~/core && yarn
            test:coverage /core-database/
      - run:
          name: core-database-postgres
          command: >-
            cd ~/core/.circleci && ./rebuild-db.sh && cd ~/core && yarn
            test:coverage /core-database-postgres/
      - run:
          name: core-debugger-cli
          command: >-
            cd ~/core/.circleci && ./rebuild-db.sh && cd ~/core && yarn
            test:coverage /core-debugger-cli/
      - run:
          name: Last 1000 lines of test output
          when: on_fail
          command: tail -n 1000 test_output.txt
      - run:
          name: Lint
          command: yarn lint
      - run:
          name: Codecov
          command: ./node_modules/.bin/codecov
  test-node11-0:
    working_directory: ~/core
    environment:
      CORE_DB_DATABASE: core_unitnet
      CORE_DB_USERNAME: core
    docker:
      - image: 'circleci/node:11-browsers'
      - image: 'postgres:alpine'
        environment:
          POSTGRES_PASSWORD: password
          POSTGRES_DB: core_unitnet
          POSTGRES_USER: core
    steps:
      - checkout
      - run:
          name: Apt update
          command: >-
            sudo sh -c 'echo "deb http://ftp.debian.org/debian stable main
            contrib non-free" >> /etc/apt/sources.list' && sudo apt-get update
      - run:
          name: Install xsel & postgresql-client
          command: sudo apt-get install -q xsel postgresql-client
      - run:
          name: Generate cache key
          command: >-
            find ./packages/ -name package.json -print0 | sort -z | xargs -r0
            echo ./package.json | xargs md5sum | md5sum - > checksum.txt
      - restore_cache:
          key: 'core-node11-{{ checksum "checksum.txt" }}-1'
      - run:
          name: Install and build packages
          command: yarn bootstrap && yarn build
      - save_cache:
          key: 'core-node11-{{ checksum "checksum.txt" }}-1'
          paths:
            - ./packages/core/node_modules
            - ./packages/core-api/node_modules
            - ./packages/core-blockchain/node_modules
            - ./packages/core-container/node_modules
            - ./packages/core-database/node_modules
            - ./packages/core-database-postgres/node_modules
            - ./packages/core-debugger-cli/node_modules
            - ./packages/core-elasticsearch/node_modules
            - ./packages/core-error-tracker-bugsnag/node_modules
            - ./packages/core-error-tracker-sentry/node_modules
            - ./packages/core-event-emitter/node_modules
            - ./packages/core-forger/node_modules
            - ./packages/core-graphql/node_modules
            - ./packages/core-http-utils/node_modules
            - ./packages/core-interfaces/node_modules
            - ./packages/core-jest-matchers/node_modules
            - ./packages/core-json-rpc/node_modules
            - ./packages/core-logger/node_modules
            - ./packages/core-logger-pino/node_modules
            - ./packages/core-p2p/node_modules
            - ./packages/core-snapshots/node_modules
<<<<<<< HEAD
=======
            - ./packages/core-test-utils/node_modules
>>>>>>> e194ac6c
            - ./packages/core-tester-cli/node_modules
            - ./packages/core-transaction-pool/node_modules
            - ./packages/core-utils/node_modules
            - ./packages/core-vote-report/node_modules
            - ./packages/core-webhooks/node_modules
            - ./packages/crypto/node_modules
            - ./node_modules
      - run:
          name: Create .core/database directory
          command: mkdir -p $HOME/.core/database
      - run:
          name: core-api
          command: >-
            cd ~/core/.circleci && ./rebuild-db.sh && cd ~/core && yarn
            test:coverage /core-api/
      - run:
          name: core-blockchain
          command: >-
            cd ~/core/.circleci && ./rebuild-db.sh && cd ~/core && yarn
            test:coverage /core-blockchain/
      - run:
          name: core-container
          command: >-
            cd ~/core/.circleci && ./rebuild-db.sh && cd ~/core && yarn
            test:coverage /core-container/
      - run:
          name: core-database
          command: >-
            cd ~/core/.circleci && ./rebuild-db.sh && cd ~/core && yarn
            test:coverage /core-database/
      - run:
          name: core-database-postgres
          command: >-
            cd ~/core/.circleci && ./rebuild-db.sh && cd ~/core && yarn
            test:coverage /core-database-postgres/
      - run:
          name: core-debugger-cli
          command: >-
            cd ~/core/.circleci && ./rebuild-db.sh && cd ~/core && yarn
            test:coverage /core-debugger-cli/
      - run:
          name: Last 1000 lines of test output
          when: on_fail
          command: tail -n 1000 test_output.txt
      - run:
          name: Lint
          command: yarn lint
      - run:
          name: Codecov
          command: ./node_modules/.bin/codecov
  test-node10-1:
    working_directory: ~/core
    environment:
      CORE_DB_DATABASE: core_unitnet
      CORE_DB_USERNAME: core
    docker:
      - image: 'circleci/node:10-browsers'
      - image: 'postgres:alpine'
        environment:
          POSTGRES_PASSWORD: password
          POSTGRES_DB: core_unitnet
          POSTGRES_USER: core
    steps:
      - checkout
      - run:
          name: Apt update
          command: >-
            sudo sh -c 'echo "deb http://ftp.debian.org/debian stable main
            contrib non-free" >> /etc/apt/sources.list' && sudo apt-get update
      - run:
          name: Install xsel & postgresql-client
          command: sudo apt-get install -q xsel postgresql-client
      - run:
          name: Generate cache key
          command: >-
            find ./packages/ -name package.json -print0 | sort -z | xargs -r0
            echo ./package.json | xargs md5sum | md5sum - > checksum.txt
      - restore_cache:
          key: 'core-node10-{{ checksum "checksum.txt" }}-1'
      - run:
          name: Install and build packages
          command: yarn bootstrap && yarn build
      - save_cache:
          key: 'core-node10-{{ checksum "checksum.txt" }}-1'
          paths:
            - ./packages/core/node_modules
            - ./packages/core-api/node_modules
            - ./packages/core-blockchain/node_modules
            - ./packages/core-container/node_modules
            - ./packages/core-database/node_modules
            - ./packages/core-database-postgres/node_modules
            - ./packages/core-debugger-cli/node_modules
            - ./packages/core-elasticsearch/node_modules
            - ./packages/core-error-tracker-bugsnag/node_modules
            - ./packages/core-error-tracker-sentry/node_modules
            - ./packages/core-event-emitter/node_modules
            - ./packages/core-forger/node_modules
            - ./packages/core-graphql/node_modules
            - ./packages/core-http-utils/node_modules
            - ./packages/core-interfaces/node_modules
            - ./packages/core-jest-matchers/node_modules
            - ./packages/core-json-rpc/node_modules
            - ./packages/core-logger/node_modules
            - ./packages/core-logger-pino/node_modules
            - ./packages/core-p2p/node_modules
            - ./packages/core-snapshots/node_modules
<<<<<<< HEAD
=======
            - ./packages/core-test-utils/node_modules
>>>>>>> e194ac6c
            - ./packages/core-tester-cli/node_modules
            - ./packages/core-transaction-pool/node_modules
            - ./packages/core-utils/node_modules
            - ./packages/core-vote-report/node_modules
            - ./packages/core-webhooks/node_modules
            - ./packages/crypto/node_modules
            - ./node_modules
      - run:
          name: Create .core/database directory
          command: mkdir -p $HOME/.core/database
      - run:
          name: core-event-emitter
          command: >-
            cd ~/core/.circleci && ./rebuild-db.sh && cd ~/core && yarn
            test:coverage /core-event-emitter/
      - run:
          name: core-forger
          command: >-
            cd ~/core/.circleci && ./rebuild-db.sh && cd ~/core && yarn
            test:coverage /core-forger/
      - run:
          name: core-graphql
          command: >-
            cd ~/core/.circleci && ./rebuild-db.sh && cd ~/core && yarn
            test:coverage /core-graphql/
      - run:
          name: core-http-utils
          command: >-
            cd ~/core/.circleci && ./rebuild-db.sh && cd ~/core && yarn
            test:coverage /core-http-utils/
      - run:
          name: core-jest-matchers
          command: >-
            cd ~/core/.circleci && ./rebuild-db.sh && cd ~/core && yarn
            test:coverage /core-jest-matchers/
      - run:
          name: core-json-rpc
          command: >-
            cd ~/core/.circleci && ./rebuild-db.sh && cd ~/core && yarn
            test:coverage /core-json-rpc/
      - run:
          name: core-logger
          command: >-
            cd ~/core/.circleci && ./rebuild-db.sh && cd ~/core && yarn
            test:coverage /core-logger/
      - run:
          name: core-logger-pino
          command: >-
<<<<<<< HEAD
            cd ~/core/.circleci && ./rebuild-db.sh && cd ~/core && yarn
            test:coverage /core-logger-winston/
=======
            cd ~/core/.circleci && ./rebuild-db.sh && cd
            ~/core/packages/core-logger-pino && yarn test:coverage
>>>>>>> e194ac6c
      - run:
          name: core-p2p
          command: >-
            cd ~/core/.circleci && ./rebuild-db.sh && cd ~/core && yarn
            test:coverage /core-p2p/
      - run:
          name: Last 1000 lines of test output
          when: on_fail
          command: tail -n 1000 test_output.txt
      - run:
          name: Lint
          command: yarn lint
      - run:
          name: Codecov
          command: ./node_modules/.bin/codecov
  test-node10-2:
    working_directory: ~/core
    environment:
      CORE_DB_DATABASE: core_unitnet
      CORE_DB_USERNAME: core
    docker:
      - image: 'circleci/node:10-browsers'
      - image: 'postgres:alpine'
        environment:
          POSTGRES_PASSWORD: password
          POSTGRES_DB: core_unitnet
          POSTGRES_USER: core
    steps:
      - checkout
      - run:
          name: Apt update
          command: >-
            sudo sh -c 'echo "deb http://ftp.debian.org/debian stable main
            contrib non-free" >> /etc/apt/sources.list' && sudo apt-get update
      - run:
          name: Install xsel & postgresql-client
          command: sudo apt-get install -q xsel postgresql-client
      - run:
          name: Generate cache key
          command: >-
            find ./packages/ -name package.json -print0 | sort -z | xargs -r0
            echo ./package.json | xargs md5sum | md5sum - > checksum.txt
      - restore_cache:
          key: 'core-node10-{{ checksum "checksum.txt" }}-1'
      - run:
          name: Install and build packages
          command: yarn bootstrap && yarn build
      - save_cache:
          key: 'core-node10-{{ checksum "checksum.txt" }}-1'
          paths:
            - ./packages/core/node_modules
            - ./packages/core-api/node_modules
            - ./packages/core-blockchain/node_modules
            - ./packages/core-container/node_modules
            - ./packages/core-database/node_modules
            - ./packages/core-database-postgres/node_modules
            - ./packages/core-debugger-cli/node_modules
            - ./packages/core-elasticsearch/node_modules
            - ./packages/core-error-tracker-bugsnag/node_modules
            - ./packages/core-error-tracker-sentry/node_modules
            - ./packages/core-event-emitter/node_modules
            - ./packages/core-forger/node_modules
            - ./packages/core-graphql/node_modules
            - ./packages/core-http-utils/node_modules
            - ./packages/core-interfaces/node_modules
            - ./packages/core-jest-matchers/node_modules
            - ./packages/core-json-rpc/node_modules
            - ./packages/core-logger/node_modules
            - ./packages/core-logger-pino/node_modules
            - ./packages/core-p2p/node_modules
            - ./packages/core-snapshots/node_modules
<<<<<<< HEAD
=======
            - ./packages/core-test-utils/node_modules
>>>>>>> e194ac6c
            - ./packages/core-tester-cli/node_modules
            - ./packages/core-transaction-pool/node_modules
            - ./packages/core-utils/node_modules
            - ./packages/core-vote-report/node_modules
            - ./packages/core-webhooks/node_modules
            - ./packages/crypto/node_modules
            - ./node_modules
      - run:
          name: Create .core/database directory
          command: mkdir -p $HOME/.core/database
      - run:
          name: core-snapshots
          command: >-
            cd ~/core/.circleci && ./rebuild-db.sh && cd ~/core && yarn
            test:coverage /core-snapshots/
      - run:
          name: core-tester-cli
          command: >-
            cd ~/core/.circleci && ./rebuild-db.sh && cd ~/core && yarn
            test:coverage /core-tester-cli/
      - run:
          name: core-transaction-pool
          command: >-
            cd ~/core/.circleci && ./rebuild-db.sh && cd ~/core && yarn
            test:coverage /core-transaction-pool/
      - run:
          name: core-utils
          command: >-
            cd ~/core/.circleci && ./rebuild-db.sh && cd ~/core && yarn
            test:coverage /core-utils/
      - run:
          name: core-vote-report
          command: >-
            cd ~/core/.circleci && ./rebuild-db.sh && cd ~/core && yarn
            test:coverage /core-vote-report/
      - run:
          name: core-webhooks
          command: >-
            cd ~/core/.circleci && ./rebuild-db.sh && cd ~/core && yarn
            test:coverage /core-webhooks/
      - run:
          name: crypto
          command: >-
            cd ~/core/.circleci && ./rebuild-db.sh && cd ~/core && yarn
            test:coverage /crypto/
      - run:
          name: Last 1000 lines of test output
          when: on_fail
          command: tail -n 1000 test_output.txt
      - run:
          name: Lint
          command: yarn lint
      - run:
          name: Codecov
          command: ./node_modules/.bin/codecov
  test-node11-1:
    working_directory: ~/core
    environment:
      CORE_DB_DATABASE: core_unitnet
      CORE_DB_USERNAME: core
    docker:
      - image: 'circleci/node:11-browsers'
      - image: 'postgres:alpine'
        environment:
          POSTGRES_PASSWORD: password
          POSTGRES_DB: core_unitnet
          POSTGRES_USER: core
    steps:
      - checkout
      - run:
          name: Apt update
          command: >-
            sudo sh -c 'echo "deb http://ftp.debian.org/debian stable main
            contrib non-free" >> /etc/apt/sources.list' && sudo apt-get update
      - run:
          name: Install xsel & postgresql-client
          command: sudo apt-get install -q xsel postgresql-client
      - run:
          name: Generate cache key
          command: >-
            find ./packages/ -name package.json -print0 | sort -z | xargs -r0
            echo ./package.json | xargs md5sum | md5sum - > checksum.txt
      - restore_cache:
          key: 'core-node11-{{ checksum "checksum.txt" }}-1'
      - run:
          name: Install and build packages
          command: yarn bootstrap && yarn build
      - save_cache:
          key: 'core-node11-{{ checksum "checksum.txt" }}-1'
          paths:
            - ./packages/core/node_modules
            - ./packages/core-api/node_modules
            - ./packages/core-blockchain/node_modules
            - ./packages/core-container/node_modules
            - ./packages/core-database/node_modules
            - ./packages/core-database-postgres/node_modules
            - ./packages/core-debugger-cli/node_modules
            - ./packages/core-elasticsearch/node_modules
            - ./packages/core-error-tracker-bugsnag/node_modules
            - ./packages/core-error-tracker-sentry/node_modules
            - ./packages/core-event-emitter/node_modules
            - ./packages/core-forger/node_modules
            - ./packages/core-graphql/node_modules
            - ./packages/core-http-utils/node_modules
            - ./packages/core-interfaces/node_modules
            - ./packages/core-jest-matchers/node_modules
            - ./packages/core-json-rpc/node_modules
            - ./packages/core-logger/node_modules
            - ./packages/core-logger-pino/node_modules
            - ./packages/core-p2p/node_modules
            - ./packages/core-snapshots/node_modules
<<<<<<< HEAD
=======
            - ./packages/core-test-utils/node_modules
>>>>>>> e194ac6c
            - ./packages/core-tester-cli/node_modules
            - ./packages/core-transaction-pool/node_modules
            - ./packages/core-utils/node_modules
            - ./packages/core-vote-report/node_modules
            - ./packages/core-webhooks/node_modules
            - ./packages/crypto/node_modules
            - ./node_modules
      - run:
          name: Create .core/database directory
          command: mkdir -p $HOME/.core/database
      - run:
          name: core-event-emitter
          command: >-
            cd ~/core/.circleci && ./rebuild-db.sh && cd ~/core && yarn
            test:coverage /core-event-emitter/
      - run:
          name: core-forger
          command: >-
            cd ~/core/.circleci && ./rebuild-db.sh && cd ~/core && yarn
            test:coverage /core-forger/
      - run:
          name: core-graphql
          command: >-
            cd ~/core/.circleci && ./rebuild-db.sh && cd ~/core && yarn
            test:coverage /core-graphql/
      - run:
          name: core-http-utils
          command: >-
            cd ~/core/.circleci && ./rebuild-db.sh && cd ~/core && yarn
            test:coverage /core-http-utils/
      - run:
          name: core-jest-matchers
          command: >-
            cd ~/core/.circleci && ./rebuild-db.sh && cd ~/core && yarn
            test:coverage /core-jest-matchers/
      - run:
          name: core-json-rpc
          command: >-
            cd ~/core/.circleci && ./rebuild-db.sh && cd ~/core && yarn
            test:coverage /core-json-rpc/
      - run:
          name: core-logger
          command: >-
            cd ~/core/.circleci && ./rebuild-db.sh && cd ~/core && yarn
            test:coverage /core-logger/
      - run:
          name: core-logger-pino
          command: >-
<<<<<<< HEAD
            cd ~/core/.circleci && ./rebuild-db.sh && cd ~/core && yarn
            test:coverage /core-logger-winston/
=======
            cd ~/core/.circleci && ./rebuild-db.sh && cd
            ~/core/packages/core-logger-pino && yarn test:coverage
>>>>>>> e194ac6c
      - run:
          name: core-p2p
          command: >-
            cd ~/core/.circleci && ./rebuild-db.sh && cd ~/core && yarn
            test:coverage /core-p2p/
      - run:
          name: Last 1000 lines of test output
          when: on_fail
          command: tail -n 1000 test_output.txt
      - run:
          name: Lint
          command: yarn lint
      - run:
          name: Codecov
          command: ./node_modules/.bin/codecov
  test-node11-2:
    working_directory: ~/core
    environment:
      CORE_DB_DATABASE: core_unitnet
      CORE_DB_USERNAME: core
    docker:
      - image: 'circleci/node:11-browsers'
      - image: 'postgres:alpine'
        environment:
          POSTGRES_PASSWORD: password
          POSTGRES_DB: core_unitnet
          POSTGRES_USER: core
    steps:
      - checkout
      - run:
          name: Apt update
          command: >-
            sudo sh -c 'echo "deb http://ftp.debian.org/debian stable main
            contrib non-free" >> /etc/apt/sources.list' && sudo apt-get update
      - run:
          name: Install xsel & postgresql-client
          command: sudo apt-get install -q xsel postgresql-client
      - run:
          name: Generate cache key
          command: >-
            find ./packages/ -name package.json -print0 | sort -z | xargs -r0
            echo ./package.json | xargs md5sum | md5sum - > checksum.txt
      - restore_cache:
          key: 'core-node11-{{ checksum "checksum.txt" }}-1'
      - run:
          name: Install and build packages
          command: yarn bootstrap && yarn build
      - save_cache:
          key: 'core-node11-{{ checksum "checksum.txt" }}-1'
          paths:
            - ./packages/core/node_modules
            - ./packages/core-api/node_modules
            - ./packages/core-blockchain/node_modules
            - ./packages/core-container/node_modules
            - ./packages/core-database/node_modules
            - ./packages/core-database-postgres/node_modules
            - ./packages/core-debugger-cli/node_modules
            - ./packages/core-elasticsearch/node_modules
            - ./packages/core-error-tracker-bugsnag/node_modules
            - ./packages/core-error-tracker-sentry/node_modules
            - ./packages/core-event-emitter/node_modules
            - ./packages/core-forger/node_modules
            - ./packages/core-graphql/node_modules
            - ./packages/core-http-utils/node_modules
            - ./packages/core-interfaces/node_modules
            - ./packages/core-jest-matchers/node_modules
            - ./packages/core-json-rpc/node_modules
            - ./packages/core-logger/node_modules
            - ./packages/core-logger-pino/node_modules
            - ./packages/core-p2p/node_modules
            - ./packages/core-snapshots/node_modules
<<<<<<< HEAD
=======
            - ./packages/core-test-utils/node_modules
>>>>>>> e194ac6c
            - ./packages/core-tester-cli/node_modules
            - ./packages/core-transaction-pool/node_modules
            - ./packages/core-utils/node_modules
            - ./packages/core-vote-report/node_modules
            - ./packages/core-webhooks/node_modules
            - ./packages/crypto/node_modules
            - ./node_modules
      - run:
          name: Create .core/database directory
          command: mkdir -p $HOME/.core/database
      - run:
          name: core-snapshots
          command: >-
            cd ~/core/.circleci && ./rebuild-db.sh && cd ~/core && yarn
            test:coverage /core-snapshots/
      - run:
          name: core-tester-cli
          command: >-
            cd ~/core/.circleci && ./rebuild-db.sh && cd ~/core && yarn
            test:coverage /core-tester-cli/
      - run:
          name: core-transaction-pool
          command: >-
            cd ~/core/.circleci && ./rebuild-db.sh && cd ~/core && yarn
            test:coverage /core-transaction-pool/
      - run:
          name: core-utils
          command: >-
            cd ~/core/.circleci && ./rebuild-db.sh && cd ~/core && yarn
            test:coverage /core-utils/
      - run:
          name: core-vote-report
          command: >-
            cd ~/core/.circleci && ./rebuild-db.sh && cd ~/core && yarn
            test:coverage /core-vote-report/
      - run:
          name: core-webhooks
          command: >-
            cd ~/core/.circleci && ./rebuild-db.sh && cd ~/core && yarn
            test:coverage /core-webhooks/
      - run:
          name: crypto
          command: >-
            cd ~/core/.circleci && ./rebuild-db.sh && cd ~/core && yarn
            test:coverage /crypto/
      - run:
          name: Last 1000 lines of test output
          when: on_fail
          command: tail -n 1000 test_output.txt
      - run:
          name: Lint
          command: yarn lint
      - run:
          name: Codecov
          command: ./node_modules/.bin/codecov
workflows:
  version: 2
  build_and_test:
    jobs:
      - test-node10-0
      - test-node10-1
      - test-node10-2
      - test-node11-0
      - test-node11-1
      - test-node11-2<|MERGE_RESOLUTION|>--- conflicted
+++ resolved
@@ -56,10 +56,6 @@
             - ./packages/core-logger-pino/node_modules
             - ./packages/core-p2p/node_modules
             - ./packages/core-snapshots/node_modules
-<<<<<<< HEAD
-=======
-            - ./packages/core-test-utils/node_modules
->>>>>>> e194ac6c
             - ./packages/core-tester-cli/node_modules
             - ./packages/core-transaction-pool/node_modules
             - ./packages/core-utils/node_modules
@@ -166,10 +162,6 @@
             - ./packages/core-logger-pino/node_modules
             - ./packages/core-p2p/node_modules
             - ./packages/core-snapshots/node_modules
-<<<<<<< HEAD
-=======
-            - ./packages/core-test-utils/node_modules
->>>>>>> e194ac6c
             - ./packages/core-tester-cli/node_modules
             - ./packages/core-transaction-pool/node_modules
             - ./packages/core-utils/node_modules
@@ -276,10 +268,6 @@
             - ./packages/core-logger-pino/node_modules
             - ./packages/core-p2p/node_modules
             - ./packages/core-snapshots/node_modules
-<<<<<<< HEAD
-=======
-            - ./packages/core-test-utils/node_modules
->>>>>>> e194ac6c
             - ./packages/core-tester-cli/node_modules
             - ./packages/core-transaction-pool/node_modules
             - ./packages/core-utils/node_modules
@@ -328,13 +316,8 @@
       - run:
           name: core-logger-pino
           command: >-
-<<<<<<< HEAD
-            cd ~/core/.circleci && ./rebuild-db.sh && cd ~/core && yarn
-            test:coverage /core-logger-winston/
-=======
-            cd ~/core/.circleci && ./rebuild-db.sh && cd
-            ~/core/packages/core-logger-pino && yarn test:coverage
->>>>>>> e194ac6c
+            cd ~/core/.circleci && ./rebuild-db.sh && cd ~/core && yarn
+            test:coverage /core-logger-pino/
       - run:
           name: core-p2p
           command: >-
@@ -406,10 +389,6 @@
             - ./packages/core-logger-pino/node_modules
             - ./packages/core-p2p/node_modules
             - ./packages/core-snapshots/node_modules
-<<<<<<< HEAD
-=======
-            - ./packages/core-test-utils/node_modules
->>>>>>> e194ac6c
             - ./packages/core-tester-cli/node_modules
             - ./packages/core-transaction-pool/node_modules
             - ./packages/core-utils/node_modules
@@ -521,10 +500,6 @@
             - ./packages/core-logger-pino/node_modules
             - ./packages/core-p2p/node_modules
             - ./packages/core-snapshots/node_modules
-<<<<<<< HEAD
-=======
-            - ./packages/core-test-utils/node_modules
->>>>>>> e194ac6c
             - ./packages/core-tester-cli/node_modules
             - ./packages/core-transaction-pool/node_modules
             - ./packages/core-utils/node_modules
@@ -573,13 +548,8 @@
       - run:
           name: core-logger-pino
           command: >-
-<<<<<<< HEAD
-            cd ~/core/.circleci && ./rebuild-db.sh && cd ~/core && yarn
-            test:coverage /core-logger-winston/
-=======
-            cd ~/core/.circleci && ./rebuild-db.sh && cd
-            ~/core/packages/core-logger-pino && yarn test:coverage
->>>>>>> e194ac6c
+            cd ~/core/.circleci && ./rebuild-db.sh && cd ~/core && yarn
+            test:coverage /core-logger-pino/
       - run:
           name: core-p2p
           command: >-
@@ -651,10 +621,6 @@
             - ./packages/core-logger-pino/node_modules
             - ./packages/core-p2p/node_modules
             - ./packages/core-snapshots/node_modules
-<<<<<<< HEAD
-=======
-            - ./packages/core-test-utils/node_modules
->>>>>>> e194ac6c
             - ./packages/core-tester-cli/node_modules
             - ./packages/core-transaction-pool/node_modules
             - ./packages/core-utils/node_modules
