version: 2
jobs:
  test-node10-0:
    working_directory: ~/ark-core
    docker:
      - image: 'circleci/node:10-browsers'
      - image: 'postgres:alpine'
        environment:
          POSTGRES_PASSWORD: password
          POSTGRES_DB: ark_development
          POSTGRES_USER: ark
    steps:
      - checkout
      - run:
          name: Apt update
          command: >-
            sudo sh -c 'echo "deb http://ftp.debian.org/debian stable main
            contrib non-free" >> /etc/apt/sources.list' && sudo apt-get update
      - run:
          name: Install xsel
          command: sudo apt-get install -q xsel
      - run:
          name: Generate cache key
          command: >-
            find ./packages/ -name package.json -print0 | sort -z | xargs -r0
            echo ./package.json | xargs md5sum | md5sum - > checksum.txt
      - restore_cache:
          key: 'core-node10-{{ checksum "checksum.txt" }}-1'
      - run:
          name: Install Typescript
          command: yarn global add typescript tslint
      - run:
          name: Install packages
          command: yarn
      - run:
          name: Build packages
          command: yarn build
      - save_cache:
          key: 'core-node10-{{ checksum "checksum.txt" }}-1'
          paths:
            - ./packages/core/node_modules
            - ./packages/core-api/node_modules
            - ./packages/core-blockchain/node_modules
            - ./packages/core-config/node_modules
            - ./packages/core-container/node_modules
            - ./packages/core-database/node_modules
            - ./packages/core-database-postgres/node_modules
            - ./packages/core-debugger-cli/node_modules
            - ./packages/core-deployer/node_modules
            - ./packages/core-elasticsearch/node_modules
            - ./packages/core-error-tracker-bugsnag/node_modules
            - ./packages/core-error-tracker-sentry/node_modules
            - ./packages/core-event-emitter/node_modules
            - ./packages/core-forger/node_modules
            - ./packages/core-graphql/node_modules
            - ./packages/core-http-utils/node_modules
            - ./packages/core-json-rpc/node_modules
            - ./packages/core-logger/node_modules
            - ./packages/core-logger-winston/node_modules
            - ./packages/core-p2p/node_modules
            - ./packages/core-snapshots/node_modules
            - ./packages/core-snapshots-cli/node_modules
            - ./packages/core-test-utils/node_modules
            - ./packages/core-tester-cli/node_modules
            - ./packages/core-transaction-pool/node_modules
            - ./packages/core-utils/node_modules
            - ./packages/core-vote-report/node_modules
            - ./packages/core-webhooks/node_modules
            - ./packages/crypto/node_modules
            - ./node_modules
      - run:
          name: Create .ark/database directory
          command: mkdir -p $HOME/.ark/database
      - run:
          name: Test
          command: >
            ./node_modules/.bin/cross-env ARK_ENV=test ./node_modules/.bin/jest
            ./packages/core-webhooks/ ./packages/core-transaction-pool/
            ./packages/core-snapshots-cli/ ./packages/core-logger-winston/
            ./packages/core-api/ ./packages/core-event-emitter/
            ./packages/core-elasticsearch/ ./packages/core-database-postgres/
<<<<<<< HEAD
            ./packages/core-config/ ./packages/core-graphql/ --detectOpenHandles
            --runInBand --forceExit --ci --coverage | tee test_output.txt
=======
            ./packages/core-config/ ./packages/core-http-utils/
            --detectOpenHandles --runInBand --forceExit --ci --coverage | tee
            test_output.txt
>>>>>>> fb6b9174
      - run:
          name: Last 1000 lines of test output
          when: on_fail
          command: tail -n 1000 test_output.txt
      - run:
          name: Codecov
          command: ./node_modules/.bin/codecov
  test-node10-1:
    working_directory: ~/ark-core
    docker:
      - image: 'circleci/node:10-browsers'
      - image: 'postgres:alpine'
        environment:
          POSTGRES_PASSWORD: password
          POSTGRES_DB: ark_development
          POSTGRES_USER: ark
    steps:
      - checkout
      - run:
          name: Apt update
          command: >-
            sudo sh -c 'echo "deb http://ftp.debian.org/debian stable main
            contrib non-free" >> /etc/apt/sources.list' && sudo apt-get update
      - run:
          name: Install xsel
          command: sudo apt-get install -q xsel
      - run:
          name: Generate cache key
          command: >-
            find ./packages/ -name package.json -print0 | sort -z | xargs -r0
            echo ./package.json | xargs md5sum | md5sum - > checksum.txt
      - restore_cache:
          key: 'core-node10-{{ checksum "checksum.txt" }}-1'
      - run:
          name: Install Typescript
          command: yarn global add typescript tslint
      - run:
          name: Install packages
          command: yarn
      - run:
          name: Build packages
          command: yarn build
      - save_cache:
          key: 'core-node10-{{ checksum "checksum.txt" }}-1'
          paths:
            - ./packages/core/node_modules
            - ./packages/core-api/node_modules
            - ./packages/core-blockchain/node_modules
            - ./packages/core-config/node_modules
            - ./packages/core-container/node_modules
            - ./packages/core-database/node_modules
            - ./packages/core-database-postgres/node_modules
            - ./packages/core-debugger-cli/node_modules
            - ./packages/core-deployer/node_modules
            - ./packages/core-elasticsearch/node_modules
            - ./packages/core-error-tracker-bugsnag/node_modules
            - ./packages/core-error-tracker-sentry/node_modules
            - ./packages/core-event-emitter/node_modules
            - ./packages/core-forger/node_modules
            - ./packages/core-graphql/node_modules
            - ./packages/core-http-utils/node_modules
            - ./packages/core-json-rpc/node_modules
            - ./packages/core-logger/node_modules
            - ./packages/core-logger-winston/node_modules
            - ./packages/core-p2p/node_modules
            - ./packages/core-snapshots/node_modules
            - ./packages/core-snapshots-cli/node_modules
            - ./packages/core-test-utils/node_modules
            - ./packages/core-tester-cli/node_modules
            - ./packages/core-transaction-pool/node_modules
            - ./packages/core-utils/node_modules
            - ./packages/core-vote-report/node_modules
            - ./packages/core-webhooks/node_modules
            - ./packages/crypto/node_modules
            - ./node_modules
      - run:
          name: Create .ark/database directory
          command: mkdir -p $HOME/.ark/database
      - run:
          name: Test
          command: >
            ./node_modules/.bin/cross-env ARK_ENV=test ./node_modules/.bin/jest
            ./packages/crypto/ ./packages/core-utils/
            ./packages/core-test-utils/ ./packages/core-p2p/
            ./packages/core-json-rpc/ ./packages/core-forger/
            ./packages/core-error-tracker-bugsnag/ ./packages/core-debugger-cli/
            ./packages/core-container/ ./packages/core/ --detectOpenHandles
            --runInBand --forceExit --ci --coverage | tee test_output.txt
      - run:
          name: Last 1000 lines of test output
          when: on_fail
          command: tail -n 1000 test_output.txt
      - run:
          name: Codecov
          command: ./node_modules/.bin/codecov
  test-node10-2:
    working_directory: ~/ark-core
    docker:
      - image: 'circleci/node:10-browsers'
      - image: 'postgres:alpine'
        environment:
          POSTGRES_PASSWORD: password
          POSTGRES_DB: ark_development
          POSTGRES_USER: ark
    steps:
      - checkout
      - run:
          name: Apt update
          command: >-
            sudo sh -c 'echo "deb http://ftp.debian.org/debian stable main
            contrib non-free" >> /etc/apt/sources.list' && sudo apt-get update
      - run:
          name: Install xsel
          command: sudo apt-get install -q xsel
      - run:
          name: Generate cache key
          command: >-
            find ./packages/ -name package.json -print0 | sort -z | xargs -r0
            echo ./package.json | xargs md5sum | md5sum - > checksum.txt
      - restore_cache:
          key: 'core-node10-{{ checksum "checksum.txt" }}-1'
      - run:
          name: Install Typescript
          command: yarn global add typescript tslint
      - run:
          name: Install packages
          command: yarn
      - run:
          name: Build packages
          command: yarn build
      - save_cache:
          key: 'core-node10-{{ checksum "checksum.txt" }}-1'
          paths:
            - ./packages/core/node_modules
            - ./packages/core-api/node_modules
            - ./packages/core-blockchain/node_modules
            - ./packages/core-config/node_modules
            - ./packages/core-container/node_modules
            - ./packages/core-database/node_modules
            - ./packages/core-database-postgres/node_modules
            - ./packages/core-debugger-cli/node_modules
            - ./packages/core-deployer/node_modules
            - ./packages/core-elasticsearch/node_modules
            - ./packages/core-error-tracker-bugsnag/node_modules
            - ./packages/core-error-tracker-sentry/node_modules
            - ./packages/core-event-emitter/node_modules
            - ./packages/core-forger/node_modules
            - ./packages/core-graphql/node_modules
            - ./packages/core-http-utils/node_modules
            - ./packages/core-json-rpc/node_modules
            - ./packages/core-logger/node_modules
            - ./packages/core-logger-winston/node_modules
            - ./packages/core-p2p/node_modules
            - ./packages/core-snapshots/node_modules
            - ./packages/core-snapshots-cli/node_modules
            - ./packages/core-test-utils/node_modules
            - ./packages/core-tester-cli/node_modules
            - ./packages/core-transaction-pool/node_modules
            - ./packages/core-utils/node_modules
            - ./packages/core-vote-report/node_modules
            - ./packages/core-webhooks/node_modules
            - ./packages/crypto/node_modules
            - ./node_modules
      - run:
          name: Create .ark/database directory
          command: mkdir -p $HOME/.ark/database
      - run:
          name: Test
          command: >
            ./node_modules/.bin/cross-env ARK_ENV=test ./node_modules/.bin/jest
            ./packages/core-vote-report/ ./packages/core-tester-cli/
            ./packages/core-snapshots/ ./packages/core-logger/
            ./packages/core-api/ ./packages/core-error-tracker-sentry/
            ./packages/core-deployer/ ./packages/core-database/
            ./packages/core-blockchain/ --detectOpenHandles --runInBand
            --forceExit --ci --coverage | tee test_output.txt
      - run:
          name: Last 1000 lines of test output
          when: on_fail
          command: tail -n 1000 test_output.txt
      - run:
          name: Codecov
          command: ./node_modules/.bin/codecov
workflows:
  version: 2
  build_and_test:
    jobs:
      - test-node10-0
      - test-node10-1
      - test-node10-2<|MERGE_RESOLUTION|>--- conflicted
+++ resolved
@@ -77,16 +77,10 @@
             ./node_modules/.bin/cross-env ARK_ENV=test ./node_modules/.bin/jest
             ./packages/core-webhooks/ ./packages/core-transaction-pool/
             ./packages/core-snapshots-cli/ ./packages/core-logger-winston/
-            ./packages/core-api/ ./packages/core-event-emitter/
+            ./packages/core-http-utils/ ./packages/core-event-emitter/
             ./packages/core-elasticsearch/ ./packages/core-database-postgres/
-<<<<<<< HEAD
-            ./packages/core-config/ ./packages/core-graphql/ --detectOpenHandles
+            ./packages/core-config/ ./packages/core/ --detectOpenHandles
             --runInBand --forceExit --ci --coverage | tee test_output.txt
-=======
-            ./packages/core-config/ ./packages/core-http-utils/
-            --detectOpenHandles --runInBand --forceExit --ci --coverage | tee
-            test_output.txt
->>>>>>> fb6b9174
       - run:
           name: Last 1000 lines of test output
           when: on_fail
@@ -173,7 +167,7 @@
             ./packages/core-test-utils/ ./packages/core-p2p/
             ./packages/core-json-rpc/ ./packages/core-forger/
             ./packages/core-error-tracker-bugsnag/ ./packages/core-debugger-cli/
-            ./packages/core-container/ ./packages/core/ --detectOpenHandles
+            ./packages/core-container/ ./packages/core-api/ --detectOpenHandles
             --runInBand --forceExit --ci --coverage | tee test_output.txt
       - run:
           name: Last 1000 lines of test output
@@ -259,7 +253,7 @@
             ./node_modules/.bin/cross-env ARK_ENV=test ./node_modules/.bin/jest
             ./packages/core-vote-report/ ./packages/core-tester-cli/
             ./packages/core-snapshots/ ./packages/core-logger/
-            ./packages/core-api/ ./packages/core-error-tracker-sentry/
+            ./packages/core-graphql/ ./packages/core-error-tracker-sentry/
             ./packages/core-deployer/ ./packages/core-database/
             ./packages/core-blockchain/ --detectOpenHandles --runInBand
             --forceExit --ci --coverage | tee test_output.txt
