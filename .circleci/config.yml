version: 2
jobs:
<<<<<<< HEAD
  test-node10-unit:
    working_directory: ~/core
    docker:
      - image: 'circleci/node:10-browsers'
    steps:
      - checkout
      - run:
          name: Apt update
          command: >-
            sudo sh -c 'echo "deb http://ftp.debian.org/debian stable main
            contrib non-free" >> /etc/apt/sources.list' && sudo apt-get update
      - run:
          name: Install xsel
          command: sudo apt-get install -q xsel
      - run:
          name: Generate cache key
          command: >-
            find ./packages/ -name package.json -print0 | sort -z | xargs -r0
            echo ./package.json ./__tests__/e2e/package.json | xargs md5sum |
            md5sum - > checksum.txt
      - restore_cache:
          key: 'core-node10-{{ checksum "checksum.txt" }}-unit-2'
      - restore_cache:
          key: 'core-node10-{{ checksum "checksum.txt" }}-unit-1'
      - run:
          name: Install and build packages
          command: yarn setup
      - save_cache:
          key: 'core-node10-{{ checksum "checksum.txt" }}-unit-2'
          paths:
            - ./packages/core-json-rpc/node_modules
            - ./packages/core-logger/node_modules
            - ./packages/core-logger-pino/node_modules
            - ./packages/core-logger-signale/node_modules
            - ./packages/core-logger-winston/node_modules
            - ./packages/core-new-relic/node_modules
            - ./packages/core-p2p/node_modules
            - ./packages/core-snapshots/node_modules
            - ./packages/core-state/node_modules
            - ./packages/core-tester-cli/node_modules
            - ./packages/core-transaction-pool/node_modules
            - ./packages/core-transactions/node_modules
            - ./packages/core-utils/node_modules
            - ./packages/core-vote-report/node_modules
            - ./packages/core-wallet-api/node_modules
            - ./packages/core-webhooks/node_modules
            - ./packages/crypto/node_modules
            - ./node_modules
            - ./__tests__/e2e/node_modules
      - save_cache:
          key: 'core-node10-{{ checksum "checksum.txt" }}-unit-1'
          paths:
            - ./packages/core/node_modules
            - ./packages/core-api/node_modules
            - ./packages/core-blockchain/node_modules
            - ./packages/core-container/node_modules
            - ./packages/core-database/node_modules
            - ./packages/core-database-postgres/node_modules
            - ./packages/core-elasticsearch/node_modules
            - ./packages/core-error-tracker-airbrake/node_modules
            - ./packages/core-error-tracker-bugsnag/node_modules
            - ./packages/core-error-tracker-raygun/node_modules
            - ./packages/core-error-tracker-rollbar/node_modules
            - ./packages/core-error-tracker-sentry/node_modules
            - ./packages/core-event-emitter/node_modules
            - ./packages/core-exchange-json-rpc/node_modules
            - ./packages/core-explorer/node_modules
            - ./packages/core-forger/node_modules
            - ./packages/core-http-utils/node_modules
            - ./packages/core-interfaces/node_modules
            - ./packages/core-jest-matchers/node_modules
      - run:
          name: Create .core/database directory
          command: mkdir -p $HOME/.core/database
      - run:
          name: Unit tests
          command: >-
            cd ~/core && yarn test:unit:coverage --coverageDirectory
            .coverage/unit/ --maxWorkers=2
      - run:
          name: Last 1000 lines of test output
          when: on_fail
          command: tail -n 1000 test_output.txt
      - run:
          name: Lint
          command: yarn lint
      - run:
          name: Codecov
          command: ./node_modules/.bin/codecov
  test-node11-unit:
    working_directory: ~/core
    docker:
      - image: 'circleci/node:11-browsers'
    steps:
      - checkout
      - run:
          name: Apt update
          command: >-
            sudo sh -c 'echo "deb http://ftp.debian.org/debian stable main
            contrib non-free" >> /etc/apt/sources.list' && sudo apt-get update
      - run:
          name: Install xsel
          command: sudo apt-get install -q xsel
      - run:
          name: Generate cache key
          command: >-
            find ./packages/ -name package.json -print0 | sort -z | xargs -r0
            echo ./package.json ./__tests__/e2e/package.json | xargs md5sum |
            md5sum - > checksum.txt
      - restore_cache:
          key: 'core-node11-{{ checksum "checksum.txt" }}-unit-2'
      - restore_cache:
          key: 'core-node11-{{ checksum "checksum.txt" }}-unit-1'
      - run:
          name: Install and build packages
          command: yarn setup
      - save_cache:
          key: 'core-node11-{{ checksum "checksum.txt" }}-unit-2'
          paths:
            - ./packages/core-json-rpc/node_modules
            - ./packages/core-logger/node_modules
            - ./packages/core-logger-pino/node_modules
            - ./packages/core-logger-signale/node_modules
            - ./packages/core-logger-winston/node_modules
            - ./packages/core-new-relic/node_modules
            - ./packages/core-p2p/node_modules
            - ./packages/core-snapshots/node_modules
            - ./packages/core-state/node_modules
            - ./packages/core-tester-cli/node_modules
            - ./packages/core-transaction-pool/node_modules
            - ./packages/core-transactions/node_modules
            - ./packages/core-utils/node_modules
            - ./packages/core-vote-report/node_modules
            - ./packages/core-wallet-api/node_modules
            - ./packages/core-webhooks/node_modules
            - ./packages/crypto/node_modules
            - ./node_modules
            - ./__tests__/e2e/node_modules
      - save_cache:
          key: 'core-node11-{{ checksum "checksum.txt" }}-unit-1'
          paths:
            - ./packages/core/node_modules
            - ./packages/core-api/node_modules
            - ./packages/core-blockchain/node_modules
            - ./packages/core-container/node_modules
            - ./packages/core-database/node_modules
            - ./packages/core-database-postgres/node_modules
            - ./packages/core-elasticsearch/node_modules
            - ./packages/core-error-tracker-airbrake/node_modules
            - ./packages/core-error-tracker-bugsnag/node_modules
            - ./packages/core-error-tracker-raygun/node_modules
            - ./packages/core-error-tracker-rollbar/node_modules
            - ./packages/core-error-tracker-sentry/node_modules
            - ./packages/core-event-emitter/node_modules
            - ./packages/core-exchange-json-rpc/node_modules
            - ./packages/core-explorer/node_modules
            - ./packages/core-forger/node_modules
            - ./packages/core-http-utils/node_modules
            - ./packages/core-interfaces/node_modules
            - ./packages/core-jest-matchers/node_modules
      - run:
          name: Create .core/database directory
          command: mkdir -p $HOME/.core/database
      - run:
          name: Unit tests
          command: >-
            cd ~/core && yarn test:unit:coverage --coverageDirectory
            .coverage/unit/ --maxWorkers=2
      - run:
          name: Last 1000 lines of test output
          when: on_fail
          command: tail -n 1000 test_output.txt
      - run:
          name: Lint
          command: yarn lint
      - run:
          name: Codecov
          command: ./node_modules/.bin/codecov
  test-node12-unit:
    working_directory: ~/core
    docker:
      - image: 'circleci/node:12-browsers'
    steps:
      - checkout
      - run:
          name: Apt update
          command: >-
            sudo sh -c 'echo "deb http://ftp.debian.org/debian stable main
            contrib non-free" >> /etc/apt/sources.list' && sudo apt-get update
      - run:
          name: Install xsel
          command: sudo apt-get install -q xsel
      - run:
          name: Generate cache key
          command: >-
            find ./packages/ -name package.json -print0 | sort -z | xargs -r0
            echo ./package.json ./__tests__/e2e/package.json | xargs md5sum |
            md5sum - > checksum.txt
      - restore_cache:
          key: 'core-node12-{{ checksum "checksum.txt" }}-unit-2'
      - restore_cache:
          key: 'core-node12-{{ checksum "checksum.txt" }}-unit-1'
      - run:
          name: Install and build packages
          command: yarn setup
      - save_cache:
          key: 'core-node12-{{ checksum "checksum.txt" }}-unit-2'
          paths:
            - ./packages/core-json-rpc/node_modules
            - ./packages/core-logger/node_modules
            - ./packages/core-logger-pino/node_modules
            - ./packages/core-logger-signale/node_modules
            - ./packages/core-logger-winston/node_modules
            - ./packages/core-new-relic/node_modules
            - ./packages/core-p2p/node_modules
            - ./packages/core-snapshots/node_modules
            - ./packages/core-state/node_modules
            - ./packages/core-tester-cli/node_modules
            - ./packages/core-transaction-pool/node_modules
            - ./packages/core-transactions/node_modules
            - ./packages/core-utils/node_modules
            - ./packages/core-vote-report/node_modules
            - ./packages/core-wallet-api/node_modules
            - ./packages/core-webhooks/node_modules
            - ./packages/crypto/node_modules
            - ./node_modules
            - ./__tests__/e2e/node_modules
      - save_cache:
          key: 'core-node12-{{ checksum "checksum.txt" }}-unit-1'
          paths:
            - ./packages/core/node_modules
            - ./packages/core-api/node_modules
            - ./packages/core-blockchain/node_modules
            - ./packages/core-container/node_modules
            - ./packages/core-database/node_modules
            - ./packages/core-database-postgres/node_modules
            - ./packages/core-elasticsearch/node_modules
            - ./packages/core-error-tracker-airbrake/node_modules
            - ./packages/core-error-tracker-bugsnag/node_modules
            - ./packages/core-error-tracker-raygun/node_modules
            - ./packages/core-error-tracker-rollbar/node_modules
            - ./packages/core-error-tracker-sentry/node_modules
            - ./packages/core-event-emitter/node_modules
            - ./packages/core-exchange-json-rpc/node_modules
            - ./packages/core-explorer/node_modules
            - ./packages/core-forger/node_modules
            - ./packages/core-http-utils/node_modules
            - ./packages/core-interfaces/node_modules
            - ./packages/core-jest-matchers/node_modules
      - run:
          name: Create .core/database directory
          command: mkdir -p $HOME/.core/database
      - run:
          name: Unit tests
          command: >-
            cd ~/core && yarn test:unit:coverage --coverageDirectory
            .coverage/unit/ --maxWorkers=2
      - run:
          name: Last 1000 lines of test output
          when: on_fail
          command: tail -n 1000 test_output.txt
      - run:
          name: Lint
          command: yarn lint
      - run:
          name: Codecov
          command: ./node_modules/.bin/codecov
  test-node10-functional:
    working_directory: ~/core
    environment:
      CORE_DB_DATABASE: ark_unitnet
      CORE_DB_USERNAME: ark
    docker:
      - image: 'circleci/node:10-browsers'
      - image: 'postgres:alpine'
        environment:
          POSTGRES_PASSWORD: password
          POSTGRES_DB: ark_unitnet
          POSTGRES_USER: ark
    steps:
      - checkout
      - run:
          name: Apt update
          command: >-
            sudo sh -c 'echo "deb http://ftp.debian.org/debian stable main
            contrib non-free" >> /etc/apt/sources.list' && sudo apt-get update
      - run:
          name: Install xsel & postgresql-client
          command: sudo apt-get install -q xsel postgresql-client
      - run:
          name: Generate cache key
          command: >-
            find ./packages/ -name package.json -print0 | sort -z | xargs -r0
            echo ./package.json ./__tests__/e2e/package.json | xargs md5sum |
            md5sum - > checksum.txt
      - restore_cache:
          key: 'core-node10-{{ checksum "checksum.txt" }}-functional-2'
      - restore_cache:
          key: 'core-node10-{{ checksum "checksum.txt" }}-functional-1'
      - run:
          name: Install and build packages
          command: yarn setup
      - save_cache:
          key: 'core-node10-{{ checksum "checksum.txt" }}-functional-2'
          paths:
            - ./packages/core-json-rpc/node_modules
            - ./packages/core-logger/node_modules
            - ./packages/core-logger-pino/node_modules
            - ./packages/core-logger-signale/node_modules
            - ./packages/core-logger-winston/node_modules
            - ./packages/core-new-relic/node_modules
            - ./packages/core-p2p/node_modules
            - ./packages/core-snapshots/node_modules
            - ./packages/core-state/node_modules
            - ./packages/core-tester-cli/node_modules
            - ./packages/core-transaction-pool/node_modules
            - ./packages/core-transactions/node_modules
            - ./packages/core-utils/node_modules
            - ./packages/core-vote-report/node_modules
            - ./packages/core-wallet-api/node_modules
            - ./packages/core-webhooks/node_modules
            - ./packages/crypto/node_modules
            - ./node_modules
            - ./__tests__/e2e/node_modules
      - save_cache:
          key: 'core-node10-{{ checksum "checksum.txt" }}-functional-1'
          paths:
            - ./packages/core/node_modules
            - ./packages/core-api/node_modules
            - ./packages/core-blockchain/node_modules
            - ./packages/core-container/node_modules
            - ./packages/core-database/node_modules
            - ./packages/core-database-postgres/node_modules
            - ./packages/core-elasticsearch/node_modules
            - ./packages/core-error-tracker-airbrake/node_modules
            - ./packages/core-error-tracker-bugsnag/node_modules
            - ./packages/core-error-tracker-raygun/node_modules
            - ./packages/core-error-tracker-rollbar/node_modules
            - ./packages/core-error-tracker-sentry/node_modules
            - ./packages/core-event-emitter/node_modules
            - ./packages/core-exchange-json-rpc/node_modules
            - ./packages/core-explorer/node_modules
            - ./packages/core-forger/node_modules
            - ./packages/core-http-utils/node_modules
            - ./packages/core-interfaces/node_modules
            - ./packages/core-jest-matchers/node_modules
      - run:
          name: Create .core/database directory
          command: mkdir -p $HOME/.core/database
      - run:
          name: Functional tests
          command: >-
            cd ~/core && yarn test:functional:coverage --coverageDirectory
            .coverage/functional/
      - run:
          name: Last 1000 lines of test output
          when: on_fail
          command: tail -n 1000 test_output.txt
      - run:
          name: Lint
          command: yarn lint
      - run:
          name: Codecov
          command: ./node_modules/.bin/codecov
  test-node11-functional:
    working_directory: ~/core
    environment:
      CORE_DB_DATABASE: ark_unitnet
      CORE_DB_USERNAME: ark
    docker:
      - image: 'circleci/node:11-browsers'
      - image: 'postgres:alpine'
        environment:
          POSTGRES_PASSWORD: password
          POSTGRES_DB: ark_unitnet
          POSTGRES_USER: ark
    steps:
      - checkout
      - run:
          name: Apt update
          command: >-
            sudo sh -c 'echo "deb http://ftp.debian.org/debian stable main
            contrib non-free" >> /etc/apt/sources.list' && sudo apt-get update
      - run:
          name: Install xsel & postgresql-client
          command: sudo apt-get install -q xsel postgresql-client
      - run:
          name: Generate cache key
          command: >-
            find ./packages/ -name package.json -print0 | sort -z | xargs -r0
            echo ./package.json ./__tests__/e2e/package.json | xargs md5sum |
            md5sum - > checksum.txt
      - restore_cache:
          key: 'core-node11-{{ checksum "checksum.txt" }}-functional-2'
      - restore_cache:
          key: 'core-node11-{{ checksum "checksum.txt" }}-functional-1'
      - run:
          name: Install and build packages
          command: yarn setup
      - save_cache:
          key: 'core-node11-{{ checksum "checksum.txt" }}-functional-2'
          paths:
            - ./packages/core-json-rpc/node_modules
            - ./packages/core-logger/node_modules
            - ./packages/core-logger-pino/node_modules
            - ./packages/core-logger-signale/node_modules
            - ./packages/core-logger-winston/node_modules
            - ./packages/core-new-relic/node_modules
            - ./packages/core-p2p/node_modules
            - ./packages/core-snapshots/node_modules
            - ./packages/core-state/node_modules
            - ./packages/core-tester-cli/node_modules
            - ./packages/core-transaction-pool/node_modules
            - ./packages/core-transactions/node_modules
            - ./packages/core-utils/node_modules
            - ./packages/core-vote-report/node_modules
            - ./packages/core-wallet-api/node_modules
            - ./packages/core-webhooks/node_modules
            - ./packages/crypto/node_modules
            - ./node_modules
            - ./__tests__/e2e/node_modules
      - save_cache:
          key: 'core-node11-{{ checksum "checksum.txt" }}-functional-1'
          paths:
            - ./packages/core/node_modules
            - ./packages/core-api/node_modules
            - ./packages/core-blockchain/node_modules
            - ./packages/core-container/node_modules
            - ./packages/core-database/node_modules
            - ./packages/core-database-postgres/node_modules
            - ./packages/core-elasticsearch/node_modules
            - ./packages/core-error-tracker-airbrake/node_modules
            - ./packages/core-error-tracker-bugsnag/node_modules
            - ./packages/core-error-tracker-raygun/node_modules
            - ./packages/core-error-tracker-rollbar/node_modules
            - ./packages/core-error-tracker-sentry/node_modules
            - ./packages/core-event-emitter/node_modules
            - ./packages/core-exchange-json-rpc/node_modules
            - ./packages/core-explorer/node_modules
            - ./packages/core-forger/node_modules
            - ./packages/core-http-utils/node_modules
            - ./packages/core-interfaces/node_modules
            - ./packages/core-jest-matchers/node_modules
      - run:
          name: Create .core/database directory
          command: mkdir -p $HOME/.core/database
      - run:
          name: Functional tests
          command: >-
            cd ~/core && yarn test:functional:coverage --coverageDirectory
            .coverage/functional/
      - run:
          name: Last 1000 lines of test output
          when: on_fail
          command: tail -n 1000 test_output.txt
      - run:
          name: Lint
          command: yarn lint
      - run:
          name: Codecov
          command: ./node_modules/.bin/codecov
  test-node12-functional:
    working_directory: ~/core
    environment:
      CORE_DB_DATABASE: ark_unitnet
      CORE_DB_USERNAME: ark
    docker:
      - image: 'circleci/node:12-browsers'
      - image: 'postgres:alpine'
        environment:
          POSTGRES_PASSWORD: password
          POSTGRES_DB: ark_unitnet
          POSTGRES_USER: ark
    steps:
      - checkout
      - run:
          name: Apt update
          command: >-
            sudo sh -c 'echo "deb http://ftp.debian.org/debian stable main
            contrib non-free" >> /etc/apt/sources.list' && sudo apt-get update
      - run:
          name: Install xsel & postgresql-client
          command: sudo apt-get install -q xsel postgresql-client
      - run:
          name: Generate cache key
          command: >-
            find ./packages/ -name package.json -print0 | sort -z | xargs -r0
            echo ./package.json ./__tests__/e2e/package.json | xargs md5sum |
            md5sum - > checksum.txt
      - restore_cache:
          key: 'core-node12-{{ checksum "checksum.txt" }}-functional-2'
      - restore_cache:
          key: 'core-node12-{{ checksum "checksum.txt" }}-functional-1'
      - run:
          name: Install and build packages
          command: yarn setup
      - save_cache:
          key: 'core-node12-{{ checksum "checksum.txt" }}-functional-2'
          paths:
            - ./packages/core-json-rpc/node_modules
            - ./packages/core-logger/node_modules
            - ./packages/core-logger-pino/node_modules
            - ./packages/core-logger-signale/node_modules
            - ./packages/core-logger-winston/node_modules
            - ./packages/core-new-relic/node_modules
            - ./packages/core-p2p/node_modules
            - ./packages/core-snapshots/node_modules
            - ./packages/core-state/node_modules
            - ./packages/core-tester-cli/node_modules
            - ./packages/core-transaction-pool/node_modules
            - ./packages/core-transactions/node_modules
            - ./packages/core-utils/node_modules
            - ./packages/core-vote-report/node_modules
            - ./packages/core-wallet-api/node_modules
            - ./packages/core-webhooks/node_modules
            - ./packages/crypto/node_modules
            - ./node_modules
            - ./__tests__/e2e/node_modules
      - save_cache:
          key: 'core-node12-{{ checksum "checksum.txt" }}-functional-1'
          paths:
            - ./packages/core/node_modules
            - ./packages/core-api/node_modules
            - ./packages/core-blockchain/node_modules
            - ./packages/core-container/node_modules
            - ./packages/core-database/node_modules
            - ./packages/core-database-postgres/node_modules
            - ./packages/core-elasticsearch/node_modules
            - ./packages/core-error-tracker-airbrake/node_modules
            - ./packages/core-error-tracker-bugsnag/node_modules
            - ./packages/core-error-tracker-raygun/node_modules
            - ./packages/core-error-tracker-rollbar/node_modules
            - ./packages/core-error-tracker-sentry/node_modules
            - ./packages/core-event-emitter/node_modules
            - ./packages/core-exchange-json-rpc/node_modules
            - ./packages/core-explorer/node_modules
            - ./packages/core-forger/node_modules
            - ./packages/core-http-utils/node_modules
            - ./packages/core-interfaces/node_modules
            - ./packages/core-jest-matchers/node_modules
      - run:
          name: Create .core/database directory
          command: mkdir -p $HOME/.core/database
      - run:
          name: Functional tests
          command: >-
            cd ~/core && yarn test:functional:coverage --coverageDirectory
            .coverage/functional/
      - run:
          name: Last 1000 lines of test output
          when: on_fail
          command: tail -n 1000 test_output.txt
      - run:
          name: Lint
          command: yarn lint
      - run:
          name: Codecov
          command: ./node_modules/.bin/codecov
  test-node10-integration-0:
    working_directory: ~/core
    environment:
      CORE_DB_DATABASE: ark_unitnet
      CORE_DB_USERNAME: ark
    docker:
      - image: 'circleci/node:10-browsers'
      - image: 'postgres:alpine'
        environment:
          POSTGRES_PASSWORD: password
          POSTGRES_DB: ark_unitnet
          POSTGRES_USER: ark
    steps:
      - checkout
      - run:
          name: Apt update
          command: >-
            sudo sh -c 'echo "deb http://ftp.debian.org/debian stable main
            contrib non-free" >> /etc/apt/sources.list' && sudo apt-get update
      - run:
          name: Install xsel & postgresql-client
          command: sudo apt-get install -q xsel postgresql-client
      - run:
          name: Generate cache key
          command: >-
            find ./packages/ -name package.json -print0 | sort -z | xargs -r0
            echo ./package.json ./__tests__/e2e/package.json | xargs md5sum |
            md5sum - > checksum.txt
      - restore_cache:
          key: 'core-node10-{{ checksum "checksum.txt" }}-1-2'
      - restore_cache:
          key: 'core-node10-{{ checksum "checksum.txt" }}-1-1'
      - run:
          name: Install and build packages
          command: yarn setup
      - save_cache:
          key: 'core-node10-{{ checksum "checksum.txt" }}-1-2'
          paths:
            - ./packages/core-json-rpc/node_modules
            - ./packages/core-logger/node_modules
            - ./packages/core-logger-pino/node_modules
            - ./packages/core-logger-signale/node_modules
            - ./packages/core-logger-winston/node_modules
            - ./packages/core-new-relic/node_modules
            - ./packages/core-p2p/node_modules
            - ./packages/core-snapshots/node_modules
            - ./packages/core-state/node_modules
            - ./packages/core-tester-cli/node_modules
            - ./packages/core-transaction-pool/node_modules
            - ./packages/core-transactions/node_modules
            - ./packages/core-utils/node_modules
            - ./packages/core-vote-report/node_modules
            - ./packages/core-wallet-api/node_modules
            - ./packages/core-webhooks/node_modules
            - ./packages/crypto/node_modules
            - ./node_modules
            - ./__tests__/e2e/node_modules
      - save_cache:
          key: 'core-node10-{{ checksum "checksum.txt" }}-1-1'
          paths:
            - ./packages/core/node_modules
            - ./packages/core-api/node_modules
            - ./packages/core-blockchain/node_modules
            - ./packages/core-container/node_modules
            - ./packages/core-database/node_modules
            - ./packages/core-database-postgres/node_modules
            - ./packages/core-elasticsearch/node_modules
            - ./packages/core-error-tracker-airbrake/node_modules
            - ./packages/core-error-tracker-bugsnag/node_modules
            - ./packages/core-error-tracker-raygun/node_modules
            - ./packages/core-error-tracker-rollbar/node_modules
            - ./packages/core-error-tracker-sentry/node_modules
            - ./packages/core-event-emitter/node_modules
            - ./packages/core-exchange-json-rpc/node_modules
            - ./packages/core-explorer/node_modules
            - ./packages/core-forger/node_modules
            - ./packages/core-http-utils/node_modules
            - ./packages/core-interfaces/node_modules
            - ./packages/core-jest-matchers/node_modules
      - run:
          name: Create .core/database directory
          command: mkdir -p $HOME/.core/database
      - run:
          name: core-api - integration
          command: >-
            cd ~/core/.circleci && ./rebuild-db.sh && cd ~/core && yarn
            test:coverage /integration/core-api/ --coverageDirectory
            .coverage/integration/core-api
      - run:
          name: core-blockchain - integration
          command: >-
            cd ~/core/.circleci && ./rebuild-db.sh && cd ~/core && yarn
            test:coverage /integration/core-blockchain/ --coverageDirectory
            .coverage/integration/core-blockchain
      - run:
          name: core-database-postgres - integration
          command: >-
            cd ~/core/.circleci && ./rebuild-db.sh && cd ~/core && yarn
            test:coverage /integration/core-database-postgres/
            --coverageDirectory .coverage/integration/core-database-postgres
      - run:
          name: core-forger - integration
          command: >-
            cd ~/core/.circleci && ./rebuild-db.sh && cd ~/core && yarn
            test:coverage /integration/core-forger/ --coverageDirectory
            .coverage/integration/core-forger
      - run:
          name: Last 1000 lines of test output
          when: on_fail
          command: tail -n 1000 test_output.txt
      - run:
          name: Lint
          command: yarn lint
      - run:
          name: Codecov
          command: ./node_modules/.bin/codecov
  test-node11-integration-0:
    working_directory: ~/core
    environment:
      CORE_DB_DATABASE: ark_unitnet
      CORE_DB_USERNAME: ark
    docker:
      - image: 'circleci/node:11-browsers'
      - image: 'postgres:alpine'
        environment:
          POSTGRES_PASSWORD: password
          POSTGRES_DB: ark_unitnet
          POSTGRES_USER: ark
    steps:
      - checkout
      - run:
          name: Apt update
          command: >-
            sudo sh -c 'echo "deb http://ftp.debian.org/debian stable main
            contrib non-free" >> /etc/apt/sources.list' && sudo apt-get update
      - run:
          name: Install xsel & postgresql-client
          command: sudo apt-get install -q xsel postgresql-client
      - run:
          name: Generate cache key
          command: >-
            find ./packages/ -name package.json -print0 | sort -z | xargs -r0
            echo ./package.json ./__tests__/e2e/package.json | xargs md5sum |
            md5sum - > checksum.txt
      - restore_cache:
          key: 'core-node11-{{ checksum "checksum.txt" }}-1-2'
      - restore_cache:
          key: 'core-node11-{{ checksum "checksum.txt" }}-1-1'
      - run:
          name: Install and build packages
          command: yarn setup
      - save_cache:
          key: 'core-node11-{{ checksum "checksum.txt" }}-1-2'
          paths:
            - ./packages/core-json-rpc/node_modules
            - ./packages/core-logger/node_modules
            - ./packages/core-logger-pino/node_modules
            - ./packages/core-logger-signale/node_modules
            - ./packages/core-logger-winston/node_modules
            - ./packages/core-new-relic/node_modules
            - ./packages/core-p2p/node_modules
            - ./packages/core-snapshots/node_modules
            - ./packages/core-state/node_modules
            - ./packages/core-tester-cli/node_modules
            - ./packages/core-transaction-pool/node_modules
            - ./packages/core-transactions/node_modules
            - ./packages/core-utils/node_modules
            - ./packages/core-vote-report/node_modules
            - ./packages/core-wallet-api/node_modules
            - ./packages/core-webhooks/node_modules
            - ./packages/crypto/node_modules
            - ./node_modules
            - ./__tests__/e2e/node_modules
      - save_cache:
          key: 'core-node11-{{ checksum "checksum.txt" }}-1-1'
          paths:
            - ./packages/core/node_modules
            - ./packages/core-api/node_modules
            - ./packages/core-blockchain/node_modules
            - ./packages/core-container/node_modules
            - ./packages/core-database/node_modules
            - ./packages/core-database-postgres/node_modules
            - ./packages/core-elasticsearch/node_modules
            - ./packages/core-error-tracker-airbrake/node_modules
            - ./packages/core-error-tracker-bugsnag/node_modules
            - ./packages/core-error-tracker-raygun/node_modules
            - ./packages/core-error-tracker-rollbar/node_modules
            - ./packages/core-error-tracker-sentry/node_modules
            - ./packages/core-event-emitter/node_modules
            - ./packages/core-exchange-json-rpc/node_modules
            - ./packages/core-explorer/node_modules
            - ./packages/core-forger/node_modules
            - ./packages/core-http-utils/node_modules
            - ./packages/core-interfaces/node_modules
            - ./packages/core-jest-matchers/node_modules
      - run:
          name: Create .core/database directory
          command: mkdir -p $HOME/.core/database
      - run:
          name: core-api - integration
          command: >-
            cd ~/core/.circleci && ./rebuild-db.sh && cd ~/core && yarn
            test:coverage /integration/core-api/ --coverageDirectory
            .coverage/integration/core-api
      - run:
          name: core-blockchain - integration
          command: >-
            cd ~/core/.circleci && ./rebuild-db.sh && cd ~/core && yarn
            test:coverage /integration/core-blockchain/ --coverageDirectory
            .coverage/integration/core-blockchain
      - run:
          name: core-database-postgres - integration
          command: >-
            cd ~/core/.circleci && ./rebuild-db.sh && cd ~/core && yarn
            test:coverage /integration/core-database-postgres/
            --coverageDirectory .coverage/integration/core-database-postgres
      - run:
          name: core-forger - integration
          command: >-
            cd ~/core/.circleci && ./rebuild-db.sh && cd ~/core && yarn
            test:coverage /integration/core-forger/ --coverageDirectory
            .coverage/integration/core-forger
      - run:
          name: Last 1000 lines of test output
          when: on_fail
          command: tail -n 1000 test_output.txt
      - run:
          name: Lint
          command: yarn lint
      - run:
          name: Codecov
          command: ./node_modules/.bin/codecov
  test-node12-integration-0:
    working_directory: ~/core
    environment:
      CORE_DB_DATABASE: ark_unitnet
      CORE_DB_USERNAME: ark
    docker:
      - image: 'circleci/node:12-browsers'
      - image: 'postgres:alpine'
        environment:
          POSTGRES_PASSWORD: password
          POSTGRES_DB: ark_unitnet
          POSTGRES_USER: ark
    steps:
      - checkout
      - run:
          name: Apt update
          command: >-
            sudo sh -c 'echo "deb http://ftp.debian.org/debian stable main
            contrib non-free" >> /etc/apt/sources.list' && sudo apt-get update
      - run:
          name: Install xsel & postgresql-client
          command: sudo apt-get install -q xsel postgresql-client
      - run:
          name: Generate cache key
          command: >-
            find ./packages/ -name package.json -print0 | sort -z | xargs -r0
            echo ./package.json ./__tests__/e2e/package.json | xargs md5sum |
            md5sum - > checksum.txt
      - restore_cache:
          key: 'core-node12-{{ checksum "checksum.txt" }}-1-2'
      - restore_cache:
          key: 'core-node12-{{ checksum "checksum.txt" }}-1-1'
      - run:
          name: Install and build packages
          command: yarn setup
      - save_cache:
          key: 'core-node12-{{ checksum "checksum.txt" }}-1-2'
          paths:
            - ./packages/core-json-rpc/node_modules
            - ./packages/core-logger/node_modules
            - ./packages/core-logger-pino/node_modules
            - ./packages/core-logger-signale/node_modules
            - ./packages/core-logger-winston/node_modules
            - ./packages/core-new-relic/node_modules
            - ./packages/core-p2p/node_modules
            - ./packages/core-snapshots/node_modules
            - ./packages/core-state/node_modules
            - ./packages/core-tester-cli/node_modules
            - ./packages/core-transaction-pool/node_modules
            - ./packages/core-transactions/node_modules
            - ./packages/core-utils/node_modules
            - ./packages/core-vote-report/node_modules
            - ./packages/core-wallet-api/node_modules
            - ./packages/core-webhooks/node_modules
            - ./packages/crypto/node_modules
            - ./node_modules
            - ./__tests__/e2e/node_modules
      - save_cache:
          key: 'core-node12-{{ checksum "checksum.txt" }}-1-1'
          paths:
            - ./packages/core/node_modules
            - ./packages/core-api/node_modules
            - ./packages/core-blockchain/node_modules
            - ./packages/core-container/node_modules
            - ./packages/core-database/node_modules
            - ./packages/core-database-postgres/node_modules
            - ./packages/core-elasticsearch/node_modules
            - ./packages/core-error-tracker-airbrake/node_modules
            - ./packages/core-error-tracker-bugsnag/node_modules
            - ./packages/core-error-tracker-raygun/node_modules
            - ./packages/core-error-tracker-rollbar/node_modules
            - ./packages/core-error-tracker-sentry/node_modules
            - ./packages/core-event-emitter/node_modules
            - ./packages/core-exchange-json-rpc/node_modules
            - ./packages/core-explorer/node_modules
            - ./packages/core-forger/node_modules
            - ./packages/core-http-utils/node_modules
            - ./packages/core-interfaces/node_modules
            - ./packages/core-jest-matchers/node_modules
      - run:
          name: Create .core/database directory
          command: mkdir -p $HOME/.core/database
      - run:
          name: core-api - integration
          command: >-
            cd ~/core/.circleci && ./rebuild-db.sh && cd ~/core && yarn
            test:coverage /integration/core-api/ --coverageDirectory
            .coverage/integration/core-api
      - run:
          name: core-blockchain - integration
          command: >-
            cd ~/core/.circleci && ./rebuild-db.sh && cd ~/core && yarn
            test:coverage /integration/core-blockchain/ --coverageDirectory
            .coverage/integration/core-blockchain
      - run:
          name: core-database-postgres - integration
          command: >-
            cd ~/core/.circleci && ./rebuild-db.sh && cd ~/core && yarn
            test:coverage /integration/core-database-postgres/
            --coverageDirectory .coverage/integration/core-database-postgres
      - run:
          name: core-forger - integration
          command: >-
            cd ~/core/.circleci && ./rebuild-db.sh && cd ~/core && yarn
            test:coverage /integration/core-forger/ --coverageDirectory
            .coverage/integration/core-forger
      - run:
          name: Last 1000 lines of test output
          when: on_fail
          command: tail -n 1000 test_output.txt
      - run:
          name: Lint
          command: yarn lint
      - run:
          name: Codecov
          command: ./node_modules/.bin/codecov
  test-node10-benchmark:
    working_directory: ~/core
    docker:
      - image: 'circleci/node:10-browsers'
    steps:
      - checkout
      - run:
          name: Apt update
          command: >-
            sudo sh -c 'echo "deb http://ftp.debian.org/debian stable main
            contrib non-free" >> /etc/apt/sources.list' && sudo apt-get update
      - run:
          name: Generate cache key
          command: >-
            find ./packages/ -name package.json -print0 | sort -z | xargs -r0
            echo ./package.json ./__tests__/e2e/package.json | xargs md5sum |
            md5sum - > checksum.txt
      - restore_cache:
          key: 'core-node10-{{ checksum "checksum.txt" }}-benchmark-2'
      - restore_cache:
          key: 'core-node10-{{ checksum "checksum.txt" }}-benchmark-1'
      - run:
          name: Install and build packages
          command: yarn setup
      - save_cache:
          key: 'core-node10-{{ checksum "checksum.txt" }}-benchmark-2'
          paths:
            - ./packages/core-json-rpc/node_modules
            - ./packages/core-logger/node_modules
            - ./packages/core-logger-pino/node_modules
            - ./packages/core-logger-signale/node_modules
            - ./packages/core-logger-winston/node_modules
            - ./packages/core-new-relic/node_modules
            - ./packages/core-p2p/node_modules
            - ./packages/core-snapshots/node_modules
            - ./packages/core-state/node_modules
            - ./packages/core-tester-cli/node_modules
            - ./packages/core-transaction-pool/node_modules
            - ./packages/core-transactions/node_modules
            - ./packages/core-utils/node_modules
            - ./packages/core-vote-report/node_modules
            - ./packages/core-wallet-api/node_modules
            - ./packages/core-webhooks/node_modules
            - ./packages/crypto/node_modules
            - ./node_modules
            - ./__tests__/e2e/node_modules
      - save_cache:
          key: 'core-node10-{{ checksum "checksum.txt" }}-benchmark-1'
          paths:
            - ./packages/core/node_modules
            - ./packages/core-api/node_modules
            - ./packages/core-blockchain/node_modules
            - ./packages/core-container/node_modules
            - ./packages/core-database/node_modules
            - ./packages/core-database-postgres/node_modules
            - ./packages/core-elasticsearch/node_modules
            - ./packages/core-error-tracker-airbrake/node_modules
            - ./packages/core-error-tracker-bugsnag/node_modules
            - ./packages/core-error-tracker-raygun/node_modules
            - ./packages/core-error-tracker-rollbar/node_modules
            - ./packages/core-error-tracker-sentry/node_modules
            - ./packages/core-event-emitter/node_modules
            - ./packages/core-exchange-json-rpc/node_modules
            - ./packages/core-explorer/node_modules
            - ./packages/core-forger/node_modules
            - ./packages/core-http-utils/node_modules
            - ./packages/core-interfaces/node_modules
            - ./packages/core-jest-matchers/node_modules
      - run:
          name: Benchmark
          command: cd ~/core && yarn bench
  test-node11-benchmark:
    working_directory: ~/core
    docker:
      - image: 'circleci/node:11-browsers'
    steps:
      - checkout
      - run:
          name: Apt update
          command: >-
            sudo sh -c 'echo "deb http://ftp.debian.org/debian stable main
            contrib non-free" >> /etc/apt/sources.list' && sudo apt-get update
      - run:
          name: Generate cache key
          command: >-
            find ./packages/ -name package.json -print0 | sort -z | xargs -r0
            echo ./package.json ./__tests__/e2e/package.json | xargs md5sum |
            md5sum - > checksum.txt
      - restore_cache:
          key: 'core-node11-{{ checksum "checksum.txt" }}-benchmark-2'
      - restore_cache:
          key: 'core-node11-{{ checksum "checksum.txt" }}-benchmark-1'
      - run:
          name: Install and build packages
          command: yarn setup
      - save_cache:
          key: 'core-node11-{{ checksum "checksum.txt" }}-benchmark-2'
          paths:
            - ./packages/core-json-rpc/node_modules
            - ./packages/core-logger/node_modules
            - ./packages/core-logger-pino/node_modules
            - ./packages/core-logger-signale/node_modules
            - ./packages/core-logger-winston/node_modules
            - ./packages/core-new-relic/node_modules
            - ./packages/core-p2p/node_modules
            - ./packages/core-snapshots/node_modules
            - ./packages/core-state/node_modules
            - ./packages/core-tester-cli/node_modules
            - ./packages/core-transaction-pool/node_modules
            - ./packages/core-transactions/node_modules
            - ./packages/core-utils/node_modules
            - ./packages/core-vote-report/node_modules
            - ./packages/core-wallet-api/node_modules
            - ./packages/core-webhooks/node_modules
            - ./packages/crypto/node_modules
            - ./node_modules
            - ./__tests__/e2e/node_modules
      - save_cache:
          key: 'core-node11-{{ checksum "checksum.txt" }}-benchmark-1'
          paths:
            - ./packages/core/node_modules
            - ./packages/core-api/node_modules
            - ./packages/core-blockchain/node_modules
            - ./packages/core-container/node_modules
            - ./packages/core-database/node_modules
            - ./packages/core-database-postgres/node_modules
            - ./packages/core-elasticsearch/node_modules
            - ./packages/core-error-tracker-airbrake/node_modules
            - ./packages/core-error-tracker-bugsnag/node_modules
            - ./packages/core-error-tracker-raygun/node_modules
            - ./packages/core-error-tracker-rollbar/node_modules
            - ./packages/core-error-tracker-sentry/node_modules
            - ./packages/core-event-emitter/node_modules
            - ./packages/core-exchange-json-rpc/node_modules
            - ./packages/core-explorer/node_modules
            - ./packages/core-forger/node_modules
            - ./packages/core-http-utils/node_modules
            - ./packages/core-interfaces/node_modules
            - ./packages/core-jest-matchers/node_modules
      - run:
          name: Benchmark
          command: cd ~/core && yarn bench
  test-node12-benchmark:
    working_directory: ~/core
    docker:
      - image: 'circleci/node:12-browsers'
    steps:
      - checkout
      - run:
          name: Apt update
          command: >-
            sudo sh -c 'echo "deb http://ftp.debian.org/debian stable main
            contrib non-free" >> /etc/apt/sources.list' && sudo apt-get update
      - run:
          name: Generate cache key
          command: >-
            find ./packages/ -name package.json -print0 | sort -z | xargs -r0
            echo ./package.json ./__tests__/e2e/package.json | xargs md5sum |
            md5sum - > checksum.txt
      - restore_cache:
          key: 'core-node12-{{ checksum "checksum.txt" }}-benchmark-2'
      - restore_cache:
          key: 'core-node12-{{ checksum "checksum.txt" }}-benchmark-1'
      - run:
          name: Install and build packages
          command: yarn setup
      - save_cache:
          key: 'core-node12-{{ checksum "checksum.txt" }}-benchmark-2'
          paths:
            - ./packages/core-json-rpc/node_modules
            - ./packages/core-logger/node_modules
            - ./packages/core-logger-pino/node_modules
            - ./packages/core-logger-signale/node_modules
            - ./packages/core-logger-winston/node_modules
            - ./packages/core-new-relic/node_modules
            - ./packages/core-p2p/node_modules
            - ./packages/core-snapshots/node_modules
            - ./packages/core-state/node_modules
            - ./packages/core-tester-cli/node_modules
            - ./packages/core-transaction-pool/node_modules
            - ./packages/core-transactions/node_modules
            - ./packages/core-utils/node_modules
            - ./packages/core-vote-report/node_modules
            - ./packages/core-wallet-api/node_modules
            - ./packages/core-webhooks/node_modules
            - ./packages/crypto/node_modules
            - ./node_modules
            - ./__tests__/e2e/node_modules
      - save_cache:
          key: 'core-node12-{{ checksum "checksum.txt" }}-benchmark-1'
          paths:
            - ./packages/core/node_modules
            - ./packages/core-api/node_modules
            - ./packages/core-blockchain/node_modules
            - ./packages/core-container/node_modules
            - ./packages/core-database/node_modules
            - ./packages/core-database-postgres/node_modules
            - ./packages/core-elasticsearch/node_modules
            - ./packages/core-error-tracker-airbrake/node_modules
            - ./packages/core-error-tracker-bugsnag/node_modules
            - ./packages/core-error-tracker-raygun/node_modules
            - ./packages/core-error-tracker-rollbar/node_modules
            - ./packages/core-error-tracker-sentry/node_modules
            - ./packages/core-event-emitter/node_modules
            - ./packages/core-exchange-json-rpc/node_modules
            - ./packages/core-explorer/node_modules
            - ./packages/core-forger/node_modules
            - ./packages/core-http-utils/node_modules
            - ./packages/core-interfaces/node_modules
            - ./packages/core-jest-matchers/node_modules
      - run:
          name: Benchmark
          command: cd ~/core && yarn bench
  test-node10-e2e:
    machine: true
    steps:
      - checkout
      - run:
          name: Install nvm 10
          command: source ~/.bashrc && nvm install 10 && nvm use 10
      - run:
          name: Generate cache key
          command: >-
            find ./packages/ -name package.json -print0 | sort -z | xargs -r0
            echo ./package.json ./__tests__/e2e/package.json | xargs md5sum |
            md5sum - > checksum.txt
      - restore_cache:
          key: 'ark-node10-e2e-{{ checksum "checksum.txt" }}-1-2'
      - restore_cache:
          key: 'ark-node10-e2e-{{ checksum "checksum.txt" }}-1-1'
      - run:
          name: Install yarn
          command: >-
            curl -sS https://dl.yarnpkg.com/debian/pubkey.gpg | sudo apt-key add
            - && echo "deb https://dl.yarnpkg.com/debian/ stable main" | sudo
            tee /etc/apt/sources.list.d/yarn.list && sudo apt-get update && sudo
            apt-get install yarn
      - run:
          name: Docker swarm init
          command: docker swarm init
      - run:
          name: Install and build packages
          command: >-
            source ~/.bashrc && nvm use 10 && yarn && yarn bootstrap && yarn
            build && cd __tests__/e2e && yarn install
      - save_cache:
          key: 'ark-node10-e2e-{{ checksum "checksum.txt" }}-1-2'
          paths:
            - ./packages/core-json-rpc/node_modules
            - ./packages/core-logger/node_modules
            - ./packages/core-logger-pino/node_modules
            - ./packages/core-logger-signale/node_modules
            - ./packages/core-logger-winston/node_modules
            - ./packages/core-new-relic/node_modules
            - ./packages/core-p2p/node_modules
            - ./packages/core-snapshots/node_modules
            - ./packages/core-state/node_modules
            - ./packages/core-tester-cli/node_modules
            - ./packages/core-transaction-pool/node_modules
            - ./packages/core-transactions/node_modules
            - ./packages/core-utils/node_modules
            - ./packages/core-vote-report/node_modules
            - ./packages/core-wallet-api/node_modules
            - ./packages/core-webhooks/node_modules
            - ./packages/crypto/node_modules
            - ./node_modules
            - ./__tests__/e2e/node_modules
      - save_cache:
          key: 'ark-node10-e2e-{{ checksum "checksum.txt" }}-1-1'
          paths:
            - ./packages/core/node_modules
            - ./packages/core-api/node_modules
            - ./packages/core-blockchain/node_modules
            - ./packages/core-container/node_modules
            - ./packages/core-database/node_modules
            - ./packages/core-database-postgres/node_modules
            - ./packages/core-elasticsearch/node_modules
            - ./packages/core-error-tracker-airbrake/node_modules
            - ./packages/core-error-tracker-bugsnag/node_modules
            - ./packages/core-error-tracker-raygun/node_modules
            - ./packages/core-error-tracker-rollbar/node_modules
            - ./packages/core-error-tracker-sentry/node_modules
            - ./packages/core-event-emitter/node_modules
            - ./packages/core-exchange-json-rpc/node_modules
            - ./packages/core-explorer/node_modules
            - ./packages/core-forger/node_modules
            - ./packages/core-http-utils/node_modules
            - ./packages/core-interfaces/node_modules
            - ./packages/core-jest-matchers/node_modules
      - run:
          name: Generate files
          command: >-
            source ~/.bashrc && nvm use 10 && node --version && cd __tests__/e2e
            && yarn generate -c 3 -v 10
      - run:
          name: Make scripts executable
          command: >-
            sudo chmod +x __tests__/e2e/dist/docker* && sudo chmod +x
            __tests__/e2e/dist/node0/docker/testnet-e2e/entrypoint.sh && sudo
            chmod +x __tests__/e2e/dist/node1/docker/testnet-e2e/entrypoint.sh
            && sudo chmod +x
            __tests__/e2e/dist/node2/docker/testnet-e2e/entrypoint.sh && sudo
            chmod +x __tests__/e2e/dist/node0/ark.sh && sudo chmod +x
            __tests__/e2e/dist/node1/ark.sh && sudo chmod +x
            __tests__/e2e/dist/node2/ark.sh
      - run:
          name: Docker init and start
          command: cd __tests__/e2e/dist && ./docker-init.sh && ./docker-start.sh
      - run:
          name: Wait 10 sec for docker containers to be up
          command: sleep 10
      - run:
          name: Run tests
          command: >-
            cd __tests__/e2e && sudo chown -R $USER:$USER ./dist/ && source
            ~/.bashrc && nvm use 10 && yarn run-tests -s scenario1
      - run:
          name: Output results - node0
          when: always
          command: >-
            cat __tests__/e2e/dist/node0/output.log && cat
            __tests__/e2e/dist/node0/errors.log
      - run:
          name: Output results - node1
          when: always
          command: >-
            cat __tests__/e2e/dist/node1/output.log && cat
            __tests__/e2e/dist/node1/errors.log
      - run:
          name: Output results - node2
          when: always
          command: >-
            cat __tests__/e2e/dist/node2/output.log && cat
            __tests__/e2e/dist/node2/errors.log
  test-node11-e2e:
    machine: true
    steps:
      - checkout
      - run:
          name: Install nvm 11
          command: source ~/.bashrc && nvm install 11 && nvm use 11
      - run:
          name: Generate cache key
          command: >-
            find ./packages/ -name package.json -print0 | sort -z | xargs -r0
            echo ./package.json ./__tests__/e2e/package.json | xargs md5sum |
            md5sum - > checksum.txt
      - restore_cache:
          key: 'ark-node11-e2e-{{ checksum "checksum.txt" }}-2-2'
      - restore_cache:
          key: 'ark-node11-e2e-{{ checksum "checksum.txt" }}-2-1'
      - run:
          name: Install yarn
          command: >-
            curl -sS https://dl.yarnpkg.com/debian/pubkey.gpg | sudo apt-key add
            - && echo "deb https://dl.yarnpkg.com/debian/ stable main" | sudo
            tee /etc/apt/sources.list.d/yarn.list && sudo apt-get update && sudo
            apt-get install yarn
      - run:
          name: Docker swarm init
          command: docker swarm init
      - run:
          name: Install and build packages
          command: >-
            source ~/.bashrc && nvm use 11 && yarn && yarn bootstrap && yarn
            build && cd __tests__/e2e && yarn install
      - save_cache:
          key: 'ark-node11-e2e-{{ checksum "checksum.txt" }}-2-2'
          paths:
            - ./packages/core-json-rpc/node_modules
            - ./packages/core-logger/node_modules
            - ./packages/core-logger-pino/node_modules
            - ./packages/core-logger-signale/node_modules
            - ./packages/core-logger-winston/node_modules
            - ./packages/core-new-relic/node_modules
            - ./packages/core-p2p/node_modules
            - ./packages/core-snapshots/node_modules
            - ./packages/core-state/node_modules
            - ./packages/core-tester-cli/node_modules
            - ./packages/core-transaction-pool/node_modules
            - ./packages/core-transactions/node_modules
            - ./packages/core-utils/node_modules
            - ./packages/core-vote-report/node_modules
            - ./packages/core-wallet-api/node_modules
            - ./packages/core-webhooks/node_modules
            - ./packages/crypto/node_modules
            - ./node_modules
            - ./__tests__/e2e/node_modules
      - save_cache:
          key: 'ark-node11-e2e-{{ checksum "checksum.txt" }}-2-1'
          paths:
            - ./packages/core/node_modules
            - ./packages/core-api/node_modules
            - ./packages/core-blockchain/node_modules
            - ./packages/core-container/node_modules
            - ./packages/core-database/node_modules
            - ./packages/core-database-postgres/node_modules
            - ./packages/core-elasticsearch/node_modules
            - ./packages/core-error-tracker-airbrake/node_modules
            - ./packages/core-error-tracker-bugsnag/node_modules
            - ./packages/core-error-tracker-raygun/node_modules
            - ./packages/core-error-tracker-rollbar/node_modules
            - ./packages/core-error-tracker-sentry/node_modules
            - ./packages/core-event-emitter/node_modules
            - ./packages/core-exchange-json-rpc/node_modules
            - ./packages/core-explorer/node_modules
            - ./packages/core-forger/node_modules
            - ./packages/core-http-utils/node_modules
            - ./packages/core-interfaces/node_modules
            - ./packages/core-jest-matchers/node_modules
      - run:
          name: Generate files
          command: >-
            source ~/.bashrc && nvm use 11 && node --version && cd __tests__/e2e
            && yarn generate -c 3 -v 11
      - run:
          name: Make scripts executable
          command: >-
            sudo chmod +x __tests__/e2e/dist/docker* && sudo chmod +x
            __tests__/e2e/dist/node0/docker/testnet-e2e/entrypoint.sh && sudo
            chmod +x __tests__/e2e/dist/node1/docker/testnet-e2e/entrypoint.sh
            && sudo chmod +x
            __tests__/e2e/dist/node2/docker/testnet-e2e/entrypoint.sh && sudo
            chmod +x __tests__/e2e/dist/node0/ark.sh && sudo chmod +x
            __tests__/e2e/dist/node1/ark.sh && sudo chmod +x
            __tests__/e2e/dist/node2/ark.sh
      - run:
          name: Docker init and start
          command: cd __tests__/e2e/dist && ./docker-init.sh && ./docker-start.sh
      - run:
          name: Wait 10 sec for docker containers to be up
          command: sleep 10
      - run:
          name: Run tests
          command: >-
            cd __tests__/e2e && sudo chown -R $USER:$USER ./dist/ && source
            ~/.bashrc && nvm use 11 && yarn run-tests -s scenario1
      - run:
          name: Output results - node0
          when: always
          command: >-
            cat __tests__/e2e/dist/node0/output.log && cat
            __tests__/e2e/dist/node0/errors.log
      - run:
          name: Output results - node1
          when: always
          command: >-
            cat __tests__/e2e/dist/node1/output.log && cat
            __tests__/e2e/dist/node1/errors.log
      - run:
          name: Output results - node2
          when: always
          command: >-
            cat __tests__/e2e/dist/node2/output.log && cat
            __tests__/e2e/dist/node2/errors.log
  test-node12-e2e:
    machine: true
    steps:
      - checkout
      - run:
          name: Install nvm 12
          command: source ~/.bashrc && nvm install 12 && nvm use 12
      - run:
          name: Generate cache key
          command: >-
            find ./packages/ -name package.json -print0 | sort -z | xargs -r0
            echo ./package.json ./__tests__/e2e/package.json | xargs md5sum |
            md5sum - > checksum.txt
      - restore_cache:
          key: 'ark-node12-e2e-{{ checksum "checksum.txt" }}-2-2'
      - restore_cache:
          key: 'ark-node12-e2e-{{ checksum "checksum.txt" }}-2-1'
      - run:
          name: Install yarn
          command: >-
            curl -sS https://dl.yarnpkg.com/debian/pubkey.gpg | sudo apt-key add
            - && echo "deb https://dl.yarnpkg.com/debian/ stable main" | sudo
            tee /etc/apt/sources.list.d/yarn.list && sudo apt-get update && sudo
            apt-get install yarn
      - run:
          name: Docker swarm init
          command: docker swarm init
      - run:
          name: Install and build packages
          command: >-
            source ~/.bashrc && nvm use 12 && yarn && yarn bootstrap && yarn
            build && cd __tests__/e2e && yarn install
      - save_cache:
          key: 'ark-node12-e2e-{{ checksum "checksum.txt" }}-2-2'
          paths:
            - ./packages/core-json-rpc/node_modules
            - ./packages/core-logger/node_modules
            - ./packages/core-logger-pino/node_modules
            - ./packages/core-logger-signale/node_modules
            - ./packages/core-logger-winston/node_modules
            - ./packages/core-new-relic/node_modules
            - ./packages/core-p2p/node_modules
            - ./packages/core-snapshots/node_modules
            - ./packages/core-state/node_modules
            - ./packages/core-tester-cli/node_modules
            - ./packages/core-transaction-pool/node_modules
            - ./packages/core-transactions/node_modules
            - ./packages/core-utils/node_modules
            - ./packages/core-vote-report/node_modules
            - ./packages/core-wallet-api/node_modules
            - ./packages/core-webhooks/node_modules
            - ./packages/crypto/node_modules
            - ./node_modules
            - ./__tests__/e2e/node_modules
      - save_cache:
          key: 'ark-node12-e2e-{{ checksum "checksum.txt" }}-2-1'
          paths:
            - ./packages/core/node_modules
            - ./packages/core-api/node_modules
            - ./packages/core-blockchain/node_modules
            - ./packages/core-container/node_modules
            - ./packages/core-database/node_modules
            - ./packages/core-database-postgres/node_modules
            - ./packages/core-elasticsearch/node_modules
            - ./packages/core-error-tracker-airbrake/node_modules
            - ./packages/core-error-tracker-bugsnag/node_modules
            - ./packages/core-error-tracker-raygun/node_modules
            - ./packages/core-error-tracker-rollbar/node_modules
            - ./packages/core-error-tracker-sentry/node_modules
            - ./packages/core-event-emitter/node_modules
            - ./packages/core-exchange-json-rpc/node_modules
            - ./packages/core-explorer/node_modules
            - ./packages/core-forger/node_modules
            - ./packages/core-http-utils/node_modules
            - ./packages/core-interfaces/node_modules
            - ./packages/core-jest-matchers/node_modules
      - run:
          name: Generate files
          command: >-
            source ~/.bashrc && nvm use 12 && node --version && cd __tests__/e2e
            && yarn generate -c 3 -v 12
      - run:
          name: Make scripts executable
          command: >-
            sudo chmod +x __tests__/e2e/dist/docker* && sudo chmod +x
            __tests__/e2e/dist/node0/docker/testnet-e2e/entrypoint.sh && sudo
            chmod +x __tests__/e2e/dist/node1/docker/testnet-e2e/entrypoint.sh
            && sudo chmod +x
            __tests__/e2e/dist/node2/docker/testnet-e2e/entrypoint.sh && sudo
            chmod +x __tests__/e2e/dist/node0/ark.sh && sudo chmod +x
            __tests__/e2e/dist/node1/ark.sh && sudo chmod +x
            __tests__/e2e/dist/node2/ark.sh
      - run:
          name: Docker init and start
          command: cd __tests__/e2e/dist && ./docker-init.sh && ./docker-start.sh
      - run:
          name: Wait 10 sec for docker containers to be up
          command: sleep 10
      - run:
          name: Run tests
          command: >-
            cd __tests__/e2e && sudo chown -R $USER:$USER ./dist/ && source
            ~/.bashrc && nvm use 12 && yarn run-tests -s scenario1
      - run:
          name: Output results - node0
          when: always
          command: >-
            cat __tests__/e2e/dist/node0/output.log && cat
            __tests__/e2e/dist/node0/errors.log
      - run:
          name: Output results - node1
          when: always
          command: >-
            cat __tests__/e2e/dist/node1/output.log && cat
            __tests__/e2e/dist/node1/errors.log
      - run:
          name: Output results - node2
          when: always
          command: >-
            cat __tests__/e2e/dist/node2/output.log && cat
            __tests__/e2e/dist/node2/errors.log
  test-node10-integration-1:
    working_directory: ~/core
    environment:
      CORE_DB_DATABASE: ark_unitnet
      CORE_DB_USERNAME: ark
    docker:
      - image: 'circleci/node:10-browsers'
      - image: 'postgres:alpine'
        environment:
          POSTGRES_PASSWORD: password
          POSTGRES_DB: ark_unitnet
          POSTGRES_USER: ark
    steps:
      - checkout
      - run:
          name: Apt update
          command: >-
            sudo sh -c 'echo "deb http://ftp.debian.org/debian stable main
            contrib non-free" >> /etc/apt/sources.list' && sudo apt-get update
      - run:
          name: Install xsel & postgresql-client
          command: sudo apt-get install -q xsel postgresql-client
      - run:
          name: Generate cache key
          command: >-
            find ./packages/ -name package.json -print0 | sort -z | xargs -r0
            echo ./package.json ./__tests__/e2e/package.json | xargs md5sum |
            md5sum - > checksum.txt
      - restore_cache:
          key: 'core-node10-{{ checksum "checksum.txt" }}-1-2'
      - restore_cache:
          key: 'core-node10-{{ checksum "checksum.txt" }}-1-1'
      - run:
          name: Install and build packages
          command: yarn setup
      - save_cache:
          key: 'core-node10-{{ checksum "checksum.txt" }}-1-2'
          paths:
            - ./packages/core-json-rpc/node_modules
            - ./packages/core-logger/node_modules
            - ./packages/core-logger-pino/node_modules
            - ./packages/core-logger-signale/node_modules
            - ./packages/core-logger-winston/node_modules
            - ./packages/core-new-relic/node_modules
            - ./packages/core-p2p/node_modules
            - ./packages/core-snapshots/node_modules
            - ./packages/core-state/node_modules
            - ./packages/core-tester-cli/node_modules
            - ./packages/core-transaction-pool/node_modules
            - ./packages/core-transactions/node_modules
            - ./packages/core-utils/node_modules
            - ./packages/core-vote-report/node_modules
            - ./packages/core-wallet-api/node_modules
            - ./packages/core-webhooks/node_modules
            - ./packages/crypto/node_modules
            - ./node_modules
            - ./__tests__/e2e/node_modules
      - save_cache:
          key: 'core-node10-{{ checksum "checksum.txt" }}-1-1'
          paths:
            - ./packages/core/node_modules
            - ./packages/core-api/node_modules
            - ./packages/core-blockchain/node_modules
            - ./packages/core-container/node_modules
            - ./packages/core-database/node_modules
            - ./packages/core-database-postgres/node_modules
            - ./packages/core-elasticsearch/node_modules
            - ./packages/core-error-tracker-airbrake/node_modules
            - ./packages/core-error-tracker-bugsnag/node_modules
            - ./packages/core-error-tracker-raygun/node_modules
            - ./packages/core-error-tracker-rollbar/node_modules
            - ./packages/core-error-tracker-sentry/node_modules
            - ./packages/core-event-emitter/node_modules
            - ./packages/core-exchange-json-rpc/node_modules
            - ./packages/core-explorer/node_modules
            - ./packages/core-forger/node_modules
            - ./packages/core-http-utils/node_modules
            - ./packages/core-interfaces/node_modules
            - ./packages/core-jest-matchers/node_modules
      - run:
          name: Create .core/database directory
          command: mkdir -p $HOME/.core/database
      - run:
          name: core-json-rpc - integration
          command: >-
            cd ~/core/.circleci && ./rebuild-db.sh && cd ~/core && yarn
            test:coverage /integration/core-json-rpc/ --coverageDirectory
            .coverage/integration/core-json-rpc
      - run:
          name: core-p2p - integration
          command: >-
            cd ~/core/.circleci && ./rebuild-db.sh && cd ~/core && yarn
            test:coverage /integration/core-p2p/ --coverageDirectory
            .coverage/integration/core-p2p
      - run:
          name: core-tester-cli - integration
          command: >-
            cd ~/core/.circleci && ./rebuild-db.sh && cd ~/core && yarn
            test:coverage /integration/core-tester-cli/ --coverageDirectory
            .coverage/integration/core-tester-cli
      - run:
          name: core-transaction-pool - integration
          command: >-
            cd ~/core/.circleci && ./rebuild-db.sh && cd ~/core && yarn
            test:coverage /integration/core-transaction-pool/
            --coverageDirectory .coverage/integration/core-transaction-pool
      - run:
          name: core-vote-report - integration
          command: >-
            cd ~/core/.circleci && ./rebuild-db.sh && cd ~/core && yarn
            test:coverage /integration/core-vote-report/ --coverageDirectory
            .coverage/integration/core-vote-report
      - run:
          name: Last 1000 lines of test output
          when: on_fail
          command: tail -n 1000 test_output.txt
      - run:
          name: Lint
          command: yarn lint
      - run:
          name: Codecov
          command: ./node_modules/.bin/codecov
  test-node11-integration-1:
    working_directory: ~/core
    environment:
      CORE_DB_DATABASE: ark_unitnet
      CORE_DB_USERNAME: ark
    docker:
      - image: 'circleci/node:11-browsers'
      - image: 'postgres:alpine'
        environment:
          POSTGRES_PASSWORD: password
          POSTGRES_DB: ark_unitnet
          POSTGRES_USER: ark
    steps:
      - checkout
      - run:
          name: Apt update
          command: >-
            sudo sh -c 'echo "deb http://ftp.debian.org/debian stable main
            contrib non-free" >> /etc/apt/sources.list' && sudo apt-get update
      - run:
          name: Install xsel & postgresql-client
          command: sudo apt-get install -q xsel postgresql-client
      - run:
          name: Generate cache key
          command: >-
            find ./packages/ -name package.json -print0 | sort -z | xargs -r0
            echo ./package.json ./__tests__/e2e/package.json | xargs md5sum |
            md5sum - > checksum.txt
      - restore_cache:
          key: 'core-node11-{{ checksum "checksum.txt" }}-1-2'
      - restore_cache:
          key: 'core-node11-{{ checksum "checksum.txt" }}-1-1'
      - run:
          name: Install and build packages
          command: yarn setup
      - save_cache:
          key: 'core-node11-{{ checksum "checksum.txt" }}-1-2'
          paths:
            - ./packages/core-json-rpc/node_modules
            - ./packages/core-logger/node_modules
            - ./packages/core-logger-pino/node_modules
            - ./packages/core-logger-signale/node_modules
            - ./packages/core-logger-winston/node_modules
            - ./packages/core-new-relic/node_modules
            - ./packages/core-p2p/node_modules
            - ./packages/core-snapshots/node_modules
            - ./packages/core-state/node_modules
            - ./packages/core-tester-cli/node_modules
            - ./packages/core-transaction-pool/node_modules
            - ./packages/core-transactions/node_modules
            - ./packages/core-utils/node_modules
            - ./packages/core-vote-report/node_modules
            - ./packages/core-wallet-api/node_modules
            - ./packages/core-webhooks/node_modules
            - ./packages/crypto/node_modules
            - ./node_modules
            - ./__tests__/e2e/node_modules
      - save_cache:
          key: 'core-node11-{{ checksum "checksum.txt" }}-1-1'
          paths:
            - ./packages/core/node_modules
            - ./packages/core-api/node_modules
            - ./packages/core-blockchain/node_modules
            - ./packages/core-container/node_modules
            - ./packages/core-database/node_modules
            - ./packages/core-database-postgres/node_modules
            - ./packages/core-elasticsearch/node_modules
            - ./packages/core-error-tracker-airbrake/node_modules
            - ./packages/core-error-tracker-bugsnag/node_modules
            - ./packages/core-error-tracker-raygun/node_modules
            - ./packages/core-error-tracker-rollbar/node_modules
            - ./packages/core-error-tracker-sentry/node_modules
            - ./packages/core-event-emitter/node_modules
            - ./packages/core-exchange-json-rpc/node_modules
            - ./packages/core-explorer/node_modules
            - ./packages/core-forger/node_modules
            - ./packages/core-http-utils/node_modules
            - ./packages/core-interfaces/node_modules
            - ./packages/core-jest-matchers/node_modules
      - run:
          name: Create .core/database directory
          command: mkdir -p $HOME/.core/database
      - run:
          name: core-json-rpc - integration
          command: >-
            cd ~/core/.circleci && ./rebuild-db.sh && cd ~/core && yarn
            test:coverage /integration/core-json-rpc/ --coverageDirectory
            .coverage/integration/core-json-rpc
      - run:
          name: core-p2p - integration
          command: >-
            cd ~/core/.circleci && ./rebuild-db.sh && cd ~/core && yarn
            test:coverage /integration/core-p2p/ --coverageDirectory
            .coverage/integration/core-p2p
      - run:
          name: core-tester-cli - integration
          command: >-
            cd ~/core/.circleci && ./rebuild-db.sh && cd ~/core && yarn
            test:coverage /integration/core-tester-cli/ --coverageDirectory
            .coverage/integration/core-tester-cli
      - run:
          name: core-transaction-pool - integration
          command: >-
            cd ~/core/.circleci && ./rebuild-db.sh && cd ~/core && yarn
            test:coverage /integration/core-transaction-pool/
            --coverageDirectory .coverage/integration/core-transaction-pool
      - run:
          name: core-vote-report - integration
          command: >-
            cd ~/core/.circleci && ./rebuild-db.sh && cd ~/core && yarn
            test:coverage /integration/core-vote-report/ --coverageDirectory
            .coverage/integration/core-vote-report
      - run:
          name: Last 1000 lines of test output
          when: on_fail
          command: tail -n 1000 test_output.txt
      - run:
          name: Lint
          command: yarn lint
      - run:
          name: Codecov
          command: ./node_modules/.bin/codecov
  test-node12-integration-1:
    working_directory: ~/core
    environment:
      CORE_DB_DATABASE: ark_unitnet
      CORE_DB_USERNAME: ark
    docker:
      - image: 'circleci/node:12-browsers'
      - image: 'postgres:alpine'
        environment:
          POSTGRES_PASSWORD: password
          POSTGRES_DB: ark_unitnet
          POSTGRES_USER: ark
    steps:
      - checkout
      - run:
          name: Apt update
          command: >-
            sudo sh -c 'echo "deb http://ftp.debian.org/debian stable main
            contrib non-free" >> /etc/apt/sources.list' && sudo apt-get update
      - run:
          name: Install xsel & postgresql-client
          command: sudo apt-get install -q xsel postgresql-client
      - run:
          name: Generate cache key
          command: >-
            find ./packages/ -name package.json -print0 | sort -z | xargs -r0
            echo ./package.json ./__tests__/e2e/package.json | xargs md5sum |
            md5sum - > checksum.txt
      - restore_cache:
          key: 'core-node12-{{ checksum "checksum.txt" }}-1-2'
      - restore_cache:
          key: 'core-node12-{{ checksum "checksum.txt" }}-1-1'
      - run:
          name: Install and build packages
          command: yarn setup
      - save_cache:
          key: 'core-node12-{{ checksum "checksum.txt" }}-1-2'
          paths:
            - ./packages/core-json-rpc/node_modules
            - ./packages/core-logger/node_modules
            - ./packages/core-logger-pino/node_modules
            - ./packages/core-logger-signale/node_modules
            - ./packages/core-logger-winston/node_modules
            - ./packages/core-new-relic/node_modules
            - ./packages/core-p2p/node_modules
            - ./packages/core-snapshots/node_modules
            - ./packages/core-state/node_modules
            - ./packages/core-tester-cli/node_modules
            - ./packages/core-transaction-pool/node_modules
            - ./packages/core-transactions/node_modules
            - ./packages/core-utils/node_modules
            - ./packages/core-vote-report/node_modules
            - ./packages/core-wallet-api/node_modules
            - ./packages/core-webhooks/node_modules
            - ./packages/crypto/node_modules
            - ./node_modules
            - ./__tests__/e2e/node_modules
      - save_cache:
          key: 'core-node12-{{ checksum "checksum.txt" }}-1-1'
          paths:
            - ./packages/core/node_modules
            - ./packages/core-api/node_modules
            - ./packages/core-blockchain/node_modules
            - ./packages/core-container/node_modules
            - ./packages/core-database/node_modules
            - ./packages/core-database-postgres/node_modules
            - ./packages/core-elasticsearch/node_modules
            - ./packages/core-error-tracker-airbrake/node_modules
            - ./packages/core-error-tracker-bugsnag/node_modules
            - ./packages/core-error-tracker-raygun/node_modules
            - ./packages/core-error-tracker-rollbar/node_modules
            - ./packages/core-error-tracker-sentry/node_modules
            - ./packages/core-event-emitter/node_modules
            - ./packages/core-exchange-json-rpc/node_modules
            - ./packages/core-explorer/node_modules
            - ./packages/core-forger/node_modules
            - ./packages/core-http-utils/node_modules
            - ./packages/core-interfaces/node_modules
            - ./packages/core-jest-matchers/node_modules
      - run:
          name: Create .core/database directory
          command: mkdir -p $HOME/.core/database
      - run:
          name: core-json-rpc - integration
          command: >-
            cd ~/core/.circleci && ./rebuild-db.sh && cd ~/core && yarn
            test:coverage /integration/core-json-rpc/ --coverageDirectory
            .coverage/integration/core-json-rpc
      - run:
          name: core-p2p - integration
          command: >-
            cd ~/core/.circleci && ./rebuild-db.sh && cd ~/core && yarn
            test:coverage /integration/core-p2p/ --coverageDirectory
            .coverage/integration/core-p2p
      - run:
          name: core-tester-cli - integration
          command: >-
            cd ~/core/.circleci && ./rebuild-db.sh && cd ~/core && yarn
            test:coverage /integration/core-tester-cli/ --coverageDirectory
            .coverage/integration/core-tester-cli
      - run:
          name: core-transaction-pool - integration
          command: >-
            cd ~/core/.circleci && ./rebuild-db.sh && cd ~/core && yarn
            test:coverage /integration/core-transaction-pool/
            --coverageDirectory .coverage/integration/core-transaction-pool
      - run:
          name: core-vote-report - integration
          command: >-
            cd ~/core/.circleci && ./rebuild-db.sh && cd ~/core && yarn
            test:coverage /integration/core-vote-report/ --coverageDirectory
            .coverage/integration/core-vote-report
      - run:
          name: Last 1000 lines of test output
          when: on_fail
          command: tail -n 1000 test_output.txt
      - run:
          name: Lint
          command: yarn lint
      - run:
          name: Codecov
          command: ./node_modules/.bin/codecov
=======
    node10-unit:
        working_directory: ~/core
        docker:
            - image: "circleci/node:10"
        steps: &stepsUnit
            - checkout
            - run:
                  name: Apt update
                  command: >-
                      sudo sh -c 'echo "deb http://ftp.debian.org/debian stable main
                      contrib non-free" >> /etc/apt/sources.list' && sudo apt-get update
            - run:
                  name: Install xsel
                  command: sudo apt-get install -q xsel
            - restore_cache:
                  keys:
                      - v1-dependencies-{{ checksum "yarn.lock" }}
                      - v1-dependencies-
            - run:
                  name: Install and build packages
                  command: yarn setup
            - save_cache:
                  paths:
                      - node_modules
                  key: v1-dependencies-{{ checksum "yarn.lock" }}
            - run:
                  name: Create .core/database directory
                  command: mkdir -p $HOME/.core/database
            - run:
                  name: Unit tests
                  command: >-
                      cd ~/core && yarn test:unit:coverage --coverageDirectory
                      .coverage/unit/ --maxWorkers=2
            - run:
                  name: Last 1000 lines of test output
                  when: on_fail
                  command: tail -n 1000 test_output.txt
            - run:
                  name: Lint
                  command: yarn lint
            - run:
                  name: Codecov
                  command: ./node_modules/.bin/codecov
    node11-unit:
        working_directory: ~/core
        docker:
            - image: "circleci/node:11"
        steps: *stepsUnit
    node12-unit:
        working_directory: ~/core
        docker:
            - image: "circleci/node:12"
        steps: *stepsUnit
    node10-functional:
        working_directory: ~/core
        environment:
            CORE_DB_DATABASE: ark_unitnet
            CORE_DB_USERNAME: ark
        docker:
            - image: "circleci/node:10"
            - image: "postgres:alpine"
              environment:
                  POSTGRES_PASSWORD: password
                  POSTGRES_DB: ark_unitnet
                  POSTGRES_USER: ark
        steps: &stepsFunctional
            - checkout
            - run:
                  name: Apt update
                  command: >-
                      sudo sh -c 'echo "deb http://ftp.debian.org/debian stable main
                      contrib non-free" >> /etc/apt/sources.list' && sudo apt-get update
            - run:
                  name: Install xsel & postgresql-client
                  command: sudo apt-get install -q xsel postgresql-client
            - restore_cache:
                  keys:
                      - v1-dependencies-{{ checksum "yarn.lock" }}
                      - v1-dependencies-
            - run:
                  name: Install and build packages
                  command: yarn setup
            - save_cache:
                  paths:
                      - node_modules
                  key: v1-dependencies-{{ checksum "yarn.lock" }}
            - run:
                  name: Create .core/database directory
                  command: mkdir -p $HOME/.core/database
            - run:
                  name: Functional tests
                  command: >-
                      cd ~/core && yarn test:functional:coverage --coverageDirectory
                      .coverage/functional/
            - run:
                  name: Last 1000 lines of test output
                  when: on_fail
                  command: tail -n 1000 test_output.txt
            - run:
                  name: Lint
                  command: yarn lint
            - run:
                  name: Codecov
                  command: ./node_modules/.bin/codecov
    node11-functional:
        working_directory: ~/core
        environment:
            CORE_DB_DATABASE: ark_unitnet
            CORE_DB_USERNAME: ark
        docker:
            - image: "circleci/node:11"
            - image: "postgres:alpine"
              environment:
                  POSTGRES_PASSWORD: password
                  POSTGRES_DB: ark_unitnet
                  POSTGRES_USER: ark
        steps: *stepsFunctional
    node12-functional:
        working_directory: ~/core
        environment:
            CORE_DB_DATABASE: ark_unitnet
            CORE_DB_USERNAME: ark
        docker:
            - image: "circleci/node:12"
            - image: "postgres:alpine"
              environment:
                  POSTGRES_PASSWORD: password
                  POSTGRES_DB: ark_unitnet
                  POSTGRES_USER: ark
        steps: *stepsFunctional
    node10-integration:
        working_directory: ~/core
        environment:
            CORE_DB_DATABASE: ark_unitnet
            CORE_DB_USERNAME: ark
        docker:
            - image: "circleci/node:10"
            - image: "postgres:alpine"
              environment:
                  POSTGRES_PASSWORD: password
                  POSTGRES_DB: ark_unitnet
                  POSTGRES_USER: ark
        steps: &stepsIntegration
            - checkout
            - run:
                  name: Apt update
                  command: >-
                      sudo sh -c 'echo "deb http://ftp.debian.org/debian stable main
                      contrib non-free" >> /etc/apt/sources.list' && sudo apt-get update
            - run:
                  name: Install xsel & postgresql-client
                  command: sudo apt-get install -q xsel postgresql-client
            - restore_cache:
                  keys:
                      - v1-dependencies-{{ checksum "yarn.lock" }}
                      - v1-dependencies-
            - run:
                  name: Install and build packages
                  command: yarn setup
            - save_cache:
                  paths:
                      - node_modules
                  key: v1-dependencies-{{ checksum "yarn.lock" }}
            - run:
                  name: Create .core/database directory
                  command: mkdir -p $HOME/.core/database
            - run:
                  name: Integration tests
                  command: cd ~/core/.circleci && yarn test:integration:coverage --coverageDirectory .coverage/integration/
            - run:
                  name: Last 1000 lines of test output
                  when: on_fail
                  command: tail -n 1000 test_output.txt
            - run:
                  name: Lint
                  command: yarn lint
            - run:
                  name: Codecov
                  command: ./node_modules/.bin/codecov
    node11-integration:
        working_directory: ~/core
        environment:
            CORE_DB_DATABASE: ark_unitnet
            CORE_DB_USERNAME: ark
        docker:
            - image: "circleci/node:11"
            - image: "postgres:alpine"
              environment:
                  POSTGRES_PASSWORD: password
                  POSTGRES_DB: ark_unitnet
                  POSTGRES_USER: ark
        steps: *stepsIntegration
    node12-integration:
        working_directory: ~/core
        environment:
            CORE_DB_DATABASE: ark_unitnet
            CORE_DB_USERNAME: ark
        docker:
            - image: "circleci/node:12"
            - image: "postgres:alpine"
              environment:
                  POSTGRES_PASSWORD: password
                  POSTGRES_DB: ark_unitnet
                  POSTGRES_USER: ark
        steps: *stepsIntegration
    node10-benchmark:
        working_directory: ~/core
        docker:
            - image: "circleci/node:10"
        steps: &stepsBenchmark
            - checkout
            - run:
                  name: Apt update
                  command: >-
                      sudo sh -c 'echo "deb http://ftp.debian.org/debian stable main
                      contrib non-free" >> /etc/apt/sources.list' && sudo apt-get update
            - restore_cache:
                  keys:
                      - v1-dependencies-{{ checksum "yarn.lock" }}
                      - v1-dependencies-
            - run:
                  name: Install and build packages
                  command: yarn setup
            - save_cache:
                  paths:
                      - node_modules
                  key: v1-dependencies-{{ checksum "yarn.lock" }}
            - run:
                  name: Benchmark
                  command: cd ~/core && yarn bench
    node11-benchmark:
        working_directory: ~/core
        docker:
            - image: "circleci/node:11"
        steps: *stepsBenchmark
    node12-benchmark:
        working_directory: ~/core
        docker:
            - image: "circleci/node:12"
        steps: *stepsBenchmark
    node10-e2e:
        machine: true
        environment:
            USE_NVM_VERSION: "10"
        steps: &stepsE2E
            - checkout
            - run:
                  name: Install nvm $USE_NVM_VERSION
                  command: source ~/.bashrc && nvm install $USE_NVM_VERSION && nvm use $USE_NVM_VERSION
            - restore_cache:
                  keys:
                      - v1-dependencies-{{ checksum "yarn.lock" }}
                      - v1-dependencies-
            - run:
                  name: Install yarn
                  command: >-
                      curl -sS https://dl.yarnpkg.com/debian/pubkey.gpg | sudo apt-key add
                      - && echo "deb https://dl.yarnpkg.com/debian/ stable main" | sudo
                      tee /etc/apt/sources.list.d/yarn.list && sudo apt-get update && sudo
                      apt-get install yarn
            - run:
                  name: Docker swarm init
                  command: docker swarm init
            - run:
                  name: Install and build packages
                  command: >-
                      source ~/.bashrc && nvm use $USE_NVM_VERSION && yarn && yarn bootstrap && yarn
                      build && cd __tests__/e2e && yarn install
            - save_cache:
                  paths:
                      - node_modules
                  key: v1-dependencies-{{ checksum "yarn.lock" }}
            - run:
                  name: Generate files
                  command: >-
                      source ~/.bashrc && nvm use $USE_NVM_VERSION && node --version && cd __tests__/e2e
                      && yarn generate -c 3 -v $USE_NVM_VERSION
            - run:
                  name: Make scripts executable
                  command: >-
                      sudo chmod +x __tests__/e2e/dist/docker* && sudo chmod +x
                      __tests__/e2e/dist/node0/docker/testnet-e2e/entrypoint.sh && sudo
                      chmod +x __tests__/e2e/dist/node1/docker/testnet-e2e/entrypoint.sh
                      && sudo chmod +x
                      __tests__/e2e/dist/node2/docker/testnet-e2e/entrypoint.sh && sudo
                      chmod +x __tests__/e2e/dist/node0/ark.sh && sudo chmod +x
                      __tests__/e2e/dist/node1/ark.sh && sudo chmod +x
                      __tests__/e2e/dist/node2/ark.sh
            - run:
                  name: Docker init and start
                  command: cd __tests__/e2e/dist && ./docker-init.sh && ./docker-start.sh
            - run:
                  name: Wait 10 sec for docker containers to be up
                  command: sleep 10
            - run:
                  name: Run tests
                  command: >-
                      cd __tests__/e2e && sudo chown -R $USER:$USER ./dist/ && source
                      ~/.bashrc && nvm use $USE_NVM_VERSION && yarn run-tests -s scenario1
            - run:
                  name: Output results - node0
                  when: always
                  command: >-
                      cat __tests__/e2e/dist/node0/output.log && cat
                      __tests__/e2e/dist/node0/errors.log
            - run:
                  name: Output results - node1
                  when: always
                  command: >-
                      cat __tests__/e2e/dist/node1/output.log && cat
                      __tests__/e2e/dist/node1/errors.log
            - run:
                  name: Output results - node2
                  when: always
                  command: >-
                      cat __tests__/e2e/dist/node2/output.log && cat
                      __tests__/e2e/dist/node2/errors.log
    node11-e2e:
        machine: true
        environment:
            USE_NVM_VERSION: "11"
        steps: *stepsE2E
    node12-e2e:
        machine: true
        environment:
            USE_NVM_VERSION: "12"
        steps: *stepsE2E
>>>>>>> 50ded587
workflows:
    version: 2
    test:
        jobs:
            - node10-unit
            - node11-unit
            - node12-unit
            - node10-functional
            - node11-functional
            - node12-functional
            - node10-benchmark
            - node11-benchmark
            - node12-benchmark
            - node10-e2e
            - node11-e2e
            - node12-e2e
            - node10-integration
            - node11-integration
            - node12-integration<|MERGE_RESOLUTION|>--- conflicted
+++ resolved
@@ -1,1855 +1,5 @@
 version: 2
 jobs:
-<<<<<<< HEAD
-  test-node10-unit:
-    working_directory: ~/core
-    docker:
-      - image: 'circleci/node:10-browsers'
-    steps:
-      - checkout
-      - run:
-          name: Apt update
-          command: >-
-            sudo sh -c 'echo "deb http://ftp.debian.org/debian stable main
-            contrib non-free" >> /etc/apt/sources.list' && sudo apt-get update
-      - run:
-          name: Install xsel
-          command: sudo apt-get install -q xsel
-      - run:
-          name: Generate cache key
-          command: >-
-            find ./packages/ -name package.json -print0 | sort -z | xargs -r0
-            echo ./package.json ./__tests__/e2e/package.json | xargs md5sum |
-            md5sum - > checksum.txt
-      - restore_cache:
-          key: 'core-node10-{{ checksum "checksum.txt" }}-unit-2'
-      - restore_cache:
-          key: 'core-node10-{{ checksum "checksum.txt" }}-unit-1'
-      - run:
-          name: Install and build packages
-          command: yarn setup
-      - save_cache:
-          key: 'core-node10-{{ checksum "checksum.txt" }}-unit-2'
-          paths:
-            - ./packages/core-json-rpc/node_modules
-            - ./packages/core-logger/node_modules
-            - ./packages/core-logger-pino/node_modules
-            - ./packages/core-logger-signale/node_modules
-            - ./packages/core-logger-winston/node_modules
-            - ./packages/core-new-relic/node_modules
-            - ./packages/core-p2p/node_modules
-            - ./packages/core-snapshots/node_modules
-            - ./packages/core-state/node_modules
-            - ./packages/core-tester-cli/node_modules
-            - ./packages/core-transaction-pool/node_modules
-            - ./packages/core-transactions/node_modules
-            - ./packages/core-utils/node_modules
-            - ./packages/core-vote-report/node_modules
-            - ./packages/core-wallet-api/node_modules
-            - ./packages/core-webhooks/node_modules
-            - ./packages/crypto/node_modules
-            - ./node_modules
-            - ./__tests__/e2e/node_modules
-      - save_cache:
-          key: 'core-node10-{{ checksum "checksum.txt" }}-unit-1'
-          paths:
-            - ./packages/core/node_modules
-            - ./packages/core-api/node_modules
-            - ./packages/core-blockchain/node_modules
-            - ./packages/core-container/node_modules
-            - ./packages/core-database/node_modules
-            - ./packages/core-database-postgres/node_modules
-            - ./packages/core-elasticsearch/node_modules
-            - ./packages/core-error-tracker-airbrake/node_modules
-            - ./packages/core-error-tracker-bugsnag/node_modules
-            - ./packages/core-error-tracker-raygun/node_modules
-            - ./packages/core-error-tracker-rollbar/node_modules
-            - ./packages/core-error-tracker-sentry/node_modules
-            - ./packages/core-event-emitter/node_modules
-            - ./packages/core-exchange-json-rpc/node_modules
-            - ./packages/core-explorer/node_modules
-            - ./packages/core-forger/node_modules
-            - ./packages/core-http-utils/node_modules
-            - ./packages/core-interfaces/node_modules
-            - ./packages/core-jest-matchers/node_modules
-      - run:
-          name: Create .core/database directory
-          command: mkdir -p $HOME/.core/database
-      - run:
-          name: Unit tests
-          command: >-
-            cd ~/core && yarn test:unit:coverage --coverageDirectory
-            .coverage/unit/ --maxWorkers=2
-      - run:
-          name: Last 1000 lines of test output
-          when: on_fail
-          command: tail -n 1000 test_output.txt
-      - run:
-          name: Lint
-          command: yarn lint
-      - run:
-          name: Codecov
-          command: ./node_modules/.bin/codecov
-  test-node11-unit:
-    working_directory: ~/core
-    docker:
-      - image: 'circleci/node:11-browsers'
-    steps:
-      - checkout
-      - run:
-          name: Apt update
-          command: >-
-            sudo sh -c 'echo "deb http://ftp.debian.org/debian stable main
-            contrib non-free" >> /etc/apt/sources.list' && sudo apt-get update
-      - run:
-          name: Install xsel
-          command: sudo apt-get install -q xsel
-      - run:
-          name: Generate cache key
-          command: >-
-            find ./packages/ -name package.json -print0 | sort -z | xargs -r0
-            echo ./package.json ./__tests__/e2e/package.json | xargs md5sum |
-            md5sum - > checksum.txt
-      - restore_cache:
-          key: 'core-node11-{{ checksum "checksum.txt" }}-unit-2'
-      - restore_cache:
-          key: 'core-node11-{{ checksum "checksum.txt" }}-unit-1'
-      - run:
-          name: Install and build packages
-          command: yarn setup
-      - save_cache:
-          key: 'core-node11-{{ checksum "checksum.txt" }}-unit-2'
-          paths:
-            - ./packages/core-json-rpc/node_modules
-            - ./packages/core-logger/node_modules
-            - ./packages/core-logger-pino/node_modules
-            - ./packages/core-logger-signale/node_modules
-            - ./packages/core-logger-winston/node_modules
-            - ./packages/core-new-relic/node_modules
-            - ./packages/core-p2p/node_modules
-            - ./packages/core-snapshots/node_modules
-            - ./packages/core-state/node_modules
-            - ./packages/core-tester-cli/node_modules
-            - ./packages/core-transaction-pool/node_modules
-            - ./packages/core-transactions/node_modules
-            - ./packages/core-utils/node_modules
-            - ./packages/core-vote-report/node_modules
-            - ./packages/core-wallet-api/node_modules
-            - ./packages/core-webhooks/node_modules
-            - ./packages/crypto/node_modules
-            - ./node_modules
-            - ./__tests__/e2e/node_modules
-      - save_cache:
-          key: 'core-node11-{{ checksum "checksum.txt" }}-unit-1'
-          paths:
-            - ./packages/core/node_modules
-            - ./packages/core-api/node_modules
-            - ./packages/core-blockchain/node_modules
-            - ./packages/core-container/node_modules
-            - ./packages/core-database/node_modules
-            - ./packages/core-database-postgres/node_modules
-            - ./packages/core-elasticsearch/node_modules
-            - ./packages/core-error-tracker-airbrake/node_modules
-            - ./packages/core-error-tracker-bugsnag/node_modules
-            - ./packages/core-error-tracker-raygun/node_modules
-            - ./packages/core-error-tracker-rollbar/node_modules
-            - ./packages/core-error-tracker-sentry/node_modules
-            - ./packages/core-event-emitter/node_modules
-            - ./packages/core-exchange-json-rpc/node_modules
-            - ./packages/core-explorer/node_modules
-            - ./packages/core-forger/node_modules
-            - ./packages/core-http-utils/node_modules
-            - ./packages/core-interfaces/node_modules
-            - ./packages/core-jest-matchers/node_modules
-      - run:
-          name: Create .core/database directory
-          command: mkdir -p $HOME/.core/database
-      - run:
-          name: Unit tests
-          command: >-
-            cd ~/core && yarn test:unit:coverage --coverageDirectory
-            .coverage/unit/ --maxWorkers=2
-      - run:
-          name: Last 1000 lines of test output
-          when: on_fail
-          command: tail -n 1000 test_output.txt
-      - run:
-          name: Lint
-          command: yarn lint
-      - run:
-          name: Codecov
-          command: ./node_modules/.bin/codecov
-  test-node12-unit:
-    working_directory: ~/core
-    docker:
-      - image: 'circleci/node:12-browsers'
-    steps:
-      - checkout
-      - run:
-          name: Apt update
-          command: >-
-            sudo sh -c 'echo "deb http://ftp.debian.org/debian stable main
-            contrib non-free" >> /etc/apt/sources.list' && sudo apt-get update
-      - run:
-          name: Install xsel
-          command: sudo apt-get install -q xsel
-      - run:
-          name: Generate cache key
-          command: >-
-            find ./packages/ -name package.json -print0 | sort -z | xargs -r0
-            echo ./package.json ./__tests__/e2e/package.json | xargs md5sum |
-            md5sum - > checksum.txt
-      - restore_cache:
-          key: 'core-node12-{{ checksum "checksum.txt" }}-unit-2'
-      - restore_cache:
-          key: 'core-node12-{{ checksum "checksum.txt" }}-unit-1'
-      - run:
-          name: Install and build packages
-          command: yarn setup
-      - save_cache:
-          key: 'core-node12-{{ checksum "checksum.txt" }}-unit-2'
-          paths:
-            - ./packages/core-json-rpc/node_modules
-            - ./packages/core-logger/node_modules
-            - ./packages/core-logger-pino/node_modules
-            - ./packages/core-logger-signale/node_modules
-            - ./packages/core-logger-winston/node_modules
-            - ./packages/core-new-relic/node_modules
-            - ./packages/core-p2p/node_modules
-            - ./packages/core-snapshots/node_modules
-            - ./packages/core-state/node_modules
-            - ./packages/core-tester-cli/node_modules
-            - ./packages/core-transaction-pool/node_modules
-            - ./packages/core-transactions/node_modules
-            - ./packages/core-utils/node_modules
-            - ./packages/core-vote-report/node_modules
-            - ./packages/core-wallet-api/node_modules
-            - ./packages/core-webhooks/node_modules
-            - ./packages/crypto/node_modules
-            - ./node_modules
-            - ./__tests__/e2e/node_modules
-      - save_cache:
-          key: 'core-node12-{{ checksum "checksum.txt" }}-unit-1'
-          paths:
-            - ./packages/core/node_modules
-            - ./packages/core-api/node_modules
-            - ./packages/core-blockchain/node_modules
-            - ./packages/core-container/node_modules
-            - ./packages/core-database/node_modules
-            - ./packages/core-database-postgres/node_modules
-            - ./packages/core-elasticsearch/node_modules
-            - ./packages/core-error-tracker-airbrake/node_modules
-            - ./packages/core-error-tracker-bugsnag/node_modules
-            - ./packages/core-error-tracker-raygun/node_modules
-            - ./packages/core-error-tracker-rollbar/node_modules
-            - ./packages/core-error-tracker-sentry/node_modules
-            - ./packages/core-event-emitter/node_modules
-            - ./packages/core-exchange-json-rpc/node_modules
-            - ./packages/core-explorer/node_modules
-            - ./packages/core-forger/node_modules
-            - ./packages/core-http-utils/node_modules
-            - ./packages/core-interfaces/node_modules
-            - ./packages/core-jest-matchers/node_modules
-      - run:
-          name: Create .core/database directory
-          command: mkdir -p $HOME/.core/database
-      - run:
-          name: Unit tests
-          command: >-
-            cd ~/core && yarn test:unit:coverage --coverageDirectory
-            .coverage/unit/ --maxWorkers=2
-      - run:
-          name: Last 1000 lines of test output
-          when: on_fail
-          command: tail -n 1000 test_output.txt
-      - run:
-          name: Lint
-          command: yarn lint
-      - run:
-          name: Codecov
-          command: ./node_modules/.bin/codecov
-  test-node10-functional:
-    working_directory: ~/core
-    environment:
-      CORE_DB_DATABASE: ark_unitnet
-      CORE_DB_USERNAME: ark
-    docker:
-      - image: 'circleci/node:10-browsers'
-      - image: 'postgres:alpine'
-        environment:
-          POSTGRES_PASSWORD: password
-          POSTGRES_DB: ark_unitnet
-          POSTGRES_USER: ark
-    steps:
-      - checkout
-      - run:
-          name: Apt update
-          command: >-
-            sudo sh -c 'echo "deb http://ftp.debian.org/debian stable main
-            contrib non-free" >> /etc/apt/sources.list' && sudo apt-get update
-      - run:
-          name: Install xsel & postgresql-client
-          command: sudo apt-get install -q xsel postgresql-client
-      - run:
-          name: Generate cache key
-          command: >-
-            find ./packages/ -name package.json -print0 | sort -z | xargs -r0
-            echo ./package.json ./__tests__/e2e/package.json | xargs md5sum |
-            md5sum - > checksum.txt
-      - restore_cache:
-          key: 'core-node10-{{ checksum "checksum.txt" }}-functional-2'
-      - restore_cache:
-          key: 'core-node10-{{ checksum "checksum.txt" }}-functional-1'
-      - run:
-          name: Install and build packages
-          command: yarn setup
-      - save_cache:
-          key: 'core-node10-{{ checksum "checksum.txt" }}-functional-2'
-          paths:
-            - ./packages/core-json-rpc/node_modules
-            - ./packages/core-logger/node_modules
-            - ./packages/core-logger-pino/node_modules
-            - ./packages/core-logger-signale/node_modules
-            - ./packages/core-logger-winston/node_modules
-            - ./packages/core-new-relic/node_modules
-            - ./packages/core-p2p/node_modules
-            - ./packages/core-snapshots/node_modules
-            - ./packages/core-state/node_modules
-            - ./packages/core-tester-cli/node_modules
-            - ./packages/core-transaction-pool/node_modules
-            - ./packages/core-transactions/node_modules
-            - ./packages/core-utils/node_modules
-            - ./packages/core-vote-report/node_modules
-            - ./packages/core-wallet-api/node_modules
-            - ./packages/core-webhooks/node_modules
-            - ./packages/crypto/node_modules
-            - ./node_modules
-            - ./__tests__/e2e/node_modules
-      - save_cache:
-          key: 'core-node10-{{ checksum "checksum.txt" }}-functional-1'
-          paths:
-            - ./packages/core/node_modules
-            - ./packages/core-api/node_modules
-            - ./packages/core-blockchain/node_modules
-            - ./packages/core-container/node_modules
-            - ./packages/core-database/node_modules
-            - ./packages/core-database-postgres/node_modules
-            - ./packages/core-elasticsearch/node_modules
-            - ./packages/core-error-tracker-airbrake/node_modules
-            - ./packages/core-error-tracker-bugsnag/node_modules
-            - ./packages/core-error-tracker-raygun/node_modules
-            - ./packages/core-error-tracker-rollbar/node_modules
-            - ./packages/core-error-tracker-sentry/node_modules
-            - ./packages/core-event-emitter/node_modules
-            - ./packages/core-exchange-json-rpc/node_modules
-            - ./packages/core-explorer/node_modules
-            - ./packages/core-forger/node_modules
-            - ./packages/core-http-utils/node_modules
-            - ./packages/core-interfaces/node_modules
-            - ./packages/core-jest-matchers/node_modules
-      - run:
-          name: Create .core/database directory
-          command: mkdir -p $HOME/.core/database
-      - run:
-          name: Functional tests
-          command: >-
-            cd ~/core && yarn test:functional:coverage --coverageDirectory
-            .coverage/functional/
-      - run:
-          name: Last 1000 lines of test output
-          when: on_fail
-          command: tail -n 1000 test_output.txt
-      - run:
-          name: Lint
-          command: yarn lint
-      - run:
-          name: Codecov
-          command: ./node_modules/.bin/codecov
-  test-node11-functional:
-    working_directory: ~/core
-    environment:
-      CORE_DB_DATABASE: ark_unitnet
-      CORE_DB_USERNAME: ark
-    docker:
-      - image: 'circleci/node:11-browsers'
-      - image: 'postgres:alpine'
-        environment:
-          POSTGRES_PASSWORD: password
-          POSTGRES_DB: ark_unitnet
-          POSTGRES_USER: ark
-    steps:
-      - checkout
-      - run:
-          name: Apt update
-          command: >-
-            sudo sh -c 'echo "deb http://ftp.debian.org/debian stable main
-            contrib non-free" >> /etc/apt/sources.list' && sudo apt-get update
-      - run:
-          name: Install xsel & postgresql-client
-          command: sudo apt-get install -q xsel postgresql-client
-      - run:
-          name: Generate cache key
-          command: >-
-            find ./packages/ -name package.json -print0 | sort -z | xargs -r0
-            echo ./package.json ./__tests__/e2e/package.json | xargs md5sum |
-            md5sum - > checksum.txt
-      - restore_cache:
-          key: 'core-node11-{{ checksum "checksum.txt" }}-functional-2'
-      - restore_cache:
-          key: 'core-node11-{{ checksum "checksum.txt" }}-functional-1'
-      - run:
-          name: Install and build packages
-          command: yarn setup
-      - save_cache:
-          key: 'core-node11-{{ checksum "checksum.txt" }}-functional-2'
-          paths:
-            - ./packages/core-json-rpc/node_modules
-            - ./packages/core-logger/node_modules
-            - ./packages/core-logger-pino/node_modules
-            - ./packages/core-logger-signale/node_modules
-            - ./packages/core-logger-winston/node_modules
-            - ./packages/core-new-relic/node_modules
-            - ./packages/core-p2p/node_modules
-            - ./packages/core-snapshots/node_modules
-            - ./packages/core-state/node_modules
-            - ./packages/core-tester-cli/node_modules
-            - ./packages/core-transaction-pool/node_modules
-            - ./packages/core-transactions/node_modules
-            - ./packages/core-utils/node_modules
-            - ./packages/core-vote-report/node_modules
-            - ./packages/core-wallet-api/node_modules
-            - ./packages/core-webhooks/node_modules
-            - ./packages/crypto/node_modules
-            - ./node_modules
-            - ./__tests__/e2e/node_modules
-      - save_cache:
-          key: 'core-node11-{{ checksum "checksum.txt" }}-functional-1'
-          paths:
-            - ./packages/core/node_modules
-            - ./packages/core-api/node_modules
-            - ./packages/core-blockchain/node_modules
-            - ./packages/core-container/node_modules
-            - ./packages/core-database/node_modules
-            - ./packages/core-database-postgres/node_modules
-            - ./packages/core-elasticsearch/node_modules
-            - ./packages/core-error-tracker-airbrake/node_modules
-            - ./packages/core-error-tracker-bugsnag/node_modules
-            - ./packages/core-error-tracker-raygun/node_modules
-            - ./packages/core-error-tracker-rollbar/node_modules
-            - ./packages/core-error-tracker-sentry/node_modules
-            - ./packages/core-event-emitter/node_modules
-            - ./packages/core-exchange-json-rpc/node_modules
-            - ./packages/core-explorer/node_modules
-            - ./packages/core-forger/node_modules
-            - ./packages/core-http-utils/node_modules
-            - ./packages/core-interfaces/node_modules
-            - ./packages/core-jest-matchers/node_modules
-      - run:
-          name: Create .core/database directory
-          command: mkdir -p $HOME/.core/database
-      - run:
-          name: Functional tests
-          command: >-
-            cd ~/core && yarn test:functional:coverage --coverageDirectory
-            .coverage/functional/
-      - run:
-          name: Last 1000 lines of test output
-          when: on_fail
-          command: tail -n 1000 test_output.txt
-      - run:
-          name: Lint
-          command: yarn lint
-      - run:
-          name: Codecov
-          command: ./node_modules/.bin/codecov
-  test-node12-functional:
-    working_directory: ~/core
-    environment:
-      CORE_DB_DATABASE: ark_unitnet
-      CORE_DB_USERNAME: ark
-    docker:
-      - image: 'circleci/node:12-browsers'
-      - image: 'postgres:alpine'
-        environment:
-          POSTGRES_PASSWORD: password
-          POSTGRES_DB: ark_unitnet
-          POSTGRES_USER: ark
-    steps:
-      - checkout
-      - run:
-          name: Apt update
-          command: >-
-            sudo sh -c 'echo "deb http://ftp.debian.org/debian stable main
-            contrib non-free" >> /etc/apt/sources.list' && sudo apt-get update
-      - run:
-          name: Install xsel & postgresql-client
-          command: sudo apt-get install -q xsel postgresql-client
-      - run:
-          name: Generate cache key
-          command: >-
-            find ./packages/ -name package.json -print0 | sort -z | xargs -r0
-            echo ./package.json ./__tests__/e2e/package.json | xargs md5sum |
-            md5sum - > checksum.txt
-      - restore_cache:
-          key: 'core-node12-{{ checksum "checksum.txt" }}-functional-2'
-      - restore_cache:
-          key: 'core-node12-{{ checksum "checksum.txt" }}-functional-1'
-      - run:
-          name: Install and build packages
-          command: yarn setup
-      - save_cache:
-          key: 'core-node12-{{ checksum "checksum.txt" }}-functional-2'
-          paths:
-            - ./packages/core-json-rpc/node_modules
-            - ./packages/core-logger/node_modules
-            - ./packages/core-logger-pino/node_modules
-            - ./packages/core-logger-signale/node_modules
-            - ./packages/core-logger-winston/node_modules
-            - ./packages/core-new-relic/node_modules
-            - ./packages/core-p2p/node_modules
-            - ./packages/core-snapshots/node_modules
-            - ./packages/core-state/node_modules
-            - ./packages/core-tester-cli/node_modules
-            - ./packages/core-transaction-pool/node_modules
-            - ./packages/core-transactions/node_modules
-            - ./packages/core-utils/node_modules
-            - ./packages/core-vote-report/node_modules
-            - ./packages/core-wallet-api/node_modules
-            - ./packages/core-webhooks/node_modules
-            - ./packages/crypto/node_modules
-            - ./node_modules
-            - ./__tests__/e2e/node_modules
-      - save_cache:
-          key: 'core-node12-{{ checksum "checksum.txt" }}-functional-1'
-          paths:
-            - ./packages/core/node_modules
-            - ./packages/core-api/node_modules
-            - ./packages/core-blockchain/node_modules
-            - ./packages/core-container/node_modules
-            - ./packages/core-database/node_modules
-            - ./packages/core-database-postgres/node_modules
-            - ./packages/core-elasticsearch/node_modules
-            - ./packages/core-error-tracker-airbrake/node_modules
-            - ./packages/core-error-tracker-bugsnag/node_modules
-            - ./packages/core-error-tracker-raygun/node_modules
-            - ./packages/core-error-tracker-rollbar/node_modules
-            - ./packages/core-error-tracker-sentry/node_modules
-            - ./packages/core-event-emitter/node_modules
-            - ./packages/core-exchange-json-rpc/node_modules
-            - ./packages/core-explorer/node_modules
-            - ./packages/core-forger/node_modules
-            - ./packages/core-http-utils/node_modules
-            - ./packages/core-interfaces/node_modules
-            - ./packages/core-jest-matchers/node_modules
-      - run:
-          name: Create .core/database directory
-          command: mkdir -p $HOME/.core/database
-      - run:
-          name: Functional tests
-          command: >-
-            cd ~/core && yarn test:functional:coverage --coverageDirectory
-            .coverage/functional/
-      - run:
-          name: Last 1000 lines of test output
-          when: on_fail
-          command: tail -n 1000 test_output.txt
-      - run:
-          name: Lint
-          command: yarn lint
-      - run:
-          name: Codecov
-          command: ./node_modules/.bin/codecov
-  test-node10-integration-0:
-    working_directory: ~/core
-    environment:
-      CORE_DB_DATABASE: ark_unitnet
-      CORE_DB_USERNAME: ark
-    docker:
-      - image: 'circleci/node:10-browsers'
-      - image: 'postgres:alpine'
-        environment:
-          POSTGRES_PASSWORD: password
-          POSTGRES_DB: ark_unitnet
-          POSTGRES_USER: ark
-    steps:
-      - checkout
-      - run:
-          name: Apt update
-          command: >-
-            sudo sh -c 'echo "deb http://ftp.debian.org/debian stable main
-            contrib non-free" >> /etc/apt/sources.list' && sudo apt-get update
-      - run:
-          name: Install xsel & postgresql-client
-          command: sudo apt-get install -q xsel postgresql-client
-      - run:
-          name: Generate cache key
-          command: >-
-            find ./packages/ -name package.json -print0 | sort -z | xargs -r0
-            echo ./package.json ./__tests__/e2e/package.json | xargs md5sum |
-            md5sum - > checksum.txt
-      - restore_cache:
-          key: 'core-node10-{{ checksum "checksum.txt" }}-1-2'
-      - restore_cache:
-          key: 'core-node10-{{ checksum "checksum.txt" }}-1-1'
-      - run:
-          name: Install and build packages
-          command: yarn setup
-      - save_cache:
-          key: 'core-node10-{{ checksum "checksum.txt" }}-1-2'
-          paths:
-            - ./packages/core-json-rpc/node_modules
-            - ./packages/core-logger/node_modules
-            - ./packages/core-logger-pino/node_modules
-            - ./packages/core-logger-signale/node_modules
-            - ./packages/core-logger-winston/node_modules
-            - ./packages/core-new-relic/node_modules
-            - ./packages/core-p2p/node_modules
-            - ./packages/core-snapshots/node_modules
-            - ./packages/core-state/node_modules
-            - ./packages/core-tester-cli/node_modules
-            - ./packages/core-transaction-pool/node_modules
-            - ./packages/core-transactions/node_modules
-            - ./packages/core-utils/node_modules
-            - ./packages/core-vote-report/node_modules
-            - ./packages/core-wallet-api/node_modules
-            - ./packages/core-webhooks/node_modules
-            - ./packages/crypto/node_modules
-            - ./node_modules
-            - ./__tests__/e2e/node_modules
-      - save_cache:
-          key: 'core-node10-{{ checksum "checksum.txt" }}-1-1'
-          paths:
-            - ./packages/core/node_modules
-            - ./packages/core-api/node_modules
-            - ./packages/core-blockchain/node_modules
-            - ./packages/core-container/node_modules
-            - ./packages/core-database/node_modules
-            - ./packages/core-database-postgres/node_modules
-            - ./packages/core-elasticsearch/node_modules
-            - ./packages/core-error-tracker-airbrake/node_modules
-            - ./packages/core-error-tracker-bugsnag/node_modules
-            - ./packages/core-error-tracker-raygun/node_modules
-            - ./packages/core-error-tracker-rollbar/node_modules
-            - ./packages/core-error-tracker-sentry/node_modules
-            - ./packages/core-event-emitter/node_modules
-            - ./packages/core-exchange-json-rpc/node_modules
-            - ./packages/core-explorer/node_modules
-            - ./packages/core-forger/node_modules
-            - ./packages/core-http-utils/node_modules
-            - ./packages/core-interfaces/node_modules
-            - ./packages/core-jest-matchers/node_modules
-      - run:
-          name: Create .core/database directory
-          command: mkdir -p $HOME/.core/database
-      - run:
-          name: core-api - integration
-          command: >-
-            cd ~/core/.circleci && ./rebuild-db.sh && cd ~/core && yarn
-            test:coverage /integration/core-api/ --coverageDirectory
-            .coverage/integration/core-api
-      - run:
-          name: core-blockchain - integration
-          command: >-
-            cd ~/core/.circleci && ./rebuild-db.sh && cd ~/core && yarn
-            test:coverage /integration/core-blockchain/ --coverageDirectory
-            .coverage/integration/core-blockchain
-      - run:
-          name: core-database-postgres - integration
-          command: >-
-            cd ~/core/.circleci && ./rebuild-db.sh && cd ~/core && yarn
-            test:coverage /integration/core-database-postgres/
-            --coverageDirectory .coverage/integration/core-database-postgres
-      - run:
-          name: core-forger - integration
-          command: >-
-            cd ~/core/.circleci && ./rebuild-db.sh && cd ~/core && yarn
-            test:coverage /integration/core-forger/ --coverageDirectory
-            .coverage/integration/core-forger
-      - run:
-          name: Last 1000 lines of test output
-          when: on_fail
-          command: tail -n 1000 test_output.txt
-      - run:
-          name: Lint
-          command: yarn lint
-      - run:
-          name: Codecov
-          command: ./node_modules/.bin/codecov
-  test-node11-integration-0:
-    working_directory: ~/core
-    environment:
-      CORE_DB_DATABASE: ark_unitnet
-      CORE_DB_USERNAME: ark
-    docker:
-      - image: 'circleci/node:11-browsers'
-      - image: 'postgres:alpine'
-        environment:
-          POSTGRES_PASSWORD: password
-          POSTGRES_DB: ark_unitnet
-          POSTGRES_USER: ark
-    steps:
-      - checkout
-      - run:
-          name: Apt update
-          command: >-
-            sudo sh -c 'echo "deb http://ftp.debian.org/debian stable main
-            contrib non-free" >> /etc/apt/sources.list' && sudo apt-get update
-      - run:
-          name: Install xsel & postgresql-client
-          command: sudo apt-get install -q xsel postgresql-client
-      - run:
-          name: Generate cache key
-          command: >-
-            find ./packages/ -name package.json -print0 | sort -z | xargs -r0
-            echo ./package.json ./__tests__/e2e/package.json | xargs md5sum |
-            md5sum - > checksum.txt
-      - restore_cache:
-          key: 'core-node11-{{ checksum "checksum.txt" }}-1-2'
-      - restore_cache:
-          key: 'core-node11-{{ checksum "checksum.txt" }}-1-1'
-      - run:
-          name: Install and build packages
-          command: yarn setup
-      - save_cache:
-          key: 'core-node11-{{ checksum "checksum.txt" }}-1-2'
-          paths:
-            - ./packages/core-json-rpc/node_modules
-            - ./packages/core-logger/node_modules
-            - ./packages/core-logger-pino/node_modules
-            - ./packages/core-logger-signale/node_modules
-            - ./packages/core-logger-winston/node_modules
-            - ./packages/core-new-relic/node_modules
-            - ./packages/core-p2p/node_modules
-            - ./packages/core-snapshots/node_modules
-            - ./packages/core-state/node_modules
-            - ./packages/core-tester-cli/node_modules
-            - ./packages/core-transaction-pool/node_modules
-            - ./packages/core-transactions/node_modules
-            - ./packages/core-utils/node_modules
-            - ./packages/core-vote-report/node_modules
-            - ./packages/core-wallet-api/node_modules
-            - ./packages/core-webhooks/node_modules
-            - ./packages/crypto/node_modules
-            - ./node_modules
-            - ./__tests__/e2e/node_modules
-      - save_cache:
-          key: 'core-node11-{{ checksum "checksum.txt" }}-1-1'
-          paths:
-            - ./packages/core/node_modules
-            - ./packages/core-api/node_modules
-            - ./packages/core-blockchain/node_modules
-            - ./packages/core-container/node_modules
-            - ./packages/core-database/node_modules
-            - ./packages/core-database-postgres/node_modules
-            - ./packages/core-elasticsearch/node_modules
-            - ./packages/core-error-tracker-airbrake/node_modules
-            - ./packages/core-error-tracker-bugsnag/node_modules
-            - ./packages/core-error-tracker-raygun/node_modules
-            - ./packages/core-error-tracker-rollbar/node_modules
-            - ./packages/core-error-tracker-sentry/node_modules
-            - ./packages/core-event-emitter/node_modules
-            - ./packages/core-exchange-json-rpc/node_modules
-            - ./packages/core-explorer/node_modules
-            - ./packages/core-forger/node_modules
-            - ./packages/core-http-utils/node_modules
-            - ./packages/core-interfaces/node_modules
-            - ./packages/core-jest-matchers/node_modules
-      - run:
-          name: Create .core/database directory
-          command: mkdir -p $HOME/.core/database
-      - run:
-          name: core-api - integration
-          command: >-
-            cd ~/core/.circleci && ./rebuild-db.sh && cd ~/core && yarn
-            test:coverage /integration/core-api/ --coverageDirectory
-            .coverage/integration/core-api
-      - run:
-          name: core-blockchain - integration
-          command: >-
-            cd ~/core/.circleci && ./rebuild-db.sh && cd ~/core && yarn
-            test:coverage /integration/core-blockchain/ --coverageDirectory
-            .coverage/integration/core-blockchain
-      - run:
-          name: core-database-postgres - integration
-          command: >-
-            cd ~/core/.circleci && ./rebuild-db.sh && cd ~/core && yarn
-            test:coverage /integration/core-database-postgres/
-            --coverageDirectory .coverage/integration/core-database-postgres
-      - run:
-          name: core-forger - integration
-          command: >-
-            cd ~/core/.circleci && ./rebuild-db.sh && cd ~/core && yarn
-            test:coverage /integration/core-forger/ --coverageDirectory
-            .coverage/integration/core-forger
-      - run:
-          name: Last 1000 lines of test output
-          when: on_fail
-          command: tail -n 1000 test_output.txt
-      - run:
-          name: Lint
-          command: yarn lint
-      - run:
-          name: Codecov
-          command: ./node_modules/.bin/codecov
-  test-node12-integration-0:
-    working_directory: ~/core
-    environment:
-      CORE_DB_DATABASE: ark_unitnet
-      CORE_DB_USERNAME: ark
-    docker:
-      - image: 'circleci/node:12-browsers'
-      - image: 'postgres:alpine'
-        environment:
-          POSTGRES_PASSWORD: password
-          POSTGRES_DB: ark_unitnet
-          POSTGRES_USER: ark
-    steps:
-      - checkout
-      - run:
-          name: Apt update
-          command: >-
-            sudo sh -c 'echo "deb http://ftp.debian.org/debian stable main
-            contrib non-free" >> /etc/apt/sources.list' && sudo apt-get update
-      - run:
-          name: Install xsel & postgresql-client
-          command: sudo apt-get install -q xsel postgresql-client
-      - run:
-          name: Generate cache key
-          command: >-
-            find ./packages/ -name package.json -print0 | sort -z | xargs -r0
-            echo ./package.json ./__tests__/e2e/package.json | xargs md5sum |
-            md5sum - > checksum.txt
-      - restore_cache:
-          key: 'core-node12-{{ checksum "checksum.txt" }}-1-2'
-      - restore_cache:
-          key: 'core-node12-{{ checksum "checksum.txt" }}-1-1'
-      - run:
-          name: Install and build packages
-          command: yarn setup
-      - save_cache:
-          key: 'core-node12-{{ checksum "checksum.txt" }}-1-2'
-          paths:
-            - ./packages/core-json-rpc/node_modules
-            - ./packages/core-logger/node_modules
-            - ./packages/core-logger-pino/node_modules
-            - ./packages/core-logger-signale/node_modules
-            - ./packages/core-logger-winston/node_modules
-            - ./packages/core-new-relic/node_modules
-            - ./packages/core-p2p/node_modules
-            - ./packages/core-snapshots/node_modules
-            - ./packages/core-state/node_modules
-            - ./packages/core-tester-cli/node_modules
-            - ./packages/core-transaction-pool/node_modules
-            - ./packages/core-transactions/node_modules
-            - ./packages/core-utils/node_modules
-            - ./packages/core-vote-report/node_modules
-            - ./packages/core-wallet-api/node_modules
-            - ./packages/core-webhooks/node_modules
-            - ./packages/crypto/node_modules
-            - ./node_modules
-            - ./__tests__/e2e/node_modules
-      - save_cache:
-          key: 'core-node12-{{ checksum "checksum.txt" }}-1-1'
-          paths:
-            - ./packages/core/node_modules
-            - ./packages/core-api/node_modules
-            - ./packages/core-blockchain/node_modules
-            - ./packages/core-container/node_modules
-            - ./packages/core-database/node_modules
-            - ./packages/core-database-postgres/node_modules
-            - ./packages/core-elasticsearch/node_modules
-            - ./packages/core-error-tracker-airbrake/node_modules
-            - ./packages/core-error-tracker-bugsnag/node_modules
-            - ./packages/core-error-tracker-raygun/node_modules
-            - ./packages/core-error-tracker-rollbar/node_modules
-            - ./packages/core-error-tracker-sentry/node_modules
-            - ./packages/core-event-emitter/node_modules
-            - ./packages/core-exchange-json-rpc/node_modules
-            - ./packages/core-explorer/node_modules
-            - ./packages/core-forger/node_modules
-            - ./packages/core-http-utils/node_modules
-            - ./packages/core-interfaces/node_modules
-            - ./packages/core-jest-matchers/node_modules
-      - run:
-          name: Create .core/database directory
-          command: mkdir -p $HOME/.core/database
-      - run:
-          name: core-api - integration
-          command: >-
-            cd ~/core/.circleci && ./rebuild-db.sh && cd ~/core && yarn
-            test:coverage /integration/core-api/ --coverageDirectory
-            .coverage/integration/core-api
-      - run:
-          name: core-blockchain - integration
-          command: >-
-            cd ~/core/.circleci && ./rebuild-db.sh && cd ~/core && yarn
-            test:coverage /integration/core-blockchain/ --coverageDirectory
-            .coverage/integration/core-blockchain
-      - run:
-          name: core-database-postgres - integration
-          command: >-
-            cd ~/core/.circleci && ./rebuild-db.sh && cd ~/core && yarn
-            test:coverage /integration/core-database-postgres/
-            --coverageDirectory .coverage/integration/core-database-postgres
-      - run:
-          name: core-forger - integration
-          command: >-
-            cd ~/core/.circleci && ./rebuild-db.sh && cd ~/core && yarn
-            test:coverage /integration/core-forger/ --coverageDirectory
-            .coverage/integration/core-forger
-      - run:
-          name: Last 1000 lines of test output
-          when: on_fail
-          command: tail -n 1000 test_output.txt
-      - run:
-          name: Lint
-          command: yarn lint
-      - run:
-          name: Codecov
-          command: ./node_modules/.bin/codecov
-  test-node10-benchmark:
-    working_directory: ~/core
-    docker:
-      - image: 'circleci/node:10-browsers'
-    steps:
-      - checkout
-      - run:
-          name: Apt update
-          command: >-
-            sudo sh -c 'echo "deb http://ftp.debian.org/debian stable main
-            contrib non-free" >> /etc/apt/sources.list' && sudo apt-get update
-      - run:
-          name: Generate cache key
-          command: >-
-            find ./packages/ -name package.json -print0 | sort -z | xargs -r0
-            echo ./package.json ./__tests__/e2e/package.json | xargs md5sum |
-            md5sum - > checksum.txt
-      - restore_cache:
-          key: 'core-node10-{{ checksum "checksum.txt" }}-benchmark-2'
-      - restore_cache:
-          key: 'core-node10-{{ checksum "checksum.txt" }}-benchmark-1'
-      - run:
-          name: Install and build packages
-          command: yarn setup
-      - save_cache:
-          key: 'core-node10-{{ checksum "checksum.txt" }}-benchmark-2'
-          paths:
-            - ./packages/core-json-rpc/node_modules
-            - ./packages/core-logger/node_modules
-            - ./packages/core-logger-pino/node_modules
-            - ./packages/core-logger-signale/node_modules
-            - ./packages/core-logger-winston/node_modules
-            - ./packages/core-new-relic/node_modules
-            - ./packages/core-p2p/node_modules
-            - ./packages/core-snapshots/node_modules
-            - ./packages/core-state/node_modules
-            - ./packages/core-tester-cli/node_modules
-            - ./packages/core-transaction-pool/node_modules
-            - ./packages/core-transactions/node_modules
-            - ./packages/core-utils/node_modules
-            - ./packages/core-vote-report/node_modules
-            - ./packages/core-wallet-api/node_modules
-            - ./packages/core-webhooks/node_modules
-            - ./packages/crypto/node_modules
-            - ./node_modules
-            - ./__tests__/e2e/node_modules
-      - save_cache:
-          key: 'core-node10-{{ checksum "checksum.txt" }}-benchmark-1'
-          paths:
-            - ./packages/core/node_modules
-            - ./packages/core-api/node_modules
-            - ./packages/core-blockchain/node_modules
-            - ./packages/core-container/node_modules
-            - ./packages/core-database/node_modules
-            - ./packages/core-database-postgres/node_modules
-            - ./packages/core-elasticsearch/node_modules
-            - ./packages/core-error-tracker-airbrake/node_modules
-            - ./packages/core-error-tracker-bugsnag/node_modules
-            - ./packages/core-error-tracker-raygun/node_modules
-            - ./packages/core-error-tracker-rollbar/node_modules
-            - ./packages/core-error-tracker-sentry/node_modules
-            - ./packages/core-event-emitter/node_modules
-            - ./packages/core-exchange-json-rpc/node_modules
-            - ./packages/core-explorer/node_modules
-            - ./packages/core-forger/node_modules
-            - ./packages/core-http-utils/node_modules
-            - ./packages/core-interfaces/node_modules
-            - ./packages/core-jest-matchers/node_modules
-      - run:
-          name: Benchmark
-          command: cd ~/core && yarn bench
-  test-node11-benchmark:
-    working_directory: ~/core
-    docker:
-      - image: 'circleci/node:11-browsers'
-    steps:
-      - checkout
-      - run:
-          name: Apt update
-          command: >-
-            sudo sh -c 'echo "deb http://ftp.debian.org/debian stable main
-            contrib non-free" >> /etc/apt/sources.list' && sudo apt-get update
-      - run:
-          name: Generate cache key
-          command: >-
-            find ./packages/ -name package.json -print0 | sort -z | xargs -r0
-            echo ./package.json ./__tests__/e2e/package.json | xargs md5sum |
-            md5sum - > checksum.txt
-      - restore_cache:
-          key: 'core-node11-{{ checksum "checksum.txt" }}-benchmark-2'
-      - restore_cache:
-          key: 'core-node11-{{ checksum "checksum.txt" }}-benchmark-1'
-      - run:
-          name: Install and build packages
-          command: yarn setup
-      - save_cache:
-          key: 'core-node11-{{ checksum "checksum.txt" }}-benchmark-2'
-          paths:
-            - ./packages/core-json-rpc/node_modules
-            - ./packages/core-logger/node_modules
-            - ./packages/core-logger-pino/node_modules
-            - ./packages/core-logger-signale/node_modules
-            - ./packages/core-logger-winston/node_modules
-            - ./packages/core-new-relic/node_modules
-            - ./packages/core-p2p/node_modules
-            - ./packages/core-snapshots/node_modules
-            - ./packages/core-state/node_modules
-            - ./packages/core-tester-cli/node_modules
-            - ./packages/core-transaction-pool/node_modules
-            - ./packages/core-transactions/node_modules
-            - ./packages/core-utils/node_modules
-            - ./packages/core-vote-report/node_modules
-            - ./packages/core-wallet-api/node_modules
-            - ./packages/core-webhooks/node_modules
-            - ./packages/crypto/node_modules
-            - ./node_modules
-            - ./__tests__/e2e/node_modules
-      - save_cache:
-          key: 'core-node11-{{ checksum "checksum.txt" }}-benchmark-1'
-          paths:
-            - ./packages/core/node_modules
-            - ./packages/core-api/node_modules
-            - ./packages/core-blockchain/node_modules
-            - ./packages/core-container/node_modules
-            - ./packages/core-database/node_modules
-            - ./packages/core-database-postgres/node_modules
-            - ./packages/core-elasticsearch/node_modules
-            - ./packages/core-error-tracker-airbrake/node_modules
-            - ./packages/core-error-tracker-bugsnag/node_modules
-            - ./packages/core-error-tracker-raygun/node_modules
-            - ./packages/core-error-tracker-rollbar/node_modules
-            - ./packages/core-error-tracker-sentry/node_modules
-            - ./packages/core-event-emitter/node_modules
-            - ./packages/core-exchange-json-rpc/node_modules
-            - ./packages/core-explorer/node_modules
-            - ./packages/core-forger/node_modules
-            - ./packages/core-http-utils/node_modules
-            - ./packages/core-interfaces/node_modules
-            - ./packages/core-jest-matchers/node_modules
-      - run:
-          name: Benchmark
-          command: cd ~/core && yarn bench
-  test-node12-benchmark:
-    working_directory: ~/core
-    docker:
-      - image: 'circleci/node:12-browsers'
-    steps:
-      - checkout
-      - run:
-          name: Apt update
-          command: >-
-            sudo sh -c 'echo "deb http://ftp.debian.org/debian stable main
-            contrib non-free" >> /etc/apt/sources.list' && sudo apt-get update
-      - run:
-          name: Generate cache key
-          command: >-
-            find ./packages/ -name package.json -print0 | sort -z | xargs -r0
-            echo ./package.json ./__tests__/e2e/package.json | xargs md5sum |
-            md5sum - > checksum.txt
-      - restore_cache:
-          key: 'core-node12-{{ checksum "checksum.txt" }}-benchmark-2'
-      - restore_cache:
-          key: 'core-node12-{{ checksum "checksum.txt" }}-benchmark-1'
-      - run:
-          name: Install and build packages
-          command: yarn setup
-      - save_cache:
-          key: 'core-node12-{{ checksum "checksum.txt" }}-benchmark-2'
-          paths:
-            - ./packages/core-json-rpc/node_modules
-            - ./packages/core-logger/node_modules
-            - ./packages/core-logger-pino/node_modules
-            - ./packages/core-logger-signale/node_modules
-            - ./packages/core-logger-winston/node_modules
-            - ./packages/core-new-relic/node_modules
-            - ./packages/core-p2p/node_modules
-            - ./packages/core-snapshots/node_modules
-            - ./packages/core-state/node_modules
-            - ./packages/core-tester-cli/node_modules
-            - ./packages/core-transaction-pool/node_modules
-            - ./packages/core-transactions/node_modules
-            - ./packages/core-utils/node_modules
-            - ./packages/core-vote-report/node_modules
-            - ./packages/core-wallet-api/node_modules
-            - ./packages/core-webhooks/node_modules
-            - ./packages/crypto/node_modules
-            - ./node_modules
-            - ./__tests__/e2e/node_modules
-      - save_cache:
-          key: 'core-node12-{{ checksum "checksum.txt" }}-benchmark-1'
-          paths:
-            - ./packages/core/node_modules
-            - ./packages/core-api/node_modules
-            - ./packages/core-blockchain/node_modules
-            - ./packages/core-container/node_modules
-            - ./packages/core-database/node_modules
-            - ./packages/core-database-postgres/node_modules
-            - ./packages/core-elasticsearch/node_modules
-            - ./packages/core-error-tracker-airbrake/node_modules
-            - ./packages/core-error-tracker-bugsnag/node_modules
-            - ./packages/core-error-tracker-raygun/node_modules
-            - ./packages/core-error-tracker-rollbar/node_modules
-            - ./packages/core-error-tracker-sentry/node_modules
-            - ./packages/core-event-emitter/node_modules
-            - ./packages/core-exchange-json-rpc/node_modules
-            - ./packages/core-explorer/node_modules
-            - ./packages/core-forger/node_modules
-            - ./packages/core-http-utils/node_modules
-            - ./packages/core-interfaces/node_modules
-            - ./packages/core-jest-matchers/node_modules
-      - run:
-          name: Benchmark
-          command: cd ~/core && yarn bench
-  test-node10-e2e:
-    machine: true
-    steps:
-      - checkout
-      - run:
-          name: Install nvm 10
-          command: source ~/.bashrc && nvm install 10 && nvm use 10
-      - run:
-          name: Generate cache key
-          command: >-
-            find ./packages/ -name package.json -print0 | sort -z | xargs -r0
-            echo ./package.json ./__tests__/e2e/package.json | xargs md5sum |
-            md5sum - > checksum.txt
-      - restore_cache:
-          key: 'ark-node10-e2e-{{ checksum "checksum.txt" }}-1-2'
-      - restore_cache:
-          key: 'ark-node10-e2e-{{ checksum "checksum.txt" }}-1-1'
-      - run:
-          name: Install yarn
-          command: >-
-            curl -sS https://dl.yarnpkg.com/debian/pubkey.gpg | sudo apt-key add
-            - && echo "deb https://dl.yarnpkg.com/debian/ stable main" | sudo
-            tee /etc/apt/sources.list.d/yarn.list && sudo apt-get update && sudo
-            apt-get install yarn
-      - run:
-          name: Docker swarm init
-          command: docker swarm init
-      - run:
-          name: Install and build packages
-          command: >-
-            source ~/.bashrc && nvm use 10 && yarn && yarn bootstrap && yarn
-            build && cd __tests__/e2e && yarn install
-      - save_cache:
-          key: 'ark-node10-e2e-{{ checksum "checksum.txt" }}-1-2'
-          paths:
-            - ./packages/core-json-rpc/node_modules
-            - ./packages/core-logger/node_modules
-            - ./packages/core-logger-pino/node_modules
-            - ./packages/core-logger-signale/node_modules
-            - ./packages/core-logger-winston/node_modules
-            - ./packages/core-new-relic/node_modules
-            - ./packages/core-p2p/node_modules
-            - ./packages/core-snapshots/node_modules
-            - ./packages/core-state/node_modules
-            - ./packages/core-tester-cli/node_modules
-            - ./packages/core-transaction-pool/node_modules
-            - ./packages/core-transactions/node_modules
-            - ./packages/core-utils/node_modules
-            - ./packages/core-vote-report/node_modules
-            - ./packages/core-wallet-api/node_modules
-            - ./packages/core-webhooks/node_modules
-            - ./packages/crypto/node_modules
-            - ./node_modules
-            - ./__tests__/e2e/node_modules
-      - save_cache:
-          key: 'ark-node10-e2e-{{ checksum "checksum.txt" }}-1-1'
-          paths:
-            - ./packages/core/node_modules
-            - ./packages/core-api/node_modules
-            - ./packages/core-blockchain/node_modules
-            - ./packages/core-container/node_modules
-            - ./packages/core-database/node_modules
-            - ./packages/core-database-postgres/node_modules
-            - ./packages/core-elasticsearch/node_modules
-            - ./packages/core-error-tracker-airbrake/node_modules
-            - ./packages/core-error-tracker-bugsnag/node_modules
-            - ./packages/core-error-tracker-raygun/node_modules
-            - ./packages/core-error-tracker-rollbar/node_modules
-            - ./packages/core-error-tracker-sentry/node_modules
-            - ./packages/core-event-emitter/node_modules
-            - ./packages/core-exchange-json-rpc/node_modules
-            - ./packages/core-explorer/node_modules
-            - ./packages/core-forger/node_modules
-            - ./packages/core-http-utils/node_modules
-            - ./packages/core-interfaces/node_modules
-            - ./packages/core-jest-matchers/node_modules
-      - run:
-          name: Generate files
-          command: >-
-            source ~/.bashrc && nvm use 10 && node --version && cd __tests__/e2e
-            && yarn generate -c 3 -v 10
-      - run:
-          name: Make scripts executable
-          command: >-
-            sudo chmod +x __tests__/e2e/dist/docker* && sudo chmod +x
-            __tests__/e2e/dist/node0/docker/testnet-e2e/entrypoint.sh && sudo
-            chmod +x __tests__/e2e/dist/node1/docker/testnet-e2e/entrypoint.sh
-            && sudo chmod +x
-            __tests__/e2e/dist/node2/docker/testnet-e2e/entrypoint.sh && sudo
-            chmod +x __tests__/e2e/dist/node0/ark.sh && sudo chmod +x
-            __tests__/e2e/dist/node1/ark.sh && sudo chmod +x
-            __tests__/e2e/dist/node2/ark.sh
-      - run:
-          name: Docker init and start
-          command: cd __tests__/e2e/dist && ./docker-init.sh && ./docker-start.sh
-      - run:
-          name: Wait 10 sec for docker containers to be up
-          command: sleep 10
-      - run:
-          name: Run tests
-          command: >-
-            cd __tests__/e2e && sudo chown -R $USER:$USER ./dist/ && source
-            ~/.bashrc && nvm use 10 && yarn run-tests -s scenario1
-      - run:
-          name: Output results - node0
-          when: always
-          command: >-
-            cat __tests__/e2e/dist/node0/output.log && cat
-            __tests__/e2e/dist/node0/errors.log
-      - run:
-          name: Output results - node1
-          when: always
-          command: >-
-            cat __tests__/e2e/dist/node1/output.log && cat
-            __tests__/e2e/dist/node1/errors.log
-      - run:
-          name: Output results - node2
-          when: always
-          command: >-
-            cat __tests__/e2e/dist/node2/output.log && cat
-            __tests__/e2e/dist/node2/errors.log
-  test-node11-e2e:
-    machine: true
-    steps:
-      - checkout
-      - run:
-          name: Install nvm 11
-          command: source ~/.bashrc && nvm install 11 && nvm use 11
-      - run:
-          name: Generate cache key
-          command: >-
-            find ./packages/ -name package.json -print0 | sort -z | xargs -r0
-            echo ./package.json ./__tests__/e2e/package.json | xargs md5sum |
-            md5sum - > checksum.txt
-      - restore_cache:
-          key: 'ark-node11-e2e-{{ checksum "checksum.txt" }}-2-2'
-      - restore_cache:
-          key: 'ark-node11-e2e-{{ checksum "checksum.txt" }}-2-1'
-      - run:
-          name: Install yarn
-          command: >-
-            curl -sS https://dl.yarnpkg.com/debian/pubkey.gpg | sudo apt-key add
-            - && echo "deb https://dl.yarnpkg.com/debian/ stable main" | sudo
-            tee /etc/apt/sources.list.d/yarn.list && sudo apt-get update && sudo
-            apt-get install yarn
-      - run:
-          name: Docker swarm init
-          command: docker swarm init
-      - run:
-          name: Install and build packages
-          command: >-
-            source ~/.bashrc && nvm use 11 && yarn && yarn bootstrap && yarn
-            build && cd __tests__/e2e && yarn install
-      - save_cache:
-          key: 'ark-node11-e2e-{{ checksum "checksum.txt" }}-2-2'
-          paths:
-            - ./packages/core-json-rpc/node_modules
-            - ./packages/core-logger/node_modules
-            - ./packages/core-logger-pino/node_modules
-            - ./packages/core-logger-signale/node_modules
-            - ./packages/core-logger-winston/node_modules
-            - ./packages/core-new-relic/node_modules
-            - ./packages/core-p2p/node_modules
-            - ./packages/core-snapshots/node_modules
-            - ./packages/core-state/node_modules
-            - ./packages/core-tester-cli/node_modules
-            - ./packages/core-transaction-pool/node_modules
-            - ./packages/core-transactions/node_modules
-            - ./packages/core-utils/node_modules
-            - ./packages/core-vote-report/node_modules
-            - ./packages/core-wallet-api/node_modules
-            - ./packages/core-webhooks/node_modules
-            - ./packages/crypto/node_modules
-            - ./node_modules
-            - ./__tests__/e2e/node_modules
-      - save_cache:
-          key: 'ark-node11-e2e-{{ checksum "checksum.txt" }}-2-1'
-          paths:
-            - ./packages/core/node_modules
-            - ./packages/core-api/node_modules
-            - ./packages/core-blockchain/node_modules
-            - ./packages/core-container/node_modules
-            - ./packages/core-database/node_modules
-            - ./packages/core-database-postgres/node_modules
-            - ./packages/core-elasticsearch/node_modules
-            - ./packages/core-error-tracker-airbrake/node_modules
-            - ./packages/core-error-tracker-bugsnag/node_modules
-            - ./packages/core-error-tracker-raygun/node_modules
-            - ./packages/core-error-tracker-rollbar/node_modules
-            - ./packages/core-error-tracker-sentry/node_modules
-            - ./packages/core-event-emitter/node_modules
-            - ./packages/core-exchange-json-rpc/node_modules
-            - ./packages/core-explorer/node_modules
-            - ./packages/core-forger/node_modules
-            - ./packages/core-http-utils/node_modules
-            - ./packages/core-interfaces/node_modules
-            - ./packages/core-jest-matchers/node_modules
-      - run:
-          name: Generate files
-          command: >-
-            source ~/.bashrc && nvm use 11 && node --version && cd __tests__/e2e
-            && yarn generate -c 3 -v 11
-      - run:
-          name: Make scripts executable
-          command: >-
-            sudo chmod +x __tests__/e2e/dist/docker* && sudo chmod +x
-            __tests__/e2e/dist/node0/docker/testnet-e2e/entrypoint.sh && sudo
-            chmod +x __tests__/e2e/dist/node1/docker/testnet-e2e/entrypoint.sh
-            && sudo chmod +x
-            __tests__/e2e/dist/node2/docker/testnet-e2e/entrypoint.sh && sudo
-            chmod +x __tests__/e2e/dist/node0/ark.sh && sudo chmod +x
-            __tests__/e2e/dist/node1/ark.sh && sudo chmod +x
-            __tests__/e2e/dist/node2/ark.sh
-      - run:
-          name: Docker init and start
-          command: cd __tests__/e2e/dist && ./docker-init.sh && ./docker-start.sh
-      - run:
-          name: Wait 10 sec for docker containers to be up
-          command: sleep 10
-      - run:
-          name: Run tests
-          command: >-
-            cd __tests__/e2e && sudo chown -R $USER:$USER ./dist/ && source
-            ~/.bashrc && nvm use 11 && yarn run-tests -s scenario1
-      - run:
-          name: Output results - node0
-          when: always
-          command: >-
-            cat __tests__/e2e/dist/node0/output.log && cat
-            __tests__/e2e/dist/node0/errors.log
-      - run:
-          name: Output results - node1
-          when: always
-          command: >-
-            cat __tests__/e2e/dist/node1/output.log && cat
-            __tests__/e2e/dist/node1/errors.log
-      - run:
-          name: Output results - node2
-          when: always
-          command: >-
-            cat __tests__/e2e/dist/node2/output.log && cat
-            __tests__/e2e/dist/node2/errors.log
-  test-node12-e2e:
-    machine: true
-    steps:
-      - checkout
-      - run:
-          name: Install nvm 12
-          command: source ~/.bashrc && nvm install 12 && nvm use 12
-      - run:
-          name: Generate cache key
-          command: >-
-            find ./packages/ -name package.json -print0 | sort -z | xargs -r0
-            echo ./package.json ./__tests__/e2e/package.json | xargs md5sum |
-            md5sum - > checksum.txt
-      - restore_cache:
-          key: 'ark-node12-e2e-{{ checksum "checksum.txt" }}-2-2'
-      - restore_cache:
-          key: 'ark-node12-e2e-{{ checksum "checksum.txt" }}-2-1'
-      - run:
-          name: Install yarn
-          command: >-
-            curl -sS https://dl.yarnpkg.com/debian/pubkey.gpg | sudo apt-key add
-            - && echo "deb https://dl.yarnpkg.com/debian/ stable main" | sudo
-            tee /etc/apt/sources.list.d/yarn.list && sudo apt-get update && sudo
-            apt-get install yarn
-      - run:
-          name: Docker swarm init
-          command: docker swarm init
-      - run:
-          name: Install and build packages
-          command: >-
-            source ~/.bashrc && nvm use 12 && yarn && yarn bootstrap && yarn
-            build && cd __tests__/e2e && yarn install
-      - save_cache:
-          key: 'ark-node12-e2e-{{ checksum "checksum.txt" }}-2-2'
-          paths:
-            - ./packages/core-json-rpc/node_modules
-            - ./packages/core-logger/node_modules
-            - ./packages/core-logger-pino/node_modules
-            - ./packages/core-logger-signale/node_modules
-            - ./packages/core-logger-winston/node_modules
-            - ./packages/core-new-relic/node_modules
-            - ./packages/core-p2p/node_modules
-            - ./packages/core-snapshots/node_modules
-            - ./packages/core-state/node_modules
-            - ./packages/core-tester-cli/node_modules
-            - ./packages/core-transaction-pool/node_modules
-            - ./packages/core-transactions/node_modules
-            - ./packages/core-utils/node_modules
-            - ./packages/core-vote-report/node_modules
-            - ./packages/core-wallet-api/node_modules
-            - ./packages/core-webhooks/node_modules
-            - ./packages/crypto/node_modules
-            - ./node_modules
-            - ./__tests__/e2e/node_modules
-      - save_cache:
-          key: 'ark-node12-e2e-{{ checksum "checksum.txt" }}-2-1'
-          paths:
-            - ./packages/core/node_modules
-            - ./packages/core-api/node_modules
-            - ./packages/core-blockchain/node_modules
-            - ./packages/core-container/node_modules
-            - ./packages/core-database/node_modules
-            - ./packages/core-database-postgres/node_modules
-            - ./packages/core-elasticsearch/node_modules
-            - ./packages/core-error-tracker-airbrake/node_modules
-            - ./packages/core-error-tracker-bugsnag/node_modules
-            - ./packages/core-error-tracker-raygun/node_modules
-            - ./packages/core-error-tracker-rollbar/node_modules
-            - ./packages/core-error-tracker-sentry/node_modules
-            - ./packages/core-event-emitter/node_modules
-            - ./packages/core-exchange-json-rpc/node_modules
-            - ./packages/core-explorer/node_modules
-            - ./packages/core-forger/node_modules
-            - ./packages/core-http-utils/node_modules
-            - ./packages/core-interfaces/node_modules
-            - ./packages/core-jest-matchers/node_modules
-      - run:
-          name: Generate files
-          command: >-
-            source ~/.bashrc && nvm use 12 && node --version && cd __tests__/e2e
-            && yarn generate -c 3 -v 12
-      - run:
-          name: Make scripts executable
-          command: >-
-            sudo chmod +x __tests__/e2e/dist/docker* && sudo chmod +x
-            __tests__/e2e/dist/node0/docker/testnet-e2e/entrypoint.sh && sudo
-            chmod +x __tests__/e2e/dist/node1/docker/testnet-e2e/entrypoint.sh
-            && sudo chmod +x
-            __tests__/e2e/dist/node2/docker/testnet-e2e/entrypoint.sh && sudo
-            chmod +x __tests__/e2e/dist/node0/ark.sh && sudo chmod +x
-            __tests__/e2e/dist/node1/ark.sh && sudo chmod +x
-            __tests__/e2e/dist/node2/ark.sh
-      - run:
-          name: Docker init and start
-          command: cd __tests__/e2e/dist && ./docker-init.sh && ./docker-start.sh
-      - run:
-          name: Wait 10 sec for docker containers to be up
-          command: sleep 10
-      - run:
-          name: Run tests
-          command: >-
-            cd __tests__/e2e && sudo chown -R $USER:$USER ./dist/ && source
-            ~/.bashrc && nvm use 12 && yarn run-tests -s scenario1
-      - run:
-          name: Output results - node0
-          when: always
-          command: >-
-            cat __tests__/e2e/dist/node0/output.log && cat
-            __tests__/e2e/dist/node0/errors.log
-      - run:
-          name: Output results - node1
-          when: always
-          command: >-
-            cat __tests__/e2e/dist/node1/output.log && cat
-            __tests__/e2e/dist/node1/errors.log
-      - run:
-          name: Output results - node2
-          when: always
-          command: >-
-            cat __tests__/e2e/dist/node2/output.log && cat
-            __tests__/e2e/dist/node2/errors.log
-  test-node10-integration-1:
-    working_directory: ~/core
-    environment:
-      CORE_DB_DATABASE: ark_unitnet
-      CORE_DB_USERNAME: ark
-    docker:
-      - image: 'circleci/node:10-browsers'
-      - image: 'postgres:alpine'
-        environment:
-          POSTGRES_PASSWORD: password
-          POSTGRES_DB: ark_unitnet
-          POSTGRES_USER: ark
-    steps:
-      - checkout
-      - run:
-          name: Apt update
-          command: >-
-            sudo sh -c 'echo "deb http://ftp.debian.org/debian stable main
-            contrib non-free" >> /etc/apt/sources.list' && sudo apt-get update
-      - run:
-          name: Install xsel & postgresql-client
-          command: sudo apt-get install -q xsel postgresql-client
-      - run:
-          name: Generate cache key
-          command: >-
-            find ./packages/ -name package.json -print0 | sort -z | xargs -r0
-            echo ./package.json ./__tests__/e2e/package.json | xargs md5sum |
-            md5sum - > checksum.txt
-      - restore_cache:
-          key: 'core-node10-{{ checksum "checksum.txt" }}-1-2'
-      - restore_cache:
-          key: 'core-node10-{{ checksum "checksum.txt" }}-1-1'
-      - run:
-          name: Install and build packages
-          command: yarn setup
-      - save_cache:
-          key: 'core-node10-{{ checksum "checksum.txt" }}-1-2'
-          paths:
-            - ./packages/core-json-rpc/node_modules
-            - ./packages/core-logger/node_modules
-            - ./packages/core-logger-pino/node_modules
-            - ./packages/core-logger-signale/node_modules
-            - ./packages/core-logger-winston/node_modules
-            - ./packages/core-new-relic/node_modules
-            - ./packages/core-p2p/node_modules
-            - ./packages/core-snapshots/node_modules
-            - ./packages/core-state/node_modules
-            - ./packages/core-tester-cli/node_modules
-            - ./packages/core-transaction-pool/node_modules
-            - ./packages/core-transactions/node_modules
-            - ./packages/core-utils/node_modules
-            - ./packages/core-vote-report/node_modules
-            - ./packages/core-wallet-api/node_modules
-            - ./packages/core-webhooks/node_modules
-            - ./packages/crypto/node_modules
-            - ./node_modules
-            - ./__tests__/e2e/node_modules
-      - save_cache:
-          key: 'core-node10-{{ checksum "checksum.txt" }}-1-1'
-          paths:
-            - ./packages/core/node_modules
-            - ./packages/core-api/node_modules
-            - ./packages/core-blockchain/node_modules
-            - ./packages/core-container/node_modules
-            - ./packages/core-database/node_modules
-            - ./packages/core-database-postgres/node_modules
-            - ./packages/core-elasticsearch/node_modules
-            - ./packages/core-error-tracker-airbrake/node_modules
-            - ./packages/core-error-tracker-bugsnag/node_modules
-            - ./packages/core-error-tracker-raygun/node_modules
-            - ./packages/core-error-tracker-rollbar/node_modules
-            - ./packages/core-error-tracker-sentry/node_modules
-            - ./packages/core-event-emitter/node_modules
-            - ./packages/core-exchange-json-rpc/node_modules
-            - ./packages/core-explorer/node_modules
-            - ./packages/core-forger/node_modules
-            - ./packages/core-http-utils/node_modules
-            - ./packages/core-interfaces/node_modules
-            - ./packages/core-jest-matchers/node_modules
-      - run:
-          name: Create .core/database directory
-          command: mkdir -p $HOME/.core/database
-      - run:
-          name: core-json-rpc - integration
-          command: >-
-            cd ~/core/.circleci && ./rebuild-db.sh && cd ~/core && yarn
-            test:coverage /integration/core-json-rpc/ --coverageDirectory
-            .coverage/integration/core-json-rpc
-      - run:
-          name: core-p2p - integration
-          command: >-
-            cd ~/core/.circleci && ./rebuild-db.sh && cd ~/core && yarn
-            test:coverage /integration/core-p2p/ --coverageDirectory
-            .coverage/integration/core-p2p
-      - run:
-          name: core-tester-cli - integration
-          command: >-
-            cd ~/core/.circleci && ./rebuild-db.sh && cd ~/core && yarn
-            test:coverage /integration/core-tester-cli/ --coverageDirectory
-            .coverage/integration/core-tester-cli
-      - run:
-          name: core-transaction-pool - integration
-          command: >-
-            cd ~/core/.circleci && ./rebuild-db.sh && cd ~/core && yarn
-            test:coverage /integration/core-transaction-pool/
-            --coverageDirectory .coverage/integration/core-transaction-pool
-      - run:
-          name: core-vote-report - integration
-          command: >-
-            cd ~/core/.circleci && ./rebuild-db.sh && cd ~/core && yarn
-            test:coverage /integration/core-vote-report/ --coverageDirectory
-            .coverage/integration/core-vote-report
-      - run:
-          name: Last 1000 lines of test output
-          when: on_fail
-          command: tail -n 1000 test_output.txt
-      - run:
-          name: Lint
-          command: yarn lint
-      - run:
-          name: Codecov
-          command: ./node_modules/.bin/codecov
-  test-node11-integration-1:
-    working_directory: ~/core
-    environment:
-      CORE_DB_DATABASE: ark_unitnet
-      CORE_DB_USERNAME: ark
-    docker:
-      - image: 'circleci/node:11-browsers'
-      - image: 'postgres:alpine'
-        environment:
-          POSTGRES_PASSWORD: password
-          POSTGRES_DB: ark_unitnet
-          POSTGRES_USER: ark
-    steps:
-      - checkout
-      - run:
-          name: Apt update
-          command: >-
-            sudo sh -c 'echo "deb http://ftp.debian.org/debian stable main
-            contrib non-free" >> /etc/apt/sources.list' && sudo apt-get update
-      - run:
-          name: Install xsel & postgresql-client
-          command: sudo apt-get install -q xsel postgresql-client
-      - run:
-          name: Generate cache key
-          command: >-
-            find ./packages/ -name package.json -print0 | sort -z | xargs -r0
-            echo ./package.json ./__tests__/e2e/package.json | xargs md5sum |
-            md5sum - > checksum.txt
-      - restore_cache:
-          key: 'core-node11-{{ checksum "checksum.txt" }}-1-2'
-      - restore_cache:
-          key: 'core-node11-{{ checksum "checksum.txt" }}-1-1'
-      - run:
-          name: Install and build packages
-          command: yarn setup
-      - save_cache:
-          key: 'core-node11-{{ checksum "checksum.txt" }}-1-2'
-          paths:
-            - ./packages/core-json-rpc/node_modules
-            - ./packages/core-logger/node_modules
-            - ./packages/core-logger-pino/node_modules
-            - ./packages/core-logger-signale/node_modules
-            - ./packages/core-logger-winston/node_modules
-            - ./packages/core-new-relic/node_modules
-            - ./packages/core-p2p/node_modules
-            - ./packages/core-snapshots/node_modules
-            - ./packages/core-state/node_modules
-            - ./packages/core-tester-cli/node_modules
-            - ./packages/core-transaction-pool/node_modules
-            - ./packages/core-transactions/node_modules
-            - ./packages/core-utils/node_modules
-            - ./packages/core-vote-report/node_modules
-            - ./packages/core-wallet-api/node_modules
-            - ./packages/core-webhooks/node_modules
-            - ./packages/crypto/node_modules
-            - ./node_modules
-            - ./__tests__/e2e/node_modules
-      - save_cache:
-          key: 'core-node11-{{ checksum "checksum.txt" }}-1-1'
-          paths:
-            - ./packages/core/node_modules
-            - ./packages/core-api/node_modules
-            - ./packages/core-blockchain/node_modules
-            - ./packages/core-container/node_modules
-            - ./packages/core-database/node_modules
-            - ./packages/core-database-postgres/node_modules
-            - ./packages/core-elasticsearch/node_modules
-            - ./packages/core-error-tracker-airbrake/node_modules
-            - ./packages/core-error-tracker-bugsnag/node_modules
-            - ./packages/core-error-tracker-raygun/node_modules
-            - ./packages/core-error-tracker-rollbar/node_modules
-            - ./packages/core-error-tracker-sentry/node_modules
-            - ./packages/core-event-emitter/node_modules
-            - ./packages/core-exchange-json-rpc/node_modules
-            - ./packages/core-explorer/node_modules
-            - ./packages/core-forger/node_modules
-            - ./packages/core-http-utils/node_modules
-            - ./packages/core-interfaces/node_modules
-            - ./packages/core-jest-matchers/node_modules
-      - run:
-          name: Create .core/database directory
-          command: mkdir -p $HOME/.core/database
-      - run:
-          name: core-json-rpc - integration
-          command: >-
-            cd ~/core/.circleci && ./rebuild-db.sh && cd ~/core && yarn
-            test:coverage /integration/core-json-rpc/ --coverageDirectory
-            .coverage/integration/core-json-rpc
-      - run:
-          name: core-p2p - integration
-          command: >-
-            cd ~/core/.circleci && ./rebuild-db.sh && cd ~/core && yarn
-            test:coverage /integration/core-p2p/ --coverageDirectory
-            .coverage/integration/core-p2p
-      - run:
-          name: core-tester-cli - integration
-          command: >-
-            cd ~/core/.circleci && ./rebuild-db.sh && cd ~/core && yarn
-            test:coverage /integration/core-tester-cli/ --coverageDirectory
-            .coverage/integration/core-tester-cli
-      - run:
-          name: core-transaction-pool - integration
-          command: >-
-            cd ~/core/.circleci && ./rebuild-db.sh && cd ~/core && yarn
-            test:coverage /integration/core-transaction-pool/
-            --coverageDirectory .coverage/integration/core-transaction-pool
-      - run:
-          name: core-vote-report - integration
-          command: >-
-            cd ~/core/.circleci && ./rebuild-db.sh && cd ~/core && yarn
-            test:coverage /integration/core-vote-report/ --coverageDirectory
-            .coverage/integration/core-vote-report
-      - run:
-          name: Last 1000 lines of test output
-          when: on_fail
-          command: tail -n 1000 test_output.txt
-      - run:
-          name: Lint
-          command: yarn lint
-      - run:
-          name: Codecov
-          command: ./node_modules/.bin/codecov
-  test-node12-integration-1:
-    working_directory: ~/core
-    environment:
-      CORE_DB_DATABASE: ark_unitnet
-      CORE_DB_USERNAME: ark
-    docker:
-      - image: 'circleci/node:12-browsers'
-      - image: 'postgres:alpine'
-        environment:
-          POSTGRES_PASSWORD: password
-          POSTGRES_DB: ark_unitnet
-          POSTGRES_USER: ark
-    steps:
-      - checkout
-      - run:
-          name: Apt update
-          command: >-
-            sudo sh -c 'echo "deb http://ftp.debian.org/debian stable main
-            contrib non-free" >> /etc/apt/sources.list' && sudo apt-get update
-      - run:
-          name: Install xsel & postgresql-client
-          command: sudo apt-get install -q xsel postgresql-client
-      - run:
-          name: Generate cache key
-          command: >-
-            find ./packages/ -name package.json -print0 | sort -z | xargs -r0
-            echo ./package.json ./__tests__/e2e/package.json | xargs md5sum |
-            md5sum - > checksum.txt
-      - restore_cache:
-          key: 'core-node12-{{ checksum "checksum.txt" }}-1-2'
-      - restore_cache:
-          key: 'core-node12-{{ checksum "checksum.txt" }}-1-1'
-      - run:
-          name: Install and build packages
-          command: yarn setup
-      - save_cache:
-          key: 'core-node12-{{ checksum "checksum.txt" }}-1-2'
-          paths:
-            - ./packages/core-json-rpc/node_modules
-            - ./packages/core-logger/node_modules
-            - ./packages/core-logger-pino/node_modules
-            - ./packages/core-logger-signale/node_modules
-            - ./packages/core-logger-winston/node_modules
-            - ./packages/core-new-relic/node_modules
-            - ./packages/core-p2p/node_modules
-            - ./packages/core-snapshots/node_modules
-            - ./packages/core-state/node_modules
-            - ./packages/core-tester-cli/node_modules
-            - ./packages/core-transaction-pool/node_modules
-            - ./packages/core-transactions/node_modules
-            - ./packages/core-utils/node_modules
-            - ./packages/core-vote-report/node_modules
-            - ./packages/core-wallet-api/node_modules
-            - ./packages/core-webhooks/node_modules
-            - ./packages/crypto/node_modules
-            - ./node_modules
-            - ./__tests__/e2e/node_modules
-      - save_cache:
-          key: 'core-node12-{{ checksum "checksum.txt" }}-1-1'
-          paths:
-            - ./packages/core/node_modules
-            - ./packages/core-api/node_modules
-            - ./packages/core-blockchain/node_modules
-            - ./packages/core-container/node_modules
-            - ./packages/core-database/node_modules
-            - ./packages/core-database-postgres/node_modules
-            - ./packages/core-elasticsearch/node_modules
-            - ./packages/core-error-tracker-airbrake/node_modules
-            - ./packages/core-error-tracker-bugsnag/node_modules
-            - ./packages/core-error-tracker-raygun/node_modules
-            - ./packages/core-error-tracker-rollbar/node_modules
-            - ./packages/core-error-tracker-sentry/node_modules
-            - ./packages/core-event-emitter/node_modules
-            - ./packages/core-exchange-json-rpc/node_modules
-            - ./packages/core-explorer/node_modules
-            - ./packages/core-forger/node_modules
-            - ./packages/core-http-utils/node_modules
-            - ./packages/core-interfaces/node_modules
-            - ./packages/core-jest-matchers/node_modules
-      - run:
-          name: Create .core/database directory
-          command: mkdir -p $HOME/.core/database
-      - run:
-          name: core-json-rpc - integration
-          command: >-
-            cd ~/core/.circleci && ./rebuild-db.sh && cd ~/core && yarn
-            test:coverage /integration/core-json-rpc/ --coverageDirectory
-            .coverage/integration/core-json-rpc
-      - run:
-          name: core-p2p - integration
-          command: >-
-            cd ~/core/.circleci && ./rebuild-db.sh && cd ~/core && yarn
-            test:coverage /integration/core-p2p/ --coverageDirectory
-            .coverage/integration/core-p2p
-      - run:
-          name: core-tester-cli - integration
-          command: >-
-            cd ~/core/.circleci && ./rebuild-db.sh && cd ~/core && yarn
-            test:coverage /integration/core-tester-cli/ --coverageDirectory
-            .coverage/integration/core-tester-cli
-      - run:
-          name: core-transaction-pool - integration
-          command: >-
-            cd ~/core/.circleci && ./rebuild-db.sh && cd ~/core && yarn
-            test:coverage /integration/core-transaction-pool/
-            --coverageDirectory .coverage/integration/core-transaction-pool
-      - run:
-          name: core-vote-report - integration
-          command: >-
-            cd ~/core/.circleci && ./rebuild-db.sh && cd ~/core && yarn
-            test:coverage /integration/core-vote-report/ --coverageDirectory
-            .coverage/integration/core-vote-report
-      - run:
-          name: Last 1000 lines of test output
-          when: on_fail
-          command: tail -n 1000 test_output.txt
-      - run:
-          name: Lint
-          command: yarn lint
-      - run:
-          name: Codecov
-          command: ./node_modules/.bin/codecov
-=======
     node10-unit:
         working_directory: ~/core
         docker:
@@ -2177,7 +327,6 @@
         environment:
             USE_NVM_VERSION: "12"
         steps: *stepsE2E
->>>>>>> 50ded587
 workflows:
     version: 2
     test:
