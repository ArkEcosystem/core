--- conflicted
+++ resolved
@@ -43,11 +43,8 @@
             - ./packages/core-database-postgres/node_modules
             - ./packages/core-elasticsearch/node_modules
             - ./packages/core-error-tracker-bugsnag/node_modules
-<<<<<<< HEAD
             - ./packages/core-error-tracker-raygun/node_modules
-=======
             - ./packages/core-error-tracker-rollbar/node_modules
->>>>>>> 51f133bd
             - ./packages/core-error-tracker-sentry/node_modules
             - ./packages/core-event-emitter/node_modules
             - ./packages/core-forger/node_modules
@@ -128,11 +125,8 @@
             - ./packages/core-database-postgres/node_modules
             - ./packages/core-elasticsearch/node_modules
             - ./packages/core-error-tracker-bugsnag/node_modules
-<<<<<<< HEAD
             - ./packages/core-error-tracker-raygun/node_modules
-=======
             - ./packages/core-error-tracker-rollbar/node_modules
->>>>>>> 51f133bd
             - ./packages/core-error-tracker-sentry/node_modules
             - ./packages/core-event-emitter/node_modules
             - ./packages/core-forger/node_modules
@@ -213,11 +207,8 @@
             - ./packages/core-database-postgres/node_modules
             - ./packages/core-elasticsearch/node_modules
             - ./packages/core-error-tracker-bugsnag/node_modules
-<<<<<<< HEAD
             - ./packages/core-error-tracker-raygun/node_modules
-=======
             - ./packages/core-error-tracker-rollbar/node_modules
->>>>>>> 51f133bd
             - ./packages/core-error-tracker-sentry/node_modules
             - ./packages/core-event-emitter/node_modules
             - ./packages/core-forger/node_modules
@@ -323,11 +314,8 @@
             - ./packages/core-database-postgres/node_modules
             - ./packages/core-elasticsearch/node_modules
             - ./packages/core-error-tracker-bugsnag/node_modules
-<<<<<<< HEAD
             - ./packages/core-error-tracker-raygun/node_modules
-=======
             - ./packages/core-error-tracker-rollbar/node_modules
->>>>>>> 51f133bd
             - ./packages/core-error-tracker-sentry/node_modules
             - ./packages/core-event-emitter/node_modules
             - ./packages/core-forger/node_modules
@@ -427,11 +415,8 @@
             - ./packages/core-database-postgres/node_modules
             - ./packages/core-elasticsearch/node_modules
             - ./packages/core-error-tracker-bugsnag/node_modules
-<<<<<<< HEAD
             - ./packages/core-error-tracker-raygun/node_modules
-=======
             - ./packages/core-error-tracker-rollbar/node_modules
->>>>>>> 51f133bd
             - ./packages/core-error-tracker-sentry/node_modules
             - ./packages/core-event-emitter/node_modules
             - ./packages/core-forger/node_modules
@@ -537,11 +522,8 @@
             - ./packages/core-database-postgres/node_modules
             - ./packages/core-elasticsearch/node_modules
             - ./packages/core-error-tracker-bugsnag/node_modules
-<<<<<<< HEAD
             - ./packages/core-error-tracker-raygun/node_modules
-=======
             - ./packages/core-error-tracker-rollbar/node_modules
->>>>>>> 51f133bd
             - ./packages/core-error-tracker-sentry/node_modules
             - ./packages/core-event-emitter/node_modules
             - ./packages/core-forger/node_modules
