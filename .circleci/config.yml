version: 2
jobs:
  test-node10-0:
    working_directory: ~/ark-core
    docker:
      - image: 'circleci/node:10-browsers'
      - image: 'postgres:alpine'
        environment:
          POSTGRES_PASSWORD: password
          POSTGRES_DB: ark_development
          POSTGRES_USER: ark
    steps:
      - checkout
      - run:
          name: Apt update
          command: >-
            sudo sh -c 'echo "deb http://ftp.debian.org/debian stable main
            contrib non-free" >> /etc/apt/sources.list' && sudo apt-get update
      - run:
          name: Install xsel
          command: sudo apt-get install -q xsel
      - run:
          name: Generate cache key
          command: >-
            find ./packages/ -name package.json -print0 | sort -z | xargs -r0
            echo ./package.json | xargs md5sum | md5sum - > checksum.txt
      - restore_cache:
          key: 'core-node10-{{ checksum "checksum.txt" }}-1'
      - run:
          name: Install packages
          command: yarn
      - run:
          name: Build packages
          command: yarn build
      - save_cache:
          key: 'core-node10-{{ checksum "checksum.txt" }}-1'
          paths:
            - ./packages/.DS_Store/node_modules
            - ./packages/core/node_modules
            - ./packages/core-api/node_modules
            - ./packages/core-blockchain/node_modules
            - ./packages/core-config/node_modules
            - ./packages/core-container/node_modules
            - ./packages/core-database/node_modules
            - ./packages/core-database-postgres/node_modules
            - ./packages/core-debugger-cli/node_modules
            - ./packages/core-deployer/node_modules
            - ./packages/core-elasticsearch/node_modules
            - ./packages/core-error-tracker-bugsnag/node_modules
            - ./packages/core-error-tracker-sentry/node_modules
            - ./packages/core-event-emitter/node_modules
            - ./packages/core-forger/node_modules
            - ./packages/core-graphql/node_modules
            - ./packages/core-http-utils/node_modules
            - ./packages/core-json-rpc/node_modules
            - ./packages/core-logger/node_modules
            - ./packages/core-logger-winston/node_modules
            - ./packages/core-p2p/node_modules
            - ./packages/core-snapshots/node_modules
            - ./packages/core-snapshots-cli/node_modules
            - ./packages/core-test-utils/node_modules
            - ./packages/core-tester-cli/node_modules
            - ./packages/core-transaction-pool/node_modules
            - ./packages/core-utils/node_modules
            - ./packages/core-vote-report/node_modules
            - ./packages/core-webhooks/node_modules
            - ./packages/crypto/node_modules
            - ./node_modules
      - run:
          name: Create .ark/database directory
          command: mkdir -p $HOME/.ark/database
      - run:
          name: Test
          command: >
            ./node_modules/.bin/cross-env ARK_ENV=test ./node_modules/.bin/jest
<<<<<<< HEAD
            ./packages/core-vote-report/ ./packages/core-tester-cli/
            ./packages/core-snapshots/ ./packages/core-logger/
            ./packages/core-graphql/ ./packages/core-error-tracker-sentry/
            ./packages/core-deployer/ ./packages/core-database/
            ./packages/core-blockchain/ ./packages/.DS_Store/
=======
            ./packages/core-vote-report/ ./packages/core-transaction-pool/
            ./packages/core-snapshots-cli/ ./packages/core-logger-winston/
            ./packages/core-api/ ./packages/core-event-emitter/
            ./packages/core-elasticsearch/ ./packages/core-database-postgres/
            ./packages/core-config/ ./packages/core-http-utils/
>>>>>>> 2967118a
            --detectOpenHandles --runInBand --forceExit --ci --coverage | tee
            test_output.txt
      - run:
          name: Last 1000 lines of test output
          when: on_fail
          command: tail -n 1000 test_output.txt
      - run:
          name: Codecov
          command: ./node_modules/.bin/codecov
  test-node10-1:
    working_directory: ~/ark-core
    docker:
      - image: 'circleci/node:10-browsers'
      - image: 'postgres:alpine'
        environment:
          POSTGRES_PASSWORD: password
          POSTGRES_DB: ark_development
          POSTGRES_USER: ark
    steps:
      - checkout
      - run:
          name: Apt update
          command: >-
            sudo sh -c 'echo "deb http://ftp.debian.org/debian stable main
            contrib non-free" >> /etc/apt/sources.list' && sudo apt-get update
      - run:
          name: Install xsel
          command: sudo apt-get install -q xsel
      - run:
          name: Generate cache key
          command: >-
            find ./packages/ -name package.json -print0 | sort -z | xargs -r0
            echo ./package.json | xargs md5sum | md5sum - > checksum.txt
      - restore_cache:
          key: 'core-node10-{{ checksum "checksum.txt" }}-1'
      - run:
          name: Install packages
          command: yarn
      - run:
          name: Build packages
          command: yarn build
      - save_cache:
          key: 'core-node10-{{ checksum "checksum.txt" }}-1'
          paths:
            - ./packages/.DS_Store/node_modules
            - ./packages/core/node_modules
            - ./packages/core-api/node_modules
            - ./packages/core-blockchain/node_modules
            - ./packages/core-config/node_modules
            - ./packages/core-container/node_modules
            - ./packages/core-database/node_modules
            - ./packages/core-database-postgres/node_modules
            - ./packages/core-debugger-cli/node_modules
            - ./packages/core-deployer/node_modules
            - ./packages/core-elasticsearch/node_modules
            - ./packages/core-error-tracker-bugsnag/node_modules
            - ./packages/core-error-tracker-sentry/node_modules
            - ./packages/core-event-emitter/node_modules
            - ./packages/core-forger/node_modules
            - ./packages/core-graphql/node_modules
            - ./packages/core-http-utils/node_modules
            - ./packages/core-json-rpc/node_modules
            - ./packages/core-logger/node_modules
            - ./packages/core-logger-winston/node_modules
            - ./packages/core-p2p/node_modules
            - ./packages/core-snapshots/node_modules
            - ./packages/core-snapshots-cli/node_modules
            - ./packages/core-test-utils/node_modules
            - ./packages/core-tester-cli/node_modules
            - ./packages/core-transaction-pool/node_modules
            - ./packages/core-utils/node_modules
            - ./packages/core-vote-report/node_modules
            - ./packages/core-webhooks/node_modules
            - ./packages/crypto/node_modules
            - ./node_modules
      - run:
          name: Create .ark/database directory
          command: mkdir -p $HOME/.ark/database
      - run:
          name: Test
          command: >
            ./node_modules/.bin/cross-env ARK_ENV=test ./node_modules/.bin/jest
<<<<<<< HEAD
            ./packages/core-webhooks/ ./packages/core-transaction-pool/
            ./packages/core-snapshots-cli/ ./packages/core-logger-winston/
            ./packages/core-http-utils/ ./packages/core-event-emitter/
            ./packages/core-elasticsearch/ ./packages/core-database-postgres/
            ./packages/core-config/ ./packages/core/ --detectOpenHandles
=======
            ./packages/core-webhooks/ ./packages/core-transaction-pool-mem/
            ./packages/core-test-utils/ ./packages/core-p2p/
            ./packages/core-json-rpc/ ./packages/core-forger/
            ./packages/core-error-tracker-bugsnag/ ./packages/core-debugger-cli/
            ./packages/core-container/ ./packages/core/ --detectOpenHandles
>>>>>>> 2967118a
            --runInBand --forceExit --ci --coverage | tee test_output.txt
      - run:
          name: Last 1000 lines of test output
          when: on_fail
          command: tail -n 1000 test_output.txt
      - run:
          name: Codecov
          command: ./node_modules/.bin/codecov
  test-node10-2:
    working_directory: ~/ark-core
    docker:
      - image: 'circleci/node:10-browsers'
      - image: 'postgres:alpine'
        environment:
          POSTGRES_PASSWORD: password
          POSTGRES_DB: ark_development
          POSTGRES_USER: ark
    steps:
      - checkout
      - run:
          name: Apt update
          command: >-
            sudo sh -c 'echo "deb http://ftp.debian.org/debian stable main
            contrib non-free" >> /etc/apt/sources.list' && sudo apt-get update
      - run:
          name: Install xsel
          command: sudo apt-get install -q xsel
      - run:
          name: Generate cache key
          command: >-
            find ./packages/ -name package.json -print0 | sort -z | xargs -r0
            echo ./package.json | xargs md5sum | md5sum - > checksum.txt
      - restore_cache:
          key: 'core-node10-{{ checksum "checksum.txt" }}-1'
      - run:
          name: Install packages
          command: yarn
      - run:
          name: Build packages
          command: yarn build
      - save_cache:
          key: 'core-node10-{{ checksum "checksum.txt" }}-1'
          paths:
            - ./packages/.DS_Store/node_modules
            - ./packages/core/node_modules
            - ./packages/core-api/node_modules
            - ./packages/core-blockchain/node_modules
            - ./packages/core-config/node_modules
            - ./packages/core-container/node_modules
            - ./packages/core-database/node_modules
            - ./packages/core-database-postgres/node_modules
            - ./packages/core-debugger-cli/node_modules
            - ./packages/core-deployer/node_modules
            - ./packages/core-elasticsearch/node_modules
            - ./packages/core-error-tracker-bugsnag/node_modules
            - ./packages/core-error-tracker-sentry/node_modules
            - ./packages/core-event-emitter/node_modules
            - ./packages/core-forger/node_modules
            - ./packages/core-graphql/node_modules
            - ./packages/core-http-utils/node_modules
            - ./packages/core-json-rpc/node_modules
            - ./packages/core-logger/node_modules
            - ./packages/core-logger-winston/node_modules
            - ./packages/core-p2p/node_modules
            - ./packages/core-snapshots/node_modules
            - ./packages/core-snapshots-cli/node_modules
            - ./packages/core-test-utils/node_modules
            - ./packages/core-tester-cli/node_modules
            - ./packages/core-transaction-pool/node_modules
            - ./packages/core-utils/node_modules
            - ./packages/core-vote-report/node_modules
            - ./packages/core-webhooks/node_modules
            - ./packages/crypto/node_modules
            - ./node_modules
      - run:
          name: Create .ark/database directory
          command: mkdir -p $HOME/.ark/database
      - run:
          name: Test
          command: >
            ./node_modules/.bin/cross-env ARK_ENV=test ./node_modules/.bin/jest
            ./packages/crypto/ ./packages/core-utils/
            ./packages/core-test-utils/ ./packages/core-p2p/
            ./packages/core-json-rpc/ ./packages/core-forger/
            ./packages/core-error-tracker-bugsnag/ ./packages/core-debugger-cli/
            ./packages/core-container/ ./packages/core-api/ --detectOpenHandles
            --runInBand --forceExit --ci --coverage | tee test_output.txt
      - run:
          name: Last 1000 lines of test output
          when: on_fail
          command: tail -n 1000 test_output.txt
      - run:
          name: Codecov
          command: ./node_modules/.bin/codecov
workflows:
  version: 2
  build_and_test:
    jobs:
      - test-node10-0
      - test-node10-1
      - test-node10-2<|MERGE_RESOLUTION|>--- conflicted
+++ resolved
@@ -73,19 +73,11 @@
           name: Test
           command: >
             ./node_modules/.bin/cross-env ARK_ENV=test ./node_modules/.bin/jest
-<<<<<<< HEAD
-            ./packages/core-vote-report/ ./packages/core-tester-cli/
-            ./packages/core-snapshots/ ./packages/core-logger/
-            ./packages/core-graphql/ ./packages/core-error-tracker-sentry/
-            ./packages/core-deployer/ ./packages/core-database/
-            ./packages/core-blockchain/ ./packages/.DS_Store/
-=======
             ./packages/core-vote-report/ ./packages/core-transaction-pool/
             ./packages/core-snapshots-cli/ ./packages/core-logger-winston/
             ./packages/core-api/ ./packages/core-event-emitter/
             ./packages/core-elasticsearch/ ./packages/core-database-postgres/
             ./packages/core-config/ ./packages/core-http-utils/
->>>>>>> 2967118a
             --detectOpenHandles --runInBand --forceExit --ci --coverage | tee
             test_output.txt
       - run:
@@ -168,19 +160,11 @@
           name: Test
           command: >
             ./node_modules/.bin/cross-env ARK_ENV=test ./node_modules/.bin/jest
-<<<<<<< HEAD
-            ./packages/core-webhooks/ ./packages/core-transaction-pool/
-            ./packages/core-snapshots-cli/ ./packages/core-logger-winston/
-            ./packages/core-http-utils/ ./packages/core-event-emitter/
-            ./packages/core-elasticsearch/ ./packages/core-database-postgres/
-            ./packages/core-config/ ./packages/core/ --detectOpenHandles
-=======
             ./packages/core-webhooks/ ./packages/core-transaction-pool-mem/
             ./packages/core-test-utils/ ./packages/core-p2p/
             ./packages/core-json-rpc/ ./packages/core-forger/
             ./packages/core-error-tracker-bugsnag/ ./packages/core-debugger-cli/
             ./packages/core-container/ ./packages/core/ --detectOpenHandles
->>>>>>> 2967118a
             --runInBand --forceExit --ci --coverage | tee test_output.txt
       - run:
           name: Last 1000 lines of test output
