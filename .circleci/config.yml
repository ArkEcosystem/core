version: 2
jobs:
  test-node10-0:
    working_directory: ~/ark-core
    docker:
      - image: 'circleci/node:10-browsers'
      - image: 'postgres:alpine'
        environment:
          POSTGRES_PASSWORD: password
          POSTGRES_DB: ark_development
          POSTGRES_USER: ark
    steps:
      - checkout
      - run:
          name: Apt update
          command: >-
            sudo sh -c 'echo "deb http://ftp.debian.org/debian stable main
            contrib non-free" >> /etc/apt/sources.list' && sudo apt-get update
      - run:
          name: Install xsel
          command: sudo apt-get install -q xsel
      - run:
          name: Generate cache key
          command: >-
            find ./packages/ -name package.json -print0 | sort -z | xargs -r0
            echo ./package.json | xargs md5sum | md5sum - > checksum.txt
      - restore_cache:
          key: 'core-node10-{{ checksum "checksum.txt" }}-1'
      - run:
          name: Install and build packages
          command: yarn setup
      - save_cache:
          key: 'core-node10-{{ checksum "checksum.txt" }}-1'
          paths:
            - ./packages/core/node_modules
            - ./packages/core-api/node_modules
            - ./packages/core-blockchain/node_modules
            - ./packages/core-container/node_modules
            - ./packages/core-database/node_modules
            - ./packages/core-database-postgres/node_modules
            - ./packages/core-debugger-cli/node_modules
            - ./packages/core-elasticsearch/node_modules
            - ./packages/core-error-tracker-bugsnag/node_modules
            - ./packages/core-error-tracker-sentry/node_modules
            - ./packages/core-event-emitter/node_modules
            - ./packages/core-forger/node_modules
            - ./packages/core-graphql/node_modules
            - ./packages/core-http-utils/node_modules
            - ./packages/core-interfaces/node_modules
            - ./packages/core-jest-matchers/node_modules
            - ./packages/core-json-rpc/node_modules
            - ./packages/core-logger/node_modules
            - ./packages/core-logger-winston/node_modules
            - ./packages/core-p2p/node_modules
            - ./packages/core-snapshots/node_modules
            - ./packages/core-snapshots-cli/node_modules
            - ./packages/core-test-utils/node_modules
            - ./packages/core-tester-cli/node_modules
            - ./packages/core-transaction-pool/node_modules
            - ./packages/core-utils/node_modules
            - ./packages/core-vote-report/node_modules
            - ./packages/core-webhooks/node_modules
            - ./packages/crypto/node_modules
            - ./node_modules
      - run:
          name: Create .ark/database directory
          command: mkdir -p $HOME/.ark/database
      - run:
          name: core-webhooks
          command: 'cd ~/ark-core/packages/core-webhooks && yarn test:coverage'
      - run:
          name: core-transaction-pool
          command: 'cd ~/ark-core/packages/core-transaction-pool && yarn test:coverage'
      - run:
          name: core-logger-winston
          command: 'cd ~/ark-core/packages/core-logger-winston && yarn test:coverage'
      - run:
<<<<<<< HEAD
=======
          name: core-jest-matchers
          command: 'cd ~/ark-core/packages/core-jest-matchers && yarn test:coverage'
      - run:
>>>>>>> 86a4a2f9
          name: core-graphql
          command: 'cd ~/ark-core/packages/core-graphql && yarn test:coverage'
      - run:
          name: core-debugger-cli
          command: 'cd ~/ark-core/packages/core-debugger-cli && yarn test:coverage'
      - run:
          name: core-container
          command: 'cd ~/ark-core/packages/core-container && yarn test:coverage'
      - run:
          name: core
          command: 'cd ~/ark-core/packages/core && yarn test:coverage'
      - run:
          name: Last 1000 lines of test output
          when: on_fail
          command: tail -n 1000 test_output.txt
      - run:
          name: Codecov
          command: ./node_modules/.bin/codecov
  test-node11-0:
    working_directory: ~/ark-core
    docker:
      - image: 'circleci/node:11-browsers'
      - image: 'postgres:alpine'
        environment:
          POSTGRES_PASSWORD: password
          POSTGRES_DB: ark_development
          POSTGRES_USER: ark
    steps:
      - checkout
      - run:
          name: Apt update
          command: >-
            sudo sh -c 'echo "deb http://ftp.debian.org/debian stable main
            contrib non-free" >> /etc/apt/sources.list' && sudo apt-get update
      - run:
          name: Install xsel
          command: sudo apt-get install -q xsel
      - run:
          name: Generate cache key
          command: >-
            find ./packages/ -name package.json -print0 | sort -z | xargs -r0
            echo ./package.json | xargs md5sum | md5sum - > checksum.txt
      - restore_cache:
          key: 'core-node11-{{ checksum "checksum.txt" }}-1'
      - run:
          name: Install and build packages
          command: yarn setup
      - save_cache:
          key: 'core-node11-{{ checksum "checksum.txt" }}-1'
          paths:
            - ./packages/core/node_modules
            - ./packages/core-api/node_modules
            - ./packages/core-blockchain/node_modules
            - ./packages/core-container/node_modules
            - ./packages/core-database/node_modules
            - ./packages/core-database-postgres/node_modules
            - ./packages/core-debugger-cli/node_modules
            - ./packages/core-elasticsearch/node_modules
            - ./packages/core-error-tracker-bugsnag/node_modules
            - ./packages/core-error-tracker-sentry/node_modules
            - ./packages/core-event-emitter/node_modules
            - ./packages/core-forger/node_modules
            - ./packages/core-graphql/node_modules
            - ./packages/core-http-utils/node_modules
            - ./packages/core-interfaces/node_modules
            - ./packages/core-jest-matchers/node_modules
            - ./packages/core-json-rpc/node_modules
            - ./packages/core-logger/node_modules
            - ./packages/core-logger-winston/node_modules
            - ./packages/core-p2p/node_modules
            - ./packages/core-snapshots/node_modules
            - ./packages/core-snapshots-cli/node_modules
            - ./packages/core-test-utils/node_modules
            - ./packages/core-tester-cli/node_modules
            - ./packages/core-transaction-pool/node_modules
            - ./packages/core-utils/node_modules
            - ./packages/core-vote-report/node_modules
            - ./packages/core-webhooks/node_modules
            - ./packages/crypto/node_modules
            - ./node_modules
      - run:
          name: Create .ark/database directory
          command: mkdir -p $HOME/.ark/database
      - run:
          name: core-webhooks
          command: 'cd ~/ark-core/packages/core-webhooks && yarn test:coverage'
      - run:
          name: core-transaction-pool
          command: 'cd ~/ark-core/packages/core-transaction-pool && yarn test:coverage'
      - run:
          name: core-logger-winston
          command: 'cd ~/ark-core/packages/core-logger-winston && yarn test:coverage'
      - run:
<<<<<<< HEAD
=======
          name: core-jest-matchers
          command: 'cd ~/ark-core/packages/core-jest-matchers && yarn test:coverage'
      - run:
>>>>>>> 86a4a2f9
          name: core-graphql
          command: 'cd ~/ark-core/packages/core-graphql && yarn test:coverage'
      - run:
          name: core-debugger-cli
          command: 'cd ~/ark-core/packages/core-debugger-cli && yarn test:coverage'
      - run:
          name: core-container
          command: 'cd ~/ark-core/packages/core-container && yarn test:coverage'
      - run:
          name: core
          command: 'cd ~/ark-core/packages/core && yarn test:coverage'
      - run:
          name: Last 1000 lines of test output
          when: on_fail
          command: tail -n 1000 test_output.txt
      - run:
          name: Codecov
          command: ./node_modules/.bin/codecov
  test-node10-slow:
    working_directory: ~/ark-core
    docker:
      - image: 'circleci/node:10-browsers'
      - image: 'postgres:alpine'
        environment:
          POSTGRES_PASSWORD: password
          POSTGRES_DB: ark_development
          POSTGRES_USER: ark
    steps:
      - checkout
      - run:
          name: Apt update
          command: >-
            sudo sh -c 'echo "deb http://ftp.debian.org/debian stable main
            contrib non-free" >> /etc/apt/sources.list' && sudo apt-get update
      - run:
          name: Install xsel
          command: sudo apt-get install -q xsel
      - run:
          name: Generate cache key
          command: >-
            find ./packages/ -name package.json -print0 | sort -z | xargs -r0
            echo ./package.json | xargs md5sum | md5sum - > checksum.txt
      - restore_cache:
          key: 'core-node10-{{ checksum "checksum.txt" }}-1'
      - run:
          name: Install and build packages
          command: yarn setup
      - save_cache:
          key: 'core-node10-{{ checksum "checksum.txt" }}-1'
          paths:
            - ./packages/core/node_modules
            - ./packages/core-api/node_modules
            - ./packages/core-blockchain/node_modules
            - ./packages/core-container/node_modules
            - ./packages/core-database/node_modules
            - ./packages/core-database-postgres/node_modules
            - ./packages/core-debugger-cli/node_modules
            - ./packages/core-elasticsearch/node_modules
            - ./packages/core-error-tracker-bugsnag/node_modules
            - ./packages/core-error-tracker-sentry/node_modules
            - ./packages/core-event-emitter/node_modules
            - ./packages/core-forger/node_modules
            - ./packages/core-graphql/node_modules
            - ./packages/core-http-utils/node_modules
            - ./packages/core-interfaces/node_modules
            - ./packages/core-jest-matchers/node_modules
            - ./packages/core-json-rpc/node_modules
            - ./packages/core-logger/node_modules
            - ./packages/core-logger-winston/node_modules
            - ./packages/core-p2p/node_modules
            - ./packages/core-snapshots/node_modules
            - ./packages/core-snapshots-cli/node_modules
            - ./packages/core-test-utils/node_modules
            - ./packages/core-tester-cli/node_modules
            - ./packages/core-transaction-pool/node_modules
            - ./packages/core-utils/node_modules
            - ./packages/core-vote-report/node_modules
            - ./packages/core-webhooks/node_modules
            - ./packages/crypto/node_modules
            - ./node_modules
      - run:
          name: Create .ark/database directory
          command: mkdir -p $HOME/.ark/database
      - run:
          name: core-json-rpc
          command: 'cd ~/ark-core/packages/core-json-rpc && yarn test:coverage'
      - run:
          name: crypto
          command: 'cd ~/ark-core/packages/crypto && yarn test:coverage'
      - run:
          name: Codecov
          command: ./node_modules/.bin/codecov
      - run:
          name: Last 1000 lines of test output
          when: on_fail
          command: tail -n 1000 test_output.txt
      - run:
          name: Codecov
          command: ./node_modules/.bin/codecov
  test-node10-1:
    working_directory: ~/ark-core
    docker:
      - image: 'circleci/node:10-browsers'
      - image: 'postgres:alpine'
        environment:
          POSTGRES_PASSWORD: password
          POSTGRES_DB: ark_development
          POSTGRES_USER: ark
    steps:
      - checkout
      - run:
          name: Apt update
          command: >-
            sudo sh -c 'echo "deb http://ftp.debian.org/debian stable main
            contrib non-free" >> /etc/apt/sources.list' && sudo apt-get update
      - run:
          name: Install xsel
          command: sudo apt-get install -q xsel
      - run:
          name: Generate cache key
          command: >-
            find ./packages/ -name package.json -print0 | sort -z | xargs -r0
            echo ./package.json | xargs md5sum | md5sum - > checksum.txt
      - restore_cache:
          key: 'core-node10-{{ checksum "checksum.txt" }}-1'
      - run:
          name: Install and build packages
          command: yarn setup
      - save_cache:
          key: 'core-node10-{{ checksum "checksum.txt" }}-1'
          paths:
            - ./packages/core/node_modules
            - ./packages/core-api/node_modules
            - ./packages/core-blockchain/node_modules
            - ./packages/core-container/node_modules
            - ./packages/core-database/node_modules
            - ./packages/core-database-postgres/node_modules
            - ./packages/core-debugger-cli/node_modules
            - ./packages/core-elasticsearch/node_modules
            - ./packages/core-error-tracker-bugsnag/node_modules
            - ./packages/core-error-tracker-sentry/node_modules
            - ./packages/core-event-emitter/node_modules
            - ./packages/core-forger/node_modules
            - ./packages/core-graphql/node_modules
            - ./packages/core-http-utils/node_modules
            - ./packages/core-interfaces/node_modules
            - ./packages/core-jest-matchers/node_modules
            - ./packages/core-json-rpc/node_modules
            - ./packages/core-logger/node_modules
            - ./packages/core-logger-winston/node_modules
            - ./packages/core-p2p/node_modules
            - ./packages/core-snapshots/node_modules
            - ./packages/core-snapshots-cli/node_modules
            - ./packages/core-test-utils/node_modules
            - ./packages/core-tester-cli/node_modules
            - ./packages/core-transaction-pool/node_modules
            - ./packages/core-utils/node_modules
            - ./packages/core-vote-report/node_modules
            - ./packages/core-webhooks/node_modules
            - ./packages/crypto/node_modules
            - ./node_modules
      - run:
          name: Create .ark/database directory
          command: mkdir -p $HOME/.ark/database
      - run:
          name: crypto
          command: 'cd ~/ark-core/packages/crypto && yarn test:coverage'
      - run:
          name: core-utils
          command: 'cd ~/ark-core/packages/core-utils && yarn test:coverage'
      - run:
          name: core-test-utils
          command: 'cd ~/ark-core/packages/core-test-utils && yarn test:coverage'
      - run:
          name: core-p2p
          command: 'cd ~/ark-core/packages/core-p2p && yarn test:coverage'
      - run:
          name: core-json-rpc
          command: 'cd ~/ark-core/packages/core-json-rpc && yarn test:coverage'
      - run:
          name: core-http-utils
          command: 'cd ~/ark-core/packages/core-http-utils && yarn test:coverage'
      - run:
          name: core-event-emitter
          command: 'cd ~/ark-core/packages/core-event-emitter && yarn test:coverage'
      - run:
          name: core-database
          command: 'cd ~/ark-core/packages/core-database && yarn test:coverage'
      - run:
          name: core-api
          command: 'cd ~/ark-core/packages/core-api && yarn test:coverage'
      - run:
          name: Last 1000 lines of test output
          when: on_fail
          command: tail -n 1000 test_output.txt
      - run:
          name: Codecov
          command: ./node_modules/.bin/codecov
  test-node10-2:
    working_directory: ~/ark-core
    docker:
      - image: 'circleci/node:10-browsers'
      - image: 'postgres:alpine'
        environment:
          POSTGRES_PASSWORD: password
          POSTGRES_DB: ark_development
          POSTGRES_USER: ark
    steps:
      - checkout
      - run:
          name: Apt update
          command: >-
            sudo sh -c 'echo "deb http://ftp.debian.org/debian stable main
            contrib non-free" >> /etc/apt/sources.list' && sudo apt-get update
      - run:
          name: Install xsel
          command: sudo apt-get install -q xsel
      - run:
          name: Generate cache key
          command: >-
            find ./packages/ -name package.json -print0 | sort -z | xargs -r0
            echo ./package.json | xargs md5sum | md5sum - > checksum.txt
      - restore_cache:
          key: 'core-node10-{{ checksum "checksum.txt" }}-1'
      - run:
          name: Install and build packages
          command: yarn setup
      - save_cache:
          key: 'core-node10-{{ checksum "checksum.txt" }}-1'
          paths:
            - ./packages/core/node_modules
            - ./packages/core-api/node_modules
            - ./packages/core-blockchain/node_modules
            - ./packages/core-container/node_modules
            - ./packages/core-database/node_modules
            - ./packages/core-database-postgres/node_modules
            - ./packages/core-debugger-cli/node_modules
            - ./packages/core-elasticsearch/node_modules
            - ./packages/core-error-tracker-bugsnag/node_modules
            - ./packages/core-error-tracker-sentry/node_modules
            - ./packages/core-event-emitter/node_modules
            - ./packages/core-forger/node_modules
            - ./packages/core-graphql/node_modules
            - ./packages/core-http-utils/node_modules
            - ./packages/core-interfaces/node_modules
            - ./packages/core-jest-matchers/node_modules
            - ./packages/core-json-rpc/node_modules
            - ./packages/core-logger/node_modules
            - ./packages/core-logger-winston/node_modules
            - ./packages/core-p2p/node_modules
            - ./packages/core-snapshots/node_modules
            - ./packages/core-snapshots-cli/node_modules
            - ./packages/core-test-utils/node_modules
            - ./packages/core-tester-cli/node_modules
            - ./packages/core-transaction-pool/node_modules
            - ./packages/core-utils/node_modules
            - ./packages/core-vote-report/node_modules
            - ./packages/core-webhooks/node_modules
            - ./packages/crypto/node_modules
            - ./node_modules
      - run:
          name: Create .ark/database directory
          command: mkdir -p $HOME/.ark/database
      - run:
          name: core-vote-report
          command: 'cd ~/ark-core/packages/core-vote-report && yarn test:coverage'
      - run:
          name: core-tester-cli
          command: 'cd ~/ark-core/packages/core-tester-cli && yarn test:coverage'
      - run:
          name: core-snapshots
          command: 'cd ~/ark-core/packages/core-snapshots && yarn test:coverage'
      - run:
          name: core-logger
          command: 'cd ~/ark-core/packages/core-logger && yarn test:coverage'
      - run:
          name: core-forger
          command: 'cd ~/ark-core/packages/core-forger && yarn test:coverage'
      - run:
          name: core-blockchain
          command: 'cd ~/ark-core/packages/core-blockchain && yarn test:coverage'
      - run:
          name: Last 1000 lines of test output
          when: on_fail
          command: tail -n 1000 test_output.txt
      - run:
          name: Codecov
          command: ./node_modules/.bin/codecov
  test-node11-slow:
    working_directory: ~/ark-core
    docker:
      - image: 'circleci/node:11-browsers'
      - image: 'postgres:alpine'
        environment:
          POSTGRES_PASSWORD: password
          POSTGRES_DB: ark_development
          POSTGRES_USER: ark
    steps:
      - checkout
      - run:
          name: Apt update
          command: >-
            sudo sh -c 'echo "deb http://ftp.debian.org/debian stable main
            contrib non-free" >> /etc/apt/sources.list' && sudo apt-get update
      - run:
          name: Install xsel
          command: sudo apt-get install -q xsel
      - run:
          name: Generate cache key
          command: >-
            find ./packages/ -name package.json -print0 | sort -z | xargs -r0
            echo ./package.json | xargs md5sum | md5sum - > checksum.txt
      - restore_cache:
          key: 'core-node11-{{ checksum "checksum.txt" }}-1'
      - run:
          name: Install and build packages
          command: yarn setup
      - save_cache:
          key: 'core-node11-{{ checksum "checksum.txt" }}-1'
          paths:
            - ./packages/core/node_modules
            - ./packages/core-api/node_modules
            - ./packages/core-blockchain/node_modules
            - ./packages/core-container/node_modules
            - ./packages/core-database/node_modules
            - ./packages/core-database-postgres/node_modules
            - ./packages/core-debugger-cli/node_modules
            - ./packages/core-elasticsearch/node_modules
            - ./packages/core-error-tracker-bugsnag/node_modules
            - ./packages/core-error-tracker-sentry/node_modules
            - ./packages/core-event-emitter/node_modules
            - ./packages/core-forger/node_modules
            - ./packages/core-graphql/node_modules
            - ./packages/core-http-utils/node_modules
            - ./packages/core-interfaces/node_modules
            - ./packages/core-jest-matchers/node_modules
            - ./packages/core-json-rpc/node_modules
            - ./packages/core-logger/node_modules
            - ./packages/core-logger-winston/node_modules
            - ./packages/core-p2p/node_modules
            - ./packages/core-snapshots/node_modules
            - ./packages/core-snapshots-cli/node_modules
            - ./packages/core-test-utils/node_modules
            - ./packages/core-tester-cli/node_modules
            - ./packages/core-transaction-pool/node_modules
            - ./packages/core-utils/node_modules
            - ./packages/core-vote-report/node_modules
            - ./packages/core-webhooks/node_modules
            - ./packages/crypto/node_modules
            - ./node_modules
      - run:
          name: Create .ark/database directory
          command: mkdir -p $HOME/.ark/database
      - run:
          name: core-json-rpc
          command: 'cd ~/ark-core/packages/core-json-rpc && yarn test:coverage'
      - run:
          name: crypto
          command: 'cd ~/ark-core/packages/crypto && yarn test:coverage'
      - run:
          name: Codecov
          command: ./node_modules/.bin/codecov
      - run:
          name: Last 1000 lines of test output
          when: on_fail
          command: tail -n 1000 test_output.txt
      - run:
          name: Codecov
          command: ./node_modules/.bin/codecov
  test-node11-1:
    working_directory: ~/ark-core
    docker:
      - image: 'circleci/node:11-browsers'
      - image: 'postgres:alpine'
        environment:
          POSTGRES_PASSWORD: password
          POSTGRES_DB: ark_development
          POSTGRES_USER: ark
    steps:
      - checkout
      - run:
          name: Apt update
          command: >-
            sudo sh -c 'echo "deb http://ftp.debian.org/debian stable main
            contrib non-free" >> /etc/apt/sources.list' && sudo apt-get update
      - run:
          name: Install xsel
          command: sudo apt-get install -q xsel
      - run:
          name: Generate cache key
          command: >-
            find ./packages/ -name package.json -print0 | sort -z | xargs -r0
            echo ./package.json | xargs md5sum | md5sum - > checksum.txt
      - restore_cache:
          key: 'core-node11-{{ checksum "checksum.txt" }}-1'
      - run:
          name: Install and build packages
          command: yarn setup
      - save_cache:
          key: 'core-node11-{{ checksum "checksum.txt" }}-1'
          paths:
            - ./packages/core/node_modules
            - ./packages/core-api/node_modules
            - ./packages/core-blockchain/node_modules
            - ./packages/core-container/node_modules
            - ./packages/core-database/node_modules
            - ./packages/core-database-postgres/node_modules
            - ./packages/core-debugger-cli/node_modules
            - ./packages/core-elasticsearch/node_modules
            - ./packages/core-error-tracker-bugsnag/node_modules
            - ./packages/core-error-tracker-sentry/node_modules
            - ./packages/core-event-emitter/node_modules
            - ./packages/core-forger/node_modules
            - ./packages/core-graphql/node_modules
            - ./packages/core-http-utils/node_modules
            - ./packages/core-interfaces/node_modules
            - ./packages/core-jest-matchers/node_modules
            - ./packages/core-json-rpc/node_modules
            - ./packages/core-logger/node_modules
            - ./packages/core-logger-winston/node_modules
            - ./packages/core-p2p/node_modules
            - ./packages/core-snapshots/node_modules
            - ./packages/core-snapshots-cli/node_modules
            - ./packages/core-test-utils/node_modules
            - ./packages/core-tester-cli/node_modules
            - ./packages/core-transaction-pool/node_modules
            - ./packages/core-utils/node_modules
            - ./packages/core-vote-report/node_modules
            - ./packages/core-webhooks/node_modules
            - ./packages/crypto/node_modules
            - ./node_modules
      - run:
          name: Create .ark/database directory
          command: mkdir -p $HOME/.ark/database
      - run:
          name: crypto
          command: 'cd ~/ark-core/packages/crypto && yarn test:coverage'
      - run:
          name: core-utils
          command: 'cd ~/ark-core/packages/core-utils && yarn test:coverage'
      - run:
          name: core-test-utils
          command: 'cd ~/ark-core/packages/core-test-utils && yarn test:coverage'
      - run:
          name: core-p2p
          command: 'cd ~/ark-core/packages/core-p2p && yarn test:coverage'
      - run:
          name: core-json-rpc
          command: 'cd ~/ark-core/packages/core-json-rpc && yarn test:coverage'
      - run:
          name: core-http-utils
          command: 'cd ~/ark-core/packages/core-http-utils && yarn test:coverage'
      - run:
          name: core-event-emitter
          command: 'cd ~/ark-core/packages/core-event-emitter && yarn test:coverage'
      - run:
          name: core-database
          command: 'cd ~/ark-core/packages/core-database && yarn test:coverage'
      - run:
          name: core-api
          command: 'cd ~/ark-core/packages/core-api && yarn test:coverage'
      - run:
          name: Last 1000 lines of test output
          when: on_fail
          command: tail -n 1000 test_output.txt
      - run:
          name: Codecov
          command: ./node_modules/.bin/codecov
  test-node11-2:
    working_directory: ~/ark-core
    docker:
      - image: 'circleci/node:11-browsers'
      - image: 'postgres:alpine'
        environment:
          POSTGRES_PASSWORD: password
          POSTGRES_DB: ark_development
          POSTGRES_USER: ark
    steps:
      - checkout
      - run:
          name: Apt update
          command: >-
            sudo sh -c 'echo "deb http://ftp.debian.org/debian stable main
            contrib non-free" >> /etc/apt/sources.list' && sudo apt-get update
      - run:
          name: Install xsel
          command: sudo apt-get install -q xsel
      - run:
          name: Generate cache key
          command: >-
            find ./packages/ -name package.json -print0 | sort -z | xargs -r0
            echo ./package.json | xargs md5sum | md5sum - > checksum.txt
      - restore_cache:
          key: 'core-node11-{{ checksum "checksum.txt" }}-1'
      - run:
          name: Install and build packages
          command: yarn setup
      - save_cache:
          key: 'core-node11-{{ checksum "checksum.txt" }}-1'
          paths:
            - ./packages/core/node_modules
            - ./packages/core-api/node_modules
            - ./packages/core-blockchain/node_modules
            - ./packages/core-container/node_modules
            - ./packages/core-database/node_modules
            - ./packages/core-database-postgres/node_modules
            - ./packages/core-debugger-cli/node_modules
            - ./packages/core-elasticsearch/node_modules
            - ./packages/core-error-tracker-bugsnag/node_modules
            - ./packages/core-error-tracker-sentry/node_modules
            - ./packages/core-event-emitter/node_modules
            - ./packages/core-forger/node_modules
            - ./packages/core-graphql/node_modules
            - ./packages/core-http-utils/node_modules
            - ./packages/core-interfaces/node_modules
            - ./packages/core-jest-matchers/node_modules
            - ./packages/core-json-rpc/node_modules
            - ./packages/core-logger/node_modules
            - ./packages/core-logger-winston/node_modules
            - ./packages/core-p2p/node_modules
            - ./packages/core-snapshots/node_modules
            - ./packages/core-snapshots-cli/node_modules
            - ./packages/core-test-utils/node_modules
            - ./packages/core-tester-cli/node_modules
            - ./packages/core-transaction-pool/node_modules
            - ./packages/core-utils/node_modules
            - ./packages/core-vote-report/node_modules
            - ./packages/core-webhooks/node_modules
            - ./packages/crypto/node_modules
            - ./node_modules
      - run:
          name: Create .ark/database directory
          command: mkdir -p $HOME/.ark/database
      - run:
          name: core-vote-report
          command: 'cd ~/ark-core/packages/core-vote-report && yarn test:coverage'
      - run:
          name: core-tester-cli
          command: 'cd ~/ark-core/packages/core-tester-cli && yarn test:coverage'
      - run:
          name: core-snapshots
          command: 'cd ~/ark-core/packages/core-snapshots && yarn test:coverage'
      - run:
          name: core-logger
          command: 'cd ~/ark-core/packages/core-logger && yarn test:coverage'
      - run:
          name: core-forger
          command: 'cd ~/ark-core/packages/core-forger && yarn test:coverage'
      - run:
          name: core-blockchain
          command: 'cd ~/ark-core/packages/core-blockchain && yarn test:coverage'
      - run:
          name: Last 1000 lines of test output
          when: on_fail
          command: tail -n 1000 test_output.txt
      - run:
          name: Codecov
          command: ./node_modules/.bin/codecov
workflows:
  version: 2
  build_and_test:
    jobs:
      - test-node10-slow
      - test-node10-0
      - test-node10-1
      - test-node10-2
      - test-node11-slow
      - test-node11-0
      - test-node11-1
      - test-node11-2<|MERGE_RESOLUTION|>--- conflicted
+++ resolved
@@ -75,12 +75,9 @@
           name: core-logger-winston
           command: 'cd ~/ark-core/packages/core-logger-winston && yarn test:coverage'
       - run:
-<<<<<<< HEAD
-=======
           name: core-jest-matchers
           command: 'cd ~/ark-core/packages/core-jest-matchers && yarn test:coverage'
       - run:
->>>>>>> 86a4a2f9
           name: core-graphql
           command: 'cd ~/ark-core/packages/core-graphql && yarn test:coverage'
       - run:
@@ -174,12 +171,9 @@
           name: core-logger-winston
           command: 'cd ~/ark-core/packages/core-logger-winston && yarn test:coverage'
       - run:
-<<<<<<< HEAD
-=======
           name: core-jest-matchers
           command: 'cd ~/ark-core/packages/core-jest-matchers && yarn test:coverage'
       - run:
->>>>>>> 86a4a2f9
           name: core-graphql
           command: 'cd ~/ark-core/packages/core-graphql && yarn test:coverage'
       - run:
