--- conflicted
+++ resolved
@@ -7,7 +7,7 @@
   }
 
   all () {
-    return Promise.resolve(Object.values(this.db.localaccounts))
+    return Promise.resolve(this.db.accountManager.getLocalAccounts())
   }
 
   paginate (pager, queryParams = {}) {
@@ -40,7 +40,6 @@
   }
 
   search (queryParams) {
-<<<<<<< HEAD
     return this.all().then((accounts) => filterObject(accounts, queryParams, {
       exact: ['address', 'publicKey', 'secondPublicKey', 'vote', 'username'],
       between: ['balance', 'votebalance']
@@ -48,25 +47,6 @@
       count: results.length,
       rows: results
     })))
-=======
-    return filterObject(
-      this._getLocalAccounts(),
-      queryParams,
-      {
-        exact: ['address', 'publicKey', 'secondPublicKey', 'vote', 'username'],
-        between: ['balance', 'votebalance']
-      }
-    ).then(results => {
-      return {
-        count: results.length,
-        rows: results
-      }
-    })
-  }
-
-  _getLocalAccounts () {
-    return this.db.accountManager.getLocalAccounts()
->>>>>>> 6741af30
   }
 }
 
