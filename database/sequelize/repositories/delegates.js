--- conflicted
+++ resolved
@@ -4,7 +4,7 @@
   }
 
   all (params = {}) {
-    return Promise.resolve(Object.values(this.db.localaccounts).filter(a => !!a.username))
+    return Promise.resolve(this.db.accountManager.getLocalAccounts().filter(a => !!a.username))
   }
 
   paginate (pager, queryParams = {}) {
@@ -17,19 +17,7 @@
   }
 
   findById (id) {
-<<<<<<< HEAD
     return this.all().then((accounts) => accounts.find(a => (a.address === id || a.publicKey === id || a.username === id)))
-=======
-    return Promise.resolve(
-      this
-        ._getLocalAccounts()
-        .find(a => (a.address === id || a.publicKey === id || a.username === id))
-    )
-  }
-
-  _getLocalAccounts () {
-    return this.db.accountManager.getLocalAccounts().filter(a => !!a.username)
->>>>>>> 6741af30
   }
 }
 
