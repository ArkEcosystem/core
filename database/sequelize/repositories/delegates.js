--- conflicted
+++ resolved
@@ -14,35 +14,6 @@
     this.db = db
   }
 
-<<<<<<< HEAD
-  all(params = {}) {
-    const that = this
-    this.delegates = {}
-    return this.db.accountsTable
-      .findAll({
-        attributes: [
-          ['vote', 'publicKey'],
-          [Sequelize.fn('SUM', Sequelize.col('balance')), 'balance']
-        ],
-        group: 'vote',
-        where: {
-          vote: {
-            [Sequelize.Op.ne]: null
-          }
-        }
-      })
-      .then(data => {
-        // logger.info(`got ${data.length} voted delegates`)
-        that.delegates = data
-          .sort((a, b) => b.balance - a.balance)
-        logger.debug(`Found ${that.delegates.length} active delegates`)
-        return Promise.resolve(that.delegates)
-      })
-  }
-
-  paginate(params, page, perPage) {
-    return this.db.accountstable.findAndCountAll(Object.assign(params, {
-=======
   all (params = {}) {
     let where = Object.assign(params.where, {
       username: {
@@ -63,7 +34,6 @@
     }
 
     return this.db.accountsTable.findAndCountAll(Object.assign(params, {
->>>>>>> f1f1cad2
       where: {
         username: {
           [Op.ne]: null
@@ -74,13 +44,8 @@
     }))
   }
 
-<<<<<<< HEAD
-  findById(id) {
-    return this.db.accountstable.findOne({
-=======
   findById (id) {
     return this.db.accountsTable.findOne({
->>>>>>> f1f1cad2
       where: {
         username: {
           [Op.ne]: null
