<<<<<<< HEAD
const Sequelize = require('sequelize')
=======
const Op = require('sequelize').Op
const moment = require('moment')
>>>>>>> f1f1cad2

class TransactionsRepository {
  constructor (db) {
    this.db = db
  }

<<<<<<< HEAD
  all(queryParams) {
    let whereStatement = {}
    let orderBy = []

    const filter = ['type', 'senderPublicKey', 'vendorField', 'senderId', 'recipientId', 'amount', 'fee', 'blockId']
    for (const elem of filter) {
      if (!!queryParams[elem])
        whereStatement[elem] = queryParams[elem]
    }

    if (!!queryParams.orderBy){
      let order = queryParams.orderBy.split(':')
      if (['timestamp', 'type', 'amount'].includes(order[0])) {
        orderBy.push(queryParams.orderBy.split(':'))
      }
    }

    return this.db.transactionsTable.findAndCountAll({
      where: whereStatement,
      order: orderBy,
      offset: parseInt(queryParams.offset || 1),
      limit: parseInt(queryParams.limit || 100),
      include: {
        model: this.db.blocksTable,
        attributes: ['height'],
      }
    })
=======
  all (params = {}) {
    return this.db.transactionsTable.findAndCountAll(params)
>>>>>>> f1f1cad2
  }

  paginate (pager, params = {}) {
    let offset = 0

    if (pager.page > 1) {
      offset = pager.page * pager.perPage
    }

    return this.db.transactionsTable.findAndCountAll(Object.assign(params, {
      offset: offset,
      limit: pager.perPage
    }))
  }

  paginateAllByWallet (wallet, pager) {
    return this.paginate(pager, {
      where: {
        [Op.or]: [{
          senderPublicKey: wallet.publicKey
        }, {
          recipientId: wallet.address
        }]
      }
    })
  }

  paginateAllBySender (senderPublicKey, pager) {
    return this.paginate(pager, {
      where: {
          senderPublicKey: senderPublicKey
      }
    })
  }

  paginateAllByRecipient (recipientId, pager) {
    return this.paginate(pager, {
      where: {
        recipientId: recipientId
      }
    })
  }

  paginateVotesBySender (senderPublicKey, pager) {
    return this.paginate(pager, {
      where: {
        senderPublicKey: senderPublicKey,
        type: 3
      }
    })
  }

  paginateByBlock (blockId, pager) {
    return this.paginate(pager, {
      where: {
        blockId: blockId
      }
    })
  }

  paginateByType (type, pager) {
    return this.paginate(pager, {
      where: {
        type: type
      }
    })
  }

  findById (id) {
    return this.db.transactionsTable.findById(id)
  }

  findByIdAndType (id, type) {
    return this.db.transactionsTable.findOne({
      where: {
        id: id,
        type: type
      }
    })
  }

  allByDateAndType (type, from, to) {
    return this.db.transactionsTable.findAndCountAll({
      attributes: ['amount', 'fee'],
      where: {
        type: type,
        createdAt: {
          [Op.lte]: moment(to).endOf('day').toDate(),
          [Op.gte]: moment(from).startOf('day').toDate()
        }
      }
    })
  }
}

module.exports = TransactionsRepository<|MERGE_RESOLUTION|>--- conflicted
+++ resolved
@@ -1,17 +1,13 @@
-<<<<<<< HEAD
 const Sequelize = require('sequelize')
-=======
 const Op = require('sequelize').Op
 const moment = require('moment')
->>>>>>> f1f1cad2
 
 class TransactionsRepository {
   constructor (db) {
     this.db = db
   }
 
-<<<<<<< HEAD
-  all(queryParams) {
+  all (queryParams) {
     let whereStatement = {}
     let orderBy = []
 
@@ -38,10 +34,6 @@
         attributes: ['height'],
       }
     })
-=======
-  all (params = {}) {
-    return this.db.transactionsTable.findAndCountAll(params)
->>>>>>> f1f1cad2
   }
 
   paginate (pager, params = {}) {
