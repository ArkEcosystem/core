const arkjs = require('arkjs')
const crypto = require('crypto')
const bignum = require('bignum')
const ByteBuffer = require('bytebuffer')
const Transaction = require('./transaction')
const config = require('../core/config')

class Block {
  constructor (data) {
    this.data = data

    // START Fix for v1 api
    this.data.totalAmount = parseInt(this.data.totalAmount)
    this.data.totalFee = parseInt(this.data.totalFee)
    this.data.reward = parseInt(this.data.reward)
    // END Fix for v1 api

    this.genesis = data.height === 1
    this.transactions = data.transactions.map(tx => {
      let txx = new Transaction(tx)
      txx.blockId = data.id
      return txx
    })
    this.verification = this.verify()
    // order of transactions messed up in mainnet V1
    if (this.transactions.length === 2 && (this.data.height === 3084276 || this.data.height === 34420)) {
      const temp = this.transactions[0]
      this.transactions[0] = this.transactions[1]
      this.transactions[1] = temp
    }
  }

  static create (data, keys) {
    const payloadHash = Block.serialize(data)
    const hash = crypto.createHash('sha256').update(payloadHash).digest()
    data.generatorPublicKey = keys.publicKey
    data.blockSignature = keys.sign(hash).toDER().toString('hex')
    data.id = Block.getId(data)
    return new Block(data)
  }

  toString () {
    return `${this.data.id}, height: ${this.data.height}, ${this.data.transactions.length} transactions, verified: ${this.verification.verified}, errors:${this.verification.errors}`
  }

  toBroadcastV1 () {
    return this.data
  }

  static getId (data) {
    const hash = crypto.createHash('sha256').update(Block.serialize(data, true)).digest()
    const temp = Buffer.alloc(8)
    for (let i = 0; i < 8; i++) {
      temp[i] = hash[7 - i]
    }

    return bignum.fromBuffer(temp).toString()
  }

  getHeader () {
    const header = Object.assign({}, this.data)
    delete header.transactions
    return header
  }

  verifySignature () {
    // console.log(this.data)
    let bytes = Block.serialize(this.data, false)
    let hash = crypto.createHash('sha256').update(bytes).digest()
    let blockSignatureBuffer = Buffer.from(this.data.blockSignature, 'hex')
    let generatorPublicKeyBuffer = Buffer.from(this.data.generatorPublicKey, 'hex')
    let ecpair = arkjs.ECPair.fromPublicKeyBuffer(generatorPublicKeyBuffer)
    let ecsignature = arkjs.ECSignature.fromDER(blockSignatureBuffer)
    let res = ecpair.verify(hash, ecsignature)

    return res
  }

  verify () {
    let block = this.data
    let result = {
      verified: false,
      errors: []
    }

    const constants = config.getConstants(block.height)

    // let previousBlock = null

    if (block.height !== 1) {
      if (!block.previousBlock) {
        result.errors.push('Invalid previous block')
      }
    }

    if (constants.reward !== block.reward) {
      result.errors.push(['Invalid block reward:', block.reward, 'expected:', constants.reward].join(' '))
    }

    let valid = this.verifySignature(block)

    if (!valid) {
      result.errors.push('Failed to verify block signature')
    }

    if (block.version !== constants.block.version) {
      result.errors.push('Invalid block version')
    }

    if (arkjs.slots.getSlotNumber(block.timestamp) > arkjs.slots.getSlotNumber()) {
      result.errors.push('Invalid block timestamp')
    }

    // Disabling to allow orphanedBlocks?
    // if(previousBlock){
    //   const lastBlockSlotNumber = slots.getSlotNumber(previousBlock.timestamp)
    //   if(blockSlotNumber < lastBlockSlotNumber) {
    //      result.errors.push('block timestamp is smaller than previous block timestamp')
    //   }
    // }

    if (block.payloadLength > constants.maxPayloadLength) {
      result.errors.push('Payload length is too high')
    }

    if (block.transactions.length !== block.numberOfTransactions) {
      result.errors.push('Invalid number of transactions')
    }

    if (block.transactions.length > constants.block.maxTransactions) {
      result.errors.push('Transactions length is too high')
    }

    // Checking if transactions of the block adds up to block values.
    let totalAmount = 0
    let totalFee = 0
    let size = 0
    let payloadHash = crypto.createHash('sha256')
    let appliedTransactions = {}

    block.transactions.forEach((transaction) => {
      const bytes = Buffer.from(transaction.id, 'hex')

      if (appliedTransactions[transaction.id]) {
        result.errors.push('Encountered duplicate transaction: ' + transaction.id)
      }
      appliedTransactions[transaction.id] = transaction

      totalAmount += transaction.amount
      totalFee += transaction.fee
      size += bytes.length

      payloadHash.update(bytes)
    })

    if (size > constants.block.maxPayload) {
      result.errors.push('Payload is too large')
    }

    if (!this.genesis && payloadHash.digest().toString('hex') !== block.payloadHash) {
      result.errors.push('Invalid payload hash')
    }

    if (totalAmount !== block.totalAmount) {
      result.errors.push('Invalid total amount')
    }

    if (totalFee !== block.totalFee) {
      result.errors.push('Invalid total fee')
    }

    result.verified = result.errors.length === 0
    return result
  }

  static serialize (block, includeSignature) {
    if (includeSignature === undefined) {
      includeSignature = block.blockSignature !== undefined
    }
    let size = 4 + 4 + 4 + 8 + 4 + 4 + 8 + 8 + 4 + 4 + 4 + 32 + 33
    let blockSignatureBuffer = null

    if (includeSignature) {
      blockSignatureBuffer = Buffer.from(block.blockSignature, 'hex')
      size += blockSignatureBuffer.length
    }
    let b, i

    try {
<<<<<<< HEAD
      const bb = new ByteBuffer(size, true)
=======
      let bb = new ByteBuffer(size, true)
>>>>>>> 5e3dd74f
      bb.writeInt(block.version)
      bb.writeInt(block.timestamp)
      bb.writeInt(block.height)

      if (block.previousBlock) {
        const pb = bignum(block.previousBlock).toBuffer({
          size: '8'
        })

        for (i = 0; i < 8; i++) {
          bb.writeByte(pb[i])
        }
      } else {
        for (i = 0; i < 8; i++) {
          bb.writeByte(0)
        }
      }

      bb.writeInt(block.numberOfTransactions)
      bb.writeLong(block.totalAmount)
      bb.writeLong(block.totalFee)
      bb.writeLong(block.reward)

      bb.writeInt(block.payloadLength)

<<<<<<< HEAD
      const payloadHashBuffer = Buffer.from(block.payloadHash, 'hex')
=======
      let payloadHashBuffer = Buffer.from(block.payloadHash, 'hex')
>>>>>>> 5e3dd74f
      for (i = 0; i < payloadHashBuffer.length; i++) {
        bb.writeByte(payloadHashBuffer[i])
      }

<<<<<<< HEAD
      const generatorPublicKeyBuffer = Buffer.from(block.generatorPublicKey, 'hex')
=======
      let generatorPublicKeyBuffer = Buffer.from(block.generatorPublicKey, 'hex')
>>>>>>> 5e3dd74f
      for (i = 0; i < generatorPublicKeyBuffer.length; i++) {
        bb.writeByte(generatorPublicKeyBuffer[i])
      }

      if (includeSignature) {
        for (i = 0; i < blockSignatureBuffer.length; i++) {
          bb.writeByte(blockSignatureBuffer[i])
        }
      }

      bb.flip()
      b = bb.toBuffer()
    } catch (e) {
      throw e
    }

    return b
  }
}

module.exports = Block<|MERGE_RESOLUTION|>--- conflicted
+++ resolved
@@ -187,11 +187,7 @@
     let b, i
 
     try {
-<<<<<<< HEAD
       const bb = new ByteBuffer(size, true)
-=======
-      let bb = new ByteBuffer(size, true)
->>>>>>> 5e3dd74f
       bb.writeInt(block.version)
       bb.writeInt(block.timestamp)
       bb.writeInt(block.height)
@@ -217,20 +213,12 @@
 
       bb.writeInt(block.payloadLength)
 
-<<<<<<< HEAD
       const payloadHashBuffer = Buffer.from(block.payloadHash, 'hex')
-=======
-      let payloadHashBuffer = Buffer.from(block.payloadHash, 'hex')
->>>>>>> 5e3dd74f
       for (i = 0; i < payloadHashBuffer.length; i++) {
         bb.writeByte(payloadHashBuffer[i])
       }
 
-<<<<<<< HEAD
       const generatorPublicKeyBuffer = Buffer.from(block.generatorPublicKey, 'hex')
-=======
-      let generatorPublicKeyBuffer = Buffer.from(block.generatorPublicKey, 'hex')
->>>>>>> 5e3dd74f
       for (i = 0; i < generatorPublicKeyBuffer.length; i++) {
         bb.writeByte(generatorPublicKeyBuffer[i])
       }
